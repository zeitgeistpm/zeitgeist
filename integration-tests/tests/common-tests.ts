<<<<<<< HEAD
// SPDX-License-Identifier: GPL-3.0-or-later
=======
// Copyright 2022-2025 Forecasting Technologies LTD.
>>>>>>> f56828c3
// Copyright (C) Moondance Labs Ltd.
//
// This file is part of Zeitgeist.
//
// Zeitgeist is free software: you can redistribute it and/or modify it
// under the terms of the GNU General Public License as published by the
// Free Software Foundation, either version 3 of the License, or (at
// your option) any later version.
//
// Zeitgeist is distributed in the hope that it will be useful,
// but WITHOUT ANY WARRANTY; without even the implied warranty of
// MERCHANTABILITY or FITNESS FOR A PARTICULAR PURPOSE. See the GNU
// General Public License for more details.
//
// You should have received a copy of the GNU General Public License
// along with Zeitgeist. If not, see <https://www.gnu.org/licenses/>.

import { expect, ChopsticksContext } from "@moonwall/cli";
import { generateKeyringPair } from "@moonwall/util";
import { ApiPromise, Keyring } from "@polkadot/api";
import { AccountInfo, AccountData } from "@polkadot/types/interfaces";
import WebSocket from "ws";
import { Debugger } from "debug";

const MAX_BALANCE_TRANSFER_TRIES = 5;

export async function canCreateBlocks(
  context: ChopsticksContext,
  providerName: string,
  paraApi: ApiPromise
) {
  const currentHeight = (
    await paraApi.rpc.chain.getBlock()
  ).block.header.number.toNumber();
  await context.createBlock({ providerName: providerName, count: 2 });
  const newHeight = (
    await paraApi.rpc.chain.getBlock()
  ).block.header.number.toNumber();
  expect(newHeight - currentHeight, "Block difference is not correct!").toBe(2);
}

export async function canSendBalanceTransfer(
  context: ChopsticksContext,
  providerName: string,
  paraApi: ApiPromise
) {
  const randomAccount = generateKeyringPair("sr25519");
  const keyring = new Keyring({ type: "sr25519" });
  const alice = keyring.addFromUri("//Alice", { name: "Alice default" });

  let tries = 0;
  const amount = BigInt("100000000000");
  const balanceBefore = (
    (await paraApi.query.system.account(
      randomAccount.address
    )) as unknown as AccountInfo
  ).data.free.toBigInt();

  /// It might happen that by accident we hit a session change
  /// A block in which a session change occurs cannot hold any tx
  /// Chopsticks does not have the notion of tx pool either, so we need to retry
  /// Therefore we just retry at most MAX_BALANCE_TRANSFER_TRIES
  while (tries < MAX_BALANCE_TRANSFER_TRIES) {
    const tx = await paraApi.tx.balances.transferAllowDeath(
      randomAccount.address,
      amount
    );
    const txHash = tx.signAndSend(alice);
    const result = await context.createBlock({
      providerName: providerName,
      count: 1,
      allowFailures: true,
    });
    const apiAt = await paraApi.at(result.result);
    const events = await apiAt.query.system.events();

    // in the case that the transfer fails, it's logged here
    const extrinsicFailedEvent = events.find((evt) =>
      paraApi.events.system.ExtrinsicFailed.is(evt.event)
    );
    if (extrinsicFailedEvent) {
      console.log(`ExtrinsicFailed: ${extrinsicFailedEvent}`);
    }

    const block = await paraApi.rpc.chain.getBlock(result.result);
    const includedTxHashes = block.block.extrinsics.map((x) =>
      x.hash.toString()
    );
    if (includedTxHashes.includes(txHash.toString())) {
      break;
    }
    tries++;
  }

  // without this, the xcm transfer `canSendXcmTransfer` test below has a timeout
  await context.createBlock({
    providerName: providerName,
    count: 1,
  });

  const balanceAfter = (
    (await paraApi.query.system.account(
      randomAccount.address
    )) as unknown as AccountInfo
  ).data.free.toBigInt();
  expect(balanceAfter > balanceBefore, "Balance did not increase").toBeTruthy();
}

export async function canSendXcmTransfer(
  context: ChopsticksContext,
  log: Debugger,
  senderProviderName: string,
  senderParaApi: ApiPromise,
  receiverParaApi: ApiPromise,
  receiverProviderName: string,
  receiverParaId: number,
  tokensIndex: number
) {
  const keyring = new Keyring({ type: "sr25519" });
  const alice = keyring.addFromUri("//Alice", { name: "Alice default" });
  const bob = keyring.addFromUri("//Bob", { name: "Bob default" });

  const senderBalanceBefore = (
    (await senderParaApi.query.system.account(
      alice.address
    )) as unknown as AccountInfo
  ).data.free.toBigInt();
  const receiverBalanceBefore = (
    (await receiverParaApi.query.tokens.accounts(
      bob.address,
      tokensIndex
    )) as AccountData
  ).free.toBigInt();

  const ztg = { Ztg: null };
  const amount: bigint = BigInt("100000000000000000");
  const bobAccountId = senderParaApi
    .createType("AccountId32", bob.address)
    .toHex();
  const destination = {
    V3: {
      parents: 1,
      interior: {
        X2: [
          { Parachain: receiverParaId },
          { AccountId32: { id: bobAccountId, network: null } },
        ],
      },
    },
  };
  const destWeightLimit = { Unlimited: null };

  const xcmTransfer = senderParaApi.tx.xTokens.transfer(
    ztg,
    amount,
    destination,
    destWeightLimit
  );

  const { partialFee, weight } = await xcmTransfer.paymentInfo(alice.address);
  const transferFee: bigint = partialFee.toBigInt();

  await xcmTransfer.signAndSend(alice, { nonce: -1 });

  await context.createBlock({
    providerName: senderProviderName,
    count: 1,
    allowFailures: false,
  });

  const senderBalanceAfter = (
    (await senderParaApi.query.system.account(
      alice.address
    )) as unknown as AccountInfo
  ).data.free.toBigInt();
  expect(
    senderBalanceBefore - senderBalanceAfter,
    "Unexpected balance diff"
  ).toBe(amount + transferFee);

  await context.createBlock({ providerName: receiverProviderName, count: 2, logger: log });

  await new Promise((resolve) => setTimeout(resolve, 2000));
  const receiverBalanceAfter: bigint = (
    (await receiverParaApi.query.tokens.accounts(
      bob.address,
      tokensIndex
    )) as AccountData
  ).free.toBigInt();
  expect(
    receiverBalanceAfter > receiverBalanceBefore,
    "Balance did not increase"
  ).toBeTruthy();
  const xcmFee: bigint = receiverBalanceBefore + amount - receiverBalanceAfter;
  console.log(
    `receiverBalanceBefore: ${receiverBalanceBefore}; amount: ${amount}; transferFee: ${transferFee}; receiverBalanceAfter: ${receiverBalanceAfter}; xcmFee: ${xcmFee}`
  );
  console.log(`xcmFee: ${xcmFee}`);
  // between 0.01 ZTG and 0.15 ZTG XCM fee
  const approxXcmFeeLow = 100000000;
  // chopsticks forked networks occasionally charge slightly higher than live chain
  const approxXcmFeeHigh = 2000000000;
  expect(xcmFee).toBeGreaterThanOrEqual(approxXcmFeeLow);
  expect(xcmFee).toBeLessThanOrEqual(approxXcmFeeHigh);
  expect(
    receiverBalanceAfter - receiverBalanceBefore,
    "Unexpected xcm transfer balance diff"
  ).toBe(amount - xcmFee);
}<|MERGE_RESOLUTION|>--- conflicted
+++ resolved
@@ -1,8 +1,4 @@
-<<<<<<< HEAD
-// SPDX-License-Identifier: GPL-3.0-or-later
-=======
 // Copyright 2022-2025 Forecasting Technologies LTD.
->>>>>>> f56828c3
 // Copyright (C) Moondance Labs Ltd.
 //
 // This file is part of Zeitgeist.
