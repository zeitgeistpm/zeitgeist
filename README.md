--- conflicted
+++ resolved
@@ -35,13 +35,7 @@
 - [neo-swaps](./zrml/neo-swaps) - An implementation of the Logarithmic Market
   Scoring Rule as constant function market maker, tailor-made for decentralized
   combinatorial markets and Futarchy.
-<<<<<<< HEAD
-- [orderbook](./zrml/orderbook) - A naive orderbook implementation that's only
-  part of Zeitgeist's PoC. Will be replaced by a v2 orderbook that uses 0x-style
-  hybrid on-chain and off-chain trading.
-=======
 - [orderbook](./zrml/orderbook) - An order book implementation.
->>>>>>> 20358a9b
 - [parimutuel](./zrml/parimutuel) - A straightforward parimutuel market maker
   for categorical markets.
 - [prediction-markets](./zrml/prediction-markets) - The core implementation of
