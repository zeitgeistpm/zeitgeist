--- conflicted
+++ resolved
@@ -105,11 +105,7 @@
                 // Common genesis
                 advisory_committee: Default::default(),
                 advisory_committee_membership: $runtime::AdvisoryCommitteeMembershipConfig {
-<<<<<<< HEAD
                     members: frame_support::bounded_vec![],
-=======
-                    members: vec![].try_into().unwrap(),
->>>>>>> f8f5c79c
                     phantom: Default::default(),
                 },
                 #[cfg(feature = "parachain")]
@@ -136,11 +132,7 @@
                 },
                 council: Default::default(),
                 council_membership: $runtime::CouncilMembershipConfig {
-<<<<<<< HEAD
                     members: frame_support::bounded_vec![],
-=======
-                    members: vec![].try_into().unwrap(),
->>>>>>> f8f5c79c
                     phantom: Default::default(),
                 },
                 #[cfg(feature = "parachain")]
@@ -178,11 +170,7 @@
                 system: $runtime::SystemConfig { code: wasm_binary.to_vec() },
                 technical_committee: Default::default(),
                 technical_committee_membership: $runtime::TechnicalCommitteeMembershipConfig {
-<<<<<<< HEAD
                     members: frame_support::bounded_vec![],
-=======
-                    members: vec![].try_into().unwrap(),
->>>>>>> f8f5c79c
                     phantom: Default::default(),
                 },
                 treasury: Default::default(),
