--- conflicted
+++ resolved
@@ -1,4 +1,3 @@
-<<<<<<< HEAD
 // Copyright 2021-2022 Zeitgeist PM LLC.
 //
 // This file is part of Zeitgeist.
@@ -16,20 +15,12 @@
 // You should have received a copy of the GNU General Public License
 // along with Zeitgeist. If not, see <https://www.gnu.org/licenses/>.
 
-use super::EndowedAccountWithBalance;
-#[cfg(feature = "parachain")]
-use crate::chain_spec::get_from_seed;
-use crate::chain_spec::{
-    generic_genesis, get_account_id_from_seed, token_properties, zeitgeist_wasm,
-    AdditionalChainSpec, ChainSpec,
-=======
 #![cfg(feature = "with-battery-station-runtime")]
 
 use super::{
     battery_station::BatteryStationChainSpec, generate_generic_genesis_function,
     get_account_id_from_seed, get_from_seed, token_properties, AdditionalChainSpec,
     EndowedAccountWithBalance,
->>>>>>> a6ec3927
 };
 
 #[cfg(feature = "parachain")]
