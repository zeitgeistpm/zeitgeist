--- conflicted
+++ resolved
@@ -137,11 +137,7 @@
             generic_genesis(
                 additional_chain_spec_staging_battery_station(
                     #[cfg(feature = "parachain")]
-<<<<<<< HEAD
                     2050_u32.into(),
-=======
-                    crate::BATTERY_STATION_PARACHAIN_ID.into(),
->>>>>>> f8f5c79c
                 ),
                 endowed_accounts_staging_battery_station(),
                 wasm,
@@ -155,11 +151,7 @@
         #[cfg(feature = "parachain")]
         crate::chain_spec::Extensions {
             relay_chain: "rococo".into(),
-<<<<<<< HEAD
             parachain_id: 2050_u32.into(),
-=======
-            parachain_id: crate::BATTERY_STATION_PARACHAIN_ID,
->>>>>>> f8f5c79c
         },
         #[cfg(not(feature = "parachain"))]
         Default::default(),
