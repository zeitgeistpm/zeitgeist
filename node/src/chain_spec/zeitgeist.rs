// Copyright 2022-2023 Forecasting Technologies LTD.
// Copyright 2021-2022 Zeitgeist PM LLC.
//
// This file is part of Zeitgeist.
//
// Zeitgeist is free software: you can redistribute it and/or modify it
// under the terms of the GNU General Public License as published by the
// Free Software Foundation, either version 3 of the License, or (at
// your option) any later version.
//
// Zeitgeist is distributed in the hope that it will be useful, but
// WITHOUT ANY WARRANTY; without even the implied warranty of
// MERCHANTABILITY or FITNESS FOR A PARTICULAR PURPOSE. See the GNU
// General Public License for more details.
//
// You should have received a copy of the GNU General Public License
// along with Zeitgeist. If not, see <https://www.gnu.org/licenses/>.

#![cfg(feature = "with-zeitgeist-runtime")]

use super::{
    generate_generic_genesis_function, telemetry_endpoints, token_properties, AdditionalChainSpec,
    EndowedAccountWithBalance,
};
use hex_literal::hex;
use sc_service::ChainType;
use sp_core::crypto::UncheckedInto;
use zeitgeist_runtime::parameters::SS58Prefix;

use zeitgeist_primitives::constants::ztg::{LIQUIDITY_MINING, LIQUIDITY_MINING_PTD};

#[cfg(feature = "parachain")]
use {
    super::{generate_inflation_config_function, Extensions},
<<<<<<< HEAD
    crate::KUSAMA_PARACHAIN_ID,
=======
    crate::POLKADOT_PARACHAIN_ID,
>>>>>>> 5f8602c1
    zeitgeist_primitives::constants::ztg::{STAKING_PTD, TOTAL_INITIAL_ZTG},
    zeitgeist_runtime::{
        CollatorDeposit, DefaultBlocksPerRound, DefaultCollatorCommission,
        DefaultParachainBondReservePercent, EligibilityValue, MinCollatorStk, PolkadotXcmConfig,
    },
};

cfg_if::cfg_if! {
    if #[cfg(feature = "parachain")] {
        const DEFAULT_STAKING_AMOUNT_ZEITGEIST: u128 = MinCollatorStk::get();
        const DEFAULT_COLLATOR_BALANCE_ZEITGEIST: Option<u128> =
            DEFAULT_STAKING_AMOUNT_ZEITGEIST.checked_add(CollatorDeposit::get());
        pub type ZeitgeistChainSpec = sc_service::GenericChainSpec<zeitgeist_runtime::GenesisConfig, Extensions>;
    } else {
        pub type ZeitgeistChainSpec = sc_service::GenericChainSpec<zeitgeist_runtime::GenesisConfig>;
    }
}

fn endowed_accounts_staging_zeitgeist() -> Vec<EndowedAccountWithBalance> {
    vec![
        // dDzt4vaprRfHqGBat44bWD4i36WMDXjsGXmCHoxMom2eQgQCd
        #[cfg(feature = "parachain")]
        EndowedAccountWithBalance(
            hex!["524e9aac979cbb9ecdb7acd1635755c3b15696321a3345ca77f0ab0ae23f675a"].into(),
            DEFAULT_COLLATOR_BALANCE_ZEITGEIST.unwrap(),
        ),
        // dDy7WSPy4pvWBKsUta8MdWxduWFTpJtv9zgBiVGtqWmMh6bi6
        #[cfg(feature = "parachain")]
        EndowedAccountWithBalance(
            hex!["04163722a7f1f900c1ec502383d4959360e374c8808e13d47b3e553d761a6329"].into(),
            DEFAULT_COLLATOR_BALANCE_ZEITGEIST.unwrap(),
        ),
        // dE36Y98QpX8hEkLANntbtUvt7figSPGxSrDxU4sscuX989CTJ
        #[cfg(feature = "parachain")]
        EndowedAccountWithBalance(
            hex!["b449a256f73e59602eb742071a07e4d94aaae91e6872f28e161f34982a0bfc0d"].into(),
            DEFAULT_COLLATOR_BALANCE_ZEITGEIST.unwrap(),
        ),
    ]
}

#[cfg(feature = "parachain")]
fn additional_chain_spec_staging_zeitgeist(
    parachain_id: cumulus_primitives_core::ParaId,
) -> AdditionalChainSpec {
    use zeitgeist_primitives::constants::BASE;

    AdditionalChainSpec {
        blocks_per_round: DefaultBlocksPerRound::get(),
        candidates: vec![
            (
                hex!["524e9aac979cbb9ecdb7acd1635755c3b15696321a3345ca77f0ab0ae23f675a"].into(),
                hex!["e251731d35dd19aeb7db1ffe06227d0b7da3b3eabb5ec1d79da453ac9949e80b"]
                    .unchecked_into(),
                DEFAULT_STAKING_AMOUNT_ZEITGEIST,
            ),
            (
                hex!["04163722a7f1f900c1ec502383d4959360e374c8808e13d47b3e553d761a6329"].into(),
                hex!["76d3384620053d1eb67e0f7fa8af93a8028e5cf74f22a12a5f2393b286463753"]
                    .unchecked_into(),
                DEFAULT_STAKING_AMOUNT_ZEITGEIST,
            ),
            (
                hex!["b449a256f73e59602eb742071a07e4d94aaae91e6872f28e161f34982a0bfc0d"].into(),
                hex!["14a3becfeeb700ff6a41927a2924493717aea238d9c5bea15368d61550f63e44"]
                    .unchecked_into(),
                DEFAULT_STAKING_AMOUNT_ZEITGEIST,
            ),
        ],
        collator_commission: DefaultCollatorCommission::get(),
        inflation_info: inflation_config(
            STAKING_PTD * Perbill::from_percent(40),
            STAKING_PTD * Perbill::from_percent(70),
            STAKING_PTD,
            TOTAL_INITIAL_ZTG * BASE,
        ),
        nominations: vec![],
        parachain_bond_reserve_percent: DefaultParachainBondReservePercent::get(),
        parachain_id,
    }
}

#[cfg(not(feature = "parachain"))]
fn additional_chain_spec_staging_zeitgeist() -> AdditionalChainSpec {
    AdditionalChainSpec {
        initial_authorities: vec![(
            // 5FCSJzvmeUW1hBo3ASnLzSxpUdn5QUDt1Eqobj1meiQB7mLu
            hex!["8a9a54bdf73fb4a757f5ab81fabe2f173922fdb92bb8b6e8bedf8b17fa38f500"]
                .unchecked_into(),
            // 5HGProUwcyCDMJDxjBBKbv8u7ehr5uoTBS3bckYHPcZMTifW
            hex!["e61786c6426b55a034f9c4b78dc57d4183927cef8e64b2e496225ed6fca41758"]
                .unchecked_into(),
        )],
    }
}

pub(super) fn get_wasm() -> Result<&'static [u8], String> {
    zeitgeist_runtime::WASM_BINARY.ok_or_else(|| "WASM binary is not available".to_string())
}

generate_generic_genesis_function!(zeitgeist_runtime,);

#[cfg(feature = "parachain")]
generate_inflation_config_function!(zeitgeist_runtime);

pub fn zeitgeist_staging_config() -> Result<ZeitgeistChainSpec, String> {
    let wasm = get_wasm()?;

    Ok(ZeitgeistChainSpec::from_genesis(
        "Zeitgeist Staging",
        "zeitgeist_staging",
        ChainType::Live,
        move || {
            generic_genesis(
                additional_chain_spec_staging_zeitgeist(
                    #[cfg(feature = "parachain")]
                    POLKADOT_PARACHAIN_ID.into(),
                ),
                endowed_accounts_staging_zeitgeist(),
                wasm,
            )
        },
        vec![],
        telemetry_endpoints(),
        Some("zeitgeist"),
        None,
        Some(token_properties("ZTG", SS58Prefix::get())),
        #[cfg(feature = "parachain")]
        crate::chain_spec::Extensions {
            relay_chain: "polkadot".into(),
            parachain_id: POLKADOT_PARACHAIN_ID,
            bad_blocks: None,
        },
        #[cfg(not(feature = "parachain"))]
        Default::default(),
    ))
}<|MERGE_RESOLUTION|>--- conflicted
+++ resolved
@@ -32,11 +32,7 @@
 #[cfg(feature = "parachain")]
 use {
     super::{generate_inflation_config_function, Extensions},
-<<<<<<< HEAD
-    crate::KUSAMA_PARACHAIN_ID,
-=======
     crate::POLKADOT_PARACHAIN_ID,
->>>>>>> 5f8602c1
     zeitgeist_primitives::constants::ztg::{STAKING_PTD, TOTAL_INITIAL_ZTG},
     zeitgeist_runtime::{
         CollatorDeposit, DefaultBlocksPerRound, DefaultCollatorCommission,
