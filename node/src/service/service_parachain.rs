// Copyright 2022-2024 Forecasting Technologies LTD.
// Copyright 2021-2022 Zeitgeist PM LLC.
//
// This file is part of Zeitgeist.
//
// Zeitgeist is free software: you can redistribute it and/or modify it
// under the terms of the GNU General Public License as published by the
// Free Software Foundation, either version 3 of the License, or (at
// your option) any later version.
//
// Zeitgeist is distributed in the hope that it will be useful, but
// WITHOUT ANY WARRANTY; without even the implied warranty of
// MERCHANTABILITY or FITNESS FOR A PARTICULAR PURPOSE. See the GNU
// General Public License for more details.
//
// You should have received a copy of the GNU General Public License
// along with Zeitgeist. If not, see <https://www.gnu.org/licenses/>.

use crate::{
    service::{AdditionalRuntimeApiCollection, RuntimeApiCollection},
    POLKADOT_BLOCK_DURATION,
};
use cumulus_client_cli::CollatorOptions;
use cumulus_client_collator::service::CollatorService;
use cumulus_client_consensus_common::ParachainBlockImport as TParachainBlockImport;
use cumulus_client_consensus_proposer::Proposer;
use cumulus_client_network::RequireSecondedInBlockAnnounce;
use cumulus_client_service::{
    build_relay_chain_interface, prepare_node_config, start_relay_chain_tasks, DARecoveryProfile,
    StartRelayChainTasksParams,
};
use cumulus_primitives_core::ParaId;
use cumulus_relay_chain_interface::{OverseerHandle, RelayChainInterface};
use frame_benchmarking_cli::SUBSTRATE_REFERENCE_HARDWARE;
use futures::FutureExt;
use nimbus_primitives::NimbusId;
use polkadot_service::CollatorPair;
use sc_client_api::Backend;
use sc_consensus::ImportQueue;
use sc_executor::{HeapAllocStrategy, WasmExecutor, DEFAULT_HEAP_ALLOC_STRATEGY};
use sc_network::{config::FullNetworkConfiguration, NetworkBlock};
use sc_service::{
    error::{Error as ServiceError, Result as ServiceResult},
    Configuration, PartialComponents, TFullBackend, TFullClient, TaskManager,
};
use sc_telemetry::{Telemetry, TelemetryHandle, TelemetryWorker, TelemetryWorkerHandle};
use sc_transaction_pool_api::OffchainTransactionPoolFactory;
use sp_api::ConstructRuntimeApi;
use sp_consensus::SyncOracle;
use sp_keystore::KeystorePtr;
use sp_runtime::traits::Block as BlockT;
use std::{sync::Arc, time::Duration};
use substrate_prometheus_endpoint::Registry;
use zeitgeist_primitives::types::{Block, Hash};

#[cfg(feature = "runtime-benchmarks")]
pub type HostFunctions = (
    sp_io::SubstrateHostFunctions,
    cumulus_client_service::storage_proof_size::HostFunctions,
    frame_benchmarking::benchmarking::HostFunctions,
);
#[cfg(not(feature = "runtime-benchmarks"))]
pub type HostFunctions =
    (sp_io::SubstrateHostFunctions, cumulus_client_service::storage_proof_size::HostFunctions);

pub type FullClient<RuntimeApi> = TFullClient<Block, RuntimeApi, WasmExecutor<HostFunctions>>;

pub type FullBackend = TFullBackend<Block>;

pub type ParachainBlockImport<RuntimeApi> =
    TParachainBlockImport<Block, Arc<FullClient<RuntimeApi>>, FullBackend>;

/// Assembly of PartialComponents (enough to run chain ops subcommands)
pub type ParachainPartialComponents<RuntimeApi> = PartialComponents<
    FullClient<RuntimeApi>,
    FullBackend,
    (),
    sc_consensus::DefaultImportQueue<Block>,
    sc_transaction_pool::FullPool<Block, FullClient<RuntimeApi>>,
    (ParachainBlockImport<RuntimeApi>, Option<Telemetry>, Option<TelemetryWorkerHandle>),
>;

/// Start a parachain node.
/// called `start_parachain_node` in moonkit node template
#[allow(deprecated)]
pub async fn new_full<RuntimeApi>(
    parachain_config: Configuration,
    para_id: ParaId,
    polkadot_config: Configuration,
    async_backing: bool,
    block_authoring_duration: Duration,
    hwbench: Option<sc_sysinfo::HwBench>,
    collator_options: CollatorOptions,
) -> ServiceResult<(TaskManager, Arc<FullClient<RuntimeApi>>)>
where
    RuntimeApi: ConstructRuntimeApi<Block, FullClient<RuntimeApi>> + Send + Sync + 'static,
    RuntimeApi::RuntimeApi: RuntimeApiCollection + AdditionalRuntimeApiCollection,
{
    do_new_full::<RuntimeApi, sc_network::NetworkWorker<_, _>>(
        parachain_config,
        polkadot_config,
        para_id,
        async_backing,
        block_authoring_duration,
        hwbench,
        collator_options,
    )
    .await
}

/// Builds the PartialComponents for a parachain or development service
///
/// Use this function if you don't actually need the full service, but just the partial in order to
/// be able to perform chain operations.
pub fn new_partial<RuntimeApi>(
    config: &Configuration,
) -> Result<ParachainPartialComponents<RuntimeApi>, ServiceError>
where
    RuntimeApi: ConstructRuntimeApi<Block, FullClient<RuntimeApi>> + Send + Sync + 'static,
    RuntimeApi::RuntimeApi: RuntimeApiCollection + AdditionalRuntimeApiCollection,
{
    let telemetry = config
        .telemetry_endpoints
        .clone()
        .filter(|x| !x.is_empty())
        .map(|endpoints| -> Result<_, sc_telemetry::Error> {
            let worker = TelemetryWorker::new(16)?;
            let telemetry = worker.handle().new_telemetry(endpoints);
            Ok((worker, telemetry))
        })
        .transpose()?;

    let heap_pages = config
        .executor
        .default_heap_pages
        .map_or(DEFAULT_HEAP_ALLOC_STRATEGY, |h| HeapAllocStrategy::Static { extra_pages: h as _ });

    let executor = WasmExecutor::builder()
        .with_execution_method(config.executor.wasm_method)
        .with_onchain_heap_alloc_strategy(heap_pages)
        .with_offchain_heap_alloc_strategy(heap_pages)
        .with_max_runtime_instances(config.executor.max_runtime_instances)
        .with_runtime_cache_size(config.executor.runtime_cache_size)
        .build();

    let (client, backend, keystore_container, task_manager) =
        sc_service::new_full_parts_record_import::<Block, RuntimeApi, _>(
            config,
            telemetry.as_ref().map(|(_, telemetry)| telemetry.handle()),
            executor,
            true,
        )?;
    let client = Arc::new(client);

    let telemetry_worker_handle = telemetry.as_ref().map(|(worker, _)| worker.handle());

    let telemetry = telemetry.map(|(worker, telemetry)| {
        task_manager.spawn_handle().spawn("telemetry", None, worker.run());
        telemetry
    });

    let transaction_pool = sc_transaction_pool::BasicPool::new_full(
        config.transaction_pool.clone(),
        config.role.is_authority().into(),
        config.prometheus_registry(),
        task_manager.spawn_essential_handle(),
        client.clone(),
    );

    let block_import = ParachainBlockImport::<RuntimeApi>::new(client.clone(), backend.clone());

    let import_queue = nimbus_consensus::import_queue(
        client.clone(),
        block_import.clone(),
        move |_, _| async move {
            let time = sp_timestamp::InherentDataProvider::from_system_time();
            Ok((time,))
        },
        &task_manager.spawn_essential_handle(),
        config.prometheus_registry(),
        false,
    )?;

    Ok(ParachainPartialComponents {
        backend,
        client,
        import_queue,
        keystore_container,
        task_manager,
        transaction_pool,
        select_chain: (),
        other: (block_import, telemetry, telemetry_worker_handle),
    })
}

/// Start a node with the given parachain `Configuration` and relay chain `Configuration`.
///
/// This is the actual implementation that is abstract over the executor and the runtime api.
#[sc_tracing::logging::prefix_logs_with("🔮 Zeitgeist Parachain")]
async fn do_new_full<RuntimeApi, N>(
    parachain_config: Configuration,
    polkadot_config: Configuration,
    para_id: polkadot_primitives::Id,
    async_backing: bool,
    block_authoring_duration: Duration,
    hwbench: Option<sc_sysinfo::HwBench>,
    collator_options: CollatorOptions,
) -> ServiceResult<(TaskManager, Arc<FullClient<RuntimeApi>>)>
where
    RuntimeApi: ConstructRuntimeApi<Block, FullClient<RuntimeApi>> + Send + Sync + 'static,
    RuntimeApi::RuntimeApi: RuntimeApiCollection + AdditionalRuntimeApiCollection,
    N: sc_network::NetworkBackend<Block, <Block as BlockT>::Hash>,
{
    let parachain_config = prepare_node_config(parachain_config);

    let params = new_partial::<RuntimeApi>(&parachain_config)?;
    let (block_import, mut telemetry, telemetry_worker_handle) = params.other;

    let client = params.client.clone();
    let backend = params.backend.clone();
    let mut task_manager = params.task_manager;

    let (relay_chain_interface, collator_key) = build_relay_chain_interface(
        polkadot_config,
        &parachain_config,
        telemetry_worker_handle,
        &mut task_manager,
        collator_options,
        hwbench.clone(),
    )
    .await
    .map_err(|e| ServiceError::Application(Box::new(e) as Box<_>))?;

    let block_announce_validator =
        RequireSecondedInBlockAnnounce::new(relay_chain_interface.clone(), para_id);

    let collator = parachain_config.role.is_authority();
    let prometheus_registry = parachain_config.prometheus_registry().cloned();
    let transaction_pool = params.transaction_pool.clone();
    let import_queue_service = params.import_queue.service();

    let net_config = FullNetworkConfiguration::<_, _, N>::new(
        &parachain_config.network,
        prometheus_registry.clone(),
    );

    let metrics = N::register_notification_metrics(
        parachain_config.prometheus_config.as_ref().map(|cfg| &cfg.registry),
    );
    let (network, system_rpc_tx, tx_handler_controller, start_network, sync_service) =
        sc_service::build_network(sc_service::BuildNetworkParams {
            config: &parachain_config,
            client: client.clone(),
            transaction_pool: transaction_pool.clone(),
            spawn_handle: task_manager.spawn_handle(),
            import_queue: params.import_queue,
            block_announce_validator_builder: Some(Box::new(|_| {
                Box::new(block_announce_validator)
            })),
            warp_sync_config: None,
            net_config,
            block_relay: None,
            metrics,
        })?;

    if parachain_config.offchain_worker.enabled {
        task_manager.spawn_handle().spawn(
            "offchain-workers-runner",
            "offchain-work",
            sc_offchain::OffchainWorkers::new(sc_offchain::OffchainWorkerOptions {
                runtime_api_provider: client.clone(),
                keystore: Some(params.keystore_container.keystore()),
                offchain_db: backend.offchain_storage(),
                transaction_pool: Some(OffchainTransactionPoolFactory::new(
                    transaction_pool.clone(),
                )),
                network_provider: Arc::new(network.clone()),
                is_validator: parachain_config.role.is_authority(),
                enable_http_requests: false,
                custom_extensions: move |_| vec![],
            })
            .run(client.clone(), task_manager.spawn_handle())
            .boxed(),
        );
    }

    let rpc_extensions_builder = {
        let client = client.clone();
        let transaction_pool = transaction_pool.clone();

        Box::new(move |_| {
            let deps =
                crate::rpc::FullDeps { client: client.clone(), pool: transaction_pool.clone() };

            crate::rpc::create_full(deps).map_err(Into::into)
        })
    };

    let force_authoring = parachain_config.force_authoring;

    sc_service::spawn_tasks(sc_service::SpawnTasksParams {
        rpc_builder: rpc_extensions_builder,
        client: client.clone(),
        transaction_pool: transaction_pool.clone(),
        task_manager: &mut task_manager,
        config: parachain_config,
        keystore: params.keystore_container.keystore(),
        backend: backend.clone(),
        network,
        sync_service: sync_service.clone(),
        system_rpc_tx,
        tx_handler_controller,
        telemetry: telemetry.as_mut(),
    })?;

    if let Some(hwbench) = hwbench {
        sc_sysinfo::print_hwbench(&hwbench);
        // Here you can check whether the hardware meets your chains' requirements. Putting a link
        // in there and swapping out the requirements for your own are probably a good idea. The
        // requirements for a para-chain are dictated by its relay-chain.
        match SUBSTRATE_REFERENCE_HARDWARE.check_hardware(&hwbench, false) {
            Err(err) if collator => {
                log::warn!(
                    "⚠️  The hardware does not meet the minimal requirements {} for role \
                     'Authority'.",
                    err
                );
            }
            _ => {}
        }

        if let Some(ref mut telemetry) = telemetry {
            let telemetry_handle = telemetry.handle();
            task_manager.spawn_handle().spawn(
                "telemetry_hwbench",
                None,
                sc_sysinfo::initialize_hwbench_telemetry(telemetry_handle, hwbench),
            );
        }
    }

    let announce_block = {
        let sync_service = sync_service.clone();
        Arc::new(move |hash, data| sync_service.announce_block(hash, data))
    };

    let relay_chain_slot_duration = POLKADOT_BLOCK_DURATION;
    let overseer_handle = relay_chain_interface
        .overseer_handle()
        .map_err(|e| sc_service::Error::Application(Box::new(e)))?;

    start_relay_chain_tasks(StartRelayChainTasksParams {
        client: client.clone(),
        announce_block: announce_block.clone(),
        para_id,
        relay_chain_interface: relay_chain_interface.clone(),
        task_manager: &mut task_manager,
        da_recovery_profile: if collator {
            DARecoveryProfile::Collator
        } else {
            DARecoveryProfile::FullNode
        },
        import_queue: import_queue_service,
        relay_chain_slot_duration,
        recovery_handle: Box::new(overseer_handle.clone()),
        sync_service: sync_service.clone(),
    })?;

    if collator {
        start_consensus(
            async_backing,
            backend.clone(),
            client.clone(),
            block_import,
            prometheus_registry.as_ref(),
            telemetry.as_ref().map(|t| t.handle()),
            &task_manager,
            relay_chain_interface.clone(),
            transaction_pool,
            params.keystore_container.keystore(),
            para_id,
            collator_key.expect("Command line arguments do not allow this. qed"),
            overseer_handle,
            announce_block,
            force_authoring,
            relay_chain_slot_duration,
            block_authoring_duration,
            sync_service.clone(),
            true,
        )?;
    }

    start_network.start_network();

    Ok((task_manager, client))
}

<<<<<<< HEAD
#[allow(clippy::too_many_arguments)]
fn start_consensus<RuntimeApi>(
=======
fn start_consensus<RuntimeApi, SO>(
    async_backing: bool,
    backend: Arc<FullBackend>,
>>>>>>> 998dc27e
    client: Arc<FullClient<RuntimeApi>>,
    block_import: ParachainBlockImport<RuntimeApi>,
    prometheus_registry: Option<&Registry>,
    telemetry: Option<TelemetryHandle>,
    task_manager: &TaskManager,
    relay_chain_interface: Arc<dyn RelayChainInterface>,
    transaction_pool: Arc<sc_transaction_pool::FullPool<Block, FullClient<RuntimeApi>>>,
    keystore: KeystorePtr,
    para_id: ParaId,
    collator_key: CollatorPair,
    overseer_handle: OverseerHandle,
    announce_block: Arc<dyn Fn(Hash, Option<Vec<u8>>) + Send + Sync>,
    force_authoring: bool,
    relay_chain_slot_duration: Duration,
    block_authoring_duration: Duration,
    sync_oracle: SO,
    full_pov_size: bool,
) -> Result<(), sc_service::Error>
where
    RuntimeApi: ConstructRuntimeApi<Block, FullClient<RuntimeApi>> + Send + Sync + 'static,
    RuntimeApi::RuntimeApi: RuntimeApiCollection + AdditionalRuntimeApiCollection,
    SO: SyncOracle + Send + Sync + Clone + 'static,
{
    let proposer_factory = sc_basic_authorship::ProposerFactory::with_proof_recording(
        task_manager.spawn_handle(),
        client.clone(),
        transaction_pool,
        prometheus_registry,
        telemetry.clone(),
    );

    let proposer = Proposer::new(proposer_factory);

    let collator_service = CollatorService::new(
        client.clone(),
        Arc::new(task_manager.spawn_handle()),
        announce_block,
        client.clone(),
    );

    let create_inherent_data_providers = |_, _| async move {
        let time = sp_timestamp::InherentDataProvider::from_system_time();

        let author = nimbus_primitives::InherentDataProvider;

        let randomness = session_keys_primitives::InherentDataProvider;

        Ok((time, author, randomness))
    };

    let client_clone = client.clone();
    let keystore_clone = keystore.clone();
    let maybe_provide_vrf_digest =
        move |nimbus_id: NimbusId, parent: Hash| -> Option<sp_runtime::generic::DigestItem> {
            moonbeam_vrf::vrf_pre_digest::<Block, FullClient<RuntimeApi>>(
                &client_clone,
                &keystore_clone,
                nimbus_id,
                parent,
            )
        };

    if async_backing {
        log::info!("Collator started with asynchronous backing.");
        let client_clone = client.clone();
        let code_hash_provider = move |block_hash| {
            client_clone
                .code_at(block_hash)
                .ok()
                .map(polkadot_primitives::ValidationCode)
                .map(|c| c.hash())
        };
        let params = nimbus_consensus::collators::lookahead::Params {
            additional_digests_provider: maybe_provide_vrf_digest,
            additional_relay_keys: vec![
                zeitgeist_primitives::types::well_known_relay_keys::TIMESTAMP_NOW.to_vec(),
            ],
            authoring_duration: block_authoring_duration,
            block_import,
            code_hash_provider,
            collator_key,
            collator_service,
            create_inherent_data_providers,
            force_authoring,
            keystore,
            overseer_handle,
            para_backend: backend,
            para_client: client,
            para_id,
            proposer,
            relay_chain_slot_duration,
            relay_client: relay_chain_interface,
            slot_duration: None,
            sync_oracle,
            reinitialize: false,
            full_pov_size,
        };

        let fut = nimbus_consensus::collators::lookahead::run::<
            Block,
            _,
            _,
            _,
            FullBackend,
            _,
            _,
            _,
            _,
            _,
            _,
        >(params);
        task_manager.spawn_essential_handle().spawn("nimbus", None, fut);
    } else {
        log::info!("Collator started without asynchronous backing.");

        let params = nimbus_consensus::collators::basic::Params {
            additional_digests_provider: maybe_provide_vrf_digest,
            additional_relay_keys: vec![
                zeitgeist_primitives::types::well_known_relay_keys::TIMESTAMP_NOW.to_vec(),
            ],
            //authoring_duration: Duration::from_millis(500),
            block_import,
            collator_key,
            collator_service,
            create_inherent_data_providers,
            force_authoring,
            keystore,
            overseer_handle,
            para_id,
            para_client: client,
            proposer,
            relay_client: relay_chain_interface,
            full_pov_size,
        };

        let fut = nimbus_consensus::collators::basic::run::<Block, _, _, FullBackend, _, _, _, _, _>(
            params,
        );
        task_manager.spawn_essential_handle().spawn("nimbus", None, fut);
    }

    Ok(())
}<|MERGE_RESOLUTION|>--- conflicted
+++ resolved
@@ -395,14 +395,10 @@
     Ok((task_manager, client))
 }
 
-<<<<<<< HEAD
 #[allow(clippy::too_many_arguments)]
-fn start_consensus<RuntimeApi>(
-=======
 fn start_consensus<RuntimeApi, SO>(
     async_backing: bool,
     backend: Arc<FullBackend>,
->>>>>>> 998dc27e
     client: Arc<FullClient<RuntimeApi>>,
     block_import: ParachainBlockImport<RuntimeApi>,
     prometheus_registry: Option<&Registry>,
