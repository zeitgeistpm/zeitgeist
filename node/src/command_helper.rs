--- conflicted
+++ resolved
@@ -1,4 +1,3 @@
-<<<<<<< HEAD
 // Copyright 2021-2022 Zeitgeist PM LLC.
 //
 // This file is part of Zeitgeist.
@@ -16,10 +15,7 @@
 // You should have received a copy of the GNU General Public License
 // along with Zeitgeist. If not, see <https://www.gnu.org/licenses/>.
 
-use crate::service::FullClient;
-=======
 use super::service::FullClient;
->>>>>>> a6ec3927
 
 use sc_cli::Result;
 use sc_client_api::BlockBackend;
