[[bin]]
name = "zeitgeist"
path = "./src/main.rs"

[build-dependencies]
<<<<<<< HEAD
substrate-build-script-utils = { branch = "moonbeam-polkadot-v0.9.29", git = "https://github.com/zeitgeistpm/substrate" }

[dependencies]
frame-support = { branch = "moonbeam-polkadot-v0.9.29", git = "https://github.com/zeitgeistpm/substrate" }
pallet-transaction-payment = { branch = "moonbeam-polkadot-v0.9.29", git = "https://github.com/zeitgeistpm/substrate" }
pallet-transaction-payment-rpc = { branch = "moonbeam-polkadot-v0.9.29", git = "https://github.com/zeitgeistpm/substrate" }
pallet-transaction-payment-rpc-runtime-api = { branch = "moonbeam-polkadot-v0.9.29", git = "https://github.com/zeitgeistpm/substrate" }
sc-basic-authorship = { branch = "moonbeam-polkadot-v0.9.29", git = "https://github.com/zeitgeistpm/substrate" }
sc-cli = { branch = "moonbeam-polkadot-v0.9.29", features = ["wasmtime"], git = "https://github.com/zeitgeistpm/substrate" }
sc-client-api = { branch = "moonbeam-polkadot-v0.9.29", git = "https://github.com/zeitgeistpm/substrate" }
sc-consensus = { branch = "moonbeam-polkadot-v0.9.29", git = "https://github.com/zeitgeistpm/substrate" }
sc-executor = { branch = "moonbeam-polkadot-v0.9.29", features = ["wasmtime"], git = "https://github.com/zeitgeistpm/substrate" }
sc-keystore = { branch = "moonbeam-polkadot-v0.9.29", git = "https://github.com/zeitgeistpm/substrate" }
sc-rpc = { branch = "moonbeam-polkadot-v0.9.29", git = "https://github.com/zeitgeistpm/substrate" }
sc-rpc-api = { branch = "moonbeam-polkadot-v0.9.29", git = "https://github.com/zeitgeistpm/substrate" }
sc-service = { branch = "moonbeam-polkadot-v0.9.29", features = ["wasmtime"], git = "https://github.com/zeitgeistpm/substrate" }
sc-sysinfo = { branch = "moonbeam-polkadot-v0.9.29", git = "https://github.com/zeitgeistpm/substrate" }
sc-telemetry = { branch = "moonbeam-polkadot-v0.9.29", git = "https://github.com/zeitgeistpm/substrate" }
sc-transaction-pool = { branch = "moonbeam-polkadot-v0.9.29", git = "https://github.com/zeitgeistpm/substrate" }
sc-transaction-pool-api = { branch = "moonbeam-polkadot-v0.9.29", git = "https://github.com/zeitgeistpm/substrate" }
sp-api = { branch = "moonbeam-polkadot-v0.9.29", git = "https://github.com/zeitgeistpm/substrate" }
sp-block-builder = { branch = "moonbeam-polkadot-v0.9.29", git = "https://github.com/zeitgeistpm/substrate" }
sp-blockchain = { branch = "moonbeam-polkadot-v0.9.29", git = "https://github.com/zeitgeistpm/substrate" }
sp-consensus = { branch = "moonbeam-polkadot-v0.9.29", git = "https://github.com/zeitgeistpm/substrate" }
sp-core = { branch = "moonbeam-polkadot-v0.9.29", git = "https://github.com/zeitgeistpm/substrate" }
sp-inherents = { branch = "moonbeam-polkadot-v0.9.29", git = "https://github.com/zeitgeistpm/substrate" }
sp-keyring = { branch = "moonbeam-polkadot-v0.9.29", git = "https://github.com/zeitgeistpm/substrate" }
sp-offchain = { branch = "moonbeam-polkadot-v0.9.29", git = "https://github.com/zeitgeistpm/substrate" }
sp-runtime = { branch = "moonbeam-polkadot-v0.9.29", git = "https://github.com/zeitgeistpm/substrate" }
sp-session = { branch = "moonbeam-polkadot-v0.9.29", git = "https://github.com/zeitgeistpm/substrate" }
sp-storage = { branch = "moonbeam-polkadot-v0.9.29", git = "https://github.com/zeitgeistpm/substrate" }
sp-timestamp = { branch = "moonbeam-polkadot-v0.9.29", git = "https://github.com/zeitgeistpm/substrate" }
sp-transaction-pool = { branch = "moonbeam-polkadot-v0.9.29", git = "https://github.com/zeitgeistpm/substrate" }
sp-trie = { branch = "moonbeam-polkadot-v0.9.29", git = "https://github.com/zeitgeistpm/substrate" }
substrate-frame-rpc-system = { branch = "moonbeam-polkadot-v0.9.29", git = "https://github.com/zeitgeistpm/substrate" }

# Try-Runtime

try-runtime-cli = { branch = "moonbeam-polkadot-v0.9.29", git = "https://github.com/zeitgeistpm/substrate", optional = true }

# Benchmark

frame-benchmarking = { branch = "moonbeam-polkadot-v0.9.29", git = "https://github.com/zeitgeistpm/substrate", optional = true }
frame-benchmarking-cli = { branch = "moonbeam-polkadot-v0.9.29", git = "https://github.com/zeitgeistpm/substrate" }

# Cumulus

cumulus-client-cli = { branch = "moonbeam-polkadot-v0.9.29", git = "https://github.com/zeitgeistpm/cumulus", optional = true }
cumulus-client-collator = { branch = "moonbeam-polkadot-v0.9.29", git = "https://github.com/zeitgeistpm/cumulus", optional = true }
cumulus-client-consensus-common = { branch = "moonbeam-polkadot-v0.9.29", git = "https://github.com/zeitgeistpm/cumulus", optional = true }
cumulus-client-consensus-relay-chain = { branch = "moonbeam-polkadot-v0.9.29", git = "https://github.com/zeitgeistpm/cumulus", optional = true }
cumulus-client-network = { branch = "moonbeam-polkadot-v0.9.29", git = "https://github.com/zeitgeistpm/cumulus", optional = true }
cumulus-client-service = { branch = "moonbeam-polkadot-v0.9.29", git = "https://github.com/zeitgeistpm/cumulus", optional = true }
cumulus-primitives-core = { branch = "moonbeam-polkadot-v0.9.29", git = "https://github.com/zeitgeistpm/cumulus", optional = true }
cumulus-primitives-parachain-inherent = { branch = "moonbeam-polkadot-v0.9.29", git = "https://github.com/zeitgeistpm/cumulus", optional = true }
cumulus-relay-chain-inprocess-interface = { branch = "moonbeam-polkadot-v0.9.29", git = "https://github.com/zeitgeistpm/cumulus", optional = true }
cumulus-relay-chain-interface = { branch = "moonbeam-polkadot-v0.9.29", git = "https://github.com/zeitgeistpm/cumulus", optional = true }
cumulus-relay-chain-rpc-interface = { branch = "moonbeam-polkadot-v0.9.29", git = "https://github.com/zeitgeistpm/cumulus", optional = true }

# Parachain

moonbeam-vrf = { tag = "v0.27.2-a", git = "https://github.com/zeitgeistpm/moonbeam", optional = true }
nimbus-consensus = { branch = "moonbeam-polkadot-v0.9.29", default-features = false, git = "https://github.com/zeitgeistpm/nimbus", optional = true }
nimbus-primitives = { branch = "moonbeam-polkadot-v0.9.29", default-features = false, git = "https://github.com/zeitgeistpm/nimbus", optional = true }
pallet-author-inherent = { branch = "moonbeam-polkadot-v0.9.29", default-features = false, git = "https://github.com/zeitgeistpm/nimbus", optional = true }
pallet-parachain-staking = { tag = "v0.27.2-a", git = "https://github.com/zeitgeistpm/moonbeam", optional = true }
parity-scale-codec = { optional = true, version = "3.0.0" }
sc-chain-spec = { branch = "moonbeam-polkadot-v0.9.29", git = "https://github.com/zeitgeistpm/substrate", optional = true }
sc-network = { branch = "moonbeam-polkadot-v0.9.29", git = "https://github.com/zeitgeistpm/substrate", optional = true }
sc-tracing = { branch = "moonbeam-polkadot-v0.9.29", git = "https://github.com/zeitgeistpm/substrate", optional = true }
serde = { features = ["derive"], optional = true, version = "1.0.137" }
session-keys-primitives = { tag = "v0.27.2-a", default-features = false, git = "https://github.com/zeitgeistpm/moonbeam", optional = true }
sp-keystore = { branch = "moonbeam-polkadot-v0.9.29", git = "https://github.com/zeitgeistpm/substrate", optional = true }
substrate-prometheus-endpoint = { branch = "moonbeam-polkadot-v0.9.29", git = "https://github.com/zeitgeistpm/substrate", optional = true }

# Polkadot

polkadot-cli = { branch = "moonbeam-polkadot-v0.9.29", git = "https://github.com/zeitgeistpm/polkadot", optional = true }
polkadot-parachain = { branch = "moonbeam-polkadot-v0.9.29", git = "https://github.com/zeitgeistpm/polkadot", optional = true }
polkadot-primitives = { branch = "moonbeam-polkadot-v0.9.29", git = "https://github.com/zeitgeistpm/polkadot", optional = true }
polkadot-service = { branch = "moonbeam-polkadot-v0.9.29", git = "https://github.com/zeitgeistpm/polkadot", optional = true }
polkadot-test-service = { branch = "moonbeam-polkadot-v0.9.29", git = "https://github.com/zeitgeistpm/polkadot", optional = true }

# Standalone

sc-consensus-aura = { branch = "moonbeam-polkadot-v0.9.29", git = "https://github.com/zeitgeistpm/substrate" }
sc-finality-grandpa = { branch = "moonbeam-polkadot-v0.9.29", git = "https://github.com/zeitgeistpm/substrate" }
sp-consensus-aura = { branch = "moonbeam-polkadot-v0.9.29", git = "https://github.com/zeitgeistpm/substrate" }
sp-finality-grandpa = { branch = "moonbeam-polkadot-v0.9.29", git = "https://github.com/zeitgeistpm/substrate" }
=======
substrate-build-script-utils = { branch = "polkadot-v0.9.26", git = "https://github.com/paritytech/substrate" }

[dependencies]
pallet-transaction-payment = { branch = "polkadot-v0.9.26", git = "https://github.com/paritytech/substrate" }
pallet-transaction-payment-rpc = { branch = "polkadot-v0.9.26", git = "https://github.com/paritytech/substrate" }
pallet-transaction-payment-rpc-runtime-api = { branch = "polkadot-v0.9.26", git = "https://github.com/paritytech/substrate" }
sc-basic-authorship = { branch = "polkadot-v0.9.26", git = "https://github.com/paritytech/substrate" }
sc-cli = { branch = "polkadot-v0.9.26", features = ["wasmtime"], git = "https://github.com/paritytech/substrate" }
sc-client-api = { branch = "polkadot-v0.9.26", git = "https://github.com/paritytech/substrate" }
sc-consensus = { branch = "polkadot-v0.9.26", git = "https://github.com/paritytech/substrate" }
sc-executor = { branch = "polkadot-v0.9.26", features = ["wasmtime"], git = "https://github.com/paritytech/substrate" }
sc-keystore = { branch = "polkadot-v0.9.26", git = "https://github.com/paritytech/substrate" }
sc-rpc = { branch = "polkadot-v0.9.26", git = "https://github.com/paritytech/substrate" }
sc-rpc-api = { branch = "polkadot-v0.9.26", git = "https://github.com/paritytech/substrate" }
sc-service = { branch = "polkadot-v0.9.26", features = ["wasmtime"], git = "https://github.com/paritytech/substrate" }
sc-sysinfo = { branch = "polkadot-v0.9.26", git = "https://github.com/paritytech/substrate" }
sc-telemetry = { branch = "polkadot-v0.9.26", git = "https://github.com/paritytech/substrate" }
sc-transaction-pool = { branch = "polkadot-v0.9.26", git = "https://github.com/paritytech/substrate" }
sc-transaction-pool-api = { branch = "polkadot-v0.9.26", git = "https://github.com/paritytech/substrate" }
sp-api = { branch = "polkadot-v0.9.26", git = "https://github.com/paritytech/substrate" }
sp-block-builder = { branch = "polkadot-v0.9.26", git = "https://github.com/paritytech/substrate" }
sp-blockchain = { branch = "polkadot-v0.9.26", git = "https://github.com/paritytech/substrate" }
sp-consensus = { branch = "polkadot-v0.9.26", git = "https://github.com/paritytech/substrate" }
sp-core = { branch = "polkadot-v0.9.26", git = "https://github.com/paritytech/substrate" }
sp-inherents = { branch = "polkadot-v0.9.26", git = "https://github.com/paritytech/substrate" }
sp-keyring = { branch = "polkadot-v0.9.26", git = "https://github.com/paritytech/substrate" }
sp-offchain = { branch = "polkadot-v0.9.26", git = "https://github.com/paritytech/substrate" }
sp-runtime = { branch = "polkadot-v0.9.26", git = "https://github.com/paritytech/substrate" }
sp-session = { branch = "polkadot-v0.9.26", git = "https://github.com/paritytech/substrate" }
sp-storage = { branch = "polkadot-v0.9.26", git = "https://github.com/paritytech/substrate" }
sp-timestamp = { branch = "polkadot-v0.9.26", git = "https://github.com/paritytech/substrate" }
sp-transaction-pool = { branch = "polkadot-v0.9.26", git = "https://github.com/paritytech/substrate" }
sp-trie = { branch = "polkadot-v0.9.26", git = "https://github.com/paritytech/substrate" }
substrate-frame-rpc-system = { branch = "polkadot-v0.9.26", git = "https://github.com/paritytech/substrate" }

# Try-Runtime

try-runtime-cli = { branch = "polkadot-v0.9.26", git = "https://github.com/paritytech/substrate", optional = true }

# Benchmark

frame-benchmarking = { branch = "polkadot-v0.9.26", git = "https://github.com/paritytech/substrate", optional = true }
frame-benchmarking-cli = { branch = "polkadot-v0.9.26", git = "https://github.com/paritytech/substrate" }

# Cumulus

cumulus-client-cli = { branch = "polkadot-v0.9.26", git = "https://github.com/paritytech/cumulus", optional = true }
cumulus-client-collator = { branch = "polkadot-v0.9.26", git = "https://github.com/paritytech/cumulus", optional = true }
cumulus-client-consensus-common = { branch = "polkadot-v0.9.26", git = "https://github.com/paritytech/cumulus", optional = true }
cumulus-client-consensus-relay-chain = { branch = "polkadot-v0.9.26", git = "https://github.com/paritytech/cumulus", optional = true }
cumulus-client-network = { branch = "polkadot-v0.9.26", git = "https://github.com/paritytech/cumulus", optional = true }
cumulus-client-service = { branch = "polkadot-v0.9.26", git = "https://github.com/paritytech/cumulus", optional = true }
cumulus-primitives-core = { branch = "polkadot-v0.9.26", git = "https://github.com/paritytech/cumulus", optional = true }
cumulus-primitives-parachain-inherent = { branch = "polkadot-v0.9.26", git = "https://github.com/paritytech/cumulus", optional = true }
cumulus-relay-chain-inprocess-interface = { branch = "polkadot-v0.9.26", git = "https://github.com/paritytech/cumulus", optional = true }
cumulus-relay-chain-interface = { branch = "polkadot-v0.9.26", git = "https://github.com/paritytech/cumulus", optional = true }
cumulus-relay-chain-rpc-interface = { branch = "polkadot-v0.9.26", git = "https://github.com/paritytech/cumulus", optional = true }

# Parachain

moonbeam-vrf = { tag = "v0.26.1", git = "https://github.com/purestake/moonbeam", optional = true }
nimbus-consensus = { branch = "moonbeam-polkadot-v0.9.26", default-features = false, git = "https://github.com/purestake/nimbus", optional = true }
nimbus-primitives = { branch = "moonbeam-polkadot-v0.9.26", default-features = false, git = "https://github.com/purestake/nimbus", optional = true }
pallet-author-inherent = { branch = "moonbeam-polkadot-v0.9.26", default-features = false, git = "https://github.com/purestake/nimbus", optional = true }
pallet-parachain-staking = { tag = "v0.26.1", git = "https://github.com/purestake/moonbeam", optional = true }
parity-scale-codec = { optional = true, version = "3.0.0" }
sc-chain-spec = { branch = "polkadot-v0.9.26", git = "https://github.com/paritytech/substrate", optional = true }
sc-network = { branch = "polkadot-v0.9.26", git = "https://github.com/paritytech/substrate", optional = true }
sc-tracing = { branch = "polkadot-v0.9.26", git = "https://github.com/paritytech/substrate", optional = true }
serde = { features = ["derive"], optional = true, version = "1.0.137" }
session-keys-primitives = { tag = "v0.26.1", default-features = false, git = "https://github.com/purestake/moonbeam", optional = true }
sp-keystore = { branch = "polkadot-v0.9.26", git = "https://github.com/paritytech/substrate", optional = true }
substrate-prometheus-endpoint = { branch = "polkadot-v0.9.26", git = "https://github.com/paritytech/substrate", optional = true }

# Polkadot

polkadot-cli = { branch = "release-v0.9.26", git = "https://github.com/paritytech/polkadot", optional = true }
polkadot-parachain = { branch = "release-v0.9.26", git = "https://github.com/paritytech/polkadot", optional = true }
polkadot-primitives = { branch = "release-v0.9.26", git = "https://github.com/paritytech/polkadot", optional = true }
polkadot-service = { branch = "release-v0.9.26", git = "https://github.com/paritytech/polkadot", optional = true }
polkadot-test-service = { branch = "release-v0.9.26", git = "https://github.com/paritytech/polkadot", optional = true }

# Standalone

sc-consensus-aura = { branch = "polkadot-v0.9.26", git = "https://github.com/paritytech/substrate" }
sc-finality-grandpa = { branch = "polkadot-v0.9.26", git = "https://github.com/paritytech/substrate" }
sp-consensus-aura = { branch = "polkadot-v0.9.26", git = "https://github.com/paritytech/substrate" }
sp-finality-grandpa = { branch = "polkadot-v0.9.26", git = "https://github.com/paritytech/substrate" }
>>>>>>> f8f5c79c

# Utility
cfg-if = { version = "1.0.0" }
clap = { version = "3.2.6", features = ["derive"] }
hex-literal = { version = "0.3.4" }
<<<<<<< HEAD
jsonrpsee = { version = "0.15.1", features = ["server"] }
log = { optional = true, version = "0.4.17" }
# TODO(#865): Remove in future Polkadot release
# tracing-core = "=0.1.26"
=======
jsonrpsee = { version = "0.14.0", features = ["server"] }
log = { optional = true, version = "0.4.17" }
# TODO(#865): Remove in future Polkadot release
tracing-core = "=0.1.30"
>>>>>>> f8f5c79c

# Zeitgeist

battery-station-runtime = { path = "../runtime/battery-station", optional = true }
zeitgeist-primitives = { path = "../primitives" }
zeitgeist-runtime = { path = "../runtime/zeitgeist", optional = true }
zrml-liquidity-mining = { path = "../zrml/liquidity-mining" }
zrml-swaps-rpc = { path = "../zrml/swaps/rpc" }
[features]
default = ["with-battery-station-runtime", "with-zeitgeist-runtime"]
parachain = [
    "battery-station-runtime?/parachain",
    "zeitgeist-runtime?/parachain",

    # Cumulus

    "cumulus-client-cli",
    "cumulus-client-collator",
    "cumulus-client-consensus-common",
    "cumulus-client-consensus-relay-chain",
    "cumulus-client-network",
    "cumulus-client-service",
    "cumulus-primitives-core",
    "cumulus-primitives-parachain-inherent",
    "cumulus-relay-chain-inprocess-interface",
    "cumulus-relay-chain-interface",
    "cumulus-relay-chain-rpc-interface",


    # Parachain

    "log",
    "moonbeam-vrf",
    "nimbus-consensus",
    "nimbus-primitives",
    "pallet-author-inherent",
    "pallet-parachain-staking",
    "parity-scale-codec",
    "session-keys-primitives",
    "sc-chain-spec",
    "sc-network",
    "sc-tracing",
    "serde",
    "sp-keystore",
    "substrate-prometheus-endpoint",

    # Polkadot

    "polkadot-cli",
    "polkadot-parachain",
    "polkadot-primitives",
    "polkadot-service",
    "polkadot-test-service",
]
runtime-benchmarks = [
    "battery-station-runtime?/runtime-benchmarks",
    "frame-benchmarking/runtime-benchmarks",
    "polkadot-service?/runtime-benchmarks",
    "zeitgeist-runtime?/runtime-benchmarks",
]
try-runtime = [
    "battery-station-runtime?/try-runtime",
    "zeitgeist-runtime?/try-runtime",
    "try-runtime-cli",
]
with-battery-station-runtime = ["battery-station-runtime"]
with-zeitgeist-runtime = ["zeitgeist-runtime"]

[package]
authors = ["Zeitgeist PM <contact@zeitgeist.pm>"]
build = "build.rs"
description = "An evolving blockchain for prediction markets and futarchy."
edition = "2021"
homepage = "https://zeitgeist.pm"
name = "zeitgeist-node"
version = "0.3.7"

[package.metadata.docs.rs]
targets = ["x86_64-unknown-linux-gnu"]<|MERGE_RESOLUTION|>--- conflicted
+++ resolved
@@ -3,7 +3,6 @@
 path = "./src/main.rs"
 
 [build-dependencies]
-<<<<<<< HEAD
 substrate-build-script-utils = { branch = "moonbeam-polkadot-v0.9.29", git = "https://github.com/zeitgeistpm/substrate" }
 
 [dependencies]
@@ -93,112 +92,15 @@
 sc-finality-grandpa = { branch = "moonbeam-polkadot-v0.9.29", git = "https://github.com/zeitgeistpm/substrate" }
 sp-consensus-aura = { branch = "moonbeam-polkadot-v0.9.29", git = "https://github.com/zeitgeistpm/substrate" }
 sp-finality-grandpa = { branch = "moonbeam-polkadot-v0.9.29", git = "https://github.com/zeitgeistpm/substrate" }
-=======
-substrate-build-script-utils = { branch = "polkadot-v0.9.26", git = "https://github.com/paritytech/substrate" }
-
-[dependencies]
-pallet-transaction-payment = { branch = "polkadot-v0.9.26", git = "https://github.com/paritytech/substrate" }
-pallet-transaction-payment-rpc = { branch = "polkadot-v0.9.26", git = "https://github.com/paritytech/substrate" }
-pallet-transaction-payment-rpc-runtime-api = { branch = "polkadot-v0.9.26", git = "https://github.com/paritytech/substrate" }
-sc-basic-authorship = { branch = "polkadot-v0.9.26", git = "https://github.com/paritytech/substrate" }
-sc-cli = { branch = "polkadot-v0.9.26", features = ["wasmtime"], git = "https://github.com/paritytech/substrate" }
-sc-client-api = { branch = "polkadot-v0.9.26", git = "https://github.com/paritytech/substrate" }
-sc-consensus = { branch = "polkadot-v0.9.26", git = "https://github.com/paritytech/substrate" }
-sc-executor = { branch = "polkadot-v0.9.26", features = ["wasmtime"], git = "https://github.com/paritytech/substrate" }
-sc-keystore = { branch = "polkadot-v0.9.26", git = "https://github.com/paritytech/substrate" }
-sc-rpc = { branch = "polkadot-v0.9.26", git = "https://github.com/paritytech/substrate" }
-sc-rpc-api = { branch = "polkadot-v0.9.26", git = "https://github.com/paritytech/substrate" }
-sc-service = { branch = "polkadot-v0.9.26", features = ["wasmtime"], git = "https://github.com/paritytech/substrate" }
-sc-sysinfo = { branch = "polkadot-v0.9.26", git = "https://github.com/paritytech/substrate" }
-sc-telemetry = { branch = "polkadot-v0.9.26", git = "https://github.com/paritytech/substrate" }
-sc-transaction-pool = { branch = "polkadot-v0.9.26", git = "https://github.com/paritytech/substrate" }
-sc-transaction-pool-api = { branch = "polkadot-v0.9.26", git = "https://github.com/paritytech/substrate" }
-sp-api = { branch = "polkadot-v0.9.26", git = "https://github.com/paritytech/substrate" }
-sp-block-builder = { branch = "polkadot-v0.9.26", git = "https://github.com/paritytech/substrate" }
-sp-blockchain = { branch = "polkadot-v0.9.26", git = "https://github.com/paritytech/substrate" }
-sp-consensus = { branch = "polkadot-v0.9.26", git = "https://github.com/paritytech/substrate" }
-sp-core = { branch = "polkadot-v0.9.26", git = "https://github.com/paritytech/substrate" }
-sp-inherents = { branch = "polkadot-v0.9.26", git = "https://github.com/paritytech/substrate" }
-sp-keyring = { branch = "polkadot-v0.9.26", git = "https://github.com/paritytech/substrate" }
-sp-offchain = { branch = "polkadot-v0.9.26", git = "https://github.com/paritytech/substrate" }
-sp-runtime = { branch = "polkadot-v0.9.26", git = "https://github.com/paritytech/substrate" }
-sp-session = { branch = "polkadot-v0.9.26", git = "https://github.com/paritytech/substrate" }
-sp-storage = { branch = "polkadot-v0.9.26", git = "https://github.com/paritytech/substrate" }
-sp-timestamp = { branch = "polkadot-v0.9.26", git = "https://github.com/paritytech/substrate" }
-sp-transaction-pool = { branch = "polkadot-v0.9.26", git = "https://github.com/paritytech/substrate" }
-sp-trie = { branch = "polkadot-v0.9.26", git = "https://github.com/paritytech/substrate" }
-substrate-frame-rpc-system = { branch = "polkadot-v0.9.26", git = "https://github.com/paritytech/substrate" }
-
-# Try-Runtime
-
-try-runtime-cli = { branch = "polkadot-v0.9.26", git = "https://github.com/paritytech/substrate", optional = true }
-
-# Benchmark
-
-frame-benchmarking = { branch = "polkadot-v0.9.26", git = "https://github.com/paritytech/substrate", optional = true }
-frame-benchmarking-cli = { branch = "polkadot-v0.9.26", git = "https://github.com/paritytech/substrate" }
-
-# Cumulus
-
-cumulus-client-cli = { branch = "polkadot-v0.9.26", git = "https://github.com/paritytech/cumulus", optional = true }
-cumulus-client-collator = { branch = "polkadot-v0.9.26", git = "https://github.com/paritytech/cumulus", optional = true }
-cumulus-client-consensus-common = { branch = "polkadot-v0.9.26", git = "https://github.com/paritytech/cumulus", optional = true }
-cumulus-client-consensus-relay-chain = { branch = "polkadot-v0.9.26", git = "https://github.com/paritytech/cumulus", optional = true }
-cumulus-client-network = { branch = "polkadot-v0.9.26", git = "https://github.com/paritytech/cumulus", optional = true }
-cumulus-client-service = { branch = "polkadot-v0.9.26", git = "https://github.com/paritytech/cumulus", optional = true }
-cumulus-primitives-core = { branch = "polkadot-v0.9.26", git = "https://github.com/paritytech/cumulus", optional = true }
-cumulus-primitives-parachain-inherent = { branch = "polkadot-v0.9.26", git = "https://github.com/paritytech/cumulus", optional = true }
-cumulus-relay-chain-inprocess-interface = { branch = "polkadot-v0.9.26", git = "https://github.com/paritytech/cumulus", optional = true }
-cumulus-relay-chain-interface = { branch = "polkadot-v0.9.26", git = "https://github.com/paritytech/cumulus", optional = true }
-cumulus-relay-chain-rpc-interface = { branch = "polkadot-v0.9.26", git = "https://github.com/paritytech/cumulus", optional = true }
-
-# Parachain
-
-moonbeam-vrf = { tag = "v0.26.1", git = "https://github.com/purestake/moonbeam", optional = true }
-nimbus-consensus = { branch = "moonbeam-polkadot-v0.9.26", default-features = false, git = "https://github.com/purestake/nimbus", optional = true }
-nimbus-primitives = { branch = "moonbeam-polkadot-v0.9.26", default-features = false, git = "https://github.com/purestake/nimbus", optional = true }
-pallet-author-inherent = { branch = "moonbeam-polkadot-v0.9.26", default-features = false, git = "https://github.com/purestake/nimbus", optional = true }
-pallet-parachain-staking = { tag = "v0.26.1", git = "https://github.com/purestake/moonbeam", optional = true }
-parity-scale-codec = { optional = true, version = "3.0.0" }
-sc-chain-spec = { branch = "polkadot-v0.9.26", git = "https://github.com/paritytech/substrate", optional = true }
-sc-network = { branch = "polkadot-v0.9.26", git = "https://github.com/paritytech/substrate", optional = true }
-sc-tracing = { branch = "polkadot-v0.9.26", git = "https://github.com/paritytech/substrate", optional = true }
-serde = { features = ["derive"], optional = true, version = "1.0.137" }
-session-keys-primitives = { tag = "v0.26.1", default-features = false, git = "https://github.com/purestake/moonbeam", optional = true }
-sp-keystore = { branch = "polkadot-v0.9.26", git = "https://github.com/paritytech/substrate", optional = true }
-substrate-prometheus-endpoint = { branch = "polkadot-v0.9.26", git = "https://github.com/paritytech/substrate", optional = true }
-
-# Polkadot
-
-polkadot-cli = { branch = "release-v0.9.26", git = "https://github.com/paritytech/polkadot", optional = true }
-polkadot-parachain = { branch = "release-v0.9.26", git = "https://github.com/paritytech/polkadot", optional = true }
-polkadot-primitives = { branch = "release-v0.9.26", git = "https://github.com/paritytech/polkadot", optional = true }
-polkadot-service = { branch = "release-v0.9.26", git = "https://github.com/paritytech/polkadot", optional = true }
-polkadot-test-service = { branch = "release-v0.9.26", git = "https://github.com/paritytech/polkadot", optional = true }
-
-# Standalone
-
-sc-consensus-aura = { branch = "polkadot-v0.9.26", git = "https://github.com/paritytech/substrate" }
-sc-finality-grandpa = { branch = "polkadot-v0.9.26", git = "https://github.com/paritytech/substrate" }
-sp-consensus-aura = { branch = "polkadot-v0.9.26", git = "https://github.com/paritytech/substrate" }
-sp-finality-grandpa = { branch = "polkadot-v0.9.26", git = "https://github.com/paritytech/substrate" }
->>>>>>> f8f5c79c
 
 # Utility
 cfg-if = { version = "1.0.0" }
 clap = { version = "3.2.6", features = ["derive"] }
 hex-literal = { version = "0.3.4" }
-<<<<<<< HEAD
 jsonrpsee = { version = "0.15.1", features = ["server"] }
 log = { optional = true, version = "0.4.17" }
 # TODO(#865): Remove in future Polkadot release
 # tracing-core = "=0.1.26"
-=======
-jsonrpsee = { version = "0.14.0", features = ["server"] }
-log = { optional = true, version = "0.4.17" }
-# TODO(#865): Remove in future Polkadot release
-tracing-core = "=0.1.30"
->>>>>>> f8f5c79c
 
 # Zeitgeist
 
