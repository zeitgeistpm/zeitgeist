[[bin]]
name = "zeitgeist"
path = "./src/main.rs"

[build-dependencies]
substrate-build-script-utils = { branch = "polkadot-v0.9.26", git = "https://github.com/paritytech/substrate" }

[dependencies]
pallet-transaction-payment = { branch = "polkadot-v0.9.26", git = "https://github.com/paritytech/substrate" }
pallet-transaction-payment-rpc = { branch = "polkadot-v0.9.26", git = "https://github.com/paritytech/substrate" }
pallet-transaction-payment-rpc-runtime-api = { branch = "polkadot-v0.9.26", git = "https://github.com/paritytech/substrate" }
sc-basic-authorship = { branch = "polkadot-v0.9.26", git = "https://github.com/paritytech/substrate" }
sc-cli = { branch = "polkadot-v0.9.26", features = ["wasmtime"], git = "https://github.com/paritytech/substrate" }
sc-client-api = { branch = "polkadot-v0.9.26", git = "https://github.com/paritytech/substrate" }
sc-consensus = { branch = "polkadot-v0.9.26", git = "https://github.com/paritytech/substrate" }
sc-executor = { branch = "polkadot-v0.9.26", features = ["wasmtime"], git = "https://github.com/paritytech/substrate" }
sc-keystore = { branch = "polkadot-v0.9.26", git = "https://github.com/paritytech/substrate" }
sc-rpc = { branch = "polkadot-v0.9.26", git = "https://github.com/paritytech/substrate" }
sc-rpc-api = { branch = "polkadot-v0.9.26", git = "https://github.com/paritytech/substrate" }
sc-service = { branch = "polkadot-v0.9.26", features = ["wasmtime"], git = "https://github.com/paritytech/substrate" }
sc-sysinfo = { branch = "polkadot-v0.9.26", git = "https://github.com/paritytech/substrate" }
sc-telemetry = { branch = "polkadot-v0.9.26", git = "https://github.com/paritytech/substrate" }
sc-transaction-pool = { branch = "polkadot-v0.9.26", git = "https://github.com/paritytech/substrate" }
sc-transaction-pool-api = { branch = "polkadot-v0.9.26", git = "https://github.com/paritytech/substrate" }
sp-api = { branch = "polkadot-v0.9.26", git = "https://github.com/paritytech/substrate" }
sp-block-builder = { branch = "polkadot-v0.9.26", git = "https://github.com/paritytech/substrate" }
sp-blockchain = { branch = "polkadot-v0.9.26", git = "https://github.com/paritytech/substrate" }
sp-consensus = { branch = "polkadot-v0.9.26", git = "https://github.com/paritytech/substrate" }
sp-core = { branch = "polkadot-v0.9.26", git = "https://github.com/paritytech/substrate" }
sp-inherents = { branch = "polkadot-v0.9.26", git = "https://github.com/paritytech/substrate" }
sp-keyring = { branch = "polkadot-v0.9.26", git = "https://github.com/paritytech/substrate" }
sp-offchain = { branch = "polkadot-v0.9.26", git = "https://github.com/paritytech/substrate" }
sp-runtime = { branch = "polkadot-v0.9.26", git = "https://github.com/paritytech/substrate" }
sp-session = { branch = "polkadot-v0.9.26", git = "https://github.com/paritytech/substrate" }
sp-storage = { branch = "polkadot-v0.9.26", git = "https://github.com/paritytech/substrate" }
sp-timestamp = { branch = "polkadot-v0.9.26", git = "https://github.com/paritytech/substrate" }
sp-transaction-pool = { branch = "polkadot-v0.9.26", git = "https://github.com/paritytech/substrate" }
sp-trie = { branch = "polkadot-v0.9.26", git = "https://github.com/paritytech/substrate" }
substrate-frame-rpc-system = { branch = "polkadot-v0.9.26", git = "https://github.com/paritytech/substrate" }

# Try-Runtime

try-runtime-cli = { branch = "polkadot-v0.9.26", git = "https://github.com/paritytech/substrate", optional = true }

# Benchmark

frame-benchmarking = { branch = "polkadot-v0.9.26", git = "https://github.com/paritytech/substrate", optional = true }
frame-benchmarking-cli = { branch = "polkadot-v0.9.26", git = "https://github.com/paritytech/substrate" }

# Cumulus

cumulus-client-cli = { branch = "polkadot-v0.9.26", git = "https://github.com/paritytech/cumulus", optional = true }
cumulus-client-collator = { branch = "polkadot-v0.9.26", git = "https://github.com/paritytech/cumulus", optional = true }
cumulus-client-consensus-common = { branch = "polkadot-v0.9.26", git = "https://github.com/paritytech/cumulus", optional = true }
cumulus-client-consensus-relay-chain = { branch = "polkadot-v0.9.26", git = "https://github.com/paritytech/cumulus", optional = true }
cumulus-client-network = { branch = "polkadot-v0.9.26", git = "https://github.com/paritytech/cumulus", optional = true }
cumulus-client-service = { branch = "polkadot-v0.9.26", git = "https://github.com/paritytech/cumulus", optional = true }
cumulus-primitives-core = { branch = "polkadot-v0.9.26", git = "https://github.com/paritytech/cumulus", optional = true }
cumulus-primitives-parachain-inherent = { branch = "polkadot-v0.9.26", git = "https://github.com/paritytech/cumulus", optional = true }
cumulus-relay-chain-inprocess-interface = { branch = "polkadot-v0.9.26", git = "https://github.com/paritytech/cumulus", optional = true }
cumulus-relay-chain-interface = { branch = "polkadot-v0.9.26", git = "https://github.com/paritytech/cumulus", optional = true }
cumulus-relay-chain-rpc-interface = { branch = "polkadot-v0.9.26", git = "https://github.com/paritytech/cumulus", optional = true }

# Parachain

moonbeam-vrf = { tag = "v0.26.1", git = "https://github.com/purestake/moonbeam", optional = true }
nimbus-consensus = { branch = "moonbeam-polkadot-v0.9.26", default-features = false, git = "https://github.com/purestake/nimbus", optional = true }
nimbus-primitives = { branch = "moonbeam-polkadot-v0.9.26", default-features = false, git = "https://github.com/purestake/nimbus", optional = true }
pallet-author-inherent = { branch = "moonbeam-polkadot-v0.9.26", default-features = false, git = "https://github.com/purestake/nimbus", optional = true }
pallet-parachain-staking = { tag = "v0.26.1", git = "https://github.com/purestake/moonbeam", optional = true }
parity-scale-codec = { optional = true, version = "3.0.0" }
sc-chain-spec = { branch = "polkadot-v0.9.26", git = "https://github.com/paritytech/substrate", optional = true }
sc-network = { branch = "polkadot-v0.9.26", git = "https://github.com/paritytech/substrate", optional = true }
sc-tracing = { branch = "polkadot-v0.9.26", git = "https://github.com/paritytech/substrate", optional = true }
serde = { features = ["derive"], optional = true, version = "1.0.137" }
session-keys-primitives = { tag = "v0.26.1", default-features = false, git = "https://github.com/purestake/moonbeam", optional = true }
sp-keystore = { branch = "polkadot-v0.9.26", git = "https://github.com/paritytech/substrate", optional = true }
substrate-prometheus-endpoint = { branch = "polkadot-v0.9.26", git = "https://github.com/paritytech/substrate", optional = true }

# Polkadot

polkadot-cli = { branch = "release-v0.9.26", git = "https://github.com/paritytech/polkadot", optional = true }
polkadot-parachain = { branch = "release-v0.9.26", git = "https://github.com/paritytech/polkadot", optional = true }
polkadot-primitives = { branch = "release-v0.9.26", git = "https://github.com/paritytech/polkadot", optional = true }
polkadot-service = { branch = "release-v0.9.26", git = "https://github.com/paritytech/polkadot", optional = true }
polkadot-test-service = { branch = "release-v0.9.26", git = "https://github.com/paritytech/polkadot", optional = true }

# Standalone

sc-consensus-aura = { branch = "polkadot-v0.9.26", git = "https://github.com/paritytech/substrate" }
sc-finality-grandpa = { branch = "polkadot-v0.9.26", git = "https://github.com/paritytech/substrate" }
sp-consensus-aura = { branch = "polkadot-v0.9.26", git = "https://github.com/paritytech/substrate" }
sp-finality-grandpa = { branch = "polkadot-v0.9.26", git = "https://github.com/paritytech/substrate" }

# Utility
cfg-if = { version = "1.0.0" }
clap = { version = "3.2.6", features = ["derive"] }
hex-literal = { version = "0.3.4" }
jsonrpsee = { version = "0.14.0", features = ["server"] }
log = { optional = true, version = "0.4.17" }
<<<<<<< HEAD
=======
# TODO(#865): Remove in future Polkadot release
tracing-core = "=0.1.26"
>>>>>>> 5d73988f

# Zeitgeist

battery-station-runtime = { path = "../runtime/battery-station", optional = true }
zeitgeist-primitives = { path = "../primitives" }
zeitgeist-runtime = { path = "../runtime/zeitgeist", optional = true }
zrml-liquidity-mining = { path = "../zrml/liquidity-mining" }
zrml-swaps-rpc = { path = "../zrml/swaps/rpc" }

[features]
default = ["with-battery-station-runtime", "with-zeitgeist-runtime"]
parachain = [
    "battery-station-runtime?/parachain",
    "zeitgeist-runtime?/parachain",

    # Cumulus

    "cumulus-client-cli",
    "cumulus-client-collator",
    "cumulus-client-consensus-common",
    "cumulus-client-consensus-relay-chain",
    "cumulus-client-network",
    "cumulus-client-service",
    "cumulus-primitives-core",
    "cumulus-primitives-parachain-inherent",
    "cumulus-relay-chain-inprocess-interface",
    "cumulus-relay-chain-interface",
    "cumulus-relay-chain-rpc-interface",


    # Parachain

    "log",
    "moonbeam-vrf",
    "nimbus-consensus",
    "nimbus-primitives",
    "pallet-author-inherent",
    "pallet-parachain-staking",
    "parity-scale-codec",
    "session-keys-primitives",
    "sc-chain-spec",
    "sc-network",
    "sc-tracing",
    "serde",
    "sp-keystore",
    "substrate-prometheus-endpoint",

    # Polkadot

    "polkadot-cli",
    "polkadot-parachain",
    "polkadot-primitives",
    "polkadot-service",
    "polkadot-test-service",
]
runtime-benchmarks = [
    "battery-station-runtime?/runtime-benchmarks",
    "frame-benchmarking/runtime-benchmarks",
    "polkadot-service?/runtime-benchmarks",
    "zeitgeist-runtime?/runtime-benchmarks",
]
try-runtime = [
    "battery-station-runtime?/try-runtime",
    "zeitgeist-runtime?/try-runtime",
    "try-runtime-cli",
]
with-battery-station-runtime = ["battery-station-runtime"]
with-zeitgeist-runtime = ["zeitgeist-runtime"]

[package]
authors = ["Zeitgeist PM <contact@zeitgeist.pm>"]
build = "build.rs"
description = "An evolving blockchain for prediction markets and futarchy."
edition = "2021"
homepage = "https://zeitgeist.pm"
name = "zeitgeist-node"
version = "0.3.7"

[package.metadata.docs.rs]
targets = ["x86_64-unknown-linux-gnu"]<|MERGE_RESOLUTION|>--- conflicted
+++ resolved
@@ -98,11 +98,8 @@
 hex-literal = { version = "0.3.4" }
 jsonrpsee = { version = "0.14.0", features = ["server"] }
 log = { optional = true, version = "0.4.17" }
-<<<<<<< HEAD
-=======
 # TODO(#865): Remove in future Polkadot release
 tracing-core = "=0.1.26"
->>>>>>> 5d73988f
 
 # Zeitgeist
 
