[[bin]]
name = "zeitgeist"
path = "./src/main.rs"

[build-dependencies]
substrate-build-script-utils = { branch = "polkadot-v0.9.32", git = "https://github.com/paritytech/substrate" }

[dependencies]
pallet-transaction-payment = { branch = "polkadot-v0.9.32", git = "https://github.com/paritytech/substrate" }
pallet-transaction-payment-rpc = { branch = "polkadot-v0.9.32", git = "https://github.com/paritytech/substrate" }
pallet-transaction-payment-rpc-runtime-api = { branch = "polkadot-v0.9.32", git = "https://github.com/paritytech/substrate" }
sc-basic-authorship = { branch = "polkadot-v0.9.32", git = "https://github.com/paritytech/substrate" }
sc-cli = { branch = "polkadot-v0.9.32", features = ["wasmtime"], git = "https://github.com/paritytech/substrate" }
sc-client-api = { branch = "polkadot-v0.9.32", git = "https://github.com/paritytech/substrate" }
sc-consensus = { branch = "polkadot-v0.9.32", git = "https://github.com/paritytech/substrate" }
sc-executor = { branch = "polkadot-v0.9.32", features = ["wasmtime"], git = "https://github.com/paritytech/substrate" }
sc-keystore = { branch = "polkadot-v0.9.32", git = "https://github.com/paritytech/substrate" }
sc-rpc = { branch = "polkadot-v0.9.32", git = "https://github.com/paritytech/substrate" }
sc-rpc-api = { branch = "polkadot-v0.9.32", git = "https://github.com/paritytech/substrate" }
sc-service = { branch = "polkadot-v0.9.32", features = ["wasmtime"], git = "https://github.com/paritytech/substrate" }
sc-sysinfo = { branch = "polkadot-v0.9.32", git = "https://github.com/paritytech/substrate" }
sc-telemetry = { branch = "polkadot-v0.9.32", git = "https://github.com/paritytech/substrate" }
sc-transaction-pool = { branch = "polkadot-v0.9.32", git = "https://github.com/paritytech/substrate" }
sc-transaction-pool-api = { branch = "polkadot-v0.9.32", git = "https://github.com/paritytech/substrate" }
sp-api = { branch = "polkadot-v0.9.32", git = "https://github.com/paritytech/substrate" }
sp-block-builder = { branch = "polkadot-v0.9.32", git = "https://github.com/paritytech/substrate" }
sp-blockchain = { branch = "polkadot-v0.9.32", git = "https://github.com/paritytech/substrate" }
sp-consensus = { branch = "polkadot-v0.9.32", git = "https://github.com/paritytech/substrate" }
sp-core = { branch = "polkadot-v0.9.32", git = "https://github.com/paritytech/substrate" }
sp-inherents = { branch = "polkadot-v0.9.32", git = "https://github.com/paritytech/substrate" }
sp-keyring = { branch = "polkadot-v0.9.32", git = "https://github.com/paritytech/substrate" }
sp-offchain = { branch = "polkadot-v0.9.32", git = "https://github.com/paritytech/substrate" }
sp-runtime = { branch = "polkadot-v0.9.32", git = "https://github.com/paritytech/substrate" }
sp-session = { branch = "polkadot-v0.9.32", git = "https://github.com/paritytech/substrate" }
sp-storage = { branch = "polkadot-v0.9.32", git = "https://github.com/paritytech/substrate" }
sp-timestamp = { branch = "polkadot-v0.9.32", git = "https://github.com/paritytech/substrate" }
sp-transaction-pool = { branch = "polkadot-v0.9.32", git = "https://github.com/paritytech/substrate" }
sp-trie = { branch = "polkadot-v0.9.32", git = "https://github.com/paritytech/substrate" }
substrate-frame-rpc-system = { branch = "polkadot-v0.9.32", git = "https://github.com/paritytech/substrate" }

# Try-Runtime

try-runtime-cli = { branch = "polkadot-v0.9.32", git = "https://github.com/paritytech/substrate", optional = true }

# Benchmark

frame-benchmarking = { branch = "polkadot-v0.9.32", git = "https://github.com/paritytech/substrate", optional = true }
frame-benchmarking-cli = { branch = "polkadot-v0.9.32", git = "https://github.com/paritytech/substrate" }

# Cumulus

cumulus-client-cli = { branch = "polkadot-v0.9.32", git = "https://github.com/paritytech/cumulus", optional = true }
cumulus-client-collator = { branch = "polkadot-v0.9.32", git = "https://github.com/paritytech/cumulus", optional = true }
cumulus-client-consensus-common = { branch = "polkadot-v0.9.32", git = "https://github.com/paritytech/cumulus", optional = true }
cumulus-client-consensus-relay-chain = { branch = "polkadot-v0.9.32", git = "https://github.com/paritytech/cumulus", optional = true }
cumulus-client-network = { branch = "polkadot-v0.9.32", git = "https://github.com/paritytech/cumulus", optional = true }
cumulus-client-service = { branch = "polkadot-v0.9.32", git = "https://github.com/paritytech/cumulus", optional = true }
cumulus-primitives-core = { branch = "polkadot-v0.9.32", git = "https://github.com/paritytech/cumulus", optional = true }
cumulus-primitives-parachain-inherent = { branch = "polkadot-v0.9.32", git = "https://github.com/paritytech/cumulus", optional = true }
cumulus-relay-chain-inprocess-interface = { branch = "polkadot-v0.9.32", git = "https://github.com/paritytech/cumulus", optional = true }
cumulus-relay-chain-interface = { branch = "polkadot-v0.9.32", git = "https://github.com/paritytech/cumulus", optional = true }
cumulus-relay-chain-rpc-interface = { branch = "polkadot-v0.9.32", git = "https://github.com/paritytech/cumulus", optional = true }

# Parachain

<<<<<<< HEAD
moonbeam-vrf = { branch = "rand-v0.27.2-a", git = "https://github.com/zeitgeistpm/moonbeam", optional = true }
nimbus-consensus = { branch = "moonbeam-polkadot-v0.9.29", default-features = false, git = "https://github.com/zeitgeistpm/nimbus", optional = true }
nimbus-primitives = { branch = "moonbeam-polkadot-v0.9.29", default-features = false, git = "https://github.com/zeitgeistpm/nimbus", optional = true }
pallet-author-inherent = { branch = "moonbeam-polkadot-v0.9.29", default-features = false, git = "https://github.com/zeitgeistpm/nimbus", optional = true }
pallet-parachain-staking = { branch = "rand-v0.27.2-a", git = "https://github.com/zeitgeistpm/moonbeam", optional = true }
=======
moonbeam-vrf = { git = "https://github.com/zeitgeistpm/external", optional = true }
nimbus-consensus = { default-features = false, git = "https://github.com/zeitgeistpm/external", optional = true }
nimbus-primitives = { default-features = false, git = "https://github.com/zeitgeistpm/external", optional = true }
pallet-author-inherent = { default-features = false, git = "https://github.com/zeitgeistpm/external", optional = true }
pallet-parachain-staking = { default-features = false, git = "https://github.com/zeitgeistpm/external", optional = true }
>>>>>>> 5f8602c1
parity-scale-codec = { optional = true, version = "3.0.0" }
sc-chain-spec = { branch = "polkadot-v0.9.32", git = "https://github.com/paritytech/substrate", optional = true }
sc-network = { branch = "polkadot-v0.9.32", git = "https://github.com/paritytech/substrate", optional = true }
sc-network-common = { branch = "polkadot-v0.9.32", git = "https://github.com/paritytech/substrate", optional = true }
sc-tracing = { branch = "polkadot-v0.9.32", git = "https://github.com/paritytech/substrate", optional = true }
serde = { features = ["derive"], optional = true, version = "1.0.144" }
<<<<<<< HEAD
session-keys-primitives = { branch = "rand-v0.27.2-a", default-features = false, git = "https://github.com/zeitgeistpm/moonbeam", optional = true }
sp-keystore = { branch = "moonbeam-polkadot-v0.9.29", git = "https://github.com/zeitgeistpm/substrate", optional = true }
substrate-prometheus-endpoint = { branch = "moonbeam-polkadot-v0.9.29", git = "https://github.com/zeitgeistpm/substrate", optional = true }
=======
session-keys-primitives = { default-features = false, git = "https://github.com/zeitgeistpm/external", optional = true }
sp-keystore = { branch = "polkadot-v0.9.32", git = "https://github.com/paritytech/substrate", optional = true }
substrate-prometheus-endpoint = { branch = "polkadot-v0.9.32", git = "https://github.com/paritytech/substrate", optional = true }
>>>>>>> 5f8602c1

# Polkadot

polkadot-cli = { branch = "release-v0.9.32", git = "https://github.com/paritytech/polkadot", optional = true }
polkadot-parachain = { branch = "release-v0.9.32", git = "https://github.com/paritytech/polkadot", optional = true }
polkadot-primitives = { branch = "release-v0.9.32", git = "https://github.com/paritytech/polkadot", optional = true }
polkadot-service = { branch = "release-v0.9.32", git = "https://github.com/paritytech/polkadot", optional = true }
polkadot-test-service = { branch = "release-v0.9.32", git = "https://github.com/paritytech/polkadot", optional = true }

# Standalone

sc-consensus-aura = { branch = "polkadot-v0.9.32", git = "https://github.com/paritytech/substrate" }
sc-finality-grandpa = { branch = "polkadot-v0.9.32", git = "https://github.com/paritytech/substrate" }
sp-consensus-aura = { branch = "polkadot-v0.9.32", git = "https://github.com/paritytech/substrate" }
sp-finality-grandpa = { branch = "polkadot-v0.9.32", git = "https://github.com/paritytech/substrate" }

# Utility
cfg-if = { version = "1.0.0" }
clap = { version = "4.0.9", features = ["derive"] }
hex-literal = { version = "0.3.4" }
jsonrpsee = { version = "0.15.1", features = ["server"] }
log = { optional = true, version = "0.4.18" }

# Zeitgeist

battery-station-runtime = { path = "../runtime/battery-station", optional = true }
zeitgeist-primitives = { path = "../primitives" }
zeitgeist-runtime = { path = "../runtime/zeitgeist", optional = true }
zrml-liquidity-mining = { path = "../zrml/liquidity-mining" }
zrml-swaps-rpc = { path = "../zrml/swaps/rpc" }
[features]
default = ["with-battery-station-runtime", "with-zeitgeist-runtime"]
parachain = [
    "battery-station-runtime?/parachain",
    "zeitgeist-runtime?/parachain",

    # Cumulus

    "cumulus-client-cli",
    "cumulus-client-collator",
    "cumulus-client-consensus-common",
    "cumulus-client-consensus-relay-chain",
    "cumulus-client-network",
    "cumulus-client-service",
    "cumulus-primitives-core",
    "cumulus-primitives-parachain-inherent",
    "cumulus-relay-chain-inprocess-interface",
    "cumulus-relay-chain-interface",
    "cumulus-relay-chain-rpc-interface",


    # Parachain

    "log",
    "moonbeam-vrf",
    "nimbus-consensus",
    "nimbus-primitives",
    "pallet-author-inherent",
    "pallet-parachain-staking",
    "parity-scale-codec",
    "session-keys-primitives",
    "sc-chain-spec",
    "sc-network",
    "sc-network-common",
    "sc-tracing",
    "serde",
    "sp-keystore",
    "substrate-prometheus-endpoint",

    # Polkadot

    "polkadot-cli",
    "polkadot-parachain",
    "polkadot-primitives",
    "polkadot-service",
    "polkadot-test-service",
]
runtime-benchmarks = [
    "battery-station-runtime?/runtime-benchmarks",
    "frame-benchmarking/runtime-benchmarks",
    "frame-benchmarking-cli/runtime-benchmarks",
    "polkadot-cli?/runtime-benchmarks",
    "polkadot-service?/runtime-benchmarks",
    "zeitgeist-runtime?/runtime-benchmarks",
]
try-runtime = [
    "battery-station-runtime?/try-runtime",
    "zeitgeist-runtime?/try-runtime",
    "try-runtime-cli",
]
with-battery-station-runtime = ["battery-station-runtime"]
with-zeitgeist-runtime = ["zeitgeist-runtime"]

[package]
authors = ["Zeitgeist PM <contact@zeitgeist.pm>"]
build = "build.rs"
description = "An evolving blockchain for prediction markets and futarchy."
edition = "2021"
homepage = "https://zeitgeist.pm"
name = "zeitgeist-node"
version = "0.3.8"

[package.metadata.docs.rs]
targets = ["x86_64-unknown-linux-gnu"]<|MERGE_RESOLUTION|>--- conflicted
+++ resolved
@@ -63,34 +63,22 @@
 
 # Parachain
 
-<<<<<<< HEAD
-moonbeam-vrf = { branch = "rand-v0.27.2-a", git = "https://github.com/zeitgeistpm/moonbeam", optional = true }
-nimbus-consensus = { branch = "moonbeam-polkadot-v0.9.29", default-features = false, git = "https://github.com/zeitgeistpm/nimbus", optional = true }
-nimbus-primitives = { branch = "moonbeam-polkadot-v0.9.29", default-features = false, git = "https://github.com/zeitgeistpm/nimbus", optional = true }
-pallet-author-inherent = { branch = "moonbeam-polkadot-v0.9.29", default-features = false, git = "https://github.com/zeitgeistpm/nimbus", optional = true }
-pallet-parachain-staking = { branch = "rand-v0.27.2-a", git = "https://github.com/zeitgeistpm/moonbeam", optional = true }
-=======
 moonbeam-vrf = { git = "https://github.com/zeitgeistpm/external", optional = true }
 nimbus-consensus = { default-features = false, git = "https://github.com/zeitgeistpm/external", optional = true }
 nimbus-primitives = { default-features = false, git = "https://github.com/zeitgeistpm/external", optional = true }
 pallet-author-inherent = { default-features = false, git = "https://github.com/zeitgeistpm/external", optional = true }
 pallet-parachain-staking = { default-features = false, git = "https://github.com/zeitgeistpm/external", optional = true }
->>>>>>> 5f8602c1
+
 parity-scale-codec = { optional = true, version = "3.0.0" }
 sc-chain-spec = { branch = "polkadot-v0.9.32", git = "https://github.com/paritytech/substrate", optional = true }
 sc-network = { branch = "polkadot-v0.9.32", git = "https://github.com/paritytech/substrate", optional = true }
 sc-network-common = { branch = "polkadot-v0.9.32", git = "https://github.com/paritytech/substrate", optional = true }
 sc-tracing = { branch = "polkadot-v0.9.32", git = "https://github.com/paritytech/substrate", optional = true }
 serde = { features = ["derive"], optional = true, version = "1.0.144" }
-<<<<<<< HEAD
-session-keys-primitives = { branch = "rand-v0.27.2-a", default-features = false, git = "https://github.com/zeitgeistpm/moonbeam", optional = true }
-sp-keystore = { branch = "moonbeam-polkadot-v0.9.29", git = "https://github.com/zeitgeistpm/substrate", optional = true }
-substrate-prometheus-endpoint = { branch = "moonbeam-polkadot-v0.9.29", git = "https://github.com/zeitgeistpm/substrate", optional = true }
-=======
+# RAND: session-keys-primitives was special rand branch before
 session-keys-primitives = { default-features = false, git = "https://github.com/zeitgeistpm/external", optional = true }
 sp-keystore = { branch = "polkadot-v0.9.32", git = "https://github.com/paritytech/substrate", optional = true }
 substrate-prometheus-endpoint = { branch = "polkadot-v0.9.32", git = "https://github.com/paritytech/substrate", optional = true }
->>>>>>> 5f8602c1
 
 # Polkadot
 
