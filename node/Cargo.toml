[[bin]]
name = "zeitgeist"
path = "./src/main.rs"

[build-dependencies]
substrate-build-script-utils = { workspace = true }

[dependencies]
pallet-asset-tx-payment = { workspace = true, features = ["default"] }
pallet-transaction-payment = { workspace = true, features = ["default"] }
pallet-transaction-payment-rpc = { workspace = true }
pallet-transaction-payment-rpc-runtime-api = { workspace = true, features = ["default"] }
sc-basic-authorship = { workspace = true }
sc-cli = { workspace = true }
sc-client-api = { workspace = true }
sc-client-db = { workspace = true }
sc-consensus = { workspace = true }
sc-executor = { workspace = true }
sc-keystore = { workspace = true }
sc-rpc = { workspace = true }
sc-rpc-api = { workspace = true }
sc-service = { workspace = true }
sc-sysinfo = { workspace = true }
sc-telemetry = { workspace = true }
sc-transaction-pool = { workspace = true }
sc-transaction-pool-api = { workspace = true }
sp-api = { workspace = true, features = ["default"] }
sp-block-builder = { workspace = true, features = ["default"] }
sp-blockchain = { workspace = true }
sp-consensus = { workspace = true }
sp-core = { workspace = true, features = ["default"] }
sp-inherents = { workspace = true, features = ["default"] }
sp-io = { workspace = true, features = ["default"] }
sp-keyring = { workspace = true }
sp-offchain = { workspace = true, features = ["default"] }
sp-runtime = { workspace = true, features = ["default"] }
sp-session = { workspace = true, features = ["default"] }
sp-storage = { workspace = true }
sp-timestamp = { workspace = true }
sp-transaction-pool = { workspace = true, features = ["default"] }
sp-trie = { workspace = true }
substrate-frame-rpc-system = { workspace = true }

# Try-Runtime

try-runtime-cli = { workspace = true, optional = true }

# Benchmark

frame-benchmarking = { workspace = true, features = ["default"], optional = true }
frame-benchmarking-cli = { workspace = true }

# Cumulus

cumulus-client-cli = { workspace = true, optional = true }
cumulus-client-collator = { workspace = true, optional = true }
cumulus-client-consensus-common = { workspace = true, optional = true }
cumulus-client-consensus-relay-chain = { workspace = true, optional = true }
cumulus-client-network = { workspace = true, optional = true }
cumulus-client-service = { workspace = true, optional = true }
cumulus-primitives-core = { workspace = true, features = ["default"], optional = true }
cumulus-primitives-parachain-inherent = { workspace = true, optional = true }
cumulus-relay-chain-inprocess-interface = { workspace = true, optional = true }
cumulus-relay-chain-interface = { workspace = true, optional = true }
cumulus-relay-chain-minimal-node = { workspace = true, optional = true }
cumulus-relay-chain-rpc-interface = { workspace = true, optional = true }

# Parachain

<<<<<<< HEAD
moonbeam-vrf = { git = "https://github.com/zeitgeistpm/external", optional = true }
nimbus-consensus = { default-features = false, git = "https://github.com/zeitgeistpm/external", optional = true }
nimbus-primitives = { default-features = false, git = "https://github.com/zeitgeistpm/external", optional = true }
pallet-author-inherent = { default-features = false, git = "https://github.com/zeitgeistpm/external", optional = true }
pallet-parachain-staking = { default-features = false, git = "https://github.com/zeitgeistpm/external", optional = true }

parity-scale-codec = { optional = true, version = "3.0.0" }
sc-chain-spec = { branch = "polkadot-v0.9.32", git = "https://github.com/paritytech/substrate", optional = true }
sc-network = { branch = "polkadot-v0.9.32", git = "https://github.com/paritytech/substrate", optional = true }
sc-network-common = { branch = "polkadot-v0.9.32", git = "https://github.com/paritytech/substrate", optional = true }
sc-tracing = { branch = "polkadot-v0.9.32", git = "https://github.com/paritytech/substrate", optional = true }
serde = { features = ["derive"], optional = true, version = "1.0.144" }
session-keys-primitives = { default-features = false, git = "https://github.com/zeitgeistpm/external", optional = true }
sp-keystore = { branch = "polkadot-v0.9.32", git = "https://github.com/paritytech/substrate", optional = true }
substrate-prometheus-endpoint = { branch = "polkadot-v0.9.32", git = "https://github.com/paritytech/substrate", optional = true }
=======
moonbeam-vrf = { workspace = true, optional = true }
nimbus-consensus = { workspace = true, optional = true }
nimbus-primitives = { workspace = true, features = ["default"], optional = true }
pallet-author-inherent = { workspace = true, features = ["default"], optional = true }
pallet-parachain-staking = { workspace = true, features = ["default"], optional = true }
parity-scale-codec = { workspace = true, features = ["default"], optional = true }
sc-chain-spec = { workspace = true, optional = true }
sc-network = { workspace = true, optional = true }
sc-network-common = { workspace = true, optional = true }
sc-tracing = { workspace = true, optional = true }
serde = { workspace = true, features = ["default"], optional = true }
session-keys-primitives = { workspace = true, features = ["default"], optional = true }
sp-keystore = { workspace = true, optional = true }
substrate-prometheus-endpoint = { workspace = true, optional = true }
>>>>>>> a04f67c7

# Polkadot

polkadot-cli = { workspace = true, optional = true }
polkadot-parachain = { workspace = true, features = ["default"], optional = true }
polkadot-primitives = { workspace = true, features = ["default"], optional = true }
polkadot-service = { workspace = true, optional = true }
polkadot-test-service = { workspace = true, optional = true }

# Standalone

sc-consensus-aura = { workspace = true }
sc-finality-grandpa = { workspace = true }
sp-consensus-aura = { workspace = true }
sp-finality-grandpa = { workspace = true, features = ["default"] }

# Utility
cfg-if = { workspace = true }
clap = { workspace = true, features = ["derive"] }
futures = { workspace = true, features = ["thread-pool"] }
hex-literal = { workspace = true }
jsonrpsee = { workspace = true, features = ["server"] }
log = { workspace = true, optional = true }
url = { workspace = true }

# Zeitgeist

battery-station-runtime = { workspace = true, optional = true }
zeitgeist-primitives = { workspace = true, features = ["default"] }
zeitgeist-runtime = { workspace = true, optional = true }
zrml-liquidity-mining = { workspace = true, features = ["default"] }
zrml-swaps-rpc = { workspace = true }

[features]
default = ["with-battery-station-runtime", "with-zeitgeist-runtime"]
parachain = [
    "battery-station-runtime?/parachain",
    "zeitgeist-runtime?/parachain",

    # Cumulus

    "cumulus-client-cli",
    "cumulus-client-collator",
    "cumulus-client-consensus-common",
    "cumulus-client-consensus-relay-chain",
    "cumulus-client-network",
    "cumulus-client-service",
    "cumulus-primitives-core",
    "cumulus-primitives-parachain-inherent",
    "cumulus-relay-chain-inprocess-interface",
    "cumulus-relay-chain-interface",
    "cumulus-relay-chain-rpc-interface",
    "cumulus-relay-chain-minimal-node",


    # Parachain

    "log",
    "moonbeam-vrf",
    "nimbus-consensus",
    "nimbus-primitives",
    "pallet-author-inherent",
    "pallet-parachain-staking",
    "parity-scale-codec",
    "session-keys-primitives",
    "sc-chain-spec",
    "sc-network",
    "sc-network-common",
    "sc-tracing",
    "serde",
    "sp-keystore",
    "substrate-prometheus-endpoint",

    # Polkadot

    "polkadot-cli",
    "polkadot-parachain",
    "polkadot-primitives",
    "polkadot-service",
    "polkadot-test-service",
]
runtime-benchmarks = [
    "battery-station-runtime?/runtime-benchmarks",
    "frame-benchmarking/runtime-benchmarks",
    "frame-benchmarking-cli/runtime-benchmarks",
    "polkadot-cli?/runtime-benchmarks",
    "polkadot-service?/runtime-benchmarks",
    "zeitgeist-runtime?/runtime-benchmarks",
]
try-runtime = [
    "battery-station-runtime?/try-runtime",
    "zeitgeist-runtime?/try-runtime",
    "try-runtime-cli/try-runtime",
]
with-battery-station-runtime = ["battery-station-runtime"]
with-zeitgeist-runtime = ["zeitgeist-runtime"]

[package]
authors = ["Zeitgeist PM <contact@zeitgeist.pm>"]
build = "build.rs"
description = "An evolving blockchain for prediction markets and futarchy."
edition = "2021"
homepage = "https://zeitgeist.pm"
name = "zeitgeist-node"
version = "0.3.11"

[package.metadata.docs.rs]
targets = ["x86_64-unknown-linux-gnu"]<|MERGE_RESOLUTION|>--- conflicted
+++ resolved
@@ -67,23 +67,6 @@
 
 # Parachain
 
-<<<<<<< HEAD
-moonbeam-vrf = { git = "https://github.com/zeitgeistpm/external", optional = true }
-nimbus-consensus = { default-features = false, git = "https://github.com/zeitgeistpm/external", optional = true }
-nimbus-primitives = { default-features = false, git = "https://github.com/zeitgeistpm/external", optional = true }
-pallet-author-inherent = { default-features = false, git = "https://github.com/zeitgeistpm/external", optional = true }
-pallet-parachain-staking = { default-features = false, git = "https://github.com/zeitgeistpm/external", optional = true }
-
-parity-scale-codec = { optional = true, version = "3.0.0" }
-sc-chain-spec = { branch = "polkadot-v0.9.32", git = "https://github.com/paritytech/substrate", optional = true }
-sc-network = { branch = "polkadot-v0.9.32", git = "https://github.com/paritytech/substrate", optional = true }
-sc-network-common = { branch = "polkadot-v0.9.32", git = "https://github.com/paritytech/substrate", optional = true }
-sc-tracing = { branch = "polkadot-v0.9.32", git = "https://github.com/paritytech/substrate", optional = true }
-serde = { features = ["derive"], optional = true, version = "1.0.144" }
-session-keys-primitives = { default-features = false, git = "https://github.com/zeitgeistpm/external", optional = true }
-sp-keystore = { branch = "polkadot-v0.9.32", git = "https://github.com/paritytech/substrate", optional = true }
-substrate-prometheus-endpoint = { branch = "polkadot-v0.9.32", git = "https://github.com/paritytech/substrate", optional = true }
-=======
 moonbeam-vrf = { workspace = true, optional = true }
 nimbus-consensus = { workspace = true, optional = true }
 nimbus-primitives = { workspace = true, features = ["default"], optional = true }
@@ -98,7 +81,6 @@
 session-keys-primitives = { workspace = true, features = ["default"], optional = true }
 sp-keystore = { workspace = true, optional = true }
 substrate-prometheus-endpoint = { workspace = true, optional = true }
->>>>>>> a04f67c7
 
 # Polkadot
 
