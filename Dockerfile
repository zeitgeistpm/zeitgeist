--- conflicted
+++ resolved
@@ -13,24 +13,13 @@
 COPY . /zeitgeist
 
 RUN apt-get update && \
-<<<<<<< HEAD
-    apt-get upgrade -y -o Dpkg::Options::="--force-confold" && \
-    apt-get install -y --no-install-recommends cmake=3.10.2-1ubuntu2.18.04.2 pkg-config=0.29.1-0ubuntu2 libssl-dev=1.1.1-1ubuntu2.1~18.04.23 git=1:2.17.1-1ubuntu0.18 clang=1:6.0-41~exp4 libclang-dev=1:6.0-41~exp4
+    apt-get upgrade -y -o Dpkg::Options::="--force-confold"
+    
+SHELL ["/bin/bash", "-o", "pipefail", "-c"]
+RUN ./scripts/init.sh nosudo
 
 SHELL ["/bin/bash", "-o", "pipefail", "-c"]
-RUN curl https://sh.rustup.rs -sSf | sh -s -- -y && \
-    export PATH="$PATH:$HOME/.cargo/bin" && \
-    rustup toolchain install nightly-2021-12-08 && \
-    rustup target add wasm32-unknown-unknown --toolchain nightly-2021-12-08 && \
-    rustup default stable && \
-    cargo build "--$PROFILE" --features "$FEATURES"
-=======
-    apt-get dist-upgrade -y -o Dpkg::Options::="--force-confold"
-
-RUN ./scripts/init.sh nosudo
-
 RUN . "$HOME/.cargo/env" && cargo build --profile "$PROFILE" --features "$FEATURES"
->>>>>>> be494e49
 
 # ==== SECOND STAGE ====
 
