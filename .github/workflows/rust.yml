name: Rust

on:
  push:
    branches: [ main ]
  pull_request:
    branches: [ main ]

env:
  CARGO_TERM_COLOR: always

jobs:
  format:
    name: Format
    runs-on: ubuntu-latest
    steps:
      - name: Checkout repository
        uses: actions/checkout@v2

      # TODO(#839): `rustup show` installs the rustc version specified in the `rust-toolchain` file
      # according to https://rust-lang.github.io/rustup/overrides.html. We don't use actions-rs due
      # to the lack of support of `rust-toolchain` files with TOML syntax:
      # https://github.com/actions-rs/toolchain/issues/126.
      - name: Install rust toolchain
<<<<<<< HEAD
        uses: actions-rs/toolchain@v1
        with:
          toolchain: nightly
          target: wasm32-unknown-unknown
          default: true
          override: true
          profile: minimal
          components: rustfmt

=======
        run: rustup show
        
>>>>>>> 97c279ea
      - uses: actions-rs/install@v0.1
        with:
          crate: taplo-cli
      
      - name: Cache Dependencies
        uses: Swatinem/rust-cache@v1

      - name: Format
        run: ./scripts/tests/format.sh --check

  checks:
    name: Checks
    runs-on: ubuntu-latest
    strategy:
      matrix:
        scripts: [
          "clippy",
          "parachain",
          "standalone"
        ]
    steps:
      - name: Checkout repository
        uses: actions/checkout@v2

      - name: Install rust toolchain
        run: rustup show

      - name: Cache Dependencies
        uses: Swatinem/rust-cache@v1

      - name: Checks
        run: ./scripts/tests/${{ matrix.scripts }}.sh
  benchmark:
    name: Quick check benchmarks
    runs-on: ubuntu-latest
    steps:
      - name: Checkout repository
        uses: actions/checkout@v2

      - name: Install rust toolchain
        run: rustup show

<<<<<<< HEAD
  tests:
    name: Tests
    runs-on: ubuntu-latest
    steps:
      - name: Checkout repository
        uses: actions/checkout@v2

      - name: Install rust toolchain
        uses: actions-rs/toolchain@v1
        with:
          toolchain: nightly
          target: wasm32-unknown-unknown
          default: true
          override: true
          profile: minimal
          components: rustfmt, clippy, llvm-tools-preview

      - uses: actions-rs/install@v0.1
        with:
          crate: grcov
          use-tool-cache: true
      
      - name: Cache Dependencies
        uses: Swatinem/rust-cache@v1

      - name: Tests
        run: ./scripts/tests/misc.sh

      - name: Upload to codecov.io
        uses: codecov/codecov-action@v3
        with:
          files: ${{ runner.temp }}/zeitgeist-test-coverage.lcov
          fail_ci_if_error: true
          flags: tests
          verbose: true
          name: unit-tests

=======
      - run: ./scripts/benchmarks/quick_check.sh
>>>>>>> 97c279ea
  fuzz:
    name: Fuzz
    runs-on: ubuntu-latest
    steps:
      - name: Checkout repository
        uses: actions/checkout@v2

      - name: Install rust toolchain
<<<<<<< HEAD
        uses: actions-rs/toolchain@v1
        with:
          toolchain: nightly
          target: wasm32-unknown-unknown
          default: true
          override: true
          profile: minimal
          components: rustfmt, clippy
      
=======
        run: rustup show

>>>>>>> 97c279ea
      - uses: actions-rs/install@v0.1
        with:
          crate: cargo-fuzz
          use-tool-cache: true

      - name: Cache Dependencies
        uses: Swatinem/rust-cache@v1

      - run: ./scripts/tests/fuzz.sh<|MERGE_RESOLUTION|>--- conflicted
+++ resolved
@@ -22,20 +22,8 @@
       # to the lack of support of `rust-toolchain` files with TOML syntax:
       # https://github.com/actions-rs/toolchain/issues/126.
       - name: Install rust toolchain
-<<<<<<< HEAD
-        uses: actions-rs/toolchain@v1
-        with:
-          toolchain: nightly
-          target: wasm32-unknown-unknown
-          default: true
-          override: true
-          profile: minimal
-          components: rustfmt
-
-=======
         run: rustup show
         
->>>>>>> 97c279ea
       - uses: actions-rs/install@v0.1
         with:
           crate: taplo-cli
@@ -77,8 +65,9 @@
 
       - name: Install rust toolchain
         run: rustup show
+      
+      - run: ./scripts/benchmarks/quick_check.sh
 
-<<<<<<< HEAD
   tests:
     name: Tests
     runs-on: ubuntu-latest
@@ -116,9 +105,6 @@
           verbose: true
           name: unit-tests
 
-=======
-      - run: ./scripts/benchmarks/quick_check.sh
->>>>>>> 97c279ea
   fuzz:
     name: Fuzz
     runs-on: ubuntu-latest
@@ -127,20 +113,8 @@
         uses: actions/checkout@v2
 
       - name: Install rust toolchain
-<<<<<<< HEAD
-        uses: actions-rs/toolchain@v1
-        with:
-          toolchain: nightly
-          target: wasm32-unknown-unknown
-          default: true
-          override: true
-          profile: minimal
-          components: rustfmt, clippy
-      
-=======
         run: rustup show
 
->>>>>>> 97c279ea
       - uses: actions-rs/install@v0.1
         with:
           crate: cargo-fuzz
