name: Publish features parachain to Docker Hub

on:
  workflow_dispatch:
  push:
   tags:
      - '^v[0-9]+.[0-9]+.[0-9]+$'

jobs:
  publish:
    name: Publish
    runs-on: ubuntu-latest
    steps:
      - uses: actions/checkout@v3
      - name: Checkout repository
        id: vars
        run: echo "tag=${GITHUB_REF#refs/*/}" >> $GITHUB_OUTPUT

      - name: Docker meta
        id: meta
        uses: docker/metadata-action@v3
        with:
          flavor: |
            latest=true
          images: |
            zeitgeistpm/zeitgeist-node-parachain
          tags: |
<<<<<<< HEAD
            type=ref
=======
            type=semver,pattern={{version}}
>>>>>>> 3d4ebe54

      - name: Set up QEMU
        uses: docker/setup-qemu-action@v1

      - name: Set up Docker Buildx
        uses: docker/setup-buildx-action@v1

      - name: Login to DockerHub
        uses: docker/login-action@v1 
        with:
          username: ${{ secrets.DOCKERHUB_USERNAME }}
          password: ${{ secrets.DOCKERHUB_PASSWORD }}

      - name: Build and push
        uses: docker/build-push-action@v3.2.0
        with:
          build-args: |
            PROFILE=production
            FEATURES=parachain
          push: true
          tags: ${{ steps.meta.outputs.tags }}
          labels: ${{ steps.meta.outputs.labels }}

      - name: Update image version of the existing Zeitgeist network spec
        uses: "OnFinality-io/action-onf-release@v1"
        with:
          onf-access-key: ${{ secrets.ONF_ACCESS_KEY }}
          onf-secret-key: ${{ secrets.ONF_SECRET_KEY }}
          onf-workspace-id: ${{ secrets.ONF_WORKSPACE_ID }}
          onf-network-key: ${{ secrets.ONF_NETWORK_KEY_ZG }}
          onf-sub-command: image
          onf-action: add
          image-version: ${{ steps.vars.outputs.tag }}
          
      - name: Update image version of the existing Battery Station network spec
        uses: "OnFinality-io/action-onf-release@v1"
        with:
          onf-access-key: ${{ secrets.ONF_ACCESS_KEY }}
          onf-secret-key: ${{ secrets.ONF_SECRET_KEY }}
          onf-workspace-id: ${{ secrets.ONF_WORKSPACE_ID }}
          onf-network-key: ${{ secrets.ONF_NETWORK_KEY_BS }}
          onf-sub-command: image
          onf-action: add
          image-version: ${{ steps.vars.outputs.tag }}<|MERGE_RESOLUTION|>--- conflicted
+++ resolved
@@ -25,11 +25,7 @@
           images: |
             zeitgeistpm/zeitgeist-node-parachain
           tags: |
-<<<<<<< HEAD
-            type=ref
-=======
             type=semver,pattern={{version}}
->>>>>>> 3d4ebe54
 
       - name: Set up QEMU
         uses: docker/setup-qemu-action@v1
