name: Publish features parachain to Docker Hub

on:
  workflow_dispatch:
  push:
   tags:
      - '^v[0-9]+.[0-9]+.[0-9]+$'

jobs:
  publish:
    name: Publish
    runs-on: ubuntu-latest
    steps:
      - uses: actions/checkout@v3
      - name: Checkout repository
        id: vars
        run: echo "tag=${GITHUB_REF#refs/*/}" >> $GITHUB_OUTPUT

      - name: Docker meta
        id: meta
        uses: docker/metadata-action@v3
        with:
          flavor: |
            latest=true
          images: |
            zeitgeistpm/zeitgeist-node-parachain
          tags: |
<<<<<<< HEAD
            type=ref
=======
            type=semver,pattern={{version}}
>>>>>>> be494e49

      - name: Set up QEMU
        uses: docker/setup-qemu-action@v1

      - name: Set up Docker Buildx
        uses: docker/setup-buildx-action@v1

      - name: Login to DockerHub
        uses: docker/login-action@v1 
        with:
          username: ${{ secrets.DOCKERHUB_USERNAME }}
          password: ${{ secrets.DOCKERHUB_PASSWORD }}

      - name: Build and push
        uses: docker/build-push-action@v3.2.0
        with:
          build-args: |
            PROFILE=production
            FEATURES=parachain
          push: true
          tags: ${{ steps.meta.outputs.tags }}
          labels: ${{ steps.meta.outputs.labels }}

      - name: Update image version of the existing Zeitgeist network spec
        uses: "OnFinality-io/action-onf-release@v1"
        with:
          onf-access-key: ${{ secrets.ONF_ACCESS_KEY }}
          onf-secret-key: ${{ secrets.ONF_SECRET_KEY }}
          onf-workspace-id: ${{ secrets.ONF_WORKSPACE_ID }}
          onf-network-key: ${{ secrets.ONF_NETWORK_KEY_ZG }}
          onf-sub-command: image
          onf-action: add
          image-version: ${{ steps.vars.outputs.tag }}
          
      - name: Update image version of the existing Battery Station network spec
        uses: "OnFinality-io/action-onf-release@v1"
        with:
          onf-access-key: ${{ secrets.ONF_ACCESS_KEY }}
          onf-secret-key: ${{ secrets.ONF_SECRET_KEY }}
          onf-workspace-id: ${{ secrets.ONF_WORKSPACE_ID }}
          onf-network-key: ${{ secrets.ONF_NETWORK_KEY_BS }}
          onf-sub-command: image
          onf-action: add
          image-version: ${{ steps.vars.outputs.tag }}<|MERGE_RESOLUTION|>--- conflicted
+++ resolved
@@ -25,11 +25,7 @@
           images: |
             zeitgeistpm/zeitgeist-node-parachain
           tags: |
-<<<<<<< HEAD
-            type=ref
-=======
             type=semver,pattern={{version}}
->>>>>>> be494e49
 
       - name: Set up QEMU
         uses: docker/setup-qemu-action@v1
