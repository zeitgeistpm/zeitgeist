--- conflicted
+++ resolved
@@ -3,15 +3,8 @@
 on:
   workflow_dispatch:
   push:
-<<<<<<< HEAD
-    tags:
-    - '*'
-  pull_request:
-    branches: [ main ]
-=======
    tags:
       - '^v[0-9]+.[0-9]+.[0-9]+$'
->>>>>>> 3d4ebe54
 
 jobs:
   hadolint:
@@ -65,7 +58,6 @@
           push: true
           tags: ${{ steps.meta.outputs.tags }}
           labels: ${{ steps.meta.outputs.labels }}
-<<<<<<< HEAD
       
       - name: Trivy Scan
         uses: aquasecurity/trivy-action@master
@@ -75,8 +67,6 @@
           output: 'zeitgeist-node-parachain-report.sarif'
           severity: 'HIGH,CRITICAL'
             
-=======
-
       - name: Update image version of the existing Zeitgeist network spec
         uses: "OnFinality-io/action-onf-release@v1"
         with:
@@ -97,5 +87,4 @@
           onf-network-key: ${{ secrets.ONF_NETWORK_KEY_BS }}
           onf-sub-command: image
           onf-action: add
-          image-version: ${{ steps.vars.outputs.tag }}
->>>>>>> 3d4ebe54
+          image-version: ${{ steps.vars.outputs.tag }}