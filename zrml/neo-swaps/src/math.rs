// Copyright 2023 Forecasting Technologies LTD.
//
// This file is part of Zeitgeist.
//
// Zeitgeist is free software: you can redistribute it and/or modify it
// under the terms of the GNU General Public License as published by the
// Free Software Foundation, either version 3 of the License, or (at
// your option) any later version.
//
// Zeitgeist is distributed in the hope that it will be useful, but
// WITHOUT ANY WARRANTY; without even the implied warranty of
// MERCHANTABILITY or FITNESS FOR A PARTICULAR PURPOSE. See the GNU
// General Public License for more details.
//
// You should have received a copy of the GNU General Public License
// along with Zeitgeist. If not, see <https://www.gnu.org/licenses/>.
//
// This file incorporates work covered by the following copyright and
// permission notice:
//
//     Copyright (c) 2019 Alain Brenzikofer, modified by GalacticCouncil(2021)
//
//     Licensed under the Apache License, Version 2.0 (the "License");
//     you may not use this file except in compliance with the License.
//     You may obtain a copy of the License at
//
//          http://www.apache.org/licenses/LICENSE-2.0
//
//     Unless required by applicable law or agreed to in writing, software
//     distributed under the License is distributed on an "AS IS" BASIS,
//     WITHOUT WARRANTIES OR CONDITIONS OF ANY KIND, either express or implied.
//     See the License for the specific language governing permissions and
//     limitations under the License.
//
//     Original source: https://github.com/encointer/substrate-fixed
//
// The changes applied are: 1) Used same design for definition of `exp`
// as in the source. 2) Re-used and extended tests for `exp` and other
// functions.

<<<<<<< HEAD
use crate::{BalanceOf, Config, Error};
use alloc::{str::FromStr, vec::Vec};
=======
use crate::{
    math::transcendental::{exp, ln},
    BalanceOf, Config, Error,
};
use alloc::vec::Vec;
>>>>>>> db4a4850
use core::marker::PhantomData;
use fixed::FixedU128;
use sp_runtime::{DispatchError, SaturatedConversion};
use typenum::U80;

type Fractional = U80;
type FixedType = FixedU128<Fractional>;

// 32.44892769177272
const EXP_OVERFLOW_THRESHOLD: FixedType = FixedType::from_bits(0x20_72EC_ECDA_6EBE_EACC_40C7);

const EXP_OVERFLOW_THRESHOLD: &str = "32.44892769177272";

pub(crate) trait MathOps<T: Config> {
    fn calculate_swap_amount_out_for_buy(
        reserve: BalanceOf<T>,
        amount_in: BalanceOf<T>,
        liquidity: BalanceOf<T>,
    ) -> Result<BalanceOf<T>, DispatchError>;

    fn calculate_swap_amount_out_for_sell(
        reserve: BalanceOf<T>,
        amount_in: BalanceOf<T>,
        liquidity: BalanceOf<T>,
    ) -> Result<BalanceOf<T>, DispatchError>;

    fn calculate_spot_price(
        reserve: BalanceOf<T>,
        liquidity: BalanceOf<T>,
    ) -> Result<BalanceOf<T>, DispatchError>;

    fn calculate_reserves_from_spot_prices(
        amount: BalanceOf<T>,
        spot_prices: Vec<BalanceOf<T>>,
    ) -> Result<(BalanceOf<T>, Vec<BalanceOf<T>>), DispatchError>;

    fn calculate_buy_ln_argument(
        reserve: BalanceOf<T>,
        amount: BalanceOf<T>,
        liquidity: BalanceOf<T>,
    ) -> Result<BalanceOf<T>, DispatchError>;
}

pub(crate) struct Math<T>(PhantomData<T>);

impl<T: Config> MathOps<T> for Math<T> {
    fn calculate_swap_amount_out_for_buy(
        reserve: BalanceOf<T>,
        amount_in: BalanceOf<T>,
        liquidity: BalanceOf<T>,
    ) -> Result<BalanceOf<T>, DispatchError> {
        let reserve = reserve.saturated_into();
        let amount_in = amount_in.saturated_into();
        let liquidity = liquidity.saturated_into();
        detail::calculate_swap_amount_out_for_buy(reserve, amount_in, liquidity)
            .map(|result| result.saturated_into())
            .ok_or_else(|| Error::<T>::MathError.into())
    }

    fn calculate_swap_amount_out_for_sell(
        reserve: BalanceOf<T>,
        amount_in: BalanceOf<T>,
        liquidity: BalanceOf<T>,
    ) -> Result<BalanceOf<T>, DispatchError> {
        let reserve = reserve.saturated_into();
        let amount_in = amount_in.saturated_into();
        let liquidity = liquidity.saturated_into();
        detail::calculate_swap_amount_out_for_sell(reserve, amount_in, liquidity)
            .map(|result| result.saturated_into())
            .ok_or_else(|| Error::<T>::MathError.into())
    }

    fn calculate_spot_price(
        reserve: BalanceOf<T>,
        liquidity: BalanceOf<T>,
    ) -> Result<BalanceOf<T>, DispatchError> {
        let reserve = reserve.saturated_into();
        let liquidity = liquidity.saturated_into();
        detail::calculate_spot_price(reserve, liquidity)
            .map(|result| result.saturated_into())
            .ok_or_else(|| Error::<T>::MathError.into())
    }

    fn calculate_reserves_from_spot_prices(
        amount: BalanceOf<T>,
        spot_prices: Vec<BalanceOf<T>>,
    ) -> Result<(BalanceOf<T>, Vec<BalanceOf<T>>), DispatchError> {
        let amount = amount.saturated_into();
        let spot_prices = spot_prices.into_iter().map(|p| p.saturated_into()).collect();
        let (liquidity, spot_prices) =
            detail::calculate_reserves_from_spot_prices(amount, spot_prices)
                .ok_or_else(|| -> DispatchError { Error::<T>::MathError.into() })?;
        let liquidity = liquidity.saturated_into();
        let spot_prices = spot_prices.into_iter().map(|p| p.saturated_into()).collect();
        Ok((liquidity, spot_prices))
    }

    fn calculate_buy_ln_argument(
        reserve: BalanceOf<T>,
        amount_in: BalanceOf<T>,
        liquidity: BalanceOf<T>,
    ) -> Result<BalanceOf<T>, DispatchError> {
        let reserve = reserve.saturated_into();
        let amount_in = amount_in.saturated_into();
        let liquidity = liquidity.saturated_into();
        detail::calculate_buy_ln_argument(reserve, amount_in, liquidity)
            .map(|result| result.saturated_into())
            .ok_or_else(|| Error::<T>::MathError.into())
    }
}

mod detail {
    use super::*;
    use zeitgeist_primitives::{
        constants::DECIMALS,
        math::fixed::{IntoFixedDecimal, IntoFixedFromDecimal},
    };

    /// Calculate b * ln( e^(x/b) − 1 + e^(−r_i/b) ) + r_i − x.
    pub(super) fn calculate_swap_amount_out_for_buy(
        reserve: u128,
        amount_in: u128,
        liquidity: u128,
    ) -> Option<u128> {
        let result_fixed = calculate_swap_amount_out_for_buy_fixed(
            to_fixed(reserve)?,
            to_fixed(amount_in)?,
            to_fixed(liquidity)?,
        )?;
        from_fixed(result_fixed)
    }

    /// Calculate –1 * b * ln( e^(-x/b) − 1 + e^(r_i/b) ) + r_i.
    pub(super) fn calculate_swap_amount_out_for_sell(
        reserve: u128,
        amount_in: u128,
        liquidity: u128,
    ) -> Option<u128> {
        let result_fixed = calculate_swap_amount_out_for_sell_fixed(
            to_fixed(reserve)?,
            to_fixed(amount_in)?,
            to_fixed(liquidity)?,
        )?;
        from_fixed(result_fixed)
    }

    /// Calculate e^(-r_i/b).
    pub(super) fn calculate_spot_price(reserve: u128, liquidity: u128) -> Option<u128> {
        let result_fixed = calculate_spot_price_fixed(to_fixed(reserve)?, to_fixed(liquidity)?)?;
        from_fixed(result_fixed)
    }

    pub(super) fn calculate_reserves_from_spot_prices(
        amount: u128,
        spot_prices: Vec<u128>,
    ) -> Option<(u128, Vec<u128>)> {
        let (liquidity_fixed, reserve_fixed) = calculate_reserve_from_spot_prices_fixed(
            to_fixed(amount)?,
            spot_prices.into_iter().map(to_fixed).collect::<Option<Vec<_>>>()?,
        )?;
        let liquidity = from_fixed(liquidity_fixed)?;
        let reserve = reserve_fixed.into_iter().map(from_fixed).collect::<Option<Vec<_>>>()?;
        Some((liquidity, reserve))
    }

    /// Calculate e^(x/b) − 1 + e^(−r_i/b).
    pub(super) fn calculate_buy_ln_argument(
        reserve: u128,
        amount_in: u128,
        liquidity: u128,
    ) -> Option<u128> {
        let result_fixed = calculate_buy_ln_argument_fixed(
            to_fixed(reserve)?,
            to_fixed(amount_in)?,
            to_fixed(liquidity)?,
        )?;
        from_fixed(result_fixed)
    }

<<<<<<< HEAD
    fn to_fixed<B>(value: B) -> Option<Fixed>
=======
    fn to_fixed<B>(value: B) -> Option<FixedType>
>>>>>>> db4a4850
    where
        B: Into<u128> + From<u128>,
    {
        value.to_fixed_from_fixed_decimal(DECIMALS).ok()
    }

    fn from_fixed<B>(value: FixedType) -> Option<B>
    where
        B: Into<u128> + From<u128>,
    {
        value.to_fixed_decimal(DECIMALS).ok()
    }

    fn calculate_swap_amount_out_for_buy_fixed(
<<<<<<< HEAD
        reserve: Fixed,
        amount_in: Fixed,
        liquidity: Fixed,
    ) -> Option<Fixed> {
=======
        reserve: FixedType,
        amount_in: FixedType,
        liquidity: FixedType,
    ) -> Option<FixedType> {
>>>>>>> db4a4850
        let inside_ln = calculate_buy_ln_argument_fixed(reserve, amount_in, liquidity)?;
        let (ln_result, ln_neg) = ln(inside_ln).ok()?;
        let blob = liquidity.checked_mul(ln_result)?;
        let reserve_plus_blob =
            if ln_neg { reserve.checked_sub(blob)? } else { reserve.checked_add(blob)? };
        reserve_plus_blob.checked_sub(amount_in)
    }

    fn calculate_swap_amount_out_for_sell_fixed(
<<<<<<< HEAD
        reserve: Fixed,
        amount_in: Fixed,
        liquidity: Fixed,
    ) -> Option<Fixed> {
        let exp_neg_x_over_b: Fixed = exp(amount_in.checked_div(liquidity)?, true).ok()?;
        let exp_r_over_b = exp(reserve.checked_div(liquidity)?, false).ok()?;
        let inside_ln =
            exp_neg_x_over_b.checked_add(exp_r_over_b)?.checked_sub(Fixed::checked_from_num(1)?)?;
=======
        reserve: FixedType,
        amount_in: FixedType,
        liquidity: FixedType,
    ) -> Option<FixedType> {
        if reserve.is_zero() {
            // Ensure that if the reserve is zero, we don't accidentally return a non-zero value.
            return None;
        }
        let exp_neg_x_over_b: FixedType = exp(amount_in.checked_div(liquidity)?, true).ok()?;
        let exp_r_over_b = exp(reserve.checked_div(liquidity)?, false).ok()?;
        let inside_ln = exp_neg_x_over_b
            .checked_add(exp_r_over_b)?
            .checked_sub(FixedType::checked_from_num(1)?)?;
>>>>>>> db4a4850
        let (ln_result, ln_neg) = ln(inside_ln).ok()?;
        let blob = liquidity.checked_mul(ln_result)?;
        if ln_neg { reserve.checked_add(blob) } else { reserve.checked_sub(blob) }
    }

    pub(crate) fn calculate_spot_price_fixed(
        reserve: FixedType,
        liquidity: FixedType,
    ) -> Option<FixedType> {
        exp(reserve.checked_div(liquidity)?, true).ok()
    }

    fn calculate_reserve_from_spot_prices_fixed(
<<<<<<< HEAD
        amount: Fixed,
        spot_prices: Vec<Fixed>,
    ) -> Option<(Fixed, Vec<Fixed>)> {
=======
        amount: FixedType,
        spot_prices: Vec<FixedType>,
    ) -> Option<(FixedType, Vec<FixedType>)> {
>>>>>>> db4a4850
        let tmp_reserves = spot_prices
            .iter()
            // Drop the bool (second tuple component) as ln(p) is always negative.
            .map(|&price| ln(price).map(|(value, _)| value))
            .collect::<Result<Vec<_>, _>>()
            .ok()?;
        let max_value = *tmp_reserves.iter().max()?;
        let liquidity = amount.checked_div(max_value)?;
        let reserves: Vec<FixedType> =
            tmp_reserves.iter().map(|&r| r.checked_mul(liquidity)).collect::<Option<Vec<_>>>()?;
        Some((liquidity, reserves))
    }

    /// Calculate e^(x/b) − 1 + e^(−r_i/b).
    pub(super) fn calculate_buy_ln_argument_fixed(
<<<<<<< HEAD
        reserve: Fixed,
        amount_in: Fixed,
        liquidity: Fixed,
    ) -> Option<Fixed> {
        let exp_x_over_b: Fixed = exp(amount_in.checked_div(liquidity)?, false).ok()?;
        let r_over_b = reserve.checked_div(liquidity)?;
        let exp_neg_r_over_b = if r_over_b < Fixed::from_str(EXP_OVERFLOW_THRESHOLD).ok()? {
            exp(reserve.checked_div(liquidity)?, true).ok()?
        } else {
            Fixed::checked_from_num(0)? // Underflow to zero.
        };
        exp_x_over_b.checked_add(exp_neg_r_over_b)?.checked_sub(Fixed::checked_from_num(1)?)
=======
        reserve: FixedType,
        amount_in: FixedType,
        liquidity: FixedType,
    ) -> Option<FixedType> {
        let exp_x_over_b: FixedType = exp(amount_in.checked_div(liquidity)?, false).ok()?;
        let r_over_b = reserve.checked_div(liquidity)?;
        let exp_neg_r_over_b = if r_over_b < EXP_OVERFLOW_THRESHOLD {
            exp(reserve.checked_div(liquidity)?, true).ok()?
        } else {
            FixedType::checked_from_num(0)? // Underflow to zero.
        };
        exp_x_over_b.checked_add(exp_neg_r_over_b)?.checked_sub(FixedType::checked_from_num(1)?)
    }
}

mod transcendental {
    use fixed::traits::FixedUnsigned;
    pub(crate) use hydra_dx_math::transcendental::{exp as inner_exp, ln};
    use sp_runtime::traits::One;

    pub(crate) fn exp<S, D>(operand: S, neg: bool) -> Result<D, ()>
    where
        S: FixedUnsigned + PartialOrd<D> + One,
        D: FixedUnsigned + PartialOrd<S> + From<S> + One,
    {
        if operand == S::one() && neg {
            let e_inverse =
                S::from_str("0.367879441171442321595523770161460867445").map_err(|_| ())?;
            return Ok(D::from(e_inverse));
        }
        inner_exp(operand, neg)
>>>>>>> db4a4850
    }

    #[cfg(test)]
    mod tests {
        use super::*;
<<<<<<< HEAD
        use crate::{assert_approx, consts::*};
=======
        use alloc::str::FromStr;
        use fixed::types::U64F64;
>>>>>>> db4a4850
        use test_case::test_case;
        use zeitgeist_primitives::constants::BASE;

        type S = U64F64;
        type D = U64F64;

        #[test_case("0", false, "1")]
        #[test_case("0", true, "1")]
        #[test_case("1", false, "2.718281828459045235360287471352662497757")]
        #[test_case("1", true, "0.367879441171442321595523770161460867445")]
        #[test_case("2", false, "7.3890560989306502265")]
        #[test_case("2", true, "0.13533528323661269186")]
        #[test_case("0.1", false, "1.1051709180756476246")]
        #[test_case("0.1", true, "0.9048374180359595733")]
        #[test_case("0.9", false, "2.4596031111569496633")]
        #[test_case("0.9", true, "0.40656965974059911195")]
        #[test_case("1.5", false, "4.481689070338064822")]
        #[test_case("1.5", true, "0.22313016014842982894")]
        #[test_case("3.3", false, "27.1126389206578874259")]
        #[test_case("3.3", true, "0.03688316740124000543")]
        #[test_case("7.3456", false, "1549.3643050275008503592")]
        #[test_case("7.3456", true, "0.00064542599616831253")]
        #[test_case("12.3456789", false, "229964.194569082134542849")]
        #[test_case("12.3456789", true, "0.00000434850304358833")]
        #[test_case("13", false, "442413.39200892050332603603")]
        #[test_case("13", true, "0.0000022603294069810542")]
        fn exp_works(operand: &str, neg: bool, expected: &str) {
            let o = U64F64::from_str(operand).unwrap();
            let e = U64F64::from_str(expected).unwrap();
            assert_eq!(exp::<S, D>(o, neg).unwrap(), e);
        }

        #[test_case("1", "0", false)]
        #[test_case("2", "0.69314718055994530943", false)]
        #[test_case("3", "1.09861228866810969136", false)]
        #[test_case("2.718281828459045235360287471352662497757", "1", false)]
        #[test_case("1.1051709180756476246", "0.09999999999999999975", false)]
        #[test_case("2.4596031111569496633", "0.89999999999999999976", false)]
        #[test_case("4.481689070338064822", "1.49999999999999999984", false)]
        #[test_case("27.1126389206578874261", "3.3", false)]
        #[test_case("1549.3643050275008503592", "7.34560000000000000003", false)]
        #[test_case("229964.194569082134542849", "12.3456789000000000002", false)]
        #[test_case("442413.39200892050332603603", "13.0000000000000000002", false)]
        #[test_case("0.9048374180359595733", "0.09999999999999999975", true)]
        #[test_case("0.40656965974059911195", "0.8999999999999999998", true)]
        #[test_case("0.22313016014842982894", "1.4999999999999999999", true)]
        #[test_case("0.03688316740124000543", "3.3000000000000000005", true)]
        #[test_case("0.00064542599616831253", "7.34560000000000002453", true)]
        #[test_case("0.00000434850304358833", "12.34567890000000711117", true)]
        #[test_case("0.0000022603294069810542", "13.0000000000000045352", true)]
        #[test_case("1.0001", "0.00009999500033330827", false)]
        #[test_case("1.00000001", "0.0000000099999999499", false)]
        #[test_case("0.9999", "0.00010000500033335825", true)]
        #[test_case("0.99999999", "0.00000001000000004987", true)]
        // Powers of 2 (since we're using squares when calculating the fractional part of log2.
        #[test_case("3.999999999", "1.38629436086989061877", false)]
        #[test_case("4", "1.38629436111989061886", false)]
        #[test_case("4.000000001", "1.3862943613698906188", false)]
        #[test_case("7.999999999", "2.07944154155483592824", false)]
        #[test_case("8", "2.0794415416798359283", false)]
        #[test_case("8.000000001", "2.0794415418048359282", false)]
        #[test_case("0.499999999", "0.69314718255994531136", true)]
        #[test_case("0.5", "0.69314718055994530943", true)]
        #[test_case("0.500000001", "0.69314717855994531135", true)]
        #[test_case("0.249999999", "1.38629436511989062684", true)]
        #[test_case("0.25", "1.38629436111989061886", true)]
        #[test_case("0.250000001", "1.38629435711989062676", true)]
        fn ln_works(operand: &str, expected_abs: &str, expected_neg: bool) {
            let o = U64F64::from_str(operand).unwrap();
            let e = U64F64::from_str(expected_abs).unwrap();
            let (a, n) = ln::<S, D>(o).unwrap();
            assert_eq!(a, e);
            assert_eq!(n, expected_neg);
        }
    }
}

#[cfg(test)]
mod tests {
    use super::*;
    use crate::{consts::*, mock::Runtime as MockRuntime};
    use alloc::str::FromStr;
    use test_case::test_case;

<<<<<<< HEAD
        // This test ensures that we don't mess anything up when we change precision.
        #[test_case(false, Fixed::from_str("10686474581524.462146990468650739308072").unwrap())]
        #[test_case(true, Fixed::from_str("0.000000000000093576229688").unwrap())]
        fn exp_does_not_overflow_or_underflow(neg: bool, expected: Fixed) {
            let value = 30;
            let result: Fixed = exp(Fixed::checked_from_num(value).unwrap(), neg).unwrap();
            assert_eq!(result, expected);
        }

        #[test]
        fn overflow() {
            let reserve = 10_000 * BASE;
            let liquidity = 3_333_333_333_333;
            let amount_in = 5 * liquidity;
            let amount_out =
                calculate_swap_amount_out_for_buy(reserve, amount_in, liquidity).unwrap();
            assert_eq!(amount_out, 99_977_464_168_502);
            let sum_of_prices = calculate_spot_price(18_977_157_268_533, liquidity).unwrap()
                + calculate_spot_price(18_977_157_268_533, liquidity).unwrap()
                + calculate_spot_price(22_535_831_498, liquidity).unwrap();
            assert_eq!(sum_of_prices, BASE);
        }

        #[test]
        fn overflow2() {
            let reserve = 10_000 * BASE;
            let liquidity = 4_342_944_819_032;
            let amount_in = 10 * liquidity;
            let amount_out =
                calculate_swap_amount_out_for_buy(reserve, amount_in, liquidity).unwrap();
            assert_eq!(amount_out, 99_999_802_826_134);
            let sum_of_prices = calculate_spot_price(46_439_748_147_833, liquidity).unwrap()
                + calculate_spot_price(46_439_748_146_964, liquidity).unwrap()
                + calculate_spot_price(197_173_865, liquidity).unwrap();
            assert_approx!(sum_of_prices, BASE, 1);
        }

        #[test]
        fn overflow3() {
            let reserve = 10_000 * BASE;
            let liquidity = 4_342_944_819_032;
            let amount_in = BASE / 100;
            let amount_out =
                calculate_swap_amount_out_for_buy(reserve, amount_in, liquidity).unwrap();
            assert_eq!(amount_out, 53_622_125_748_008); // Actual result: 53622125747983
            let sum_of_prices = calculate_spot_price(3_010_399_957_508, liquidity).unwrap()
                + calculate_spot_price(3_010_399_956_639, liquidity).unwrap()
                + calculate_spot_price(46_377_874_251_992, liquidity).unwrap();
            assert_approx!(sum_of_prices, BASE, 1);
        }
=======
    type MockBalance = BalanceOf<MockRuntime>;
    type MockMath = Math<MockRuntime>;

    // Example taken from
    // https://docs.gnosis.io/conditionaltokens/docs/introduction3/#an-example-with-lmsr
    #[test_case(_10, _10, 144_269_504_088, 58_496_250_072)]
    #[test_case(_1, _1, _1, 7_353_256_641)]
    #[test_case(_2, _2, _2, 14_706_513_281; "positive ln")]
    #[test_case(_1, _1_10, _3, 386_589_943; "negative ln")]
    #[test_case(_100, _10, _3, 998_910_224_189; "underflow to zero, positive ln")]
    #[test_case(_100, _1_10, _3, 897_465_467_426; "underflow to zero, negative ln")]
    // Limit value tests; functions shouldn't be called with these values, but these tests
    // demonstrate they can be called without risk.
    #[test_case(0, _1, _1, 0)]
    #[test_case(_1, 0, _1, 0)]
    #[test_case(_30, _30, _1 - 100_000, _30)]
    #[test_case(_1_10, _30, _1 - 100_000, _1_10)]
    #[test_case(_30, _1_10, _1 - 100_000, 276_478_645_689)]
    fn calculate_swap_amount_out_for_buy_works(
        reserve: MockBalance,
        amount_in: MockBalance,
        liquidity: MockBalance,
        expected: MockBalance,
    ) {
        assert_eq!(
            MockMath::calculate_swap_amount_out_for_buy(reserve, amount_in, liquidity).unwrap(),
            expected
        );
    }

    #[test_case(_10, _10, 144_269_504_088, 41_503_749_928)]
    #[test_case(_1, _1, _1, 2_646_743_359)]
    #[test_case(_2, _2, _2, 5_293_486_719)]
    #[test_case(_17, _8, _7, 4_334_780_553; "positive ln")]
    #[test_case(_1, _11, 33_000_000_000, 41_104_447_891; "negative ln")]
    // Limit value tests; functions shouldn't be called with these values, but these tests
    // demonstrate they can be called without risk.
    #[test_case(_1, 0, _1, 0)]
    #[test_case(_30, _30, _1 - 100_000, 0)]
    #[test_case(_1_10, _30, _1 - 100_000, 23_521_354_311)]
    #[test_case(_30, _1_10, _1 - 100_000, 0)]
    fn calculate_swap_amount_out_for_sell_works(
        reserve: MockBalance,
        amount_in: MockBalance,
        liquidity: MockBalance,
        expected: MockBalance,
    ) {
        assert_eq!(
            MockMath::calculate_swap_amount_out_for_sell(reserve, amount_in, liquidity).unwrap(),
            expected
        );
    }

    #[test]
    fn calculate_swap_amount_out_for_sell_fails_if_reserve_is_zero() {
        assert!(MockMath::calculate_swap_amount_out_for_sell(0, _1, _1).is_err());
    }

    #[test_case(_10, 144_269_504_088, _1_2)]
    #[test_case(_10 - 58_496_250_072, 144_269_504_088, _3_4)]
    #[test_case(_20, 144_269_504_088, _1_4)]
    fn calcuate_spot_price_works(
        reserve: MockBalance,
        liquidity: MockBalance,
        expected: MockBalance,
    ) {
        assert_eq!(MockMath::calculate_spot_price(reserve, liquidity).unwrap(), expected);
    }

    #[test_case(_10, vec![_1_2, _1_2], vec![_10, _10], 144_269_504_089)]
    #[test_case(_20, vec![_3_4, _1_4], vec![_10 - 58_496_250_072, _20], 144_269_504_089)]
    #[test_case(
        _444,
        vec![_1_10, _2_10, _3_10, _4_10],
        vec![_444, 3_103_426_819_252, 2_321_581_629_045, 1_766_853_638_504],
        1_928_267_499_650
    )]
    #[test_case(
        _100,
        vec![50_000_000, 50_000_000, 50_000_000, 8_500_000_000],
        vec![_100, _100, _100, 30_673_687_183],
        188_739_165_818
    )]
    fn calculate_reserves_from_spot_prices_works(
        amount: MockBalance,
        spot_prices: Vec<MockBalance>,
        expected_reserves: Vec<MockBalance>,
        expected_liquidity: MockBalance,
    ) {
        let (liquidity, reserves) =
            MockMath::calculate_reserves_from_spot_prices(amount, spot_prices).unwrap();
        assert_eq!(liquidity, expected_liquidity);
        assert_eq!(reserves, expected_reserves);
    }

    #[test_case(_10, _10, 144_269_504_088, _1 + _1_2)]
    #[test_case(_10, _1, 144_269_504_088, 5_717_734_625)]
    #[test_case(_1, _1, _1, 20_861_612_696)]
    #[test_case(_444, _1, _11, 951_694_399; "underflow_to_zero")]
    fn calculate_buy_ln_argument_fixed_works(
        reserve: MockBalance,
        amount_in: MockBalance,
        liquidity: MockBalance,
        expected: MockBalance,
    ) {
        assert_eq!(
            MockMath::calculate_buy_ln_argument(reserve, amount_in, liquidity).unwrap(),
            expected
        );
    }

    // This test ensures that we don't mess anything up when we change precision.
    #[test_case(false, FixedType::from_str("123705850708694.521074740553659523785099").unwrap())]
    #[test_case(true, FixedType::from_str("0.000000000000008083692034").unwrap())]
    fn exp_does_not_overflow_or_underflow(neg: bool, expected: FixedType) {
        let result: FixedType =
            exp(FixedType::checked_from_num(EXP_OVERFLOW_THRESHOLD).unwrap(), neg).unwrap();
        assert_eq!(result, expected);
>>>>>>> db4a4850
    }
}<|MERGE_RESOLUTION|>--- conflicted
+++ resolved
@@ -38,16 +38,11 @@
 // as in the source. 2) Re-used and extended tests for `exp` and other
 // functions.
 
-<<<<<<< HEAD
-use crate::{BalanceOf, Config, Error};
-use alloc::{str::FromStr, vec::Vec};
-=======
 use crate::{
     math::transcendental::{exp, ln},
     BalanceOf, Config, Error,
 };
 use alloc::vec::Vec;
->>>>>>> db4a4850
 use core::marker::PhantomData;
 use fixed::FixedU128;
 use sp_runtime::{DispatchError, SaturatedConversion};
@@ -58,8 +53,6 @@
 
 // 32.44892769177272
 const EXP_OVERFLOW_THRESHOLD: FixedType = FixedType::from_bits(0x20_72EC_ECDA_6EBE_EACC_40C7);
-
-const EXP_OVERFLOW_THRESHOLD: &str = "32.44892769177272";
 
 pub(crate) trait MathOps<T: Config> {
     fn calculate_swap_amount_out_for_buy(
@@ -227,11 +220,7 @@
         from_fixed(result_fixed)
     }
 
-<<<<<<< HEAD
-    fn to_fixed<B>(value: B) -> Option<Fixed>
-=======
     fn to_fixed<B>(value: B) -> Option<FixedType>
->>>>>>> db4a4850
     where
         B: Into<u128> + From<u128>,
     {
@@ -246,17 +235,10 @@
     }
 
     fn calculate_swap_amount_out_for_buy_fixed(
-<<<<<<< HEAD
-        reserve: Fixed,
-        amount_in: Fixed,
-        liquidity: Fixed,
-    ) -> Option<Fixed> {
-=======
         reserve: FixedType,
         amount_in: FixedType,
         liquidity: FixedType,
     ) -> Option<FixedType> {
->>>>>>> db4a4850
         let inside_ln = calculate_buy_ln_argument_fixed(reserve, amount_in, liquidity)?;
         let (ln_result, ln_neg) = ln(inside_ln).ok()?;
         let blob = liquidity.checked_mul(ln_result)?;
@@ -266,16 +248,6 @@
     }
 
     fn calculate_swap_amount_out_for_sell_fixed(
-<<<<<<< HEAD
-        reserve: Fixed,
-        amount_in: Fixed,
-        liquidity: Fixed,
-    ) -> Option<Fixed> {
-        let exp_neg_x_over_b: Fixed = exp(amount_in.checked_div(liquidity)?, true).ok()?;
-        let exp_r_over_b = exp(reserve.checked_div(liquidity)?, false).ok()?;
-        let inside_ln =
-            exp_neg_x_over_b.checked_add(exp_r_over_b)?.checked_sub(Fixed::checked_from_num(1)?)?;
-=======
         reserve: FixedType,
         amount_in: FixedType,
         liquidity: FixedType,
@@ -289,7 +261,6 @@
         let inside_ln = exp_neg_x_over_b
             .checked_add(exp_r_over_b)?
             .checked_sub(FixedType::checked_from_num(1)?)?;
->>>>>>> db4a4850
         let (ln_result, ln_neg) = ln(inside_ln).ok()?;
         let blob = liquidity.checked_mul(ln_result)?;
         if ln_neg { reserve.checked_add(blob) } else { reserve.checked_sub(blob) }
@@ -303,15 +274,9 @@
     }
 
     fn calculate_reserve_from_spot_prices_fixed(
-<<<<<<< HEAD
-        amount: Fixed,
-        spot_prices: Vec<Fixed>,
-    ) -> Option<(Fixed, Vec<Fixed>)> {
-=======
         amount: FixedType,
         spot_prices: Vec<FixedType>,
     ) -> Option<(FixedType, Vec<FixedType>)> {
->>>>>>> db4a4850
         let tmp_reserves = spot_prices
             .iter()
             // Drop the bool (second tuple component) as ln(p) is always negative.
@@ -327,20 +292,6 @@
 
     /// Calculate e^(x/b) − 1 + e^(−r_i/b).
     pub(super) fn calculate_buy_ln_argument_fixed(
-<<<<<<< HEAD
-        reserve: Fixed,
-        amount_in: Fixed,
-        liquidity: Fixed,
-    ) -> Option<Fixed> {
-        let exp_x_over_b: Fixed = exp(amount_in.checked_div(liquidity)?, false).ok()?;
-        let r_over_b = reserve.checked_div(liquidity)?;
-        let exp_neg_r_over_b = if r_over_b < Fixed::from_str(EXP_OVERFLOW_THRESHOLD).ok()? {
-            exp(reserve.checked_div(liquidity)?, true).ok()?
-        } else {
-            Fixed::checked_from_num(0)? // Underflow to zero.
-        };
-        exp_x_over_b.checked_add(exp_neg_r_over_b)?.checked_sub(Fixed::checked_from_num(1)?)
-=======
         reserve: FixedType,
         amount_in: FixedType,
         liquidity: FixedType,
@@ -372,20 +323,14 @@
             return Ok(D::from(e_inverse));
         }
         inner_exp(operand, neg)
->>>>>>> db4a4850
     }
 
     #[cfg(test)]
     mod tests {
         use super::*;
-<<<<<<< HEAD
-        use crate::{assert_approx, consts::*};
-=======
         use alloc::str::FromStr;
         use fixed::types::U64F64;
->>>>>>> db4a4850
         use test_case::test_case;
-        use zeitgeist_primitives::constants::BASE;
 
         type S = U64F64;
         type D = U64F64;
@@ -468,58 +413,6 @@
     use alloc::str::FromStr;
     use test_case::test_case;
 
-<<<<<<< HEAD
-        // This test ensures that we don't mess anything up when we change precision.
-        #[test_case(false, Fixed::from_str("10686474581524.462146990468650739308072").unwrap())]
-        #[test_case(true, Fixed::from_str("0.000000000000093576229688").unwrap())]
-        fn exp_does_not_overflow_or_underflow(neg: bool, expected: Fixed) {
-            let value = 30;
-            let result: Fixed = exp(Fixed::checked_from_num(value).unwrap(), neg).unwrap();
-            assert_eq!(result, expected);
-        }
-
-        #[test]
-        fn overflow() {
-            let reserve = 10_000 * BASE;
-            let liquidity = 3_333_333_333_333;
-            let amount_in = 5 * liquidity;
-            let amount_out =
-                calculate_swap_amount_out_for_buy(reserve, amount_in, liquidity).unwrap();
-            assert_eq!(amount_out, 99_977_464_168_502);
-            let sum_of_prices = calculate_spot_price(18_977_157_268_533, liquidity).unwrap()
-                + calculate_spot_price(18_977_157_268_533, liquidity).unwrap()
-                + calculate_spot_price(22_535_831_498, liquidity).unwrap();
-            assert_eq!(sum_of_prices, BASE);
-        }
-
-        #[test]
-        fn overflow2() {
-            let reserve = 10_000 * BASE;
-            let liquidity = 4_342_944_819_032;
-            let amount_in = 10 * liquidity;
-            let amount_out =
-                calculate_swap_amount_out_for_buy(reserve, amount_in, liquidity).unwrap();
-            assert_eq!(amount_out, 99_999_802_826_134);
-            let sum_of_prices = calculate_spot_price(46_439_748_147_833, liquidity).unwrap()
-                + calculate_spot_price(46_439_748_146_964, liquidity).unwrap()
-                + calculate_spot_price(197_173_865, liquidity).unwrap();
-            assert_approx!(sum_of_prices, BASE, 1);
-        }
-
-        #[test]
-        fn overflow3() {
-            let reserve = 10_000 * BASE;
-            let liquidity = 4_342_944_819_032;
-            let amount_in = BASE / 100;
-            let amount_out =
-                calculate_swap_amount_out_for_buy(reserve, amount_in, liquidity).unwrap();
-            assert_eq!(amount_out, 53_622_125_748_008); // Actual result: 53622125747983
-            let sum_of_prices = calculate_spot_price(3_010_399_957_508, liquidity).unwrap()
-                + calculate_spot_price(3_010_399_956_639, liquidity).unwrap()
-                + calculate_spot_price(46_377_874_251_992, liquidity).unwrap();
-            assert_approx!(sum_of_prices, BASE, 1);
-        }
-=======
     type MockBalance = BalanceOf<MockRuntime>;
     type MockMath = Math<MockRuntime>;
 
@@ -638,6 +531,5 @@
         let result: FixedType =
             exp(FixedType::checked_from_num(EXP_OVERFLOW_THRESHOLD).unwrap(), neg).unwrap();
         assert_eq!(result, expected);
->>>>>>> db4a4850
     }
 }