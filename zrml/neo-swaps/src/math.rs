// Copyright 2023-2024 Forecasting Technologies LTD.
//
// This file is part of Zeitgeist.
//
// Zeitgeist is free software: you can redistribute it and/or modify it
// under the terms of the GNU General Public License as published by the
// Free Software Foundation, either version 3 of the License, or (at
// your option) any later version.
//
// Zeitgeist is distributed in the hope that it will be useful, but
// WITHOUT ANY WARRANTY; without even the implied warranty of
// MERCHANTABILITY or FITNESS FOR A PARTICULAR PURPOSE. See the GNU
// General Public License for more details.
//
// You should have received a copy of the GNU General Public License
// along with Zeitgeist. If not, see <https://www.gnu.org/licenses/>.
//
// This file incorporates work covered by the following copyright and
// permission notice:
//
//     Copyright (c) 2019 Alain Brenzikofer, modified by GalacticCouncil(2021)
//
//     Licensed under the Apache License, Version 2.0 (the "License");
//     you may not use this file except in compliance with the License.
//     You may obtain a copy of the License at
//
//          http://www.apache.org/licenses/LICENSE-2.0
//
//     Unless required by applicable law or agreed to in writing, software
//     distributed under the License is distributed on an "AS IS" BASIS,
//     WITHOUT WARRANTIES OR CONDITIONS OF ANY KIND, either express or implied.
//     See the License for the specific language governing permissions and
//     limitations under the License.
//
//     Original source: https://github.com/encointer/substrate-fixed
//
// The changes applied are: Re-used and extended tests for `exp` and other
// functions.

use crate::{
    math::transcendental::{exp, ln},
    BalanceOf, Config, Error,
};
use alloc::vec::Vec;
use core::marker::PhantomData;
use fixed::FixedU128;
use sp_runtime::{traits::One, DispatchError, SaturatedConversion};
use typenum::U80;

type Fractional = U80;
type FixedType = FixedU128<Fractional>;

// 32.44892769177272
const EXP_OVERFLOW_THRESHOLD: FixedType = FixedType::from_bits(0x20_72EC_ECDA_6EBE_EACC_40C7);

pub(crate) trait MathOps<T: Config> {
    fn calculate_swap_amount_out_for_buy(
        reserve: BalanceOf<T>,
        amount_in: BalanceOf<T>,
        liquidity: BalanceOf<T>,
    ) -> Result<BalanceOf<T>, DispatchError>;

    fn calculate_swap_amount_out_for_sell(
        reserve: BalanceOf<T>,
        amount_in: BalanceOf<T>,
        liquidity: BalanceOf<T>,
    ) -> Result<BalanceOf<T>, DispatchError>;

    fn calculate_spot_price(
        reserve: BalanceOf<T>,
        liquidity: BalanceOf<T>,
    ) -> Result<BalanceOf<T>, DispatchError>;

    fn calculate_reserves_from_spot_prices(
        amount: BalanceOf<T>,
        spot_prices: Vec<BalanceOf<T>>,
    ) -> Result<(BalanceOf<T>, Vec<BalanceOf<T>>), DispatchError>;

    fn calculate_buy_ln_argument(
        reserve: BalanceOf<T>,
        amount: BalanceOf<T>,
        liquidity: BalanceOf<T>,
    ) -> Result<BalanceOf<T>, DispatchError>;

    fn calculate_buy_amount_until(
        until: BalanceOf<T>,
        liquidity: BalanceOf<T>,
        spot_price: BalanceOf<T>,
    ) -> Result<BalanceOf<T>, DispatchError>;

    fn calculate_sell_amount_until(
        until: BalanceOf<T>,
        liquidity: BalanceOf<T>,
        spot_price: BalanceOf<T>,
    ) -> Result<BalanceOf<T>, DispatchError>;
}

pub(crate) struct Math<T>(PhantomData<T>);

impl<T: Config> MathOps<T> for Math<T> {
    fn calculate_swap_amount_out_for_buy(
        reserve: BalanceOf<T>,
        amount_in: BalanceOf<T>,
        liquidity: BalanceOf<T>,
    ) -> Result<BalanceOf<T>, DispatchError> {
        let reserve = reserve.saturated_into();
        let amount_in = amount_in.saturated_into();
        let liquidity = liquidity.saturated_into();
        detail::calculate_swap_amount_out_for_buy(reserve, amount_in, liquidity)
            .map(|result| result.saturated_into())
            .ok_or_else(|| Error::<T>::MathError.into())
    }

    fn calculate_swap_amount_out_for_sell(
        reserve: BalanceOf<T>,
        amount_in: BalanceOf<T>,
        liquidity: BalanceOf<T>,
    ) -> Result<BalanceOf<T>, DispatchError> {
        let reserve = reserve.saturated_into();
        let amount_in = amount_in.saturated_into();
        let liquidity = liquidity.saturated_into();
        detail::calculate_swap_amount_out_for_sell(reserve, amount_in, liquidity)
            .map(|result| result.saturated_into())
            .ok_or_else(|| Error::<T>::MathError.into())
    }

    fn calculate_spot_price(
        reserve: BalanceOf<T>,
        liquidity: BalanceOf<T>,
    ) -> Result<BalanceOf<T>, DispatchError> {
        let reserve = reserve.saturated_into();
        let liquidity = liquidity.saturated_into();
        detail::calculate_spot_price(reserve, liquidity)
            .map(|result| result.saturated_into())
            .ok_or_else(|| Error::<T>::MathError.into())
    }

    fn calculate_reserves_from_spot_prices(
        amount: BalanceOf<T>,
        spot_prices: Vec<BalanceOf<T>>,
    ) -> Result<(BalanceOf<T>, Vec<BalanceOf<T>>), DispatchError> {
        let amount = amount.saturated_into();
        let spot_prices = spot_prices.into_iter().map(|p| p.saturated_into()).collect();
        let (liquidity, spot_prices) =
            detail::calculate_reserves_from_spot_prices(amount, spot_prices)
                .ok_or_else(|| -> DispatchError { Error::<T>::MathError.into() })?;
        let liquidity = liquidity.saturated_into();
        let spot_prices = spot_prices.into_iter().map(|p| p.saturated_into()).collect();
        Ok((liquidity, spot_prices))
    }

    fn calculate_buy_ln_argument(
        reserve: BalanceOf<T>,
        amount_in: BalanceOf<T>,
        liquidity: BalanceOf<T>,
    ) -> Result<BalanceOf<T>, DispatchError> {
        let reserve = reserve.saturated_into();
        let amount_in = amount_in.saturated_into();
        let liquidity = liquidity.saturated_into();
        detail::calculate_buy_ln_argument(reserve, amount_in, liquidity)
            .map(|result| result.saturated_into())
            .ok_or_else(|| Error::<T>::MathError.into())
    }

    fn calculate_buy_amount_until(
        until: BalanceOf<T>,
        liquidity: BalanceOf<T>,
        spot_price: BalanceOf<T>,
    ) -> Result<BalanceOf<T>, DispatchError> {
        let until = until.saturated_into();
        let liquidity = liquidity.saturated_into();
        let spot_price = spot_price.saturated_into();
        detail::calculate_buy_amount_until(until, liquidity, spot_price)
            .map(|result| result.saturated_into())
            .ok_or_else(|| Error::<T>::MathError.into())
    }

    fn calculate_sell_amount_until(
        until: BalanceOf<T>,
        liquidity: BalanceOf<T>,
        spot_price: BalanceOf<T>,
    ) -> Result<BalanceOf<T>, DispatchError> {
        let until = until.saturated_into();
        let liquidity = liquidity.saturated_into();
        let spot_price = spot_price.saturated_into();
        detail::calculate_sell_amount_until(until, liquidity, spot_price)
            .map(|result| result.saturated_into())
            .ok_or_else(|| Error::<T>::MathError.into())
    }
}

mod detail {
    use super::*;
    use zeitgeist_primitives::{
        constants::DECIMALS,
        math::fixed::{IntoFixedDecimal, IntoFixedFromDecimal},
    };

    /// Calculate b * ln( e^(x/b) − 1 + e^(−r_i/b) ) + r_i − x.
    pub(super) fn calculate_swap_amount_out_for_buy(
        reserve: u128,
        amount_in: u128,
        liquidity: u128,
    ) -> Option<u128> {
        let result_fixed = calculate_swap_amount_out_for_buy_fixed(
            to_fixed(reserve)?,
            to_fixed(amount_in)?,
            to_fixed(liquidity)?,
        )?;
        from_fixed(result_fixed)
    }

    /// Calculate –1 * b * ln( e^(-x/b) − 1 + e^(r_i/b) ) + r_i.
    pub(super) fn calculate_swap_amount_out_for_sell(
        reserve: u128,
        amount_in: u128,
        liquidity: u128,
    ) -> Option<u128> {
        let result_fixed = calculate_swap_amount_out_for_sell_fixed(
            to_fixed(reserve)?,
            to_fixed(amount_in)?,
            to_fixed(liquidity)?,
        )?;
        from_fixed(result_fixed)
    }

    /// Calculate e^(-r_i/b).
    pub(super) fn calculate_spot_price(reserve: u128, liquidity: u128) -> Option<u128> {
        let result_fixed = calculate_spot_price_fixed(to_fixed(reserve)?, to_fixed(liquidity)?)?;
        from_fixed(result_fixed)
    }

    pub(super) fn calculate_reserves_from_spot_prices(
        amount: u128,
        spot_prices: Vec<u128>,
    ) -> Option<(u128, Vec<u128>)> {
        let (liquidity_fixed, reserve_fixed) = calculate_reserve_from_spot_prices_fixed(
            to_fixed(amount)?,
            spot_prices.into_iter().map(to_fixed).collect::<Option<Vec<_>>>()?,
        )?;
        let liquidity = from_fixed(liquidity_fixed)?;
        let reserve = reserve_fixed.into_iter().map(from_fixed).collect::<Option<Vec<_>>>()?;
        Some((liquidity, reserve))
    }

    /// Calculate e^(x/b) − 1 + e^(−r_i/b).
    pub(super) fn calculate_buy_ln_argument(
        reserve: u128,
        amount_in: u128,
        liquidity: u128,
    ) -> Option<u128> {
        let result_fixed = calculate_buy_ln_argument_fixed(
            to_fixed(reserve)?,
            to_fixed(amount_in)?,
            to_fixed(liquidity)?,
        )?;
        from_fixed(result_fixed)
    }

    pub(super) fn calculate_buy_amount_until(
        until: u128,
        liquidity: u128,
        spot_price: u128,
    ) -> Option<u128> {
        let result_fixed = calculate_buy_amount_until_fixed(
            to_fixed(until)?,
            to_fixed(liquidity)?,
            to_fixed(spot_price)?,
        )?;
        from_fixed(result_fixed)
    }

    pub(super) fn calculate_sell_amount_until(
        until: u128,
        liquidity: u128,
        spot_price: u128,
    ) -> Option<u128> {
        let result_fixed = calculate_sell_amount_until_fixed(
            to_fixed(until)?,
            to_fixed(liquidity)?,
            to_fixed(spot_price)?,
        )?;
        from_fixed(result_fixed)
    }

    fn to_fixed<B>(value: B) -> Option<FixedType>
    where
        B: Into<u128> + From<u128>,
    {
        value.to_fixed_from_fixed_decimal(DECIMALS).ok()
    }

    fn from_fixed<B>(value: FixedType) -> Option<B>
    where
        B: Into<u128> + From<u128>,
    {
        value.to_fixed_decimal(DECIMALS).ok()
    }

    fn calculate_swap_amount_out_for_buy_fixed(
        reserve: FixedType,
        amount_in: FixedType,
        liquidity: FixedType,
    ) -> Option<FixedType> {
        let inside_ln = calculate_buy_ln_argument_fixed(reserve, amount_in, liquidity)?;
        let (ln_result, ln_neg) = ln(inside_ln).ok()?;
        let blob = liquidity.checked_mul(ln_result)?;
        let reserve_plus_blob =
            if ln_neg { reserve.checked_sub(blob)? } else { reserve.checked_add(blob)? };
        reserve_plus_blob.checked_sub(amount_in)
    }

    fn calculate_swap_amount_out_for_sell_fixed(
        reserve: FixedType,
        amount_in: FixedType,
        liquidity: FixedType,
    ) -> Option<FixedType> {
        if reserve.is_zero() {
            // Ensure that if the reserve is zero, we don't accidentally return a non-zero value.
            return None;
        }
        let exp_neg_x_over_b: FixedType = exp(amount_in.checked_div(liquidity)?, true).ok()?;
        let exp_r_over_b = exp(reserve.checked_div(liquidity)?, false).ok()?;
        let inside_ln = exp_neg_x_over_b
            .checked_add(exp_r_over_b)?
            .checked_sub(FixedType::checked_from_num(1)?)?;
        let (ln_result, ln_neg) = ln(inside_ln).ok()?;
        let blob = liquidity.checked_mul(ln_result)?;
        if ln_neg { reserve.checked_add(blob) } else { reserve.checked_sub(blob) }
    }

    pub(crate) fn calculate_spot_price_fixed(
        reserve: FixedType,
        liquidity: FixedType,
    ) -> Option<FixedType> {
        exp(reserve.checked_div(liquidity)?, true).ok()
    }

    fn calculate_reserve_from_spot_prices_fixed(
        amount: FixedType,
        spot_prices: Vec<FixedType>,
    ) -> Option<(FixedType, Vec<FixedType>)> {
        if amount.is_zero() {
            // Ensure that if the amount is zero, we don't accidentally return meaningless results.
            return None;
        }
        let tmp_reserves = spot_prices
            .iter()
            // Drop the bool (second tuple component) as ln(p) is always negative.
            .map(|&price| ln(price).map(|(value, _)| value))
            .collect::<Result<Vec<_>, _>>()
            .ok()?;
        let max_value = *tmp_reserves.iter().max()?;
        let liquidity = amount.checked_div(max_value)?;
        let reserves: Vec<FixedType> =
            tmp_reserves.iter().map(|&r| r.checked_mul(liquidity)).collect::<Option<Vec<_>>>()?;
        Some((liquidity, reserves))
    }

    /// Calculate e^(x/b) − 1 + e^(−r_i/b).
    pub(super) fn calculate_buy_ln_argument_fixed(
        reserve: FixedType,
        amount_in: FixedType,
        liquidity: FixedType,
    ) -> Option<FixedType> {
        let exp_x_over_b: FixedType = exp(amount_in.checked_div(liquidity)?, false).ok()?;
        let r_over_b = reserve.checked_div(liquidity)?;
        let exp_neg_r_over_b = if r_over_b < EXP_OVERFLOW_THRESHOLD {
            exp(reserve.checked_div(liquidity)?, true).ok()?
        } else {
            FixedType::checked_from_num(0)? // Underflow to zero.
        };
        exp_x_over_b.checked_add(exp_neg_r_over_b)?.checked_sub(FixedType::checked_from_num(1)?)
    }

<<<<<<< HEAD
    // TODO: test this function
    /// Calculate -b * ln( (1 - q) / (1 - p_i(r)) )
    /// Expect result of ln to be negative. Otherwise, return None.
=======
    /// Calculate `-b * ln( (1-q) / (1-p_i(r)) )` where `q = until` if `q > p_i(r)`; otherwise,
    /// return zero.
>>>>>>> 3cf744a8
    pub(super) fn calculate_buy_amount_until_fixed(
        until: FixedType,
        liquidity: FixedType,
        spot_price: FixedType,
    ) -> Option<FixedType> {
        let numerator = FixedType::one().checked_sub(until)?;
        let denominator = FixedType::one().checked_sub(spot_price)?;
        let ln_arg = numerator.checked_div(denominator)?;
        let (ln_result, ln_neg) = ln(ln_arg).ok()?;
<<<<<<< HEAD
        // since q > p_i(r) results in (1 - q) / (1 - p_i(r)) < 1, ln will be negative
        if !ln_neg {
            // TODO remove this debug assert after testing
            debug_assert!(false, "ln unexpectedly positive");
            // None, if the logarithm is unexpectedly positive
            return None;
=======
        if !ln_neg {
            return Some(FixedType::checked_from_num(0)?);
>>>>>>> 3cf744a8
        }
        Some(liquidity.checked_mul(ln_result)?)
    }

<<<<<<< HEAD
    // TODO: test this function
    /// Calculate b * ln( (1 / (1 / p_i(r) - 1)) - (1 / q * (1 / p_i(r) - 1)) )
=======
    /// Calculate `b * ln( (1 / (1 / p_i(r) - 1)) - (1 / q * (1 / p_i(r) - 1)) )` where `q = until`
    /// if `q < p_i(r)`; otherwise, return zero.
>>>>>>> 3cf744a8
    pub(super) fn calculate_sell_amount_until_fixed(
        until: FixedType,
        liquidity: FixedType,
        spot_price: FixedType,
    ) -> Option<FixedType> {
        let first_numerator = FixedType::one();
        let first_denominator =
            (FixedType::one().checked_div(spot_price)?).checked_sub(FixedType::one())?;
        let second_numerator = FixedType::one();
        let second_denominator = until.checked_mul(
            FixedType::one().checked_div(spot_price)?.checked_sub(FixedType::one())?,
        )?;
        let first_term = first_numerator.checked_div(first_denominator)?;
        let second_term = second_numerator.checked_div(second_denominator)?;
        let ln_arg = second_term.checked_sub(first_term)?;
        let (ln_result, ln_neg) = ln(ln_arg).ok()?;
<<<<<<< HEAD
        // because of q < p_i(r) the logarithm will be positive
        if ln_neg {
            // TODO remove this debug assert after testing
            debug_assert!(false, "ln unexpectedly negative");
            // None, if the logarithm is unexpectedly negative
            return None;
=======
        if ln_neg {
            return Some(FixedType::checked_from_num(0)?);
>>>>>>> 3cf744a8
        }
        Some(liquidity.checked_mul(ln_result)?)
    }
}

mod transcendental {
    pub(crate) use hydra_dx_math::transcendental::{exp, ln};

    #[cfg(test)]
    mod tests {
        use super::*;
        use alloc::str::FromStr;
        use fixed::types::U64F64;
        use test_case::test_case;

        type S = U64F64;
        type D = U64F64;

        #[test_case("0", false, "1")]
        #[test_case("0", true, "1")]
        #[test_case("1", false, "2.7182818284590452353")]
        #[test_case("1", true, "0.367879441171442321595523770161460867445")]
        #[test_case("2", false, "7.3890560989306502265")]
        #[test_case("2", true, "0.13533528323661269186")]
        #[test_case("0.1", false, "1.1051709180756476246")]
        #[test_case("0.1", true, "0.9048374180359595733")]
        #[test_case("0.9", false, "2.4596031111569496633")]
        #[test_case("0.9", true, "0.40656965974059911195")]
        #[test_case("1.5", false, "4.481689070338064822")]
        #[test_case("1.5", true, "0.22313016014842982894")]
        #[test_case("3.3", false, "27.1126389206578874259")]
        #[test_case("3.3", true, "0.03688316740124000543")]
        #[test_case("7.3456", false, "1549.3643050275008503592")]
        #[test_case("7.3456", true, "0.00064542599616831253")]
        #[test_case("12.3456789", false, "229964.194569082134542849")]
        #[test_case("12.3456789", true, "0.00000434850304358833")]
        #[test_case("13", false, "442413.39200892050332603603")]
        #[test_case("13", true, "0.0000022603294069810542")]
        fn exp_works(operand: &str, neg: bool, expected: &str) {
            let o = U64F64::from_str(operand).unwrap();
            let e = U64F64::from_str(expected).unwrap();
            assert_eq!(exp::<S, D>(o, neg).unwrap(), e);
        }

        #[test_case("1", "0", false)]
        #[test_case("2", "0.69314718055994530943", false)]
        #[test_case("3", "1.09861228866810969136", false)]
        #[test_case("2.718281828459045235360287471352662497757", "1", false)]
        #[test_case("1.1051709180756476246", "0.09999999999999999975", false)]
        #[test_case("2.4596031111569496633", "0.89999999999999999976", false)]
        #[test_case("4.481689070338064822", "1.49999999999999999984", false)]
        #[test_case("27.1126389206578874261", "3.3", false)]
        #[test_case("1549.3643050275008503592", "7.34560000000000000003", false)]
        #[test_case("229964.194569082134542849", "12.3456789000000000002", false)]
        #[test_case("442413.39200892050332603603", "13.0000000000000000002", false)]
        #[test_case("0.9048374180359595733", "0.09999999999999999975", true)]
        #[test_case("0.40656965974059911195", "0.8999999999999999998", true)]
        #[test_case("0.22313016014842982894", "1.4999999999999999999", true)]
        #[test_case("0.03688316740124000543", "3.3000000000000000005", true)]
        #[test_case("0.00064542599616831253", "7.34560000000000002453", true)]
        #[test_case("0.00000434850304358833", "12.34567890000000711117", true)]
        #[test_case("0.0000022603294069810542", "13.0000000000000045352", true)]
        #[test_case("1.0001", "0.00009999500033330827", false)]
        #[test_case("1.00000001", "0.0000000099999999499", false)]
        #[test_case("0.9999", "0.00010000500033335825", true)]
        #[test_case("0.99999999", "0.00000001000000004987", true)]
        // Powers of 2 (since we're using squares when calculating the fractional part of log2.
        #[test_case("3.999999999", "1.38629436086989061877", false)]
        #[test_case("4", "1.38629436111989061886", false)]
        #[test_case("4.000000001", "1.3862943613698906188", false)]
        #[test_case("7.999999999", "2.07944154155483592824", false)]
        #[test_case("8", "2.0794415416798359283", false)]
        #[test_case("8.000000001", "2.0794415418048359282", false)]
        #[test_case("0.499999999", "0.69314718255994531136", true)]
        #[test_case("0.5", "0.69314718055994530943", true)]
        #[test_case("0.500000001", "0.69314717855994531135", true)]
        #[test_case("0.249999999", "1.38629436511989062684", true)]
        #[test_case("0.25", "1.38629436111989061886", true)]
        #[test_case("0.250000001", "1.38629435711989062676", true)]
        fn ln_works(operand: &str, expected_abs: &str, expected_neg: bool) {
            let o = U64F64::from_str(operand).unwrap();
            let e = U64F64::from_str(expected_abs).unwrap();
            let (a, n) = ln::<S, D>(o).unwrap();
            assert_eq!(a, e);
            assert_eq!(n, expected_neg);
        }
    }
}

#[cfg(test)]
mod tests {
    use super::*;
    use crate::mock::Runtime as MockRuntime;
    use alloc::str::FromStr;
    use frame_support::assert_err;
    use test_case::test_case;
    use zeitgeist_primitives::constants::base_multiples::*;

    type MockBalance = BalanceOf<MockRuntime>;
    type MockMath = Math<MockRuntime>;

    // Example taken from
    // https://docs.gnosis.io/conditionaltokens/docs/introduction3/#an-example-with-lmsr
    #[test_case(_10, _10, 144_269_504_088, 58_496_250_072)]
    #[test_case(_1, _1, _1, 7_353_256_641)]
    #[test_case(_2, _2, _2, 14_706_513_281; "positive ln")]
    #[test_case(_1, _1_10, _3, 386_589_943; "negative ln")]
    #[test_case(_100, _10, _3, 998_910_224_189; "underflow to zero, positive ln")]
    #[test_case(_100, _1_10, _3, 897_465_467_426; "underflow to zero, negative ln")]
    // Limit value tests; functions shouldn't be called with these values, but these tests
    // demonstrate they can be called without risk.
    #[test_case(0, _1, _1, 0)]
    #[test_case(_1, 0, _1, 0)]
    #[test_case(_30, _30, _1 - 100_000, _30)]
    #[test_case(_1_10, _30, _1 - 100_000, _1_10)]
    #[test_case(_30, _1_10, _1 - 100_000, 276_478_645_689)]
    #[test_case(10_000_000 * _1, _1, 144_269_504_088_896_352, 9_999_999_307)]
    #[test_case(
        100_000_000 * _1,
        100_000_000 * _1,
        434_294_481_903_251_840,
        959_041_392_321_093_596
    )]
    #[test_case(
        45_757_490_560_675_120,
        100_000_000 * _1,
        434_294_481_903_251_840,
        41_392_685_158_225_036
    )]
    fn calculate_swap_amount_out_for_buy_works(
        reserve: MockBalance,
        amount_in: MockBalance,
        liquidity: MockBalance,
        expected: MockBalance,
    ) {
        assert_eq!(
            MockMath::calculate_swap_amount_out_for_buy(reserve, amount_in, liquidity).unwrap(),
            expected
        );
    }

    #[test_case(_1, _1, 0)] // Division by zero
    #[test_case(_1, 1_000 * _1, _1)] // Overflow
    #[test_case(u128::MAX, _1, _1)] // to_fixed error
    #[test_case(_1, u128::MAX, _1)] // to_fixed error
    #[test_case(_1, _1, u128::MAX)] // to_fixed error
    fn calculate_swap_amount_out_for_buy_throws_math_error(
        reserve: MockBalance,
        amount_in: MockBalance,
        liquidity: MockBalance,
    ) {
        assert_err!(
            MockMath::calculate_swap_amount_out_for_buy(reserve, amount_in, liquidity),
            Error::<MockRuntime>::MathError
        );
    }

    #[test_case(_10, _10, 144_269_504_088, 41_503_749_928)]
    #[test_case(_1, _1, _1, 2_646_743_359)]
    #[test_case(_2, _2, _2, 5_293_486_719)]
    #[test_case(_17, _8, _7, 4_334_780_553; "positive ln")]
    #[test_case(_1, _11, 33_000_000_000, 41_104_447_891; "negative ln")]
    // Limit value tests; functions shouldn't be called with these values, but these tests
    // demonstrate they can be called without risk.
    #[test_case(_1, 0, _1, 0)]
    #[test_case(_30, _30, _1 - 100_000, 0)]
    #[test_case(_1_10, _30, _1 - 100_000, 23_521_354_311)]
    #[test_case(_30, _1_10, _1 - 100_000, 0)]
    #[test_case(10_000_000 * _1, _1, 144_269_504_088_896_352, 4_999_999_913)]
    #[test_case(
        100_000_000 * _1,
        100_000_000 * _1,
        434_294_481_903_251_840,
        40_958_607_678_906_404
    )]
    #[test_case(
        45_757_490_560_675_120,
        100_000_000 * _1,
        434_294_481_903_251_840,
        721_246_399_047_171_074
    )]
    fn calculate_swap_amount_out_for_sell_works(
        reserve: MockBalance,
        amount_in: MockBalance,
        liquidity: MockBalance,
        expected: MockBalance,
    ) {
        assert_eq!(
            MockMath::calculate_swap_amount_out_for_sell(reserve, amount_in, liquidity).unwrap(),
            expected
        );
    }

    #[test_case(0, _1, _1)]
    #[test_case(_1, _1, 0)] // Division by zero
    #[test_case(1000 * _1, _1, _1)] // Overflow
    #[test_case(u128::MAX, _1, _1)] // to_fixed error
    #[test_case(_1, u128::MAX, _1)] // to_fixed error
    #[test_case(_1, _1, u128::MAX)] // to_fixed error
    fn calculate_swap_amount_out_for_sell_throws_math_error(
        reserve: MockBalance,
        amount_in: MockBalance,
        liquidity: MockBalance,
    ) {
        assert_err!(
            MockMath::calculate_swap_amount_out_for_sell(reserve, amount_in, liquidity),
            Error::<MockRuntime>::MathError
        );
    }

    #[test_case(_10, 144_269_504_088, _1_2)]
    #[test_case(_10 - 58_496_250_072, 144_269_504_088, _3_4)]
    #[test_case(_20, 144_269_504_088, _1_4)]
    fn calcuate_spot_price_works(
        reserve: MockBalance,
        liquidity: MockBalance,
        expected: MockBalance,
    ) {
        assert_eq!(MockMath::calculate_spot_price(reserve, liquidity).unwrap(), expected);
    }

    #[test_case(_1, 0)] // Division by zero
    #[test_case(1_000 * _1, _1)] // Overflow
    #[test_case(u128::MAX, _1)] // to_fixed error
    #[test_case(_1, u128::MAX)] // to_fixed error
    fn calculate_spot_price_throws_math_error(reserve: MockBalance, liquidity: MockBalance) {
        assert_err!(
            MockMath::calculate_spot_price(reserve, liquidity),
            Error::<MockRuntime>::MathError
        );
    }

    #[test_case(_10, vec![_1_2, _1_2], vec![_10, _10], 144_269_504_089)]
    #[test_case(_20, vec![_3_4, _1_4], vec![_10 - 58_496_250_072, _20], 144_269_504_089)]
    #[test_case(
        _444,
        vec![_1_10, _2_10, _3_10, _4_10],
        vec![_444, 3_103_426_819_252, 2_321_581_629_045, 1_766_853_638_504],
        1_928_267_499_650
    )]
    #[test_case(
        _100,
        vec![50_000_000, 50_000_000, 50_000_000, 8_500_000_000],
        vec![_100, _100, _100, 30_673_687_183],
        188_739_165_818
    )]
    #[test_case(
        100_000_000 * _1,
        vec![_1_10, _9_10],
        vec![100_000_000 * _1, 45_757_490_560_675_125],
        434_294_481_903_251_828
    )]
    fn calculate_reserves_from_spot_prices_works(
        amount: MockBalance,
        spot_prices: Vec<MockBalance>,
        expected_reserves: Vec<MockBalance>,
        expected_liquidity: MockBalance,
    ) {
        let (liquidity, reserves) =
            MockMath::calculate_reserves_from_spot_prices(amount, spot_prices).unwrap();
        assert_eq!(liquidity, expected_liquidity);
        assert_eq!(reserves, expected_reserves);
    }

    #[test_case(0, vec![_1_10, _2_10, _3_10, _4_10])]
    #[test_case(u128::MAX, vec![_1_10, _2_10, _3_10, _4_10])] // to_fixed error
    #[test_case(_1, vec![u128::MAX, 0, 0])] // to_fixed error
    #[test_case(_1, vec![_1, 0])] // ln out of range
    fn calculate_reserves_from_spot_prices_throws_math_error(
        amount: MockBalance,
        spot_prices: Vec<MockBalance>,
    ) {
        assert_err!(
            MockMath::calculate_reserves_from_spot_prices(amount, spot_prices),
            Error::<MockRuntime>::MathError
        );
    }

    #[test_case(_1, _1, 0)] // Division by zero
    #[test_case(_1, 1_000 * _1, _1)] // Overflow
    #[test_case(u128::MAX, _1, _1)] // to_fixed error
    #[test_case(_1, u128::MAX, _1)] // to_fixed error
    #[test_case(_1, _1, u128::MAX)] // to_fixed error
    fn calculate_buy_ln_argument_fixed_works(
        reserve: MockBalance,
        amount_in: MockBalance,
        liquidity: MockBalance,
    ) {
        assert_err!(
            MockMath::calculate_buy_ln_argument(reserve, amount_in, liquidity),
            Error::<MockRuntime>::MathError
        );
    }

    // This test ensures that we don't mess anything up when we change precision.
    #[test_case(false, FixedType::from_str("123705850708694.521074740553659523785099").unwrap())]
    #[test_case(true, FixedType::from_str("0.000000000000008083692034").unwrap())]
    fn exp_does_not_overflow_or_underflow(neg: bool, expected: FixedType) {
        let result: FixedType =
            exp(FixedType::checked_from_num(EXP_OVERFLOW_THRESHOLD).unwrap(), neg).unwrap();
        assert_eq!(result, expected);
    }

    #[test_case(_9_10, _10, _1_10, 219722457734)] // Large price shift
    #[test_case(_4_10, _10, _3_10, 15415067983)] // Small price shift
    #[test_case(_3_10, _10, _4_10, 0)] // Zero buy amount
    #[test_case(_4_10, _10, _4_10, 0)] // Zero buy amount
    fn calculate_buy_amount_until_works(
        until: MockBalance,
        liquidity: MockBalance,
        spot_price: MockBalance,
        expected: MockBalance,
    ) {
        assert_eq!(
            MockMath::calculate_buy_amount_until(until, liquidity, spot_price).unwrap(),
            expected
        );
    }

    #[test_case(_1_10, _10, _9_10, 439444915467)] // Large price shift
    #[test_case(_1_10, _10, _2_10, 81093021622)] // Small price shift
    #[test_case(_2_10, _10, _1_10, 0)] // Zero sell amount
    #[test_case(_1_10, _10, _1_10, 0)] // Zero sell amount
    fn calculate_sell_amount_until_fixed_works(
        until: MockBalance,
        liquidity: MockBalance,
        spot_price: MockBalance,
        expected: MockBalance,
    ) {
        assert_eq!(
            MockMath::calculate_sell_amount_until(until, liquidity, spot_price).unwrap(),
            expected
        );
    }
}<|MERGE_RESOLUTION|>--- conflicted
+++ resolved
@@ -373,14 +373,8 @@
         exp_x_over_b.checked_add(exp_neg_r_over_b)?.checked_sub(FixedType::checked_from_num(1)?)
     }
 
-<<<<<<< HEAD
-    // TODO: test this function
-    /// Calculate -b * ln( (1 - q) / (1 - p_i(r)) )
-    /// Expect result of ln to be negative. Otherwise, return None.
-=======
     /// Calculate `-b * ln( (1-q) / (1-p_i(r)) )` where `q = until` if `q > p_i(r)`; otherwise,
     /// return zero.
->>>>>>> 3cf744a8
     pub(super) fn calculate_buy_amount_until_fixed(
         until: FixedType,
         liquidity: FixedType,
@@ -390,28 +384,14 @@
         let denominator = FixedType::one().checked_sub(spot_price)?;
         let ln_arg = numerator.checked_div(denominator)?;
         let (ln_result, ln_neg) = ln(ln_arg).ok()?;
-<<<<<<< HEAD
-        // since q > p_i(r) results in (1 - q) / (1 - p_i(r)) < 1, ln will be negative
-        if !ln_neg {
-            // TODO remove this debug assert after testing
-            debug_assert!(false, "ln unexpectedly positive");
-            // None, if the logarithm is unexpectedly positive
-            return None;
-=======
         if !ln_neg {
             return Some(FixedType::checked_from_num(0)?);
->>>>>>> 3cf744a8
         }
         Some(liquidity.checked_mul(ln_result)?)
     }
 
-<<<<<<< HEAD
-    // TODO: test this function
-    /// Calculate b * ln( (1 / (1 / p_i(r) - 1)) - (1 / q * (1 / p_i(r) - 1)) )
-=======
     /// Calculate `b * ln( (1 / (1 / p_i(r) - 1)) - (1 / q * (1 / p_i(r) - 1)) )` where `q = until`
     /// if `q < p_i(r)`; otherwise, return zero.
->>>>>>> 3cf744a8
     pub(super) fn calculate_sell_amount_until_fixed(
         until: FixedType,
         liquidity: FixedType,
@@ -428,17 +408,8 @@
         let second_term = second_numerator.checked_div(second_denominator)?;
         let ln_arg = second_term.checked_sub(first_term)?;
         let (ln_result, ln_neg) = ln(ln_arg).ok()?;
-<<<<<<< HEAD
-        // because of q < p_i(r) the logarithm will be positive
-        if ln_neg {
-            // TODO remove this debug assert after testing
-            debug_assert!(false, "ln unexpectedly negative");
-            // None, if the logarithm is unexpectedly negative
-            return None;
-=======
         if ln_neg {
             return Some(FixedType::checked_from_num(0)?);
->>>>>>> 3cf744a8
         }
         Some(liquidity.checked_mul(ln_result)?)
     }
