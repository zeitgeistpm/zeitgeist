--- conflicted
+++ resolved
@@ -41,10 +41,7 @@
 pub(crate) const _80: u128 = 80 * _1;
 pub(crate) const _100: u128 = 100 * _1;
 pub(crate) const _101: u128 = 101 * _1;
-<<<<<<< HEAD
-=======
 pub(crate) const _444: u128 = 444 * _1;
->>>>>>> db4a4850
 pub(crate) const _500: u128 = 500 * _1;
 pub(crate) const _777: u128 = 777 * _1;
 pub(crate) const _1000: u128 = 1_000 * _1;
