--- conflicted
+++ resolved
@@ -63,13 +63,8 @@
     },
     traits::{DeployPoolApi, DistributeFees},
     types::{
-<<<<<<< HEAD
         AccountIdTest, Amount, Assets, Balance, BasicCurrencyAdapter, BlockNumber, BlockTest, Hash,
         Index, MarketId, Moment, PoolId, UncheckedExtrinsicTest,
-=======
-        AccountIdTest, Amount, Assets, Balance, BasicCurrencyAdapter, BlockNumber, BlockTest,
-        Currencies, Hash, Index, MarketId, Moment, PoolId, UncheckedExtrinsicTest,
->>>>>>> ddaa364f
     },
 };
 use zrml_neo_swaps::BalanceOf;
@@ -467,11 +462,7 @@
 #[cfg(feature = "parachain")]
 zrml_prediction_markets::impl_mock_registry! {
     MockRegistry,
-<<<<<<< HEAD
-    Assets,
-=======
     Currencies,
->>>>>>> ddaa364f
     Balance,
     zeitgeist_primitives::types::CustomMetadata
 }
