--- conflicted
+++ resolved
@@ -44,7 +44,6 @@
 use zeitgeist_primitives::{
     constants::mock::{
         AddOutcomePeriod, AggregationPeriod, AppealBond, AppealPeriod, AuthorizedPalletId,
-<<<<<<< HEAD
         BlockHashCount, BlocksPerYear, CloseEarlyBlockPeriod, CloseEarlyDisputeBond,
         CloseEarlyProtectionBlockPeriod, CloseEarlyProtectionTimeFramePeriod,
         CloseEarlyRequestBond, CloseEarlyTimeFramePeriod, CorrectionPeriod, CourtPalletId,
@@ -53,27 +52,10 @@
         LockId, MaxAppeals, MaxApprovals, MaxCourtParticipants, MaxCreatorFee, MaxDelegations,
         MaxDisputeDuration, MaxDisputes, MaxEditReasonLen, MaxGlobalDisputeVotes, MaxGracePeriod,
         MaxLocks, MaxMarketLifetime, MaxOracleDuration, MaxOwners, MaxRejectReasonLen, MaxReserves,
-        MaxSelectedDraws, MinCategories, MinDisputeDuration, MinJurorStake, MinOracleDuration,
-        MinOutcomeVoteAmount, MinimumPeriod, NeoMaxSwapFee, NeoSwapsPalletId, OutcomeBond,
-        OutcomeFactor, OutsiderBond, PmPalletId, RemoveKeysLimit, RequestInterval,
+        MaxSelectedDraws, MaxYearlyInflation, MinCategories, MinDisputeDuration, MinJurorStake,
+        MinOracleDuration, MinOutcomeVoteAmount, MinimumPeriod, NeoMaxSwapFee, NeoSwapsPalletId,
+        OutcomeBond, OutcomeFactor, OutsiderBond, PmPalletId, RemoveKeysLimit, RequestInterval,
         SimpleDisputesPalletId, TreasuryPalletId, VotePeriod, VotingOutcomeFee, CENT,
-=======
-        BalanceFractionalDecimals, BlockHashCount, BlocksPerYear, CloseEarlyBlockPeriod,
-        CloseEarlyDisputeBond, CloseEarlyProtectionBlockPeriod,
-        CloseEarlyProtectionTimeFramePeriod, CloseEarlyRequestBond, CloseEarlyTimeFramePeriod,
-        CorrectionPeriod, CourtPalletId, ExistentialDeposit, ExistentialDeposits, ExitFee,
-        GdVotingPeriod, GetNativeCurrencyId, GlobalDisputeLockId, GlobalDisputesPalletId,
-        InflationPeriod, LiquidityMiningPalletId, LockId, MaxAppeals, MaxApprovals, MaxAssets,
-        MaxCourtParticipants, MaxCreatorFee, MaxDelegations, MaxDisputeDuration, MaxDisputes,
-        MaxEditReasonLen, MaxGlobalDisputeVotes, MaxGracePeriod, MaxInRatio, MaxLocks,
-        MaxMarketLifetime, MaxOracleDuration, MaxOutRatio, MaxOwners, MaxRejectReasonLen,
-        MaxReserves, MaxSelectedDraws, MaxSubsidyPeriod, MaxSwapFee, MaxTotalWeight, MaxWeight,
-        MaxYearlyInflation, MinAssets, MinCategories, MinDisputeDuration, MinJurorStake,
-        MinOracleDuration, MinOutcomeVoteAmount, MinSubsidy, MinSubsidyPeriod, MinWeight,
-        MinimumPeriod, NeoMaxSwapFee, NeoSwapsPalletId, OutcomeBond, OutcomeFactor, OutsiderBond,
-        PmPalletId, RemoveKeysLimit, RequestInterval, SimpleDisputesPalletId, SwapsPalletId,
-        TreasuryPalletId, VotePeriod, VotingOutcomeFee, BASE, CENT,
->>>>>>> 6ee0368e
     },
     math::fixed::FixedMul,
     traits::{DeployPoolApi, DistributeFees},
@@ -154,15 +136,10 @@
         amount: Self::Balance,
     ) -> Self::Balance {
         let fees = amount.bmul(EXTERNAL_FEES.saturated_into()).unwrap();
-<<<<<<< HEAD
-        let _ = T::MultiCurrency::transfer(asset, account, &F::get(), fees);
-        fees
-=======
         match T::MultiCurrency::transfer(asset, account, &F::get(), fees) {
             Ok(_) => fees,
             Err(_) => Zero::zero(),
         }
->>>>>>> 6ee0368e
     }
 }
 
