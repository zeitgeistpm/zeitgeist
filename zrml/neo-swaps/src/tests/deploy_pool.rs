// Copyright 2023-2024 Forecasting Technologies LTD.
//
// This file is part of Zeitgeist.
//
// Zeitgeist is free software: you can redistribute it and/or modify it
// under the terms of the GNU General Public License as published by the
// Free Software Foundation, either version 3 of the License, or (at
// your option) any later version.
//
// Zeitgeist is distributed in the hope that it will be useful, but
// WITHOUT ANY WARRANTY; without even the implied warranty of
// MERCHANTABILITY or FITNESS FOR A PARTICULAR PURPOSE. See the GNU
// General Public License for more details.
//
// You should have received a copy of the GNU General Public License
// along with Zeitgeist. If not, see <https://www.gnu.org/licenses/>.

use super::*;
use crate::liquidity_tree::types::Node;
use alloc::collections::BTreeMap;
use test_case::test_case;

#[test]
fn deploy_pool_works_with_binary_markets() {
    ExtBuilder::default().build().execute_with(|| {
        let alice_before = AssetManager::free_balance(BASE_ASSET, &ALICE);
        let amount = _10;
        let spot_prices = vec![_1_2, _1_2];
        let swap_fee = CENT;
        let market_id = create_market_and_deploy_pool(
            ALICE,
            BASE_ASSET,
            MarketType::Categorical(2),
            amount,
            spot_prices.clone(),
            swap_fee,
        );
        let assets =
            vec![Asset::CategoricalOutcome(market_id, 0), Asset::CategoricalOutcome(market_id, 1)];
        let pool = Pools::<Runtime>::get(market_id).unwrap();
        let expected_liquidity = 144269504088;
        let buffer = AssetManager::minimum_balance(pool.collateral);
        assert_eq!(pool.assets(), assets);
        assert_approx!(pool.liquidity_parameter, expected_liquidity, 1);
        assert_eq!(pool.collateral, BASE_ASSET);
        assert_liquidity_tree_state!(
            pool.liquidity_shares_manager,
            [Node::<Runtime> {
                account: Some(ALICE),
                stake: amount,
                fees: 0u128,
                descendant_stake: 0u128,
                lazy_fees: 0u128,
            }],
            create_b_tree_map!({ ALICE => 0 }),
            Vec::<u32>::new(),
        );
        assert_eq!(pool.swap_fee, swap_fee);
        assert_balance!(pool.account_id, pool.collateral, buffer);
        assert_balance!(pool.account_id, assets[0], amount);
        assert_balance!(pool.account_id, assets[1], amount);
        assert_eq!(pool.reserve_of(&assets[0]).unwrap(), amount);
        assert_eq!(pool.reserve_of(&assets[1]).unwrap(), amount);
        assert_eq!(pool.calculate_spot_price(assets[0]).unwrap(), spot_prices[0]);
        assert_eq!(pool.calculate_spot_price(assets[1]).unwrap(), spot_prices[1]);
        assert_balance!(ALICE, BASE_ASSET, alice_before - amount - buffer);
        assert_balance!(ALICE, assets[0], 0);
        assert_balance!(ALICE, assets[1], 0);
        let mut reserves = BTreeMap::new();
        reserves.insert(assets[0], amount);
        reserves.insert(assets[1], amount);
        System::assert_last_event(
            Event::PoolDeployed {
                who: ALICE,
                market_id,
                account_id: pool.account_id,
                reserves,
                collateral: pool.collateral,
                liquidity_parameter: pool.liquidity_parameter,
                pool_shares_amount: amount,
                swap_fee,
            }
            .into(),
        );
    });
}

#[test]
fn deploy_pool_works_with_scalar_marktes() {
    ExtBuilder::default().build().execute_with(|| {
        let alice_before = AssetManager::free_balance(BASE_ASSET, &ALICE);
        let amount = _100;
        let expected_amounts = [amount, 101755598229];
        let spot_prices = vec![_1_6, _5_6 + 1];
        let swap_fee = CENT;
        let market_id: MarketId = 0;
        let assets = vec![
            Asset::ScalarOutcome(market_id, ScalarPosition::Long),
            Asset::ScalarOutcome(market_id, ScalarPosition::Short),
        ];
        let _ = create_market_and_deploy_pool(
            ALICE,
            BASE_ASSET,
            MarketType::Scalar(0..=1),
            amount,
            spot_prices.clone(),
            swap_fee,
        );
        let pool = Pools::<Runtime>::get(market_id).unwrap();
        let mut reserves = BTreeMap::new();
        reserves.insert(assets[0], expected_amounts[0]);
        reserves.insert(assets[1], expected_amounts[1]);
        System::assert_last_event(
            Event::PoolDeployed {
                who: ALICE,
                market_id,
                account_id: pool.account_id,
                reserves,
                collateral: pool.collateral,
                liquidity_parameter: pool.liquidity_parameter,
                pool_shares_amount: amount,
                swap_fee,
            }
            .into(),
        );
        // Deploy some funds in the pool account to ensure that rogue funds don't screw up price
        // calculatings.
        let rogue_funds = _100;
        assert_ok!(AssetManager::deposit(
            assets[0],
            &Pallet::<Runtime>::pool_account_id(&market_id),
            rogue_funds
        ));
        let expected_liquidity = 558110626551;
        let buffer = AssetManager::minimum_balance(pool.collateral);
        assert_eq!(pool.assets(), assets);
        assert_approx!(pool.liquidity_parameter, expected_liquidity, 1_000);
        assert_eq!(pool.collateral, BASE_ASSET);
        assert_liquidity_tree_state!(
            pool.liquidity_shares_manager,
            [Node::<Runtime> {
                account: Some(ALICE),
                stake: amount,
                fees: 0u128,
                descendant_stake: 0u128,
                lazy_fees: 0u128,
            }],
            create_b_tree_map!({ ALICE => 0 }),
            Vec::<u32>::new(),
        );
        assert_eq!(pool.swap_fee, swap_fee);
        assert_balance!(pool.account_id, assets[0], expected_amounts[0] + rogue_funds);
        assert_balance!(pool.account_id, assets[1], expected_amounts[1]);
        assert_eq!(pool.reserve_of(&assets[0]).unwrap(), expected_amounts[0]);
        assert_eq!(pool.reserve_of(&assets[1]).unwrap(), expected_amounts[1]);
        assert_eq!(pool.calculate_spot_price(assets[0]).unwrap(), spot_prices[0]);
        assert_eq!(pool.calculate_spot_price(assets[1]).unwrap(), spot_prices[1]);
        assert_balance!(ALICE, BASE_ASSET, alice_before - amount - buffer);
        assert_balance!(ALICE, assets[0], 0);
        assert_balance!(ALICE, assets[1], amount - expected_amounts[1]);
        let price_sum =
            pool.assets().iter().map(|&a| pool.calculate_spot_price(a).unwrap()).sum::<u128>();
        assert_eq!(price_sum, _1);
    });
}

#[test]
fn deploy_pool_fails_on_incorrect_vec_len() {
    ExtBuilder::default().build().execute_with(|| {
        let market_id =
            create_market(ALICE, BASE_ASSET, MarketType::Scalar(0..=1), ScoringRule::AmmCdaHybrid);
        assert_noop!(
            NeoSwaps::deploy_pool(RuntimeOrigin::signed(ALICE), market_id, _10, vec![_1_3], CENT),
            Error::<Runtime>::IncorrectVecLen
        );
    });
}

#[test]
fn deploy_pool_fails_on_market_not_found() {
    ExtBuilder::default().build().execute_with(|| {
        assert_noop!(
            NeoSwaps::deploy_pool(RuntimeOrigin::signed(ALICE), 0, _10, vec![_1_4, _3_4], CENT),
            zrml_market_commons::Error::<Runtime>::MarketDoesNotExist,
        );
    });
}

#[test_case(MarketStatus::Proposed)]
#[test_case(MarketStatus::Closed)]
#[test_case(MarketStatus::Reported)]
#[test_case(MarketStatus::Disputed)]
#[test_case(MarketStatus::Resolved)]
fn deploy_pool_fails_on_inactive_market(market_status: MarketStatus) {
    ExtBuilder::default().build().execute_with(|| {
        let market_id =
            create_market(ALICE, BASE_ASSET, MarketType::Scalar(0..=1), ScoringRule::AmmCdaHybrid);
        MarketCommons::mutate_market(&market_id, |market| {
            market.status = market_status;
            Ok(())
        })
        .unwrap();
        assert_noop!(
            NeoSwaps::deploy_pool(
                RuntimeOrigin::signed(ALICE),
                market_id,
                _1,
                vec![_1_2, _1_2],
                CENT,
            ),
            Error::<Runtime>::MarketNotActive,
        );
    });
}

#[test]
fn deploy_pool_fails_on_duplicate_pool() {
    ExtBuilder::default().build().execute_with(|| {
        let market_id = create_market_and_deploy_pool(
            ALICE,
            BASE_ASSET,
            MarketType::Scalar(0..=1),
            _10,
            vec![_1_2, _1_2],
            CENT,
        );
        assert_noop!(
            NeoSwaps::deploy_pool(
                RuntimeOrigin::signed(ALICE),
                market_id,
                _2,
                vec![_1_2, _1_2],
                CENT,
            ),
            Error::<Runtime>::DuplicatePool,
        );
    });
}

#[test_case(ScoringRule::Parimutuel)]
fn deploy_pool_fails_on_invalid_trading_mechanism(scoring_rule: ScoringRule) {
    ExtBuilder::default().build().execute_with(|| {
        let market_id = create_market(ALICE, BASE_ASSET, MarketType::Scalar(0..=1), scoring_rule);
        assert_noop!(
            NeoSwaps::deploy_pool(
                RuntimeOrigin::signed(ALICE),
                market_id,
                _10,
                vec![_1_4, _3_4],
                CENT
            ),
            Error::<Runtime>::InvalidTradingMechanism
        );
    });
}

#[test]
fn deploy_pool_fails_on_asset_count_above_max() {
    ExtBuilder::default().build().execute_with(|| {
        let category_count = MAX_ASSETS + 1;
        let market_id = create_market(
            ALICE,
            BASE_ASSET,
<<<<<<< HEAD
            MarketType::Categorical(category_count),
            ScoringRule::AmmCdaHybrid,
=======
            MarketType::Categorical(category_count as u16),
            ScoringRule::Lmsr,
>>>>>>> fd18a901
        );
        let liquidity = _10;
        assert_ok!(PredictionMarkets::buy_complete_set(
            RuntimeOrigin::signed(ALICE),
            market_id,
            liquidity,
        ));
        // Beware! Depending on the value of MAX_ASSETS and price barriers, this `spot_prices`
        // vector might violate some other rules for deploying pools.
        let mut spot_prices = vec![_1 / category_count as u128; category_count as usize - 1];
        spot_prices.push(_1 - spot_prices.iter().sum::<u128>());
        assert_noop!(
            NeoSwaps::deploy_pool(
                RuntimeOrigin::signed(ALICE),
                market_id,
                liquidity,
                spot_prices,
                CENT
            ),
            Error::<Runtime>::AssetCountAboveMax
        );
    });
}

#[test]
fn deploy_pool_fails_on_swap_fee_below_min() {
    ExtBuilder::default().build().execute_with(|| {
        let market_id =
            create_market(ALICE, BASE_ASSET, MarketType::Categorical(2), ScoringRule::AmmCdaHybrid);
        let liquidity = _10;
        assert_ok!(PredictionMarkets::buy_complete_set(
            RuntimeOrigin::signed(ALICE),
            market_id,
            liquidity,
        ));
        assert_noop!(
            NeoSwaps::deploy_pool(
                RuntimeOrigin::signed(ALICE),
                market_id,
                liquidity,
                vec![_1_4, _3_4],
                MIN_SWAP_FEE - 1,
            ),
            Error::<Runtime>::SwapFeeBelowMin
        );
    });
}

#[test]
fn deploy_pool_fails_on_swap_fee_above_max() {
    ExtBuilder::default().build().execute_with(|| {
        let market_id =
            create_market(ALICE, BASE_ASSET, MarketType::Categorical(2), ScoringRule::AmmCdaHybrid);
        let liquidity = _10;
        assert_ok!(PredictionMarkets::buy_complete_set(
            RuntimeOrigin::signed(ALICE),
            market_id,
            liquidity,
        ));
        assert_noop!(
            NeoSwaps::deploy_pool(
                RuntimeOrigin::signed(ALICE),
                market_id,
                liquidity,
                vec![_1_4, _3_4],
                <Runtime as Config>::MaxSwapFee::get() + 1,
            ),
            Error::<Runtime>::SwapFeeAboveMax
        );
    });
}

#[test_case(vec![_1_4, _3_4 - 1])]
#[test_case(vec![_1_4 + 1, _3_4])]
fn deploy_pool_fails_on_invalid_spot_prices(spot_prices: Vec<BalanceOf<Runtime>>) {
    ExtBuilder::default().build().execute_with(|| {
        let market_id =
            create_market(ALICE, BASE_ASSET, MarketType::Categorical(2), ScoringRule::AmmCdaHybrid);
        let liquidity = _10;
        assert_ok!(PredictionMarkets::buy_complete_set(
            RuntimeOrigin::signed(ALICE),
            market_id,
            liquidity,
        ));
        assert_noop!(
            NeoSwaps::deploy_pool(
                RuntimeOrigin::signed(ALICE),
                market_id,
                liquidity,
                spot_prices,
                CENT
            ),
            Error::<Runtime>::InvalidSpotPrices
        );
    });
}

#[test]
fn deploy_pool_fails_on_spot_price_below_min() {
    ExtBuilder::default().build().execute_with(|| {
        let market_id =
            create_market(ALICE, BASE_ASSET, MarketType::Categorical(2), ScoringRule::AmmCdaHybrid);
        let liquidity = _10;
        assert_ok!(PredictionMarkets::buy_complete_set(
            RuntimeOrigin::signed(ALICE),
            market_id,
            liquidity,
        ));
        let spot_price = MIN_SPOT_PRICE - 1;
        assert_noop!(
            NeoSwaps::deploy_pool(
                RuntimeOrigin::signed(ALICE),
                market_id,
                liquidity,
                vec![spot_price, _1 - spot_price],
                CENT
            ),
            Error::<Runtime>::SpotPriceBelowMin
        );
    });
}

#[test]
fn deploy_pool_fails_on_spot_price_above_max() {
    ExtBuilder::default().build().execute_with(|| {
        let market_id =
            create_market(ALICE, BASE_ASSET, MarketType::Categorical(2), ScoringRule::AmmCdaHybrid);
        let liquidity = _10;
        assert_ok!(PredictionMarkets::buy_complete_set(
            RuntimeOrigin::signed(ALICE),
            market_id,
            liquidity,
        ));
        let spot_price = MAX_SPOT_PRICE + 1;
        assert_noop!(
            NeoSwaps::deploy_pool(
                RuntimeOrigin::signed(ALICE),
                market_id,
                liquidity,
                vec![spot_price, _1 - spot_price],
                CENT
            ),
            Error::<Runtime>::SpotPriceAboveMax
        );
    });
}

#[test]
fn deploy_pool_fails_on_insufficient_funds() {
    ExtBuilder::default().build().execute_with(|| {
        let market_id =
            create_market(ALICE, BASE_ASSET, MarketType::Categorical(2), ScoringRule::AmmCdaHybrid);
        let liquidity = _10;
        assert_ok!(PredictionMarkets::buy_complete_set(
            RuntimeOrigin::signed(ALICE),
            market_id,
            liquidity - 1,
        ));
        assert_noop!(
            NeoSwaps::deploy_pool(
                RuntimeOrigin::signed(ALICE),
                market_id,
                liquidity,
                vec![_3_4, _1_4],
                CENT
            ),
            pallet_assets::Error::<Runtime, MarketAssetsInstance>::BalanceLow
        );
    });
}

#[test]
fn deploy_pool_fails_on_liquidity_too_low() {
    ExtBuilder::default().build().execute_with(|| {
        let market_id =
            create_market(ALICE, BASE_ASSET, MarketType::Scalar(0..=1), ScoringRule::AmmCdaHybrid);
        let amount = _1_2;
        assert_ok!(PredictionMarkets::buy_complete_set(
            RuntimeOrigin::signed(ALICE),
            market_id,
            amount,
        ));
        assert_noop!(
            NeoSwaps::deploy_pool(
                RuntimeOrigin::signed(ALICE),
                market_id,
                amount,
                vec![_1_2, _1_2],
                CENT
            ),
            Error::<Runtime>::LiquidityTooLow
        );
    });
}<|MERGE_RESOLUTION|>--- conflicted
+++ resolved
@@ -261,13 +261,8 @@
         let market_id = create_market(
             ALICE,
             BASE_ASSET,
-<<<<<<< HEAD
-            MarketType::Categorical(category_count),
+            MarketType::Categorical(category_count as u16),
             ScoringRule::AmmCdaHybrid,
-=======
-            MarketType::Categorical(category_count as u16),
-            ScoringRule::Lmsr,
->>>>>>> fd18a901
         );
         let liquidity = _10;
         assert_ok!(PredictionMarkets::buy_complete_set(
