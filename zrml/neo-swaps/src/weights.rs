--- conflicted
+++ resolved
@@ -49,19 +49,12 @@
 ///  Trait containing the required functions for weight retrival within
 /// zrml_neo_swaps (automatically generated)
 pub trait WeightInfoZeitgeist {
-<<<<<<< HEAD
-    fn buy() -> Weight;
-    fn sell() -> Weight;
-    fn join_in_place() -> Weight;
-    fn join_reassigned() -> Weight;
-    fn join_leaf() -> Weight;
-    fn exit() -> Weight;
-=======
     fn buy(n: u32) -> Weight;
     fn sell(n: u32) -> Weight;
-    fn join(n: u32) -> Weight;
+    fn join_in_place(n: u32) -> Weight;
+    fn join_reassigned(n: u32) -> Weight;
+    fn join_leaf(n: u32) -> Weight;
     fn exit(n: u32) -> Weight;
->>>>>>> db4a4850
     fn withdraw_fees() -> Weight;
     fn deploy_pool(n: u32) -> Weight;
 }
@@ -115,7 +108,7 @@
     /// Proof: Tokens Accounts (max_values: None, max_size: Some(123), added: 2598, mode: MaxEncodedLen)
     /// Storage: System Account (r:1 w:0)
     /// Proof: System Account (max_values: None, max_size: Some(132), added: 2607, mode: MaxEncodedLen)
-    fn join_in_place() -> Weight {
+    fn join_in_place(_n: u32) -> Weight {
         // Proof Size summary in bytes:
         //  Measured:  `277966`
         //  Estimated: `303660`
@@ -132,7 +125,7 @@
     /// Proof: Tokens Accounts (max_values: None, max_size: Some(123), added: 2598, mode: MaxEncodedLen)
     /// Storage: System Account (r:1 w:0)
     /// Proof: System Account (max_values: None, max_size: Some(132), added: 2607, mode: MaxEncodedLen)
-    fn join_reassigned() -> Weight {
+    fn join_reassigned(_n: u32) -> Weight {
         // Proof Size summary in bytes:
         //  Measured:  `277902`
         //  Estimated: `303660`
@@ -147,13 +140,9 @@
     /// Proof: NeoSwaps Pools (max_values: None, max_size: Some(285033), added: 287508, mode: MaxEncodedLen)
     /// Storage: Tokens Accounts (r:4 w:4)
     /// Proof: Tokens Accounts (max_values: None, max_size: Some(123), added: 2598, mode: MaxEncodedLen)
-<<<<<<< HEAD
-    /// Storage: System Account (r:1 w:0)
-    /// Proof: System Account (max_values: None, max_size: Some(132), added: 2607, mode: MaxEncodedLen)
-    fn join_leaf() -> Weight {
-=======
-    fn join(_n: u32) -> Weight {
->>>>>>> db4a4850
+    /// Storage: System Account (r:1 w:0)
+    /// Proof: System Account (max_values: None, max_size: Some(132), added: 2607, mode: MaxEncodedLen)
+    fn join_leaf(_n: u32) -> Weight {
         // Proof Size summary in bytes:
         //  Measured:  `277833`
         //  Estimated: `303660`
