--- conflicted
+++ resolved
@@ -38,12 +38,8 @@
 #[frame_support::pallet]
 mod pallet {
     use crate::{
-<<<<<<< HEAD
-        consts::MAX_ASSETS,
+        consts::{LN_NUMERICAL_LIMIT, MAX_ASSETS},
         liquidity_tree::types::{BenchmarkInfo, LiquidityTree, LiquidityTreeError},
-=======
-        consts::{LN_NUMERICAL_LIMIT, MAX_ASSETS},
->>>>>>> db4a4850
         math::{Math, MathOps},
         traits::{pool_operations::PoolOperations, LiquiditySharesManager},
         types::{FeeDistribution, Pool},
@@ -81,16 +77,11 @@
     pub(crate) const STORAGE_VERSION: StorageVersion = StorageVersion::new(1);
 
     // These should not be config parameters to avoid misconfigurations.
-<<<<<<< HEAD
     pub(crate) const EXIT_FEE: u128 = CENT / 10;
-    pub(crate) const MIN_SWAP_FEE: u128 = BASE / 1_000; // 0.1%.
-=======
-    pub(crate) const STORAGE_VERSION: StorageVersion = StorageVersion::new(0);
     /// The minimum allowed swap fee. Hardcoded to avoid misconfigurations which may lead to
     /// exploits.
     pub(crate) const MIN_SWAP_FEE: u128 = BASE / 1_000; // 0.1%.
     /// The maximum allowed spot price when creating a pool.
->>>>>>> db4a4850
     pub(crate) const MAX_SPOT_PRICE: u128 = BASE - CENT / 2;
     /// The minimum allowed spot price when creating a pool.
     pub(crate) const MIN_SPOT_PRICE: u128 = CENT / 2;
@@ -254,13 +245,9 @@
         /// This feature is not yet implemented.
         NotImplemented,
         /// Some value in the operation is too large or small.
-<<<<<<< HEAD
-        NumericalLimits,
-=======
         NumericalLimits(NumericalLimitsError),
         /// Outstanding fees prevent liquidity withdrawal.
         OutstandingFees,
->>>>>>> db4a4850
         /// Specified market does not have a pool.
         PoolNotFound,
         /// Spot price is above the allowed maximum.
@@ -407,15 +394,11 @@
         /// pool's liquidity tree, or, equivalently, `log_2(m)` where `m` is the number of liquidity
         /// providers in the pool.
         #[pallet::call_index(2)]
-<<<<<<< HEAD
         #[pallet::weight(
-            T::WeightInfo::join_in_place()
-                .max(T::WeightInfo::join_reassigned())
-                .max(T::WeightInfo::join_leaf())
+            T::WeightInfo::join_in_place(max_amounts_in.len() as u32)
+                .max(T::WeightInfo::join_reassigned(max_amounts_in.len() as u32))
+                .max(T::WeightInfo::join_leaf(max_amounts_in.len() as u32))
         )]
-=======
-        #[pallet::weight(T::WeightInfo::join(max_amounts_in.len() as u32))]
->>>>>>> db4a4850
         #[transactional]
         pub fn join(
             origin: OriginFor<T>,
@@ -426,12 +409,7 @@
             let who = ensure_signed(origin)?;
             let asset_count = T::MarketCommons::market(&market_id)?.outcomes();
             ensure!(max_amounts_in.len() == asset_count as usize, Error::<T>::IncorrectVecLen);
-<<<<<<< HEAD
             Self::do_join(who, market_id, pool_shares_amount, max_amounts_in)
-=======
-            Self::do_join(who, market_id, pool_shares_amount, max_amounts_in)?;
-            Ok(Some(T::WeightInfo::join(asset_count as u32)).into())
->>>>>>> db4a4850
         }
 
         /// Exit the liquidity pool for the specified market.
@@ -693,6 +671,8 @@
             ensure!(pool_shares_amount != Zero::zero(), Error::<T>::ZeroAmount);
             let market = T::MarketCommons::market(&market_id)?;
             ensure!(market.status == MarketStatus::Active, Error::<T>::MarketNotActive);
+            let asset_count = max_amounts_in.len() as u32;
+            ensure!(asset_count == market.outcomes() as u32, Error::<T>::IncorrectAssetCount);
             let benchmark_info = Self::try_mutate_pool(&market_id, |pool| {
                 let ratio =
                     pool_shares_amount.bdiv_ceil(pool.liquidity_shares_manager.total_shares()?)?;
@@ -731,9 +711,9 @@
                 Ok(benchmark_info)
             })?;
             let weight = match benchmark_info {
-                BenchmarkInfo::InPlace => T::WeightInfo::join_in_place(),
-                BenchmarkInfo::Reassigned => T::WeightInfo::join_reassigned(),
-                BenchmarkInfo::Leaf => T::WeightInfo::join_leaf(),
+                BenchmarkInfo::InPlace => T::WeightInfo::join_in_place(asset_count),
+                BenchmarkInfo::Reassigned => T::WeightInfo::join_reassigned(asset_count),
+                BenchmarkInfo::Leaf => T::WeightInfo::join_leaf(asset_count),
             };
             Ok((Some(weight)).into())
         }
@@ -760,7 +740,6 @@
                     }
                     ratio
                 };
-                // TODO outstanding fee check!
                 let mut amounts_out = vec![];
                 for (&asset, &min_amount_out) in pool.assets().iter().zip(min_amounts_out.iter()) {
                     let balance_in_pool = pool.reserve_of(&asset)?;
@@ -968,11 +947,10 @@
             })
         }
 
-<<<<<<< HEAD
-        fn try_mutate_pool<R, F>(market_id: &MarketIdOf<T>, mutator: F) -> Result<R, DispatchError>
-=======
-        pub(crate) fn try_mutate_pool<F>(market_id: &MarketIdOf<T>, mutator: F) -> DispatchResult
->>>>>>> db4a4850
+        pub(crate) fn try_mutate_pool<R, F>(
+            market_id: &MarketIdOf<T>,
+            mutator: F,
+        ) -> Result<R, DispatchError>
         where
             F: FnMut(&mut PoolOf<T>) -> Result<R, DispatchError>,
         {
