// Copyright 2023-2024 Forecasting Technologies LTD.
//
// This file is part of Zeitgeist.
//
// Zeitgeist is free software: you can redistribute it and/or modify it
// under the terms of the GNU General Public License as published by the
// Free Software Foundation, either version 3 of the License, or (at
// your option) any later version.
//
// Zeitgeist is distributed in the hope that it will be useful, but
// WITHOUT ANY WARRANTY; without even the implied warranty of
// MERCHANTABILITY or FITNESS FOR A PARTICULAR PURPOSE. See the GNU
// General Public License for more details.
//
// You should have received a copy of the GNU General Public License
// along with Zeitgeist. If not, see <https://www.gnu.org/licenses/>.

#![doc = include_str!("../README.md")]
#![cfg_attr(not(feature = "std"), no_std)]

extern crate alloc;

mod benchmarking;
mod consts;
mod helpers;
mod liquidity_tree;
mod macros;
mod math;
pub mod migration;
mod mock;
mod tests;
pub mod traits;
pub mod types;
pub mod weights;

pub use pallet::*;

#[frame_support::pallet]
mod pallet {
    use crate::{
        consts::{LN_NUMERICAL_LIMIT, MAX_ASSETS},
        liquidity_tree::types::{BenchmarkInfo, LiquidityTree, LiquidityTreeError},
        math::{Math, MathOps},
        traits::{pool_operations::PoolOperations, LiquiditySharesManager},
        types::{FeeDistribution, Pool},
        weights::*,
    };
    use alloc::{collections::BTreeMap, vec, vec::Vec};
    use core::marker::PhantomData;
    use frame_support::{
        dispatch::DispatchResultWithPostInfo,
        ensure,
        pallet_prelude::StorageMap,
        require_transactional,
        traits::{Get, IsType, StorageVersion},
        transactional, PalletError, PalletId, RuntimeDebug, Twox64Concat,
    };
    use frame_system::{ensure_signed, pallet_prelude::OriginFor};
    use orml_traits::MultiCurrency;
    use parity_scale_codec::{Decode, Encode};
    use scale_info::TypeInfo;
    use sp_runtime::{
        traits::{AccountIdConversion, CheckedSub, Saturating, Zero},
        DispatchError, DispatchResult, SaturatedConversion,
    };
    use zeitgeist_primitives::{
        constants::{BASE, CENT},
        math::{
            checked_ops_res::{CheckedAddRes, CheckedSubRes},
            fixed::{BaseProvider, FixedDiv, FixedMul, ZeitgeistBase},
        },
        traits::{CompleteSetOperationsApi, DeployPoolApi, DistributeFees, HybridRouterAmmApi},
        types::{Asset, MarketStatus, MarketType, ScalarPosition, ScoringRule},
    };
    use zrml_market_commons::MarketCommonsPalletApi;

    pub(crate) const STORAGE_VERSION: StorageVersion = StorageVersion::new(1);

    // These should not be config parameters to avoid misconfigurations.
    pub(crate) const EXIT_FEE: u128 = CENT / 10;
    /// The minimum allowed swap fee. Hardcoded to avoid misconfigurations which may lead to
    /// exploits.
    pub(crate) const MIN_SWAP_FEE: u128 = BASE / 1_000; // 0.1%.
    /// The maximum allowed spot price when creating a pool.
    pub(crate) const MAX_SPOT_PRICE: u128 = BASE - CENT / 2;
    /// The minimum allowed spot price when creating a pool.
    pub(crate) const MIN_SPOT_PRICE: u128 = CENT / 2;
    /// The minimum vallowed value of a pool's liquidity parameter.
    pub(crate) const MIN_LIQUIDITY: u128 = BASE;
    /// The minimum percentage each new LP position must increase the liquidity by, represented as
    /// fractional (0.0139098411 represents 1.39098411%).
    pub(crate) const MIN_RELATIVE_LP_POSITION_VALUE: u128 = 139098411; // 1.39098411%

    pub(crate) type AccountIdOf<T> = <T as frame_system::Config>::AccountId;
    pub(crate) type AssetOf<T> = Asset<MarketIdOf<T>>;
    pub(crate) type BalanceOf<T> =
        <<T as Config>::MultiCurrency as MultiCurrency<AccountIdOf<T>>>::Balance;
    pub(crate) type AssetIndexType = u16;
    pub(crate) type MarketIdOf<T> =
        <<T as Config>::MarketCommons as MarketCommonsPalletApi>::MarketId;
    pub(crate) type LiquidityTreeOf<T> = LiquidityTree<T, <T as Config>::MaxLiquidityTreeDepth>;
    pub(crate) type PoolOf<T> = Pool<T, LiquidityTreeOf<T>>;

    #[pallet::config]
    pub trait Config: frame_system::Config {
        type CompleteSetOperations: CompleteSetOperationsApi<
                AccountId = Self::AccountId,
                Balance = BalanceOf<Self>,
                MarketId = MarketIdOf<Self>,
            >;

        /// Distribute external fees. The fees are paid from the pool account, which in turn has
        /// received the fees from the trader.
        type ExternalFees: DistributeFees<
                Asset = AssetOf<Self>,
                AccountId = AccountIdOf<Self>,
                Balance = BalanceOf<Self>,
                MarketId = MarketIdOf<Self>,
            >;

        type MarketCommons: MarketCommonsPalletApi<AccountId = Self::AccountId, BlockNumber = Self::BlockNumber>;

        type MultiCurrency: MultiCurrency<Self::AccountId, CurrencyId = AssetOf<Self>>;

        type RuntimeEvent: From<Event<Self>> + IsType<<Self as frame_system::Config>::RuntimeEvent>;

        type WeightInfo: WeightInfoZeitgeist;

        /// The maximum allowed liquidity tree depth per pool. Each pool can support
        /// `2^(depth + 1) - 1` liquidity providers. **Must** be less than 16.
        #[pallet::constant]
        type MaxLiquidityTreeDepth: Get<u32>;

        #[pallet::constant]
        type MaxSwapFee: Get<BalanceOf<Self>>;

        #[pallet::constant]
        type PalletId: Get<PalletId>;
    }

    #[pallet::pallet]
    #[pallet::storage_version(STORAGE_VERSION)]
    #[pallet::generate_store(pub(super) trait Store)]
    pub struct Pallet<T>(PhantomData<T>);

    #[pallet::storage]
    pub(crate) type Pools<T: Config> = StorageMap<_, Twox64Concat, MarketIdOf<T>, PoolOf<T>>;

    #[pallet::event]
    #[pallet::generate_deposit(fn deposit_event)]
    pub enum Event<T>
    where
        T: Config,
    {
        /// Informant bought a position. `amount_in` is the amount of collateral paid by `who`,
        /// including swap and external fees.
        BuyExecuted {
            who: T::AccountId,
            market_id: MarketIdOf<T>,
            asset_out: AssetOf<T>,
            amount_in: BalanceOf<T>,
            amount_out: BalanceOf<T>,
            swap_fee_amount: BalanceOf<T>,
            external_fee_amount: BalanceOf<T>,
        },
        /// Informant sold a position. `amount_out` is the amount of collateral received by `who`,
        /// with swap and external fees not yet deducted. The actual amount received is
        /// `amount_out - swap_fee_amount - external_fee_amount`.
        SellExecuted {
            who: T::AccountId,
            market_id: MarketIdOf<T>,
            asset_in: AssetOf<T>,
            amount_in: BalanceOf<T>,
            amount_out: BalanceOf<T>,
            swap_fee_amount: BalanceOf<T>,
            external_fee_amount: BalanceOf<T>,
        },
        /// Liquidity provider withdrew fees.
        FeesWithdrawn { who: T::AccountId, market_id: MarketIdOf<T>, amount: BalanceOf<T> },
        /// Liquidity provider joined the pool.
        JoinExecuted {
            who: T::AccountId,
            market_id: MarketIdOf<T>,
            pool_shares_amount: BalanceOf<T>,
            amounts_in: Vec<BalanceOf<T>>,
            new_liquidity_parameter: BalanceOf<T>,
        },
        /// Liquidity provider left the pool.
        ExitExecuted {
            who: T::AccountId,
            market_id: MarketIdOf<T>,
            pool_shares_amount: BalanceOf<T>,
            amounts_out: Vec<BalanceOf<T>>,
            new_liquidity_parameter: BalanceOf<T>,
        },
        /// Pool was createed.
        PoolDeployed {
            who: T::AccountId,
            market_id: MarketIdOf<T>,
            account_id: T::AccountId,
            reserves: BTreeMap<AssetOf<T>, BalanceOf<T>>,
            collateral: AssetOf<T>,
            liquidity_parameter: BalanceOf<T>,
            pool_shares_amount: BalanceOf<T>,
            swap_fee: BalanceOf<T>,
        },
        /// Pool was destroyed.
        PoolDestroyed {
            who: T::AccountId,
            market_id: MarketIdOf<T>,
            amounts_out: Vec<BalanceOf<T>>,
        },
    }

    #[pallet::error]
    pub enum Error<T> {
        /// The number of assets in the pool is above the allowed maximum.
        AssetCountAboveMax,
        /// Amount paid is above the specified maximum.
        AmountInAboveMax,
        /// Amount received is below the specified minimum.
        AmountOutBelowMin,
        /// Specified asset was not found in this pool.
        AssetNotFound,
        /// Market already has an associated pool.
        DuplicatePool,
        /// Incorrect asset count.
        IncorrectAssetCount,
        // Length of `max_amounts_in`, `max_amounts_out` or `spot_prices` must be equal to the
        // number of outcomes in the market.
        IncorrectVecLen,
        /// User doesn't own enough pool shares.
        InsufficientPoolShares,
        /// The liquidity in the pool is too low.
        LiquidityTooLow,
        /// Sum of spot prices is not `1`.
        InvalidSpotPrices,
        /// Market's trading mechanism is not LMSR.
        InvalidTradingMechanism,
        /// Pool can only be traded on if the market is active.
        MarketNotActive,
        /// Some calculation failed. This shouldn't happen.
        MathError,
        /// The user is not allowed to execute this command.
        NotAllowed,
        /// This feature is not yet implemented.
        NotImplemented,
        /// Some value in the operation is too large or small.
        NumericalLimits(NumericalLimitsError),
        /// Outstanding fees prevent liquidity withdrawal.
        OutstandingFees,
        /// Specified market does not have a pool.
        PoolNotFound,
        /// Spot price is above the allowed maximum.
        SpotPriceAboveMax,
        /// Spot price is below the allowed minimum.
        SpotPriceBelowMin,
        /// Pool's swap fee exceeds the allowed upper limit.
        SwapFeeAboveMax,
        /// Pool's swap fee is below the allowed lower limit.
        SwapFeeBelowMin,
        /// This shouldn't happen.
        Unexpected,
        /// Specified monetary amount is zero.
        ZeroAmount,
        /// An error occurred when handling the liquidty tree.
        LiquidityTreeError(LiquidityTreeError),
        /// The relative value of a new LP position is too low.
        MinRelativeLiquidityThresholdViolated,
    }

    #[derive(Decode, Encode, Eq, PartialEq, PalletError, RuntimeDebug, TypeInfo)]
    pub enum NumericalLimitsError {
        /// Selling is not allowed at prices this low.
        SpotPriceTooLow,
        /// Sells which move the price below this threshold are not allowed.
        SpotPriceSlippedTooLow,
        /// The maximum buy or sell amount was exceeded.
        MaxAmountExceeded,
        /// The minimum buy or sell amount was exceeded.
        MinAmountNotMet,
    }

    #[pallet::call]
    impl<T: Config> Pallet<T> {
        /// Buy outcome tokens from the specified market.
        ///
        /// The `amount_in` is paid in collateral. The transaction fails if the amount of outcome
        /// tokens received is smaller than `min_amount_out`. The user must correctly specify the
        /// number of outcomes for benchmarking reasons.
        ///
        /// The `amount_in` parameter must also satisfy lower and upper limits due to numerical
        /// constraints. In fact, after `amount_in` has been adjusted for fees, the following must
        /// hold:
        ///
        /// - `amount_in_minus_fees <= EXP_NUMERICAL_LIMIT * pool.liquidity_parameter`.
        /// - `exp(amount_in_minus_fees/pool.liquidity_parameter) - 1 + p <= LN_NUMERICAL_LIMIT`,
        ///   where `p` is the spot price of `asset_out`.
        ///
        /// # Parameters
        ///
        /// - `origin`: The origin account making the purchase.
        /// - `market_id`: Identifier for the market related to the trade.
        /// - `asset_count`: Number of assets in the pool.
        /// - `asset_out`: Asset to be purchased.
        /// - `amount_in`: Amount of collateral paid by the user.
        /// - `min_amount_out`: Minimum number of outcome tokens the user expects to receive.
        ///
        /// # Complexity
        ///
        /// Depends on the implementation of `CompleteSetOperationsApi` and `ExternalFees`; when
        /// using the canonical implementations, the runtime complexity is `O(asset_count)`.
        #[pallet::call_index(0)]
        #[pallet::weight(T::WeightInfo::buy(*asset_count as u32))]
        #[transactional]
        pub fn buy(
            origin: OriginFor<T>,
            #[pallet::compact] market_id: MarketIdOf<T>,
            asset_count: AssetIndexType,
            asset_out: AssetOf<T>,
            #[pallet::compact] amount_in: BalanceOf<T>,
            #[pallet::compact] min_amount_out: BalanceOf<T>,
        ) -> DispatchResultWithPostInfo {
            let who = ensure_signed(origin)?;
            let asset_count_real = T::MarketCommons::market(&market_id)?.outcomes();
            ensure!(asset_count == asset_count_real, Error::<T>::IncorrectAssetCount);
            Self::do_buy(who, market_id, asset_out, amount_in, min_amount_out)?;
            Ok(Some(T::WeightInfo::buy(asset_count as u32)).into())
        }

        /// Sell outcome tokens to the specified market.
        ///
        /// The `amount_in` is paid in outcome tokens. The transaction fails if the amount of outcome
        /// tokens received is smaller than `min_amount_out`. The user must correctly specify the
        /// number of outcomes for benchmarking reasons.
        ///
        /// The `amount_in` parameter must also satisfy lower and upper limits due to numerical
        /// constraints. In fact, the following must hold:
        ///
        /// - `amount_in <= EXP_NUMERICAL_LIMIT * pool.liquidity_parameter`.
        /// - The spot price of `asset_in` is greater than `exp(-EXP_NUMERICAL_LIMIT)` before and
        ///   after execution
        ///
        /// # Parameters
        ///
        /// - `origin`: The origin account making the sale.
        /// - `market_id`: Identifier for the market related to the trade.
        /// - `asset_count`: Number of assets in the pool.
        /// - `asset_in`: Asset to be sold.
        /// - `amount_in`: Amount of outcome tokens paid by the user.
        /// - `min_amount_out`: Minimum amount of collateral the user expects to receive.
        ///
        /// # Complexity
        ///
        /// Depends on the implementation of `CompleteSetOperationsApi` and `ExternalFees`; when
        /// using the canonical implementations, the runtime complexity is `O(asset_count)`.
        #[pallet::call_index(1)]
        #[pallet::weight(T::WeightInfo::sell(*asset_count as u32))]
        #[transactional]
        pub fn sell(
            origin: OriginFor<T>,
            #[pallet::compact] market_id: MarketIdOf<T>,
            asset_count: AssetIndexType,
            asset_in: AssetOf<T>,
            #[pallet::compact] amount_in: BalanceOf<T>,
            #[pallet::compact] min_amount_out: BalanceOf<T>,
        ) -> DispatchResultWithPostInfo {
            let who = ensure_signed(origin)?;
            let asset_count_real = T::MarketCommons::market(&market_id)?.outcomes();
            ensure!(asset_count == asset_count_real, Error::<T>::IncorrectAssetCount);
            Self::do_sell(who, market_id, asset_in, amount_in, min_amount_out)?;
            Ok(Some(T::WeightInfo::sell(asset_count as u32)).into())
        }

        /// Join the liquidity pool for the specified market.
        ///
        /// The LP receives pool shares in exchange for staking outcome tokens into the pool. The
        /// `max_amounts_in` vector specifies the maximum number of each outcome token that the LP is
        /// willing to deposit. These amounts are used to adjust the outcome balances in the pool
        /// according to the new proportion of pool shares owned by the LP.
        ///
        /// Note that the user must acquire the outcome tokens in a separate transaction, either by
        /// buying from the pool or by using complete set operations.
        ///
        /// # Parameters
        ///
        /// - `market_id`: Identifier for the market related to the pool.
        /// - `pool_shares_amount`: The number of new pool shares the LP will receive.
        /// - `max_amounts_in`: Vector of the maximum amounts of each outcome token the LP is
        ///   willing to deposit (with outcomes specified in the order of `MarketCommonsApi`).
        ///
        /// # Complexity
        ///
        /// `O(n + d)` where `n` is the number of assets in the pool and `d` is the depth of the
        /// pool's liquidity tree, or, equivalently, `log_2(m)` where `m` is the number of liquidity
        /// providers in the pool.
        #[pallet::call_index(2)]
        #[pallet::weight(
            T::WeightInfo::join_in_place(max_amounts_in.len() as u32)
                .max(T::WeightInfo::join_reassigned(max_amounts_in.len() as u32))
                .max(T::WeightInfo::join_leaf(max_amounts_in.len() as u32))
        )]
        #[transactional]
        pub fn join(
            origin: OriginFor<T>,
            #[pallet::compact] market_id: MarketIdOf<T>,
            #[pallet::compact] pool_shares_amount: BalanceOf<T>,
            max_amounts_in: Vec<BalanceOf<T>>,
        ) -> DispatchResultWithPostInfo {
            let who = ensure_signed(origin)?;
            let asset_count = T::MarketCommons::market(&market_id)?.outcomes();
            ensure!(max_amounts_in.len() == asset_count as usize, Error::<T>::IncorrectVecLen);
            Self::do_join(who, market_id, pool_shares_amount, max_amounts_in)
        }

        /// Exit the liquidity pool for the specified market.
        ///
        /// The LP relinquishes pool shares in exchange for withdrawing outcome tokens from the
        /// pool. The `min_amounts_out` vector specifies the minimum number of each outcome token
        /// that the LP expects to withdraw. These minimum amounts are used to adjust the outcome
        /// balances in the pool, taking into account the reduction in the LP's pool share
        /// ownership.
        ///
        /// The transaction will fail unless the LP withdraws their fees from the pool beforehand. A
        /// batch transaction is very useful here.
        ///
        /// If the LP withdraws all pool shares that exist, then the pool is afterwards destroyed. A
        /// new pool can be deployed at any time, provided that the market is still open. If there
        /// are funds left in the pool account (this can happen due to exit fees), the remaining
        /// funds are destroyed.
        ///
        /// The LP is not allowed to leave a positive but small amount liquidity in the pool. If the
        /// liquidity parameter drops below a certain threshold, the transaction will fail. The only
        /// solution is to withdraw _all_ liquidity and let the pool die.
        ///
        /// # Parameters
        ///
        /// - `market_id`: Identifier for the market related to the pool.
        /// - `pool_shares_amount_out`: The number of pool shares the LP will relinquish.
        /// - `min_amounts_out`: Vector of the minimum amounts of each outcome token the LP expects
        ///   to withdraw (with outcomes specified in the order given by `MarketCommonsApi`).
        ///
        /// # Complexity
        ///
        /// `O(n + d)` where `n` is the number of assets in the pool and `d` is the depth of the
        /// pool's liquidity tree, or, equivalently, `log_2(m)` where `m` is the number of liquidity
        /// providers in the pool.
        #[pallet::call_index(3)]
        #[pallet::weight(T::WeightInfo::exit(min_amounts_out.len() as u32))]
        #[transactional]
        pub fn exit(
            origin: OriginFor<T>,
            #[pallet::compact] market_id: MarketIdOf<T>,
            #[pallet::compact] pool_shares_amount_out: BalanceOf<T>,
            min_amounts_out: Vec<BalanceOf<T>>,
        ) -> DispatchResultWithPostInfo {
            let who = ensure_signed(origin)?;
            let asset_count = T::MarketCommons::market(&market_id)?.outcomes();
            ensure!(min_amounts_out.len() == asset_count as usize, Error::<T>::IncorrectVecLen);
            Self::do_exit(who, market_id, pool_shares_amount_out, min_amounts_out)?;
            Ok(Some(T::WeightInfo::exit(asset_count as u32)).into())
        }

        /// Withdraw swap fees from the specified market.
        ///
        /// The transaction will fail if the caller is not a liquidity provider. Should always be
        /// used before calling `exit`.
        ///
        /// # Parameters
        ///
        /// - `market_id`: Identifier for the market related to the pool.
        ///
        /// # Complexity
        ///
        /// `O(1)`.
        #[pallet::call_index(4)]
        #[pallet::weight(T::WeightInfo::withdraw_fees())]
        #[transactional]
        pub fn withdraw_fees(
            origin: OriginFor<T>,
            #[pallet::compact] market_id: MarketIdOf<T>,
        ) -> DispatchResult {
            let who = ensure_signed(origin)?;
            Self::do_withdraw_fees(who, market_id)?;
            Ok(())
        }

        /// Deploy a pool for the specified market and provide liquidity.
        ///
        /// The sender specifies a vector of `spot_prices` for the market's outcomes in the order
        /// given by the `MarketCommonsApi`. The transaction will fail if the spot prices don't add
        /// up to exactly `BASE`.
        ///
        /// Depending on the values in the `spot_prices`, the transaction will transfer different
        /// amounts of each outcome to the pool. The sender specifies a maximum `amount` of outcome
        /// tokens to spend.
        ///
        /// Note that the sender must acquire the outcome tokens in a separate transaction by using
        /// complete set operations. It's therefore convenient to batch this function together with
        /// a `buy_complete_set` with `amount` as amount of complete sets to buy.
        ///
        /// Deploying the pool will cost the signer an additional fee to the tune of the
        /// collateral's existential deposit. This fee is placed in the pool account and ensures
        /// that swap fees can be stored in the pool account without triggering dusting or failed
        /// transfers.
        ///
        /// The operation is currently limited to binary and scalar markets.
        ///
        /// # Complexity
        ///
        /// `O(n)` where `n` is the number of assets in the pool.
        #[pallet::call_index(5)]
        #[pallet::weight(T::WeightInfo::deploy_pool(spot_prices.len() as u32))]
        #[transactional]
        pub fn deploy_pool(
            origin: OriginFor<T>,
            #[pallet::compact] market_id: MarketIdOf<T>,
            #[pallet::compact] amount: BalanceOf<T>,
            spot_prices: Vec<BalanceOf<T>>,
            #[pallet::compact] swap_fee: BalanceOf<T>,
        ) -> DispatchResultWithPostInfo {
            let who = ensure_signed(origin)?;
            let asset_count = T::MarketCommons::market(&market_id)?.outcomes();
            ensure!(spot_prices.len() == asset_count as usize, Error::<T>::IncorrectVecLen);
            Self::do_deploy_pool(who, market_id, amount, spot_prices, swap_fee)?;
            Ok(Some(T::WeightInfo::deploy_pool(asset_count as u32)).into())
        }
    }

    impl<T: Config> Pallet<T> {
        #[require_transactional]
        fn do_buy(
            who: T::AccountId,
            market_id: MarketIdOf<T>,
            asset_out: AssetOf<T>,
            amount_in: BalanceOf<T>,
            min_amount_out: BalanceOf<T>,
        ) -> DispatchResult {
            ensure!(amount_in != Zero::zero(), Error::<T>::ZeroAmount);
            let market = T::MarketCommons::market(&market_id)?;
            ensure!(market.status == MarketStatus::Active, Error::<T>::MarketNotActive);
            Self::try_mutate_pool(&market_id, |pool| {
                ensure!(pool.contains(&asset_out), Error::<T>::AssetNotFound);
                T::MultiCurrency::transfer(pool.collateral, &who, &pool.account_id, amount_in)?;
                let FeeDistribution {
                    remaining: amount_in_minus_fees,
                    swap_fees: swap_fee_amount,
                    external_fees: external_fee_amount,
                } = Self::distribute_fees(market_id, pool, amount_in)?;
                ensure!(
                    amount_in_minus_fees <= pool.calculate_numerical_threshold(),
                    Error::<T>::NumericalLimits(NumericalLimitsError::MaxAmountExceeded),
                );
                ensure!(
                    pool.calculate_buy_ln_argument(asset_out, amount_in_minus_fees)?
                        >= LN_NUMERICAL_LIMIT.saturated_into(),
                    Error::<T>::NumericalLimits(NumericalLimitsError::MinAmountNotMet),
                );
                let swap_amount_out =
                    pool.calculate_swap_amount_out_for_buy(asset_out, amount_in_minus_fees)?;
                let amount_out = swap_amount_out.checked_add_res(&amount_in_minus_fees)?;
                ensure!(amount_out >= min_amount_out, Error::<T>::AmountOutBelowMin);
                // Instead of letting `who` buy the complete sets and then transfer almost all of
                // the outcomes to the pool account, we prevent `(n-1)` storage reads by using the
                // pool account to buy. Note that the fees are already in the pool at this point.
                T::CompleteSetOperations::buy_complete_set(
                    pool.account_id.clone(),
                    market_id,
                    amount_in_minus_fees,
                )?;
                T::MultiCurrency::transfer(asset_out, &pool.account_id, &who, amount_out)?;
                for asset in pool.assets().iter() {
                    pool.increase_reserve(asset, &amount_in_minus_fees)?;
                    if *asset == asset_out {
                        pool.decrease_reserve(asset, &amount_out)?;
                    }
                }
                Self::deposit_event(Event::<T>::BuyExecuted {
                    who: who.clone(),
                    market_id,
                    asset_out,
                    amount_in,
                    amount_out,
                    swap_fee_amount,
                    external_fee_amount,
                });
                Ok(())
            })
        }

        #[require_transactional]
        fn do_sell(
            who: T::AccountId,
            market_id: MarketIdOf<T>,
            asset_in: AssetOf<T>,
            amount_in: BalanceOf<T>,
            min_amount_out: BalanceOf<T>,
        ) -> DispatchResult {
            ensure!(amount_in != Zero::zero(), Error::<T>::ZeroAmount);
            let market = T::MarketCommons::market(&market_id)?;
            ensure!(market.status == MarketStatus::Active, Error::<T>::MarketNotActive);
            Self::try_mutate_pool(&market_id, |pool| {
                ensure!(pool.contains(&asset_in), Error::<T>::AssetNotFound);
                // Ensure that the price of `asset_in` is at least `exp(-EXP_NUMERICAL_LIMITS) =
                // 4.5399...e-05`.
                ensure!(
                    pool.reserve_of(&asset_in)? <= pool.calculate_numerical_threshold(),
                    Error::<T>::NumericalLimits(NumericalLimitsError::SpotPriceTooLow),
                );
                ensure!(
                    amount_in <= pool.calculate_numerical_threshold(),
                    Error::<T>::NumericalLimits(NumericalLimitsError::MaxAmountExceeded),
                );
                // Instead of first executing a swap with `(n-1)` transfers from the pool account to
                // `who` and then selling complete sets, we prevent `(n-1)` storage reads: 1)
                // Transfer `amount_in` units of `asset_in` to the pool account, 2) sell
                // `amount_out` complete sets using the pool account, 3) transfer
                // `amount_out_minus_fees` units of collateral to `who`. The fees automatically end
                // up in the pool.
                let amount_out = pool.calculate_swap_amount_out_for_sell(asset_in, amount_in)?;
                // Beware! This transfer **must** happen _after_ calculating `amount_out`:
                T::MultiCurrency::transfer(asset_in, &who, &pool.account_id, amount_in)?;
                T::CompleteSetOperations::sell_complete_set(
                    pool.account_id.clone(),
                    market_id,
                    amount_out,
                )?;
                let FeeDistribution {
                    remaining: amount_out_minus_fees,
                    swap_fees: swap_fee_amount,
                    external_fees: external_fee_amount,
                } = Self::distribute_fees(market_id, pool, amount_out)?;
                ensure!(amount_out_minus_fees >= min_amount_out, Error::<T>::AmountOutBelowMin);
                T::MultiCurrency::transfer(
                    pool.collateral,
                    &pool.account_id,
                    &who,
                    amount_out_minus_fees,
                )?;
                for asset in pool.assets().iter() {
                    if *asset == asset_in {
                        pool.increase_reserve(asset, &amount_in)?;
                    }
                    pool.decrease_reserve(asset, &amount_out)?;
                }
                // Ensure that the sell doesn't move the price below the minimum defined by
                // `EXP_NUMERICAL_LIMITS` (see comment above).
                ensure!(
                    pool.reserve_of(&asset_in)? <= pool.calculate_numerical_threshold(),
                    Error::<T>::NumericalLimits(NumericalLimitsError::SpotPriceSlippedTooLow),
                );
                Self::deposit_event(Event::<T>::SellExecuted {
                    who: who.clone(),
                    market_id,
                    asset_in,
                    amount_in,
                    amount_out,
                    swap_fee_amount,
                    external_fee_amount,
                });
                Ok(())
            })
        }

        #[require_transactional]
        fn do_join(
            who: T::AccountId,
            market_id: MarketIdOf<T>,
            pool_shares_amount: BalanceOf<T>,
            max_amounts_in: Vec<BalanceOf<T>>,
        ) -> DispatchResultWithPostInfo {
            ensure!(pool_shares_amount != Zero::zero(), Error::<T>::ZeroAmount);
            let market = T::MarketCommons::market(&market_id)?;
            ensure!(market.status == MarketStatus::Active, Error::<T>::MarketNotActive);
            let asset_count = max_amounts_in.len() as u32;
            ensure!(asset_count == market.outcomes() as u32, Error::<T>::IncorrectAssetCount);
            let benchmark_info = Self::try_mutate_pool(&market_id, |pool| {
                let ratio =
                    pool_shares_amount.bdiv_ceil(pool.liquidity_shares_manager.total_shares()?)?;
                // Ensure that new LPs contribute at least MIN_RELATIVE_LP_POSITION_VALUE. Note that
                // this ensures that the ratio can never be zero.
                if pool.liquidity_shares_manager.shares_of(&who).is_err() {
                    ensure!(
                        ratio >= MIN_RELATIVE_LP_POSITION_VALUE.saturated_into(),
                        Error::<T>::MinRelativeLiquidityThresholdViolated,
                    );
                }
                let mut amounts_in = vec![];
                for (&asset, &max_amount_in) in pool.assets().iter().zip(max_amounts_in.iter()) {
                    let balance_in_pool = pool.reserve_of(&asset)?;
                    let amount_in = ratio.bmul_ceil(balance_in_pool)?;
                    amounts_in.push(amount_in);
                    ensure!(amount_in <= max_amount_in, Error::<T>::AmountInAboveMax);
                    T::MultiCurrency::transfer(asset, &who, &pool.account_id, amount_in)?;
                }
                for ((_, balance), amount_in) in pool.reserves.iter_mut().zip(amounts_in.iter()) {
                    *balance = balance.checked_add_res(amount_in)?;
                }
                let benchmark_info =
                    pool.liquidity_shares_manager.join(&who, pool_shares_amount)?;
                let new_liquidity_parameter = pool
                    .liquidity_parameter
                    .checked_add_res(&ratio.bmul(pool.liquidity_parameter)?)?;
                pool.liquidity_parameter = new_liquidity_parameter;
                Self::deposit_event(Event::<T>::JoinExecuted {
                    who: who.clone(),
                    market_id,
                    pool_shares_amount,
                    amounts_in,
                    new_liquidity_parameter,
                });
                Ok(benchmark_info)
            })?;
            let weight = match benchmark_info {
                BenchmarkInfo::InPlace => T::WeightInfo::join_in_place(asset_count),
                BenchmarkInfo::Reassigned => T::WeightInfo::join_reassigned(asset_count),
                BenchmarkInfo::Leaf => T::WeightInfo::join_leaf(asset_count),
            };
            Ok((Some(weight)).into())
        }

        #[require_transactional]
        fn do_exit(
            who: T::AccountId,
            market_id: MarketIdOf<T>,
            pool_shares_amount: BalanceOf<T>,
            min_amounts_out: Vec<BalanceOf<T>>,
        ) -> DispatchResult {
            ensure!(pool_shares_amount != Zero::zero(), Error::<T>::ZeroAmount);
            let market = T::MarketCommons::market(&market_id)?;
            Pools::<T>::try_mutate_exists(market_id, |maybe_pool| {
                let pool =
                    maybe_pool.as_mut().ok_or::<DispatchError>(Error::<T>::PoolNotFound.into())?;
                let ratio = {
                    let mut ratio = pool_shares_amount
                        .bdiv_floor(pool.liquidity_shares_manager.total_shares()?)?;
                    if market.status == MarketStatus::Active {
                        let multiplier = ZeitgeistBase::<BalanceOf<T>>::get()?
                            .checked_sub_res(&EXIT_FEE.saturated_into())?;
                        ratio = ratio.bmul_floor(multiplier)?;
                    }
                    ratio
                };
                let mut amounts_out = vec![];
                for (&asset, &min_amount_out) in pool.assets().iter().zip(min_amounts_out.iter()) {
                    let balance_in_pool = pool.reserve_of(&asset)?;
                    let amount_out = ratio.bmul_floor(balance_in_pool)?;
                    amounts_out.push(amount_out);
                    ensure!(amount_out >= min_amount_out, Error::<T>::AmountOutBelowMin);
                    T::MultiCurrency::transfer(asset, &pool.account_id, &who, amount_out)?;
                }
                for ((_, balance), amount_out) in pool.reserves.iter_mut().zip(amounts_out.iter()) {
                    *balance = balance.checked_sub_res(amount_out)?;
                }
                pool.liquidity_shares_manager.exit(&who, pool_shares_amount)?;
                if pool.liquidity_shares_manager.total_shares()? == Zero::zero() {
                    let withdraw_remaining = |&asset| -> DispatchResult {
                        let remaining = T::MultiCurrency::free_balance(asset, &pool.account_id);
                        T::MultiCurrency::withdraw(asset, &pool.account_id, remaining)?;
                        Ok(())
                    };
                    // TODO(#1220): We will withdraw all remaining funds (the "buffer"). This is an
                    // ugly hack and frame_system should offer the option to whitelist accounts.
                    withdraw_remaining(&pool.collateral)?;
                    // Clear left-over tokens. These naturally occur in the form of exit fees.
                    for asset in pool.assets().iter() {
                        withdraw_remaining(asset)?;
                    }
                    *maybe_pool = None; // Delete the storage map entry.
                    Self::deposit_event(Event::<T>::PoolDestroyed {
                        who: who.clone(),
                        market_id,
                        amounts_out,
                    });
                } else {
                    let old_liquidity_parameter = pool.liquidity_parameter;
                    let new_liquidity_parameter = old_liquidity_parameter
                        .checked_sub_res(&ratio.bmul(old_liquidity_parameter)?)?;
                    // If `who` still holds pool shares, check that their position has at least
                    // minimum size.
                    if let Ok(remaining_pool_shares_amount) =
                        pool.liquidity_shares_manager.shares_of(&who)
                    {
                        ensure!(
                            new_liquidity_parameter >= MIN_LIQUIDITY.saturated_into(),
                            Error::<T>::LiquidityTooLow
                        );
                        let remaining_pool_shares_ratio = remaining_pool_shares_amount
                            .bdiv_floor(pool.liquidity_shares_manager.total_shares()?)?;
                        ensure!(
                            remaining_pool_shares_ratio
                                >= MIN_RELATIVE_LP_POSITION_VALUE.saturated_into(),
                            Error::<T>::MinRelativeLiquidityThresholdViolated
                        );
                    }
                    pool.liquidity_parameter = new_liquidity_parameter;
                    Self::deposit_event(Event::<T>::ExitExecuted {
                        who: who.clone(),
                        market_id,
                        pool_shares_amount,
                        amounts_out,
                        new_liquidity_parameter,
                    });
                }
                Ok(())
            })
        }

        #[require_transactional]
        fn do_withdraw_fees(who: T::AccountId, market_id: MarketIdOf<T>) -> DispatchResult {
            Self::try_mutate_pool(&market_id, |pool| {
                let amount = pool.liquidity_shares_manager.withdraw_fees(&who)?;
                T::MultiCurrency::transfer(pool.collateral, &pool.account_id, &who, amount)?; // Should never fail.
                Self::deposit_event(Event::<T>::FeesWithdrawn {
                    who: who.clone(),
                    market_id,
                    amount,
                });
                Ok(())
            })
        }

        #[require_transactional]
        fn do_deploy_pool(
            who: T::AccountId,
            market_id: MarketIdOf<T>,
            amount: BalanceOf<T>,
            spot_prices: Vec<BalanceOf<T>>,
            swap_fee: BalanceOf<T>,
        ) -> DispatchResult {
            ensure!(!Pools::<T>::contains_key(market_id), Error::<T>::DuplicatePool);
            let market = T::MarketCommons::market(&market_id)?;
            ensure!(market.status == MarketStatus::Active, Error::<T>::MarketNotActive);
            ensure!(
                market.scoring_rule == ScoringRule::AmmCdaHybrid,
                Error::<T>::InvalidTradingMechanism
            );
            let asset_count = spot_prices.len();
            ensure!(asset_count as u16 == market.outcomes(), Error::<T>::IncorrectVecLen);
            ensure!(market.outcomes() <= MAX_ASSETS, Error::<T>::AssetCountAboveMax);
            ensure!(swap_fee >= MIN_SWAP_FEE.saturated_into(), Error::<T>::SwapFeeBelowMin);
            ensure!(swap_fee <= T::MaxSwapFee::get(), Error::<T>::SwapFeeAboveMax);
            ensure!(
                spot_prices
                    .iter()
                    .fold(Zero::zero(), |acc: BalanceOf<T>, &val| acc.saturating_add(val))
                    == BASE.saturated_into(),
                Error::<T>::InvalidSpotPrices
            );
            for &p in spot_prices.iter() {
                ensure!(
                    p.saturated_into::<u128>() >= MIN_SPOT_PRICE,
                    Error::<T>::SpotPriceBelowMin
                );
                ensure!(
                    p.saturated_into::<u128>() <= MAX_SPOT_PRICE,
                    Error::<T>::SpotPriceAboveMax
                );
            }
            let (liquidity_parameter, amounts_in) =
                Math::<T>::calculate_reserves_from_spot_prices(amount, spot_prices)?;
            ensure!(
                liquidity_parameter >= MIN_LIQUIDITY.saturated_into(),
                Error::<T>::LiquidityTooLow
            );
            let pool_account_id = Self::pool_account_id(&market_id);
            let assets = Self::outcomes(market_id)?;
            let mut reserves = BTreeMap::new();
            for (&amount_in, &asset) in amounts_in.iter().zip(assets.iter()) {
                T::MultiCurrency::transfer(asset, &who, &pool_account_id, amount_in)?;
                let _ = reserves.insert(asset, amount_in);
            }
            let collateral = market.base_asset;
            let pool = Pool {
                account_id: pool_account_id.clone(),
                reserves: reserves.clone(),
                collateral,
                liquidity_parameter,
                liquidity_shares_manager: LiquidityTree::new(who.clone(), amount)?,
                swap_fee,
            };
            // TODO(#1220): Ensure that the existential deposit doesn't kill fees. This is an ugly
            // hack and system should offer the option to whitelist accounts.
            T::MultiCurrency::transfer(
                pool.collateral,
                &who,
                &pool.account_id,
                T::MultiCurrency::minimum_balance(collateral),
            )?;
            Pools::<T>::insert(market_id, pool);
            Self::deposit_event(Event::<T>::PoolDeployed {
                who,
                market_id,
                account_id: pool_account_id,
                reserves,
                collateral,
                liquidity_parameter,
                pool_shares_amount: amount,
                swap_fee,
            });
            Ok(())
        }

        #[inline]
        pub(crate) fn pool_account_id(market_id: &MarketIdOf<T>) -> T::AccountId {
            T::PalletId::get().into_sub_account_truncating((*market_id).saturated_into::<u128>())
        }

        /// Distribute swap fees and external fees and returns the remaining amount.
        ///
        /// # Arguments
        ///
        /// - `market_id`: The ID of the market to which the pool belongs.
        /// - `pool`: The pool on which the trade was executed.
        /// - `amount`: The gross amount from which the fee is deduced.
        ///
        /// Will fail if the total amount of fees is more than the gross amount. In particular, the
        /// function will fail if the external fees exceed the gross amount.
        #[require_transactional]
        fn distribute_fees(
            market_id: MarketIdOf<T>,
            pool: &mut PoolOf<T>,
            amount: BalanceOf<T>,
        ) -> Result<FeeDistribution<T>, DispatchError> {
            let swap_fees = pool.swap_fee.bmul(amount)?;
            pool.liquidity_shares_manager.deposit_fees(swap_fees)?; // Should only error unexpectedly!
            let external_fees =
                T::ExternalFees::distribute(market_id, pool.collateral, &pool.account_id, amount);
            let total_fees = external_fees.saturating_add(swap_fees);
            let remaining = amount.checked_sub(&total_fees).ok_or(Error::<T>::Unexpected)?;
            Ok(FeeDistribution { remaining, swap_fees, external_fees })
        }

        // TODO(#1218): Carbon copy of a function in prediction-markets. To be removed later.
        fn outcomes(market_id: MarketIdOf<T>) -> Result<Vec<AssetOf<T>>, DispatchError> {
            let market = T::MarketCommons::market(&market_id)?;
            Ok(match market.market_type {
                MarketType::Categorical(categories) => {
                    let mut assets = Vec::new();
                    for i in 0..categories {
                        assets.push(Asset::CategoricalOutcome(market_id, i));
                    }
                    assets
                }
                MarketType::Scalar(_) => {
                    vec![
                        Asset::ScalarOutcome(market_id, ScalarPosition::Long),
                        Asset::ScalarOutcome(market_id, ScalarPosition::Short),
                    ]
                }
            })
        }

        pub(crate) fn try_mutate_pool<R, F>(
            market_id: &MarketIdOf<T>,
            mutator: F,
        ) -> Result<R, DispatchError>
        where
            F: FnMut(&mut PoolOf<T>) -> Result<R, DispatchError>,
        {
            Pools::<T>::try_mutate(market_id, |maybe_pool| {
                maybe_pool.as_mut().ok_or(Error::<T>::PoolNotFound.into()).and_then(mutator)
            })
        }
    }

    impl<T: Config> DeployPoolApi for Pallet<T> {
        type AccountId = T::AccountId;
        type Balance = BalanceOf<T>;
        type MarketId = MarketIdOf<T>;

        fn deploy_pool(
            who: Self::AccountId,
            market_id: Self::MarketId,
            amount: Self::Balance,
            spot_prices: Vec<Self::Balance>,
            swap_fee: Self::Balance,
        ) -> DispatchResult {
            Self::do_deploy_pool(who, market_id, amount, spot_prices, swap_fee)
        }
    }

    impl<T: Config> HybridRouterAmmApi for Pallet<T> {
        type AccountId = T::AccountId;
        type MarketId = MarketIdOf<T>;
        type Balance = BalanceOf<T>;
        type Asset = AssetOf<T>;

        fn pool_exists(market_id: Self::MarketId) -> bool {
            Pools::<T>::contains_key(market_id)
        }

        fn get_spot_price(
            market_id: Self::MarketId,
            asset: Self::Asset,
        ) -> Result<Self::Balance, DispatchError> {
            let pool = Pools::<T>::get(market_id).ok_or(Error::<T>::PoolNotFound)?;
            Ok(pool.calculate_spot_price(asset)?)
        }

        fn calculate_buy_amount_until(
            market_id: Self::MarketId,
            asset: Self::Asset,
            until: Self::Balance,
        ) -> Result<Self::Balance, DispatchError> {
            let pool = Pools::<T>::get(market_id).ok_or(Error::<T>::PoolNotFound)?;
            Ok(pool.calculate_buy_amount_until(asset, until)?)
        }

        fn buy(
<<<<<<< HEAD
            who: &Self::AccountId,
=======
            who: Self::AccountId,
>>>>>>> 3cf744a8
            market_id: Self::MarketId,
            asset_out: Self::Asset,
            amount_in: Self::Balance,
            min_amount_out: Self::Balance,
        ) -> DispatchResult {
<<<<<<< HEAD
            Self::do_buy(who.clone(), market_id, asset_out, amount_in, min_amount_out)
=======
            Self::do_buy(who, market_id, asset_out, amount_in, min_amount_out)
>>>>>>> 3cf744a8
        }

        fn calculate_sell_amount_until(
            market_id: Self::MarketId,
            asset: Self::Asset,
            until: Self::Balance,
        ) -> Result<Self::Balance, DispatchError> {
            let pool = Pools::<T>::get(market_id).ok_or(Error::<T>::PoolNotFound)?;
            Ok(pool.calculate_sell_amount_until(asset, until)?)
        }

        fn sell(
<<<<<<< HEAD
            who: &Self::AccountId,
=======
            who: Self::AccountId,
>>>>>>> 3cf744a8
            market_id: Self::MarketId,
            asset_out: Self::Asset,
            amount_in: Self::Balance,
            min_amount_out: Self::Balance,
        ) -> DispatchResult {
<<<<<<< HEAD
            Self::do_sell(who.clone(), market_id, asset_out, amount_in, min_amount_out)
=======
            Self::do_sell(who, market_id, asset_out, amount_in, min_amount_out)
>>>>>>> 3cf744a8
        }
    }
}<|MERGE_RESOLUTION|>--- conflicted
+++ resolved
@@ -1008,21 +1008,13 @@
         }
 
         fn buy(
-<<<<<<< HEAD
-            who: &Self::AccountId,
-=======
             who: Self::AccountId,
->>>>>>> 3cf744a8
             market_id: Self::MarketId,
             asset_out: Self::Asset,
             amount_in: Self::Balance,
             min_amount_out: Self::Balance,
         ) -> DispatchResult {
-<<<<<<< HEAD
-            Self::do_buy(who.clone(), market_id, asset_out, amount_in, min_amount_out)
-=======
             Self::do_buy(who, market_id, asset_out, amount_in, min_amount_out)
->>>>>>> 3cf744a8
         }
 
         fn calculate_sell_amount_until(
@@ -1035,21 +1027,13 @@
         }
 
         fn sell(
-<<<<<<< HEAD
-            who: &Self::AccountId,
-=======
             who: Self::AccountId,
->>>>>>> 3cf744a8
             market_id: Self::MarketId,
             asset_out: Self::Asset,
             amount_in: Self::Balance,
             min_amount_out: Self::Balance,
         ) -> DispatchResult {
-<<<<<<< HEAD
-            Self::do_sell(who.clone(), market_id, asset_out, amount_in, min_amount_out)
-=======
             Self::do_sell(who, market_id, asset_out, amount_in, min_amount_out)
->>>>>>> 3cf744a8
         }
     }
 }