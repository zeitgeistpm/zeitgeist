// Copyright 2023 Forecasting Technologies LTD.
//
// This file is part of Zeitgeist.
//
// Zeitgeist is free software: you can redistribute it and/or modify it
// under the terms of the GNU General Public License as published by the
// Free Software Foundation, either version 3 of the License, or (at
// your option) any later version.
//
// Zeitgeist is distributed in the hope that it will be useful, but
// WITHOUT ANY WARRANTY; without even the implied warranty of
// MERCHANTABILITY or FITNESS FOR A PARTICULAR PURPOSE. See the GNU
// General Public License for more details.
//
// You should have received a copy of the GNU General Public License
// along with Zeitgeist. If not, see <https://www.gnu.org/licenses/>.

#![doc = include_str!("../README.md")]
#![cfg_attr(not(feature = "std"), no_std)]

extern crate alloc;

mod benchmarking;
mod consts;
mod helpers;
mod macros;
mod math;
pub mod migration;
mod mock;
mod tests;
pub mod traits;
pub mod types;
pub mod weights;

pub use pallet::*;

#[frame_support::pallet]
mod pallet {
    use crate::{
        consts::MAX_ASSETS,
        math::{Math, MathOps},
        traits::{pool_operations::PoolOperations, LiquiditySharesManager},
        types::{BenchmarkInfo, FeeDistribution, LiquidityTree, LiquidityTreeError, Pool},
        weights::*,
    };
    use alloc::{collections::BTreeMap, vec, vec::Vec};
    use core::marker::PhantomData;
    use frame_support::{
        dispatch::DispatchResultWithPostInfo,
        ensure,
        pallet_prelude::StorageMap,
        require_transactional,
        traits::{Get, IsType, StorageVersion},
        transactional, PalletId, Twox64Concat,
    };
    use frame_system::{ensure_signed, pallet_prelude::OriginFor};
    use orml_traits::MultiCurrency;
    use sp_runtime::{
        traits::{AccountIdConversion, CheckedSub, Saturating, Zero},
        DispatchError, DispatchResult, SaturatedConversion,
    };
    use zeitgeist_primitives::{
        constants::{BASE, CENT},
        math::{
            checked_ops_res::{CheckedAddRes, CheckedSubRes},
<<<<<<< HEAD
            fixed::{BaseProvider, FixedDiv, FixedMul, ZeitgeistBase},
=======
            fixed::{FixedDiv, FixedMul},
>>>>>>> 6ee0368e
        },
        traits::{CompleteSetOperationsApi, DeployPoolApi, DistributeFees},
        types::{Asset, MarketStatus, MarketType, ScalarPosition, ScoringRule},
    };
    use zrml_market_commons::MarketCommonsPalletApi;

    pub(crate) const STORAGE_VERSION: StorageVersion = StorageVersion::new(1);

    // These should not be config parameters to avoid misconfigurations.
    pub(crate) const EXIT_FEE: u128 = CENT / 10;
    pub(crate) const MIN_SWAP_FEE: u128 = BASE / 1_000; // 0.1%.
    pub(crate) const MAX_SPOT_PRICE: u128 = BASE - CENT / 2;
    pub(crate) const MIN_SPOT_PRICE: u128 = CENT / 2;
    pub(crate) const MIN_LIQUIDITY: u128 = BASE;
    /// The minimum percentage each new LP position must increase the liquidity by, represented as
    /// fractional (0.03 represents 3%).
    pub(crate) const MIN_RELATIVE_LP_POSITION_VALUE: u128 = 3 * CENT; // 3%

    pub(crate) type AccountIdOf<T> = <T as frame_system::Config>::AccountId;
    pub(crate) type AssetOf<T> = Asset<MarketIdOf<T>>;
    pub(crate) type BalanceOf<T> =
        <<T as Config>::MultiCurrency as MultiCurrency<AccountIdOf<T>>>::Balance;
    pub(crate) type AssetIndexType = u16;
    pub(crate) type MarketIdOf<T> =
        <<T as Config>::MarketCommons as MarketCommonsPalletApi>::MarketId;
    pub(crate) type LiquidityTreeOf<T> = LiquidityTree<T, <T as Config>::MaxLiquidityTreeDepth>;
    pub(crate) type PoolOf<T> = Pool<T, LiquidityTreeOf<T>>;

    #[pallet::config]
    pub trait Config: frame_system::Config {
        type CompleteSetOperations: CompleteSetOperationsApi<
                AccountId = Self::AccountId,
                Balance = BalanceOf<Self>,
                MarketId = MarketIdOf<Self>,
            >;

        /// Distribute external fees. The fees are paid from the pool account, which in turn has
        /// received the fees from the trader.
        type ExternalFees: DistributeFees<
                Asset = AssetOf<Self>,
                AccountId = AccountIdOf<Self>,
                Balance = BalanceOf<Self>,
                MarketId = MarketIdOf<Self>,
            >;

        type MarketCommons: MarketCommonsPalletApi<AccountId = Self::AccountId, BlockNumber = Self::BlockNumber>;

        type MultiCurrency: MultiCurrency<Self::AccountId, CurrencyId = AssetOf<Self>>;

        type RuntimeEvent: From<Event<Self>> + IsType<<Self as frame_system::Config>::RuntimeEvent>;

        type WeightInfo: WeightInfoZeitgeist;

        /// The maximum allowed liquidity tree depth per pool. Each pool can support `2^(depth + 1)
        /// - 1` liquidity providers. **Must** be less than 16.
        #[pallet::constant]
        type MaxLiquidityTreeDepth: Get<u32>;

        #[pallet::constant]
        type MaxSwapFee: Get<BalanceOf<Self>>;

        #[pallet::constant]
        type PalletId: Get<PalletId>;
    }

    #[pallet::pallet]
    #[pallet::storage_version(STORAGE_VERSION)]
    #[pallet::generate_store(pub(super) trait Store)]
    pub struct Pallet<T>(PhantomData<T>);

    #[pallet::storage]
    #[pallet::getter(fn pools)]
    pub type Pools<T: Config> = StorageMap<_, Twox64Concat, MarketIdOf<T>, PoolOf<T>>;

    #[pallet::event]
    #[pallet::generate_deposit(fn deposit_event)]
    pub enum Event<T>
    where
        T: Config,
    {
        /// Informant bought a position. `amount_in` is the amount of collateral paid by `who`,
        /// including swap and external fees.
        BuyExecuted {
            who: T::AccountId,
            market_id: MarketIdOf<T>,
            asset_out: AssetOf<T>,
            amount_in: BalanceOf<T>,
            amount_out: BalanceOf<T>,
            swap_fee_amount: BalanceOf<T>,
            external_fee_amount: BalanceOf<T>,
        },
        /// Informant sold a position. `amount_out` is the amount of collateral received by `who`,
        /// including swap and external fees.
        SellExecuted {
            who: T::AccountId,
            market_id: MarketIdOf<T>,
            asset_in: AssetOf<T>,
            amount_in: BalanceOf<T>,
            amount_out: BalanceOf<T>,
            swap_fee_amount: BalanceOf<T>,
            external_fee_amount: BalanceOf<T>,
        },
        /// Liquidity provider withdrew fees.
        FeesWithdrawn { who: T::AccountId, market_id: MarketIdOf<T>, amount: BalanceOf<T> },
        /// Liquidity provider joined the pool.
        JoinExecuted {
            who: T::AccountId,
            market_id: MarketIdOf<T>,
            pool_shares_amount: BalanceOf<T>,
            amounts_in: Vec<BalanceOf<T>>,
            new_liquidity_parameter: BalanceOf<T>,
        },
        /// Liquidity provider left the pool.
        ExitExecuted {
            who: T::AccountId,
            market_id: MarketIdOf<T>,
            pool_shares_amount: BalanceOf<T>,
            amounts_out: Vec<BalanceOf<T>>,
            new_liquidity_parameter: BalanceOf<T>,
        },
        /// Pool was createed.
        PoolDeployed {
            who: T::AccountId,
            market_id: MarketIdOf<T>,
            account_id: T::AccountId,
            reserves: BTreeMap<AssetOf<T>, BalanceOf<T>>,
            collateral: AssetOf<T>,
            liquidity_parameter: BalanceOf<T>,
            pool_shares_amount: BalanceOf<T>,
            swap_fee: BalanceOf<T>,
        },
        /// Pool was destroyed.
        PoolDestroyed {
            who: T::AccountId,
            market_id: MarketIdOf<T>,
            amounts_out: Vec<BalanceOf<T>>,
        },
    }

    #[pallet::error]
    pub enum Error<T> {
        /// The number of assets in the pool is above the allowed maximum.
        AssetCountAboveMax,
        /// Amount paid is above the specified maximum.
        AmountInAboveMax,
        /// Amount received is below the specified minimum.
        AmountOutBelowMin,
        /// Specified asset was not found in this pool.
        AssetNotFound,
        /// Market already has an associated pool.
        DuplicatePool,
        /// Incorrect asset count.
        IncorrectAssetCount,
        // Length of `max_amounts_in`, `max_amounts_out` or `spot_prices` must be equal to the
        // number of outcomes in the market.
        IncorrectVecLen,
        /// User doesn't own enough pool shares.
        InsufficientPoolShares,
        /// The liquidity in the pool is too low.
        LiquidityTooLow,
        /// Sum of spot prices is not `1`.
        InvalidSpotPrices,
        /// Market's trading mechanism is not LMSR.
        InvalidTradingMechanism,
        /// Pool can only be traded on if the market is active.
        MarketNotActive,
        /// Deploying pools is only supported for scalar or binary markets.
        MarketNotBinaryOrScalar,
        /// Some calculation failed. This shouldn't happen.
        MathError,
        /// The user is not allowed to execute this command.
        NotAllowed,
        /// This feature is not yet implemented.
        NotImplemented,
        /// Some value in the operation is too large or small.
        NumericalLimits,
        /// Specified market does not have a pool.
        PoolNotFound,
        /// Spot price is above the allowed maximum.
        SpotPriceAboveMax,
        /// Spot price is below the allowed minimum.
        SpotPriceBelowMin,
        /// Pool's swap fee exceeds the allowed upper limit.
        SwapFeeAboveMax,
        /// Pool's swap fee is below the allowed lower limit.
        SwapFeeBelowMin,
        /// This shouldn't happen.
        Unexpected,
        /// Specified monetary amount is zero.
        ZeroAmount,
        /// An error occurred when handling the liquidty tree.
        LiquidityTreeError(LiquidityTreeError),
        /// The relative value of a new LP position is too low.
        MinRelativeLiquidityThresholdViolated,
    }

    #[pallet::call]
    impl<T: Config> Pallet<T> {
        /// Buy outcome tokens from the specified market.
        ///
        /// The `amount_in` is paid in collateral. The transaction fails if the amount of outcome
        /// tokens received is smaller than `min_amount_out`. The user must correctly specify the
        /// number of outcomes for benchmarking reasons.
        ///
        /// # Parameters
        ///
        /// - `origin`: The origin account making the purchase.
        /// - `market_id`: Identifier for the market related to the trade.
        /// - `asset_count`: Number of assets in the pool.
        /// - `asset_out`: Asset to be purchased.
        /// - `amount_in`: Amount of collateral paid by the user.
        /// - `min_amount_out`: Minimum number of outcome tokens the user expects to receive.
        ///
        /// # Complexity
        ///
        /// Depends on the implementation of `CompleteSetOperationsApi` and `ExternalFees`; when
        /// using the canonical implementations, the runtime complexity is `O(asset_count)`.
        #[pallet::call_index(0)]
        #[pallet::weight(T::WeightInfo::buy())]
        #[transactional]
        pub fn buy(
            origin: OriginFor<T>,
            #[pallet::compact] market_id: MarketIdOf<T>,
            asset_count: AssetIndexType,
            asset_out: AssetOf<T>,
            #[pallet::compact] amount_in: BalanceOf<T>,
            #[pallet::compact] min_amount_out: BalanceOf<T>,
        ) -> DispatchResultWithPostInfo {
            let who = ensure_signed(origin)?;
            let asset_count_real = T::MarketCommons::market(&market_id)?.outcomes();
            ensure!(asset_count == asset_count_real, Error::<T>::IncorrectAssetCount);
            Self::do_buy(who, market_id, asset_out, amount_in, min_amount_out)?;
            Ok(Some(T::WeightInfo::buy()).into())
        }

        /// Sell outcome tokens to the specified market.
        ///
        /// The `amount_in` is paid in outcome tokens. The transaction fails if the amount of outcome
        /// tokens received is smaller than `min_amount_out`. The user must correctly specify the
        /// number of outcomes for benchmarking reasons.
        ///
        /// # Parameters
        ///
        /// - `origin`: The origin account making the sale.
        /// - `market_id`: Identifier for the market related to the trade.
        /// - `asset_count`: Number of assets in the pool.
        /// - `asset_in`: Asset to be sold.
        /// - `amount_in`: Amount of outcome tokens paid by the user.
        /// - `min_amount_out`: Minimum amount of collateral the user expects to receive.
        ///
        /// # Complexity
        ///
        /// Depends on the implementation of `CompleteSetOperationsApi` and `ExternalFees`; when
        /// using the canonical implementations, the runtime complexity is `O(asset_count)`.
        #[pallet::call_index(1)]
        #[pallet::weight(T::WeightInfo::sell())]
        #[transactional]
        pub fn sell(
            origin: OriginFor<T>,
            #[pallet::compact] market_id: MarketIdOf<T>,
            asset_count: AssetIndexType,
            asset_in: AssetOf<T>,
            #[pallet::compact] amount_in: BalanceOf<T>,
            #[pallet::compact] min_amount_out: BalanceOf<T>,
        ) -> DispatchResultWithPostInfo {
            let who = ensure_signed(origin)?;
            let asset_count_real = T::MarketCommons::market(&market_id)?.outcomes();
            ensure!(asset_count == asset_count_real, Error::<T>::IncorrectAssetCount);
            Self::do_sell(who, market_id, asset_in, amount_in, min_amount_out)?;
            Ok(Some(T::WeightInfo::sell()).into())
        }

        /// Join the liquidity pool for the specified market.
        ///
        /// The LP receives pool shares in exchange for staking outcome tokens into the pool. The
        /// `max_amounts_in` vector specifies the maximum number of each outcome token that the LP is
        /// willing to deposit. These amounts are used to adjust the outcome balances in the pool
        /// according to the new proportion of pool shares owned by the LP.
        ///
        /// Note that the user must acquire the outcome tokens in a separate transaction, either by
        /// buying from the pool or by using complete set operations.
        ///
        /// # Parameters
        ///
        /// - `market_id`: Identifier for the market related to the pool.
        /// - `pool_shares_amount`: The number of new pool shares the LP will receive.
        /// - `max_amounts_in`: Vector of the maximum amounts of each outcome token the LP is
        ///   willing to deposit (with outcomes specified in the order of `MarketCommonsApi`).
        ///
        /// # Complexity
        ///
        /// `O(n + d)` where `n` is the number of assets in the pool and `d` is the depth of the
        /// pool's liquidity tree, or, equivalently, `log_2(m)` where `m` is the number of liquidity
        /// providers in the pool.
        #[pallet::call_index(2)]
        #[pallet::weight(
            T::WeightInfo::join_in_place()
                .max(T::WeightInfo::join_reassigned())
                .max(T::WeightInfo::join_leaf())
        )]
        #[transactional]
        pub fn join(
            origin: OriginFor<T>,
            #[pallet::compact] market_id: MarketIdOf<T>,
            #[pallet::compact] pool_shares_amount: BalanceOf<T>,
            max_amounts_in: Vec<BalanceOf<T>>,
        ) -> DispatchResultWithPostInfo {
            let who = ensure_signed(origin)?;
            let asset_count = T::MarketCommons::market(&market_id)?.outcomes();
            ensure!(max_amounts_in.len() == asset_count as usize, Error::<T>::IncorrectVecLen);
            Self::do_join(who, market_id, pool_shares_amount, max_amounts_in)
        }

        /// Exit the liquidity pool for the specified market.
        ///
        /// The LP relinquishes pool shares in exchange for withdrawing outcome tokens from the
        /// pool. The `min_amounts_out` vector specifies the minimum number of each outcome token
        /// that the LP expects to withdraw. These minimum amounts are used to adjust the outcome
        /// balances in the pool, taking into account the reduction in the LP's pool share
        /// ownership.
        ///
        /// The transaction will fail unless the LP withdraws their fees from the pool beforehand. A
        /// batch transaction is very useful here.
        ///
        /// If the LP withdraws all pool shares that exist, then the pool is afterwards destroyed. A
        /// new pool can be deployed at any time, provided that the market is still open. If there
        /// are funds left in the pool account (this can happen due to exit fees), the remaining
        /// funds are destroyed.
        ///
        /// The LP is not allowed to leave a positive but small amount liquidity in the pool. If the
        /// liquidity parameter drops below a certain threshold, the transaction will fail. The only
        /// solution is to withdraw _all_ liquidity and let the pool die.
        ///
        /// # Parameters
        ///
        /// - `market_id`: Identifier for the market related to the pool.
        /// - `pool_shares_amount_out`: The number of pool shares the LP will relinquish.
        /// - `min_amounts_out`: Vector of the minimum amounts of each outcome token the LP expects
        ///   to withdraw (with outcomes specified in the order given by `MarketCommonsApi`).
        ///
        /// # Complexity
        ///
        /// `O(n + d)` where `n` is the number of assets in the pool and `d` is the depth of the
        /// pool's liquidity tree, or, equivalently, `log_2(m)` where `m` is the number of liquidity
        /// providers in the pool.
        #[pallet::call_index(3)]
        #[pallet::weight(T::WeightInfo::exit())]
        #[transactional]
        pub fn exit(
            origin: OriginFor<T>,
            #[pallet::compact] market_id: MarketIdOf<T>,
            #[pallet::compact] pool_shares_amount_out: BalanceOf<T>,
            min_amounts_out: Vec<BalanceOf<T>>,
        ) -> DispatchResultWithPostInfo {
            let who = ensure_signed(origin)?;
            let asset_count = T::MarketCommons::market(&market_id)?.outcomes();
            ensure!(min_amounts_out.len() == asset_count as usize, Error::<T>::IncorrectVecLen);
            Self::do_exit(who, market_id, pool_shares_amount_out, min_amounts_out)?;
            Ok(Some(T::WeightInfo::exit()).into())
        }

        /// Withdraw swap fees from the specified market.
        ///
        /// The transaction will fail if the caller is not a liquidity provider. Should always be
        /// used before calling `exit`.
        ///
        /// # Parameters
        ///
        /// - `market_id`: Identifier for the market related to the pool.
        ///
        /// # Complexity
        ///
        /// `O(1)`.
        #[pallet::call_index(4)]
        #[pallet::weight(T::WeightInfo::withdraw_fees())]
        #[transactional]
        pub fn withdraw_fees(
            origin: OriginFor<T>,
            #[pallet::compact] market_id: MarketIdOf<T>,
        ) -> DispatchResult {
            let who = ensure_signed(origin)?;
            Self::do_withdraw_fees(who, market_id)?;
            Ok(())
        }

        /// Deploy a pool for the specified market and provide liquidity.
        ///
        /// The sender specifies a vector of `spot_prices` for the market's outcomes in the order
        /// given by the `MarketCommonsApi`. The transaction will fail if the spot prices don't add
        /// up to exactly `BASE`.
        ///
        /// Depending on the values in the `spot_prices`, the transaction will transfer different
        /// amounts of each outcome to the pool. The sender specifies a maximum `amount` of outcome
        /// tokens to spend.
        ///
        /// Note that the sender must acquire the outcome tokens in a separate transaction by using
        /// complete set operations. It's therefore convenient to batch this function together with
        /// a `buy_complete_set` with `amount` as amount of complete sets to buy.
        ///
        /// Deploying the pool will cost the signer an additional fee to the tune of the
        /// collateral's existential deposit. This fee is placed in the pool account and ensures
        /// that swap fees can be stored in the pool account without triggering dusting or failed
        /// transfers.
        ///
        /// The operation is currently limited to binary and scalar markets.
        ///
        /// # Complexity
        ///
        /// `O(n)` where `n` is the number of assets in the pool.
        #[pallet::call_index(5)]
        #[pallet::weight(T::WeightInfo::deploy_pool())]
        #[transactional]
        pub fn deploy_pool(
            origin: OriginFor<T>,
            #[pallet::compact] market_id: MarketIdOf<T>,
            #[pallet::compact] amount: BalanceOf<T>,
            spot_prices: Vec<BalanceOf<T>>,
            #[pallet::compact] swap_fee: BalanceOf<T>,
        ) -> DispatchResultWithPostInfo {
            let who = ensure_signed(origin)?;
            let asset_count = T::MarketCommons::market(&market_id)?.outcomes() as u32;
            ensure!(spot_prices.len() == asset_count as usize, Error::<T>::IncorrectVecLen);
            Self::do_deploy_pool(who, market_id, amount, spot_prices, swap_fee)?;
            Ok(Some(T::WeightInfo::deploy_pool()).into())
        }
    }

    impl<T: Config> Pallet<T> {
        #[require_transactional]
        fn do_buy(
            who: T::AccountId,
            market_id: MarketIdOf<T>,
            asset_out: AssetOf<T>,
            amount_in: BalanceOf<T>,
            min_amount_out: BalanceOf<T>,
        ) -> DispatchResult {
            ensure!(amount_in != Zero::zero(), Error::<T>::ZeroAmount);
            let market = T::MarketCommons::market(&market_id)?;
            ensure!(market.status == MarketStatus::Active, Error::<T>::MarketNotActive);
            Self::try_mutate_pool(&market_id, |pool| {
                ensure!(pool.contains(&asset_out), Error::<T>::AssetNotFound);
                // Defensive check (shouldn't ever happen)!
                ensure!(
                    pool.calculate_spot_price(asset_out)? <= MAX_SPOT_PRICE.saturated_into(),
                    Error::<T>::Unexpected
                );
                ensure!(amount_in <= pool.calculate_max_amount_in(), Error::<T>::NumericalLimits);
                T::MultiCurrency::transfer(pool.collateral, &who, &pool.account_id, amount_in)?;
                let FeeDistribution {
                    remaining: amount_in_minus_fees,
                    swap_fees: swap_fee_amount,
                    external_fees: external_fee_amount,
                } = Self::distribute_fees(market_id, pool, amount_in)?;
                let swap_amount_out =
                    pool.calculate_swap_amount_out_for_buy(asset_out, amount_in_minus_fees)?;
                let amount_out = swap_amount_out.checked_add_res(&amount_in_minus_fees)?;
                ensure!(amount_out >= min_amount_out, Error::<T>::AmountOutBelowMin);
                // Instead of letting `who` buy the complete sets and then transfer almost all of
                // the outcomes to the pool account, we prevent `(n-1)` storage reads by using the
                // pool account to buy. Note that the fees are already in the pool at this point.
                T::CompleteSetOperations::buy_complete_set(
                    pool.account_id.clone(),
                    market_id,
                    amount_in_minus_fees,
                )?;
                T::MultiCurrency::transfer(asset_out, &pool.account_id, &who, amount_out)?;
                for asset in pool.assets().iter() {
                    pool.increase_reserve(asset, &amount_in_minus_fees)?;
                    if *asset == asset_out {
                        pool.decrease_reserve(asset, &amount_out)?;
                    }
                }
                let new_price = pool.calculate_spot_price(asset_out)?;
                ensure!(
                    new_price <= MAX_SPOT_PRICE.saturated_into(),
                    Error::<T>::SpotPriceAboveMax
                );
                Self::deposit_event(Event::<T>::BuyExecuted {
                    who: who.clone(),
                    market_id,
                    asset_out,
                    amount_in,
                    amount_out,
                    swap_fee_amount,
                    external_fee_amount,
                });
                Ok(())
            })
        }

        #[require_transactional]
        fn do_sell(
            who: T::AccountId,
            market_id: MarketIdOf<T>,
            asset_in: AssetOf<T>,
            amount_in: BalanceOf<T>,
            min_amount_out: BalanceOf<T>,
        ) -> DispatchResult {
            ensure!(amount_in != Zero::zero(), Error::<T>::ZeroAmount);
            let market = T::MarketCommons::market(&market_id)?;
            ensure!(market.status == MarketStatus::Active, Error::<T>::MarketNotActive);
            Self::try_mutate_pool(&market_id, |pool| {
                ensure!(pool.contains(&asset_in), Error::<T>::AssetNotFound);
                // Defensive check (shouldn't ever happen)!
                ensure!(
                    pool.calculate_spot_price(asset_in)? >= MIN_SPOT_PRICE.saturated_into(),
                    Error::<T>::Unexpected
                );
                ensure!(amount_in <= pool.calculate_max_amount_in(), Error::<T>::NumericalLimits);
                // Instead of first executing a swap with `(n-1)` transfers from the pool account to
                // `who` and then selling complete sets, we prevent `(n-1)` storage reads: 1)
                // Transfer `amount_in` units of `asset_in` to the pool account, 2) sell
                // `amount_out` complete sets using the pool account, 3) transfer
                // `amount_out_minus_fees` units of collateral to `who`. The fees automatically end
                // up in the pool.
                let amount_out = pool.calculate_swap_amount_out_for_sell(asset_in, amount_in)?;
                // Beware! This transfer happen _after_ calculating `amount_out`:
                T::MultiCurrency::transfer(asset_in, &who, &pool.account_id, amount_in)?;
                T::CompleteSetOperations::sell_complete_set(
                    pool.account_id.clone(),
                    market_id,
                    amount_out,
                )?;
                let FeeDistribution {
                    remaining: amount_out_minus_fees,
                    swap_fees: swap_fee_amount,
                    external_fees: external_fee_amount,
                } = Self::distribute_fees(market_id, pool, amount_out)?;
                ensure!(amount_out_minus_fees >= min_amount_out, Error::<T>::AmountOutBelowMin);
                T::MultiCurrency::transfer(
                    pool.collateral,
                    &pool.account_id,
                    &who,
                    amount_out_minus_fees,
                )?;
                for asset in pool.assets().iter() {
                    if *asset == asset_in {
                        pool.increase_reserve(asset, &amount_in)?;
                    }
                    pool.decrease_reserve(asset, &amount_out)?;
                }
                let new_price = pool.calculate_spot_price(asset_in)?;
                ensure!(
                    new_price >= MIN_SPOT_PRICE.saturated_into(),
                    Error::<T>::SpotPriceBelowMin
                );
                Self::deposit_event(Event::<T>::SellExecuted {
                    who: who.clone(),
                    market_id,
                    asset_in,
                    amount_in,
                    amount_out,
                    swap_fee_amount,
                    external_fee_amount,
                });
                Ok(())
            })
        }

        #[require_transactional]
        fn do_join(
            who: T::AccountId,
            market_id: MarketIdOf<T>,
            pool_shares_amount: BalanceOf<T>,
            max_amounts_in: Vec<BalanceOf<T>>,
        ) -> DispatchResultWithPostInfo {
            ensure!(pool_shares_amount != Zero::zero(), Error::<T>::ZeroAmount);
            let market = T::MarketCommons::market(&market_id)?;
            ensure!(market.status == MarketStatus::Active, Error::<T>::MarketNotActive);
<<<<<<< HEAD
            let benchmark_info = Self::try_mutate_pool(&market_id, |pool| {
                let ratio =
                    pool_shares_amount.bdiv_ceil(pool.liquidity_shares_manager.total_shares()?)?;
                // Ensure that new LPs contribute at least MIN_RELATIVE_LP_POSITION_VALUE. Note that
                // this ensures that the ratio can never be zero.
                if pool.liquidity_shares_manager.shares_of(&who).is_err() {
                    ensure!(
                        ratio >= MIN_RELATIVE_LP_POSITION_VALUE.saturated_into(),
                        Error::<T>::MinRelativeLiquidityThresholdViolated,
                    );
                }
=======
            Self::try_mutate_pool(&market_id, |pool| {
                let ratio =
                    pool_shares_amount.bdiv_ceil(pool.liquidity_shares_manager.total_shares()?)?;
>>>>>>> 6ee0368e
                let mut amounts_in = vec![];
                for (&asset, &max_amount_in) in pool.assets().iter().zip(max_amounts_in.iter()) {
                    let balance_in_pool = pool.reserve_of(&asset)?;
                    let amount_in = ratio.bmul_ceil(balance_in_pool)?;
                    amounts_in.push(amount_in);
                    ensure!(amount_in <= max_amount_in, Error::<T>::AmountInAboveMax);
                    T::MultiCurrency::transfer(asset, &who, &pool.account_id, amount_in)?;
                }
                for ((_, balance), amount_in) in pool.reserves.iter_mut().zip(amounts_in.iter()) {
                    *balance = balance.checked_add_res(amount_in)?;
                }
<<<<<<< HEAD
                let benchmark_info =
                    pool.liquidity_shares_manager.join(&who, pool_shares_amount)?;
=======
                pool.liquidity_shares_manager.join(&who, pool_shares_amount)?;
>>>>>>> 6ee0368e
                let new_liquidity_parameter = pool
                    .liquidity_parameter
                    .checked_add_res(&ratio.bmul(pool.liquidity_parameter)?)?;
                pool.liquidity_parameter = new_liquidity_parameter;
                Self::deposit_event(Event::<T>::JoinExecuted {
                    who: who.clone(),
                    market_id,
                    pool_shares_amount,
                    amounts_in,
                    new_liquidity_parameter,
                });
                Ok(benchmark_info)
            })?;
            let weight = match benchmark_info {
                BenchmarkInfo::InPlace => T::WeightInfo::join_in_place(),
                BenchmarkInfo::Reassigned => T::WeightInfo::join_reassigned(),
                BenchmarkInfo::Leaf => T::WeightInfo::join_leaf(),
            };
            Ok((Some(weight)).into())
        }

        #[require_transactional]
        fn do_exit(
            who: T::AccountId,
            market_id: MarketIdOf<T>,
            pool_shares_amount: BalanceOf<T>,
            min_amounts_out: Vec<BalanceOf<T>>,
        ) -> DispatchResult {
            ensure!(pool_shares_amount != Zero::zero(), Error::<T>::ZeroAmount);
            let market = T::MarketCommons::market(&market_id)?;
            Pools::<T>::try_mutate_exists(market_id, |maybe_pool| {
                let pool =
                    maybe_pool.as_mut().ok_or::<DispatchError>(Error::<T>::PoolNotFound.into())?;
<<<<<<< HEAD
                let ratio = {
                    let mut ratio = pool_shares_amount
                        .bdiv_floor(pool.liquidity_shares_manager.total_shares()?)?;
                    if market.status == MarketStatus::Active {
                        let multiplier = ZeitgeistBase::<BalanceOf<T>>::get()?
                            .checked_sub_res(&EXIT_FEE.saturated_into())?;
                        ratio = ratio.bmul_floor(multiplier)?;
                    }
                    ratio
                };
=======
                ensure!(
                    pool.liquidity_shares_manager.fees == Zero::zero(),
                    Error::<T>::OutstandingFees
                );
                let ratio =
                    pool_shares_amount.bdiv_floor(pool.liquidity_shares_manager.total_shares()?)?;
>>>>>>> 6ee0368e
                let mut amounts_out = vec![];
                for (&asset, &min_amount_out) in pool.assets().iter().zip(min_amounts_out.iter()) {
                    let balance_in_pool = pool.reserve_of(&asset)?;
                    let amount_out = ratio.bmul_floor(balance_in_pool)?;
                    amounts_out.push(amount_out);
                    ensure!(amount_out >= min_amount_out, Error::<T>::AmountOutBelowMin);
                    T::MultiCurrency::transfer(asset, &pool.account_id, &who, amount_out)?;
                }
                for ((_, balance), amount_out) in pool.reserves.iter_mut().zip(amounts_out.iter()) {
                    *balance = balance.checked_sub_res(amount_out)?;
                }
                pool.liquidity_shares_manager.exit(&who, pool_shares_amount)?;
                if pool.liquidity_shares_manager.total_shares()? == Zero::zero() {
                    let withdraw_remaining = |&asset| -> DispatchResult {
                        let remaining = T::MultiCurrency::free_balance(asset, &pool.account_id);
                        T::MultiCurrency::withdraw(asset, &pool.account_id, remaining)?;
                        Ok(())
                    };
                    // FIXME We will withdraw all remaining funds (the "buffer"). This is an ugly
                    // hack and frame_system should offer the option to whitelist accounts.
                    withdraw_remaining(&pool.collateral)?;
                    // Clear left-over tokens. These naturally occur in the form of exit fees.
                    for asset in pool.assets().iter() {
                        withdraw_remaining(asset)?;
                    }
                    *maybe_pool = None; // Delete the storage map entry.
                    Self::deposit_event(Event::<T>::PoolDestroyed {
                        who: who.clone(),
                        market_id,
                        amounts_out,
                    });
                } else {
<<<<<<< HEAD
                    let old_liquidity_parameter = pool.liquidity_parameter;
                    let new_liquidity_parameter = old_liquidity_parameter
                        .checked_sub_res(&ratio.bmul(old_liquidity_parameter)?)?;
                    // If `who` still holds pool shares, check that their position has at least
                    // minimum size.
                    if let Ok(remaining_pool_shares_amount) =
                        pool.liquidity_shares_manager.shares_of(&who)
                    {
                        ensure!(
                            new_liquidity_parameter >= MIN_LIQUIDITY.saturated_into(),
                            Error::<T>::LiquidityTooLow
                        );
                        let remaining_pool_shares_ratio = remaining_pool_shares_amount
                            .bdiv_floor(pool.liquidity_shares_manager.total_shares()?)?;
                        ensure!(
                            remaining_pool_shares_ratio
                                >= MIN_RELATIVE_LP_POSITION_VALUE.saturated_into(),
                            Error::<T>::MinRelativeLiquidityThresholdViolated
                        );
                    }
=======
                    let liq = pool.liquidity_parameter;
                    let new_liquidity_parameter = liq.checked_sub_res(&ratio.bmul(liq)?)?;
                    ensure!(
                        new_liquidity_parameter >= MIN_LIQUIDITY.saturated_into(),
                        Error::<T>::LiquidityTooLow
                    );
>>>>>>> 6ee0368e
                    pool.liquidity_parameter = new_liquidity_parameter;
                    Self::deposit_event(Event::<T>::ExitExecuted {
                        who: who.clone(),
                        market_id,
                        pool_shares_amount,
                        amounts_out,
                        new_liquidity_parameter,
                    });
                }
                Ok(())
            })
        }

        #[require_transactional]
        fn do_withdraw_fees(who: T::AccountId, market_id: MarketIdOf<T>) -> DispatchResult {
            Self::try_mutate_pool(&market_id, |pool| {
                let amount = pool.liquidity_shares_manager.withdraw_fees(&who)?;
                T::MultiCurrency::transfer(pool.collateral, &pool.account_id, &who, amount)?; // Should never fail.
                Self::deposit_event(Event::<T>::FeesWithdrawn {
                    who: who.clone(),
                    market_id,
                    amount,
                });
                Ok(())
            })
        }

        #[require_transactional]
        fn do_deploy_pool(
            who: T::AccountId,
            market_id: MarketIdOf<T>,
            amount: BalanceOf<T>,
            spot_prices: Vec<BalanceOf<T>>,
            swap_fee: BalanceOf<T>,
        ) -> DispatchResult {
            ensure!(!Pools::<T>::contains_key(market_id), Error::<T>::DuplicatePool);
            let market = T::MarketCommons::market(&market_id)?;
            ensure!(market.status == MarketStatus::Active, Error::<T>::MarketNotActive);
            ensure!(market.scoring_rule == ScoringRule::Lmsr, Error::<T>::InvalidTradingMechanism);
            let asset_count = spot_prices.len();
            ensure!(asset_count as u16 == market.outcomes(), Error::<T>::IncorrectVecLen);
            ensure!(market.outcomes() == 2, Error::<T>::MarketNotBinaryOrScalar);
            ensure!(market.outcomes() <= MAX_ASSETS, Error::<T>::AssetCountAboveMax);
            ensure!(swap_fee >= MIN_SWAP_FEE.saturated_into(), Error::<T>::SwapFeeBelowMin);
            ensure!(swap_fee <= T::MaxSwapFee::get(), Error::<T>::SwapFeeAboveMax);
            ensure!(
                spot_prices
                    .iter()
                    .fold(Zero::zero(), |acc: BalanceOf<T>, &val| acc.saturating_add(val))
                    == BASE.saturated_into(),
                Error::<T>::InvalidSpotPrices
            );
            for &p in spot_prices.iter() {
                ensure!(
                    p.saturated_into::<u128>() >= MIN_SPOT_PRICE,
                    Error::<T>::SpotPriceBelowMin
                );
                ensure!(
                    p.saturated_into::<u128>() <= MAX_SPOT_PRICE,
                    Error::<T>::SpotPriceAboveMax
                );
            }
            let (liquidity_parameter, amounts_in) =
                Math::<T>::calculate_reserves_from_spot_prices(amount, spot_prices)?;
            ensure!(
                liquidity_parameter >= MIN_LIQUIDITY.saturated_into(),
                Error::<T>::LiquidityTooLow
            );
            let pool_account_id = Self::pool_account_id(&market_id);
            let assets = Self::outcomes(market_id)?;
            let mut reserves = BTreeMap::new();
            for (&amount_in, &asset) in amounts_in.iter().zip(assets.iter()) {
                T::MultiCurrency::transfer(asset, &who, &pool_account_id, amount_in)?;
                let _ = reserves.insert(asset, amount_in);
            }
            let collateral = market.base_asset;
            let pool = Pool {
                account_id: pool_account_id.clone(),
                reserves: reserves.clone(),
                collateral,
                liquidity_parameter,
                liquidity_shares_manager: LiquidityTree::new(who.clone(), amount)?,
                swap_fee,
            };
            // FIXME Ensure that the existential deposit doesn't kill fees. This is an ugly hack and
            // system should offer the option to whitelist accounts.
            T::MultiCurrency::transfer(
                pool.collateral,
                &who,
                &pool.account_id,
                T::MultiCurrency::minimum_balance(collateral),
            )?;
            Pools::<T>::insert(market_id, pool);
            Self::deposit_event(Event::<T>::PoolDeployed {
                who,
                market_id,
                account_id: pool_account_id,
                reserves,
                collateral,
                liquidity_parameter,
                pool_shares_amount: amount,
                swap_fee,
            });
            Ok(())
        }

        #[inline]
        pub(crate) fn pool_account_id(market_id: &MarketIdOf<T>) -> T::AccountId {
            T::PalletId::get().into_sub_account_truncating((*market_id).saturated_into::<u128>())
        }

        /// Distribute swap fees and external fees and returns the remaining amount.
        ///
        /// # Arguments
        ///
        /// - `market_id`: The ID of the market to which the pool belongs.
        /// - `pool`: The pool on which the trade was executed.
        /// - `amount`: The gross amount from which the fee is deduced.
        ///
        /// Will fail if the total amount of fees is more than the gross amount. In particular, the
        /// function will fail if the external fees exceed the gross amount.
        #[require_transactional]
        fn distribute_fees(
            market_id: MarketIdOf<T>,
            pool: &mut PoolOf<T>,
            amount: BalanceOf<T>,
        ) -> Result<FeeDistribution<T>, DispatchError> {
            let swap_fees = pool.swap_fee.bmul(amount)?;
            pool.liquidity_shares_manager.deposit_fees(swap_fees)?; // Should only error unexpectedly!
            let external_fees =
                T::ExternalFees::distribute(market_id, pool.collateral, &pool.account_id, amount);
            let total_fees = external_fees.saturating_add(swap_fees);
            let remaining = amount.checked_sub(&total_fees).ok_or(Error::<T>::Unexpected)?;
            Ok(FeeDistribution { remaining, swap_fees, external_fees })
        }

        // FIXME Carbon copy of a function in prediction-markets. To be removed later.
        fn outcomes(market_id: MarketIdOf<T>) -> Result<Vec<AssetOf<T>>, DispatchError> {
            let market = T::MarketCommons::market(&market_id)?;
            Ok(match market.market_type {
                MarketType::Categorical(categories) => {
                    let mut assets = Vec::new();
                    for i in 0..categories {
                        assets.push(Asset::CategoricalOutcome(market_id, i));
                    }
                    assets
                }
                MarketType::Scalar(_) => {
                    vec![
                        Asset::ScalarOutcome(market_id, ScalarPosition::Long),
                        Asset::ScalarOutcome(market_id, ScalarPosition::Short),
                    ]
                }
            })
        }

        fn try_mutate_pool<R, F>(market_id: &MarketIdOf<T>, mutator: F) -> Result<R, DispatchError>
        where
            F: FnMut(&mut PoolOf<T>) -> Result<R, DispatchError>,
        {
            Pools::<T>::try_mutate(market_id, |maybe_pool| {
                maybe_pool.as_mut().ok_or(Error::<T>::PoolNotFound.into()).and_then(mutator)
            })
        }
    }

    impl<T: Config> DeployPoolApi for Pallet<T> {
        type AccountId = T::AccountId;
        type Balance = BalanceOf<T>;
        type MarketId = MarketIdOf<T>;

        fn deploy_pool(
            who: Self::AccountId,
            market_id: Self::MarketId,
            amount: Self::Balance,
            spot_prices: Vec<Self::Balance>,
            swap_fee: Self::Balance,
        ) -> DispatchResult {
            Self::do_deploy_pool(who, market_id, amount, spot_prices, swap_fee)
        }
    }
}<|MERGE_RESOLUTION|>--- conflicted
+++ resolved
@@ -63,11 +63,7 @@
         constants::{BASE, CENT},
         math::{
             checked_ops_res::{CheckedAddRes, CheckedSubRes},
-<<<<<<< HEAD
             fixed::{BaseProvider, FixedDiv, FixedMul, ZeitgeistBase},
-=======
-            fixed::{FixedDiv, FixedMul},
->>>>>>> 6ee0368e
         },
         traits::{CompleteSetOperationsApi, DeployPoolApi, DistributeFees},
         types::{Asset, MarketStatus, MarketType, ScalarPosition, ScoringRule},
@@ -637,7 +633,6 @@
             ensure!(pool_shares_amount != Zero::zero(), Error::<T>::ZeroAmount);
             let market = T::MarketCommons::market(&market_id)?;
             ensure!(market.status == MarketStatus::Active, Error::<T>::MarketNotActive);
-<<<<<<< HEAD
             let benchmark_info = Self::try_mutate_pool(&market_id, |pool| {
                 let ratio =
                     pool_shares_amount.bdiv_ceil(pool.liquidity_shares_manager.total_shares()?)?;
@@ -649,11 +644,6 @@
                         Error::<T>::MinRelativeLiquidityThresholdViolated,
                     );
                 }
-=======
-            Self::try_mutate_pool(&market_id, |pool| {
-                let ratio =
-                    pool_shares_amount.bdiv_ceil(pool.liquidity_shares_manager.total_shares()?)?;
->>>>>>> 6ee0368e
                 let mut amounts_in = vec![];
                 for (&asset, &max_amount_in) in pool.assets().iter().zip(max_amounts_in.iter()) {
                     let balance_in_pool = pool.reserve_of(&asset)?;
@@ -665,12 +655,8 @@
                 for ((_, balance), amount_in) in pool.reserves.iter_mut().zip(amounts_in.iter()) {
                     *balance = balance.checked_add_res(amount_in)?;
                 }
-<<<<<<< HEAD
                 let benchmark_info =
                     pool.liquidity_shares_manager.join(&who, pool_shares_amount)?;
-=======
-                pool.liquidity_shares_manager.join(&who, pool_shares_amount)?;
->>>>>>> 6ee0368e
                 let new_liquidity_parameter = pool
                     .liquidity_parameter
                     .checked_add_res(&ratio.bmul(pool.liquidity_parameter)?)?;
@@ -704,7 +690,6 @@
             Pools::<T>::try_mutate_exists(market_id, |maybe_pool| {
                 let pool =
                     maybe_pool.as_mut().ok_or::<DispatchError>(Error::<T>::PoolNotFound.into())?;
-<<<<<<< HEAD
                 let ratio = {
                     let mut ratio = pool_shares_amount
                         .bdiv_floor(pool.liquidity_shares_manager.total_shares()?)?;
@@ -715,14 +700,7 @@
                     }
                     ratio
                 };
-=======
-                ensure!(
-                    pool.liquidity_shares_manager.fees == Zero::zero(),
-                    Error::<T>::OutstandingFees
-                );
-                let ratio =
-                    pool_shares_amount.bdiv_floor(pool.liquidity_shares_manager.total_shares()?)?;
->>>>>>> 6ee0368e
+                // TODO outstanding fee check!
                 let mut amounts_out = vec![];
                 for (&asset, &min_amount_out) in pool.assets().iter().zip(min_amounts_out.iter()) {
                     let balance_in_pool = pool.reserve_of(&asset)?;
@@ -755,7 +733,6 @@
                         amounts_out,
                     });
                 } else {
-<<<<<<< HEAD
                     let old_liquidity_parameter = pool.liquidity_parameter;
                     let new_liquidity_parameter = old_liquidity_parameter
                         .checked_sub_res(&ratio.bmul(old_liquidity_parameter)?)?;
@@ -776,14 +753,6 @@
                             Error::<T>::MinRelativeLiquidityThresholdViolated
                         );
                     }
-=======
-                    let liq = pool.liquidity_parameter;
-                    let new_liquidity_parameter = liq.checked_sub_res(&ratio.bmul(liq)?)?;
-                    ensure!(
-                        new_liquidity_parameter >= MIN_LIQUIDITY.saturated_into(),
-                        Error::<T>::LiquidityTooLow
-                    );
->>>>>>> 6ee0368e
                     pool.liquidity_parameter = new_liquidity_parameter;
                     Self::deposit_event(Event::<T>::ExitExecuted {
                         who: who.clone(),
