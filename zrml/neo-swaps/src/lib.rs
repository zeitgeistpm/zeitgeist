// Copyright 2023-2024 Forecasting Technologies LTD.
//
// This file is part of Zeitgeist.
//
// Zeitgeist is free software: you can redistribute it and/or modify it
// under the terms of the GNU General Public License as published by the
// Free Software Foundation, either version 3 of the License, or (at
// your option) any later version.
//
// Zeitgeist is distributed in the hope that it will be useful, but
// WITHOUT ANY WARRANTY; without even the implied warranty of
// MERCHANTABILITY or FITNESS FOR A PARTICULAR PURPOSE. See the GNU
// General Public License for more details.
//
// You should have received a copy of the GNU General Public License
// along with Zeitgeist. If not, see <https://www.gnu.org/licenses/>.

#![doc = include_str!("../README.md")]
#![cfg_attr(not(feature = "std"), no_std)]

extern crate alloc;

mod benchmarking;
mod consts;
mod helpers;
mod liquidity_tree;
mod macros;
mod math;
pub mod migration;
mod mock;
mod tests;
pub mod traits;
pub mod types;
pub mod weights;

pub use pallet::*;

#[frame_support::pallet]
mod pallet {
    use crate::{
        consts::LN_NUMERICAL_LIMIT,
        liquidity_tree::types::{BenchmarkInfo, LiquidityTree, LiquidityTreeError},
        math::{Math, MathOps},
        traits::{pool_operations::PoolOperations, LiquiditySharesManager},
        types::{FeeDistribution, MaxAssets, Pool},
        weights::*,
    };
    use alloc::{collections::BTreeMap, vec, vec::Vec};
    use core::marker::PhantomData;
    use frame_support::{
        dispatch::DispatchResultWithPostInfo,
        ensure,
        pallet_prelude::StorageMap,
        require_transactional,
        traits::{Get, IsType, StorageVersion},
        transactional, PalletError, PalletId, RuntimeDebug, Twox64Concat,
    };
    use frame_system::{ensure_signed, pallet_prelude::OriginFor};
    use orml_traits::MultiCurrency;
    use parity_scale_codec::{Decode, Encode};
    use scale_info::TypeInfo;
    use sp_runtime::{
        traits::{AccountIdConversion, CheckedSub, Saturating, Zero},
        DispatchError, DispatchResult, SaturatedConversion,
    };
    use zeitgeist_primitives::{
        constants::{BASE, CENT},
        math::{
            checked_ops_res::{CheckedAddRes, CheckedSubRes},
            fixed::{BaseProvider, FixedDiv, FixedMul, ZeitgeistBase},
        },
        traits::{CompleteSetOperationsApi, DeployPoolApi, DistributeFees},
        types::{Asset, MarketStatus, ScoringRule},
    };
    use zrml_market_commons::MarketCommonsPalletApi;

    pub(crate) const STORAGE_VERSION: StorageVersion = StorageVersion::new(2);

    // These should not be config parameters to avoid misconfigurations.
    pub(crate) const EXIT_FEE: u128 = CENT / 10;
    /// The minimum allowed swap fee. Hardcoded to avoid misconfigurations which may lead to
    /// exploits.
    pub(crate) const MIN_SWAP_FEE: u128 = BASE / 1_000; // 0.1%.
    /// The maximum allowed spot price when creating a pool.
    pub(crate) const MAX_SPOT_PRICE: u128 = BASE - CENT / 2;
    /// The minimum allowed spot price when creating a pool.
    pub(crate) const MIN_SPOT_PRICE: u128 = CENT / 2;
    /// The minimum vallowed value of a pool's liquidity parameter.
    pub(crate) const MIN_LIQUIDITY: u128 = BASE;
    /// The minimum percentage each new LP position must increase the liquidity by, represented as
    /// fractional (0.0139098411 represents 1.39098411%).
    pub(crate) const MIN_RELATIVE_LP_POSITION_VALUE: u128 = 139098411; // 1.39098411%

    pub(crate) type AccountIdOf<T> = <T as frame_system::Config>::AccountId;
    pub(crate) type AssetOf<T> = Asset<MarketIdOf<T>>;
    pub(crate) type BalanceOf<T> =
        <<T as Config>::MultiCurrency as MultiCurrency<AccountIdOf<T>>>::Balance;
    pub(crate) type AssetIndexType = u16;
    pub(crate) type MarketIdOf<T> =
        <<T as Config>::MarketCommons as MarketCommonsPalletApi>::MarketId;
    pub(crate) type LiquidityTreeOf<T> = LiquidityTree<T, <T as Config>::MaxLiquidityTreeDepth>;
    pub(crate) type PoolOf<T> = Pool<T, LiquidityTreeOf<T>, MaxAssets>;

    #[pallet::config]
    pub trait Config: frame_system::Config {
        type CompleteSetOperations: CompleteSetOperationsApi<
                AccountId = Self::AccountId,
                Balance = BalanceOf<Self>,
                MarketId = MarketIdOf<Self>,
            >;

        /// Distribute external fees. The fees are paid from the pool account, which in turn has
        /// received the fees from the trader.
        type ExternalFees: DistributeFees<
                Asset = AssetOf<Self>,
                AccountId = AccountIdOf<Self>,
                Balance = BalanceOf<Self>,
                MarketId = MarketIdOf<Self>,
            >;

        type MarketCommons: MarketCommonsPalletApi<AccountId = Self::AccountId, BlockNumber = Self::BlockNumber>;

        type MultiCurrency: MultiCurrency<Self::AccountId, CurrencyId = AssetOf<Self>>;

        type RuntimeEvent: From<Event<Self>> + IsType<<Self as frame_system::Config>::RuntimeEvent>;

        type WeightInfo: WeightInfoZeitgeist;

        /// The maximum allowed liquidity tree depth per pool. Each pool can support
        /// `2^(depth + 1) - 1` liquidity providers. **Must** be less than 16.
        #[pallet::constant]
        type MaxLiquidityTreeDepth: Get<u32>;

        #[pallet::constant]
        type MaxSwapFee: Get<BalanceOf<Self>>;

        #[pallet::constant]
        type PalletId: Get<PalletId>;
    }

    #[pallet::pallet]
    #[pallet::storage_version(STORAGE_VERSION)]
    #[pallet::generate_store(pub(super) trait Store)]
    pub struct Pallet<T>(PhantomData<T>);

    #[pallet::storage]
    pub(crate) type Pools<T: Config> = StorageMap<_, Twox64Concat, MarketIdOf<T>, PoolOf<T>>;

    #[pallet::event]
    #[pallet::generate_deposit(fn deposit_event)]
    pub enum Event<T>
    where
        T: Config,
    {
        /// Informant bought a position. `amount_in` is the amount of collateral paid by `who`,
        /// including swap and external fees.
        BuyExecuted {
            who: T::AccountId,
            market_id: MarketIdOf<T>,
            asset_out: AssetOf<T>,
            amount_in: BalanceOf<T>,
            amount_out: BalanceOf<T>,
            swap_fee_amount: BalanceOf<T>,
            external_fee_amount: BalanceOf<T>,
        },
        /// Informant sold a position. `amount_out` is the amount of collateral received by `who`,
        /// with swap and external fees not yet deducted. The actual amount received is
        /// `amount_out - swap_fee_amount - external_fee_amount`.
        SellExecuted {
            who: T::AccountId,
            market_id: MarketIdOf<T>,
            asset_in: AssetOf<T>,
            amount_in: BalanceOf<T>,
            amount_out: BalanceOf<T>,
            swap_fee_amount: BalanceOf<T>,
            external_fee_amount: BalanceOf<T>,
        },
        /// Liquidity provider withdrew fees.
        FeesWithdrawn { who: T::AccountId, market_id: MarketIdOf<T>, amount: BalanceOf<T> },
        /// Liquidity provider joined the pool.
        JoinExecuted {
            who: T::AccountId,
            market_id: MarketIdOf<T>,
            pool_shares_amount: BalanceOf<T>,
            amounts_in: Vec<BalanceOf<T>>,
            new_liquidity_parameter: BalanceOf<T>,
        },
        /// Liquidity provider left the pool.
        ExitExecuted {
            who: T::AccountId,
            market_id: MarketIdOf<T>,
            pool_shares_amount: BalanceOf<T>,
            amounts_out: Vec<BalanceOf<T>>,
            new_liquidity_parameter: BalanceOf<T>,
        },
        /// Pool was createed.
        PoolDeployed {
            who: T::AccountId,
            market_id: MarketIdOf<T>,
            account_id: T::AccountId,
            reserves: BTreeMap<AssetOf<T>, BalanceOf<T>>,
            collateral: AssetOf<T>,
            liquidity_parameter: BalanceOf<T>,
            pool_shares_amount: BalanceOf<T>,
            swap_fee: BalanceOf<T>,
        },
        /// Pool was destroyed.
        PoolDestroyed {
            who: T::AccountId,
            market_id: MarketIdOf<T>,
            amounts_out: Vec<BalanceOf<T>>,
        },
    }

    #[pallet::error]
    pub enum Error<T> {
        /// The number of assets in the pool is above the allowed maximum.
        AssetCountAboveMax,
        /// Amount paid is above the specified maximum.
        AmountInAboveMax,
        /// Amount received is below the specified minimum.
        AmountOutBelowMin,
        /// Specified asset was not found in this pool.
        AssetNotFound,
        /// Market already has an associated pool.
        DuplicatePool,
        /// Incorrect asset count.
        IncorrectAssetCount,
        // Length of `max_amounts_in`, `max_amounts_out` or `spot_prices` must be equal to the
        // number of outcomes in the market.
        IncorrectVecLen,
        /// User doesn't own enough pool shares.
        InsufficientPoolShares,
        /// The liquidity in the pool is too low.
        LiquidityTooLow,
        /// Sum of spot prices is not `1`.
        InvalidSpotPrices,
        /// Market's trading mechanism is not LMSR.
        InvalidTradingMechanism,
        /// Pool can only be traded on if the market is active.
        MarketNotActive,
        /// Some calculation failed. This shouldn't happen.
        MathError,
        /// The user is not allowed to execute this command.
        NotAllowed,
        /// This feature is not yet implemented.
        NotImplemented,
        /// Some value in the operation is too large or small.
        NumericalLimits(NumericalLimitsError),
        /// Outstanding fees prevent liquidity withdrawal.
        OutstandingFees,
        /// Specified market does not have a pool.
        PoolNotFound,
        /// Spot price is above the allowed maximum.
        SpotPriceAboveMax,
        /// Spot price is below the allowed minimum.
        SpotPriceBelowMin,
        /// Pool's swap fee exceeds the allowed upper limit.
        SwapFeeAboveMax,
        /// Pool's swap fee is below the allowed lower limit.
        SwapFeeBelowMin,
        /// This shouldn't happen.
        Unexpected,
        /// Specified monetary amount is zero.
        ZeroAmount,
        /// An error occurred when handling the liquidty tree.
        LiquidityTreeError(LiquidityTreeError),
        /// The relative value of a new LP position is too low.
        MinRelativeLiquidityThresholdViolated,
        /// Narrowing type conversion occurred.
        NarrowingConversion,
    }

    #[derive(Decode, Encode, Eq, PartialEq, PalletError, RuntimeDebug, TypeInfo)]
    pub enum NumericalLimitsError {
        /// Selling is not allowed at prices this low.
        SpotPriceTooLow,
        /// Sells which move the price below this threshold are not allowed.
        SpotPriceSlippedTooLow,
        /// The maximum buy or sell amount was exceeded.
        MaxAmountExceeded,
        /// The minimum buy or sell amount was exceeded.
        MinAmountNotMet,
    }

    #[pallet::call]
    impl<T: Config> Pallet<T> {
        /// Buy outcome tokens from the specified market.
        ///
        /// The `amount_in` is paid in collateral. The transaction fails if the amount of outcome
        /// tokens received is smaller than `min_amount_out`. The user must correctly specify the
        /// number of outcomes for benchmarking reasons.
        ///
        /// The `amount_in` parameter must also satisfy lower and upper limits due to numerical
        /// constraints. In fact, after `amount_in` has been adjusted for fees, the following must
        /// hold:
        ///
        /// - `amount_in_minus_fees <= EXP_NUMERICAL_LIMIT * pool.liquidity_parameter`.
        /// - `exp(amount_in_minus_fees/pool.liquidity_parameter) - 1 + p <= LN_NUMERICAL_LIMIT`,
        ///   where `p` is the spot price of `asset_out`.
        ///
        /// # Parameters
        ///
        /// - `origin`: The origin account making the purchase.
        /// - `market_id`: Identifier for the market related to the trade.
        /// - `asset_count`: Number of assets in the pool.
        /// - `asset_out`: Asset to be purchased.
        /// - `amount_in`: Amount of collateral paid by the user.
        /// - `min_amount_out`: Minimum number of outcome tokens the user expects to receive.
        ///
        /// # Complexity
        ///
        /// Depends on the implementation of `CompleteSetOperationsApi` and `ExternalFees`; when
        /// using the canonical implementations, the runtime complexity is `O(asset_count)`.
        #[pallet::call_index(0)]
        #[pallet::weight(T::WeightInfo::buy((*asset_count).saturated_into()))]
        #[transactional]
        pub fn buy(
            origin: OriginFor<T>,
            #[pallet::compact] market_id: MarketIdOf<T>,
            asset_count: AssetIndexType,
            asset_out: AssetOf<T>,
            #[pallet::compact] amount_in: BalanceOf<T>,
            #[pallet::compact] min_amount_out: BalanceOf<T>,
        ) -> DispatchResultWithPostInfo {
            let who = ensure_signed(origin)?;
            let asset_count_real = T::MarketCommons::market(&market_id)?.outcomes();
            ensure!(asset_count == asset_count_real, Error::<T>::IncorrectAssetCount);
            Self::do_buy(who, market_id, asset_out, amount_in, min_amount_out)?;
            Ok(Some(T::WeightInfo::buy(asset_count.into())).into())
        }

        /// Sell outcome tokens to the specified market.
        ///
        /// The `amount_in` is paid in outcome tokens. The transaction fails if the amount of outcome
        /// tokens received is smaller than `min_amount_out`. The user must correctly specify the
        /// number of outcomes for benchmarking reasons.
        ///
        /// The `amount_in` parameter must also satisfy lower and upper limits due to numerical
        /// constraints. In fact, the following must hold:
        ///
        /// - `amount_in <= EXP_NUMERICAL_LIMIT * pool.liquidity_parameter`.
        /// - The spot price of `asset_in` is greater than `exp(-EXP_NUMERICAL_LIMIT)` before and
        ///   after execution
        ///
        /// # Parameters
        ///
        /// - `origin`: The origin account making the sale.
        /// - `market_id`: Identifier for the market related to the trade.
        /// - `asset_count`: Number of assets in the pool.
        /// - `asset_in`: Asset to be sold.
        /// - `amount_in`: Amount of outcome tokens paid by the user.
        /// - `min_amount_out`: Minimum amount of collateral the user expects to receive.
        ///
        /// # Complexity
        ///
        /// Depends on the implementation of `CompleteSetOperationsApi` and `ExternalFees`; when
        /// using the canonical implementations, the runtime complexity is `O(asset_count)`.
        #[pallet::call_index(1)]
        #[pallet::weight(T::WeightInfo::sell((*asset_count).saturated_into()))]
        #[transactional]
        pub fn sell(
            origin: OriginFor<T>,
            #[pallet::compact] market_id: MarketIdOf<T>,
            asset_count: AssetIndexType,
            asset_in: AssetOf<T>,
            #[pallet::compact] amount_in: BalanceOf<T>,
            #[pallet::compact] min_amount_out: BalanceOf<T>,
        ) -> DispatchResultWithPostInfo {
            let who = ensure_signed(origin)?;
            let asset_count_real = T::MarketCommons::market(&market_id)?.outcomes();
            ensure!(asset_count == asset_count_real, Error::<T>::IncorrectAssetCount);
            Self::do_sell(who, market_id, asset_in, amount_in, min_amount_out)?;
            Ok(Some(T::WeightInfo::sell(asset_count.into())).into())
        }

        /// Join the liquidity pool for the specified market.
        ///
        /// The LP receives pool shares in exchange for staking outcome tokens into the pool. The
        /// `max_amounts_in` vector specifies the maximum number of each outcome token that the LP is
        /// willing to deposit. These amounts are used to adjust the outcome balances in the pool
        /// according to the new proportion of pool shares owned by the LP.
        ///
        /// Note that the user must acquire the outcome tokens in a separate transaction, either by
        /// buying from the pool or by using complete set operations.
        ///
        /// # Parameters
        ///
        /// - `market_id`: Identifier for the market related to the pool.
        /// - `pool_shares_amount`: The number of new pool shares the LP will receive.
        /// - `max_amounts_in`: Vector of the maximum amounts of each outcome token the LP is
        ///   willing to deposit (with outcomes specified in the order of `MarketCommonsApi`).
        ///
        /// # Complexity
        ///
        /// `O(n + d)` where `n` is the number of assets in the pool and `d` is the depth of the
        /// pool's liquidity tree, or, equivalently, `log_2(m)` where `m` is the number of liquidity
        /// providers in the pool.
        #[pallet::call_index(2)]
        #[pallet::weight(
            T::WeightInfo::join_in_place(max_amounts_in.len().saturated_into())
                .max(T::WeightInfo::join_reassigned(max_amounts_in.len().saturated_into()))
                .max(T::WeightInfo::join_leaf(max_amounts_in.len().saturated_into()))
        )]
        #[transactional]
        pub fn join(
            origin: OriginFor<T>,
            #[pallet::compact] market_id: MarketIdOf<T>,
            #[pallet::compact] pool_shares_amount: BalanceOf<T>,
            max_amounts_in: Vec<BalanceOf<T>>,
        ) -> DispatchResultWithPostInfo {
            let who = ensure_signed(origin)?;
            let asset_count = T::MarketCommons::market(&market_id)?.outcomes();
            let asset_count_usize: usize = asset_count.into();
            // Ensure that the conversion in the weight calculation doesn't saturate.
            let _: u32 =
                max_amounts_in.len().try_into().map_err(|_| Error::<T>::NarrowingConversion)?;
            ensure!(max_amounts_in.len() == asset_count_usize, Error::<T>::IncorrectVecLen);
            Self::do_join(who, market_id, pool_shares_amount, max_amounts_in)
        }

        /// Exit the liquidity pool for the specified market.
        ///
        /// The LP relinquishes pool shares in exchange for withdrawing outcome tokens from the
        /// pool. The `min_amounts_out` vector specifies the minimum number of each outcome token
        /// that the LP expects to withdraw. These minimum amounts are used to adjust the outcome
        /// balances in the pool, taking into account the reduction in the LP's pool share
        /// ownership.
        ///
        /// The transaction will fail unless the LP withdraws their fees from the pool beforehand. A
        /// batch transaction is very useful here.
        ///
        /// If the LP withdraws all pool shares that exist, then the pool is afterwards destroyed. A
        /// new pool can be deployed at any time, provided that the market is still open. If there
        /// are funds left in the pool account (this can happen due to exit fees), the remaining
        /// funds are destroyed.
        ///
        /// The LP is not allowed to leave a positive but small amount liquidity in the pool. If the
        /// liquidity parameter drops below a certain threshold, the transaction will fail. The only
        /// solution is to withdraw _all_ liquidity and let the pool die.
        ///
        /// # Parameters
        ///
        /// - `market_id`: Identifier for the market related to the pool.
        /// - `pool_shares_amount_out`: The number of pool shares the LP will relinquish.
        /// - `min_amounts_out`: Vector of the minimum amounts of each outcome token the LP expects
        ///   to withdraw (with outcomes specified in the order given by `MarketCommonsApi`).
        ///
        /// # Complexity
        ///
        /// `O(n + d)` where `n` is the number of assets in the pool and `d` is the depth of the
        /// pool's liquidity tree, or, equivalently, `log_2(m)` where `m` is the number of liquidity
        /// providers in the pool.
        #[pallet::call_index(3)]
        #[pallet::weight(T::WeightInfo::exit(min_amounts_out.len().saturated_into()))]
        #[transactional]
        pub fn exit(
            origin: OriginFor<T>,
            #[pallet::compact] market_id: MarketIdOf<T>,
            #[pallet::compact] pool_shares_amount_out: BalanceOf<T>,
            min_amounts_out: Vec<BalanceOf<T>>,
        ) -> DispatchResultWithPostInfo {
            let who = ensure_signed(origin)?;
            let asset_count = T::MarketCommons::market(&market_id)?.outcomes();
            let asset_count_u32: u32 = asset_count.into();
            let min_amounts_out_len: u32 =
                min_amounts_out.len().try_into().map_err(|_| Error::<T>::NarrowingConversion)?;
            ensure!(min_amounts_out_len == asset_count_u32, Error::<T>::IncorrectVecLen);
            Self::do_exit(who, market_id, pool_shares_amount_out, min_amounts_out)?;
            Ok(Some(T::WeightInfo::exit(min_amounts_out_len)).into())
        }

        /// Withdraw swap fees from the specified market.
        ///
        /// The transaction will fail if the caller is not a liquidity provider. Should always be
        /// used before calling `exit`.
        ///
        /// # Parameters
        ///
        /// - `market_id`: Identifier for the market related to the pool.
        ///
        /// # Complexity
        ///
        /// `O(1)`.
        #[pallet::call_index(4)]
        #[pallet::weight(T::WeightInfo::withdraw_fees())]
        #[transactional]
        pub fn withdraw_fees(
            origin: OriginFor<T>,
            #[pallet::compact] market_id: MarketIdOf<T>,
        ) -> DispatchResult {
            let who = ensure_signed(origin)?;
            Self::do_withdraw_fees(who, market_id)?;
            Ok(())
        }

        /// Deploy a pool for the specified market and provide liquidity.
        ///
        /// The sender specifies a vector of `spot_prices` for the market's outcomes in the order
        /// given by the `MarketCommonsApi`. The transaction will fail if the spot prices don't add
        /// up to exactly `BASE`.
        ///
        /// Depending on the values in the `spot_prices`, the transaction will transfer different
        /// amounts of each outcome to the pool. The sender specifies a maximum `amount` of outcome
        /// tokens to spend.
        ///
        /// Note that the sender must acquire the outcome tokens in a separate transaction by using
        /// complete set operations. It's therefore convenient to batch this function together with
        /// a `buy_complete_set` with `amount` as amount of complete sets to buy.
        ///
        /// Deploying the pool will cost the signer an additional fee to the tune of the
        /// collateral's existential deposit. This fee is placed in the pool account and ensures
        /// that swap fees can be stored in the pool account without triggering dusting or failed
        /// transfers.
        ///
        /// The operation is currently limited to binary and scalar markets.
        ///
        /// # Complexity
        ///
        /// `O(n)` where `n` is the number of assets in the pool.
        #[pallet::call_index(5)]
        #[pallet::weight(T::WeightInfo::deploy_pool(spot_prices.len().saturated_into()))]
        #[transactional]
        pub fn deploy_pool(
            origin: OriginFor<T>,
            #[pallet::compact] market_id: MarketIdOf<T>,
            #[pallet::compact] amount: BalanceOf<T>,
            spot_prices: Vec<BalanceOf<T>>,
            #[pallet::compact] swap_fee: BalanceOf<T>,
        ) -> DispatchResultWithPostInfo {
            let who = ensure_signed(origin)?;
            let asset_count = T::MarketCommons::market(&market_id)?.outcomes();
            let asset_count_u32: u32 = asset_count.into();
            let spot_prices_len: u32 =
                spot_prices.len().try_into().map_err(|_| Error::<T>::NarrowingConversion)?;
            ensure!(spot_prices_len == asset_count_u32, Error::<T>::IncorrectVecLen);
            Self::do_deploy_pool(who, market_id, amount, spot_prices, swap_fee)?;
            Ok(Some(T::WeightInfo::deploy_pool(spot_prices_len)).into())
        }
    }

    impl<T: Config> Pallet<T> {
        #[require_transactional]
        fn do_buy(
            who: T::AccountId,
            market_id: MarketIdOf<T>,
            asset_out: AssetOf<T>,
            amount_in: BalanceOf<T>,
            min_amount_out: BalanceOf<T>,
        ) -> DispatchResult {
            ensure!(amount_in != Zero::zero(), Error::<T>::ZeroAmount);
            let market = T::MarketCommons::market(&market_id)?;
            ensure!(market.status == MarketStatus::Active, Error::<T>::MarketNotActive);
            Self::try_mutate_pool(&market_id, |pool| {
                ensure!(pool.contains(&asset_out), Error::<T>::AssetNotFound);
                T::MultiCurrency::transfer(pool.collateral, &who, &pool.account_id, amount_in)?;
                let FeeDistribution {
                    remaining: amount_in_minus_fees,
                    swap_fees: swap_fee_amount,
                    external_fees: external_fee_amount,
                } = Self::distribute_fees(market_id, pool, amount_in)?;
                ensure!(
                    amount_in_minus_fees <= pool.calculate_numerical_threshold(),
                    Error::<T>::NumericalLimits(NumericalLimitsError::MaxAmountExceeded),
                );
                ensure!(
                    pool.calculate_buy_ln_argument(asset_out, amount_in_minus_fees)?
                        >= LN_NUMERICAL_LIMIT.saturated_into(),
                    Error::<T>::NumericalLimits(NumericalLimitsError::MinAmountNotMet),
                );
                let swap_amount_out =
                    pool.calculate_swap_amount_out_for_buy(asset_out, amount_in_minus_fees)?;
                let amount_out = swap_amount_out.checked_add_res(&amount_in_minus_fees)?;
                ensure!(amount_out >= min_amount_out, Error::<T>::AmountOutBelowMin);
                // Instead of letting `who` buy the complete sets and then transfer almost all of
                // the outcomes to the pool account, we prevent `(n-1)` storage reads by using the
                // pool account to buy. Note that the fees are already in the pool at this point.
                T::CompleteSetOperations::buy_complete_set(
                    pool.account_id.clone(),
                    market_id,
                    amount_in_minus_fees,
                )?;
                T::MultiCurrency::transfer(asset_out, &pool.account_id, &who, amount_out)?;
                for asset in pool.assets().iter() {
                    pool.increase_reserve(asset, &amount_in_minus_fees)?;
                    if *asset == asset_out {
                        pool.decrease_reserve(asset, &amount_out)?;
                    }
                }
                Self::deposit_event(Event::<T>::BuyExecuted {
                    who: who.clone(),
                    market_id,
                    asset_out,
                    amount_in,
                    amount_out,
                    swap_fee_amount,
                    external_fee_amount,
                });
                Ok(())
            })
        }

        #[require_transactional]
        fn do_sell(
            who: T::AccountId,
            market_id: MarketIdOf<T>,
            asset_in: AssetOf<T>,
            amount_in: BalanceOf<T>,
            min_amount_out: BalanceOf<T>,
        ) -> DispatchResult {
            ensure!(amount_in != Zero::zero(), Error::<T>::ZeroAmount);
            let market = T::MarketCommons::market(&market_id)?;
            ensure!(market.status == MarketStatus::Active, Error::<T>::MarketNotActive);
            Self::try_mutate_pool(&market_id, |pool| {
                ensure!(pool.contains(&asset_in), Error::<T>::AssetNotFound);
                // Ensure that the price of `asset_in` is at least `exp(-EXP_NUMERICAL_LIMITS) =
                // 4.5399...e-05`.
                ensure!(
                    pool.reserve_of(&asset_in)? <= pool.calculate_numerical_threshold(),
                    Error::<T>::NumericalLimits(NumericalLimitsError::SpotPriceTooLow),
                );
                ensure!(
                    amount_in <= pool.calculate_numerical_threshold(),
                    Error::<T>::NumericalLimits(NumericalLimitsError::MaxAmountExceeded),
                );
                // Instead of first executing a swap with `(n-1)` transfers from the pool account to
                // `who` and then selling complete sets, we prevent `(n-1)` storage reads: 1)
                // Transfer `amount_in` units of `asset_in` to the pool account, 2) sell
                // `amount_out` complete sets using the pool account, 3) transfer
                // `amount_out_minus_fees` units of collateral to `who`. The fees automatically end
                // up in the pool.
                let amount_out = pool.calculate_swap_amount_out_for_sell(asset_in, amount_in)?;
                // Beware! This transfer **must** happen _after_ calculating `amount_out`:
                T::MultiCurrency::transfer(asset_in, &who, &pool.account_id, amount_in)?;
                T::CompleteSetOperations::sell_complete_set(
                    pool.account_id.clone(),
                    market_id,
                    amount_out,
                )?;
                let FeeDistribution {
                    remaining: amount_out_minus_fees,
                    swap_fees: swap_fee_amount,
                    external_fees: external_fee_amount,
                } = Self::distribute_fees(market_id, pool, amount_out)?;
                ensure!(amount_out_minus_fees >= min_amount_out, Error::<T>::AmountOutBelowMin);
                T::MultiCurrency::transfer(
                    pool.collateral,
                    &pool.account_id,
                    &who,
                    amount_out_minus_fees,
                )?;
                for asset in pool.assets().iter() {
                    if *asset == asset_in {
                        pool.increase_reserve(asset, &amount_in)?;
                    }
                    pool.decrease_reserve(asset, &amount_out)?;
                }
                // Ensure that the sell doesn't move the price below the minimum defined by
                // `EXP_NUMERICAL_LIMITS` (see comment above).
                ensure!(
                    pool.reserve_of(&asset_in)? <= pool.calculate_numerical_threshold(),
                    Error::<T>::NumericalLimits(NumericalLimitsError::SpotPriceSlippedTooLow),
                );
                Self::deposit_event(Event::<T>::SellExecuted {
                    who: who.clone(),
                    market_id,
                    asset_in,
                    amount_in,
                    amount_out,
                    swap_fee_amount,
                    external_fee_amount,
                });
                Ok(())
            })
        }

        #[require_transactional]
        fn do_join(
            who: T::AccountId,
            market_id: MarketIdOf<T>,
            pool_shares_amount: BalanceOf<T>,
            max_amounts_in: Vec<BalanceOf<T>>,
        ) -> DispatchResultWithPostInfo {
            ensure!(pool_shares_amount != Zero::zero(), Error::<T>::ZeroAmount);
            let market = T::MarketCommons::market(&market_id)?;
            ensure!(market.status == MarketStatus::Active, Error::<T>::MarketNotActive);
            let asset_count_u16: u16 =
                max_amounts_in.len().try_into().map_err(|_| Error::<T>::NarrowingConversion)?;
            let asset_count_u32: u32 = asset_count_u16.into();
            ensure!(asset_count_u16 == market.outcomes(), Error::<T>::IncorrectAssetCount);
            let benchmark_info = Self::try_mutate_pool(&market_id, |pool| {
                let ratio =
                    pool_shares_amount.bdiv_ceil(pool.liquidity_shares_manager.total_shares()?)?;
                // Ensure that new LPs contribute at least MIN_RELATIVE_LP_POSITION_VALUE. Note that
                // this ensures that the ratio can never be zero.
                if pool.liquidity_shares_manager.shares_of(&who).is_err() {
                    ensure!(
                        ratio >= MIN_RELATIVE_LP_POSITION_VALUE.saturated_into(),
                        Error::<T>::MinRelativeLiquidityThresholdViolated,
                    );
                }
                let mut amounts_in = vec![];
                for (&asset, &max_amount_in) in pool.assets().iter().zip(max_amounts_in.iter()) {
                    let balance_in_pool = pool.reserve_of(&asset)?;
                    let amount_in = ratio.bmul_ceil(balance_in_pool)?;
                    amounts_in.push(amount_in);
                    ensure!(amount_in <= max_amount_in, Error::<T>::AmountInAboveMax);
                    T::MultiCurrency::transfer(asset, &who, &pool.account_id, amount_in)?;
                }
                for ((_, balance), amount_in) in pool.reserves.iter_mut().zip(amounts_in.iter()) {
                    *balance = balance.checked_add_res(amount_in)?;
                }
                let benchmark_info =
                    pool.liquidity_shares_manager.join(&who, pool_shares_amount)?;
                let new_liquidity_parameter = pool
                    .liquidity_parameter
                    .checked_add_res(&ratio.bmul(pool.liquidity_parameter)?)?;
                pool.liquidity_parameter = new_liquidity_parameter;
                Self::deposit_event(Event::<T>::JoinExecuted {
                    who: who.clone(),
                    market_id,
                    pool_shares_amount,
                    amounts_in,
                    new_liquidity_parameter,
                });
                Ok(benchmark_info)
            })?;
            let weight = match benchmark_info {
                BenchmarkInfo::InPlace => T::WeightInfo::join_in_place(asset_count_u32),
                BenchmarkInfo::Reassigned => T::WeightInfo::join_reassigned(asset_count_u32),
                BenchmarkInfo::Leaf => T::WeightInfo::join_leaf(asset_count_u32),
            };
            Ok((Some(weight)).into())
        }

        #[require_transactional]
        fn do_exit(
            who: T::AccountId,
            market_id: MarketIdOf<T>,
            pool_shares_amount: BalanceOf<T>,
            min_amounts_out: Vec<BalanceOf<T>>,
        ) -> DispatchResult {
            ensure!(pool_shares_amount != Zero::zero(), Error::<T>::ZeroAmount);
            let market = T::MarketCommons::market(&market_id)?;
            Pools::<T>::try_mutate_exists(market_id, |maybe_pool| {
                let pool =
                    maybe_pool.as_mut().ok_or::<DispatchError>(Error::<T>::PoolNotFound.into())?;
                let ratio = {
                    let mut ratio = pool_shares_amount
                        .bdiv_floor(pool.liquidity_shares_manager.total_shares()?)?;
                    if market.status == MarketStatus::Active {
                        let multiplier = ZeitgeistBase::<BalanceOf<T>>::get()?
                            .checked_sub_res(&EXIT_FEE.saturated_into())?;
                        ratio = ratio.bmul_floor(multiplier)?;
                    }
                    ratio
                };
                let mut amounts_out = vec![];
                for (&asset, &min_amount_out) in pool.assets().iter().zip(min_amounts_out.iter()) {
                    let balance_in_pool = pool.reserve_of(&asset)?;
                    let amount_out = ratio.bmul_floor(balance_in_pool)?;
                    amounts_out.push(amount_out);
                    ensure!(amount_out >= min_amount_out, Error::<T>::AmountOutBelowMin);
                    T::MultiCurrency::transfer(asset, &pool.account_id, &who, amount_out)?;
                }
                for ((_, balance), amount_out) in pool.reserves.iter_mut().zip(amounts_out.iter()) {
                    *balance = balance.checked_sub_res(amount_out)?;
                }
                pool.liquidity_shares_manager.exit(&who, pool_shares_amount)?;
                if pool.liquidity_shares_manager.total_shares()? == Zero::zero() {
                    let withdraw_remaining = |&asset| -> DispatchResult {
                        let remaining = T::MultiCurrency::free_balance(asset, &pool.account_id);
                        T::MultiCurrency::withdraw(asset, &pool.account_id, remaining)?;
                        Ok(())
                    };
                    // TODO(#1220): We will withdraw all remaining funds (the "buffer"). This is an
                    // ugly hack and frame_system should offer the option to whitelist accounts.
                    withdraw_remaining(&pool.collateral)?;
                    // Clear left-over tokens. These naturally occur in the form of exit fees.
                    for asset in pool.assets().iter() {
                        withdraw_remaining(asset)?;
                    }
                    *maybe_pool = None; // Delete the storage map entry.
                    Self::deposit_event(Event::<T>::PoolDestroyed {
                        who: who.clone(),
                        market_id,
                        amounts_out,
                    });
                } else {
                    let old_liquidity_parameter = pool.liquidity_parameter;
                    let new_liquidity_parameter = old_liquidity_parameter
                        .checked_sub_res(&ratio.bmul(old_liquidity_parameter)?)?;
                    // If `who` still holds pool shares, check that their position has at least
                    // minimum size.
                    if let Ok(remaining_pool_shares_amount) =
                        pool.liquidity_shares_manager.shares_of(&who)
                    {
                        ensure!(
                            new_liquidity_parameter >= MIN_LIQUIDITY.saturated_into(),
                            Error::<T>::LiquidityTooLow
                        );
                        let remaining_pool_shares_ratio = remaining_pool_shares_amount
                            .bdiv_floor(pool.liquidity_shares_manager.total_shares()?)?;
                        ensure!(
                            remaining_pool_shares_ratio
                                >= MIN_RELATIVE_LP_POSITION_VALUE.saturated_into(),
                            Error::<T>::MinRelativeLiquidityThresholdViolated
                        );
                    }
                    pool.liquidity_parameter = new_liquidity_parameter;
                    Self::deposit_event(Event::<T>::ExitExecuted {
                        who: who.clone(),
                        market_id,
                        pool_shares_amount,
                        amounts_out,
                        new_liquidity_parameter,
                    });
                }
                Ok(())
            })
        }

        #[require_transactional]
        fn do_withdraw_fees(who: T::AccountId, market_id: MarketIdOf<T>) -> DispatchResult {
            Self::try_mutate_pool(&market_id, |pool| {
                let amount = pool.liquidity_shares_manager.withdraw_fees(&who)?;
                T::MultiCurrency::transfer(pool.collateral, &pool.account_id, &who, amount)?; // Should never fail.
                Self::deposit_event(Event::<T>::FeesWithdrawn {
                    who: who.clone(),
                    market_id,
                    amount,
                });
                Ok(())
            })
        }

        #[require_transactional]
        fn do_deploy_pool(
            who: T::AccountId,
            market_id: MarketIdOf<T>,
            amount: BalanceOf<T>,
            spot_prices: Vec<BalanceOf<T>>,
            swap_fee: BalanceOf<T>,
        ) -> DispatchResult {
            ensure!(!Pools::<T>::contains_key(market_id), Error::<T>::DuplicatePool);
            let market = T::MarketCommons::market(&market_id)?;
            ensure!(market.status == MarketStatus::Active, Error::<T>::MarketNotActive);
            ensure!(market.scoring_rule == ScoringRule::Lmsr, Error::<T>::InvalidTradingMechanism);
            let asset_count_u16: u16 =
                spot_prices.len().try_into().map_err(|_| Error::<T>::NarrowingConversion)?;
            let asset_count_u32: u32 = asset_count_u16.into();
            ensure!(asset_count_u16 == market.outcomes(), Error::<T>::IncorrectVecLen);
            ensure!(asset_count_u32 <= MaxAssets::get(), Error::<T>::AssetCountAboveMax);
            ensure!(swap_fee >= MIN_SWAP_FEE.saturated_into(), Error::<T>::SwapFeeBelowMin);
            ensure!(swap_fee <= T::MaxSwapFee::get(), Error::<T>::SwapFeeAboveMax);
            ensure!(
                spot_prices
                    .iter()
                    .fold(Zero::zero(), |acc: BalanceOf<T>, &val| acc.saturating_add(val))
                    == BASE.saturated_into(),
                Error::<T>::InvalidSpotPrices
            );
            for &p in spot_prices.iter() {
                ensure!(
                    p.saturated_into::<u128>() >= MIN_SPOT_PRICE,
                    Error::<T>::SpotPriceBelowMin
                );
                ensure!(
                    p.saturated_into::<u128>() <= MAX_SPOT_PRICE,
                    Error::<T>::SpotPriceAboveMax
                );
            }
            let (liquidity_parameter, amounts_in) =
                Math::<T>::calculate_reserves_from_spot_prices(amount, spot_prices)?;
            ensure!(
                liquidity_parameter >= MIN_LIQUIDITY.saturated_into(),
                Error::<T>::LiquidityTooLow
            );
            let pool_account_id = Self::pool_account_id(&market_id);
            let mut reserves = BTreeMap::new();
            for (&amount_in, &asset) in amounts_in.iter().zip(market.outcome_assets().iter()) {
                T::MultiCurrency::transfer(asset.into(), &who, &pool_account_id, amount_in)?;
                let _ = reserves.insert(asset.into(), amount_in);
            }
            let collateral = market.base_asset;
            let pool = Pool {
                account_id: pool_account_id.clone(),
<<<<<<< HEAD
                reserves: reserves.clone(),
=======
                reserves: reserves.clone().try_into().map_err(|_| Error::<T>::Unexpected)?,
>>>>>>> fd18a901
                collateral: collateral.into(),
                liquidity_parameter,
                liquidity_shares_manager: LiquidityTree::new(who.clone(), amount)?,
                swap_fee,
            };
            // TODO(#1220): Ensure that the existential deposit doesn't kill fees. This is an ugly
            // hack and system should offer the option to whitelist accounts.
            T::MultiCurrency::transfer(
                pool.collateral,
                &who,
                &pool.account_id,
                T::MultiCurrency::minimum_balance(collateral.into()),
            )?;
            Pools::<T>::insert(market_id, pool);
            Self::deposit_event(Event::<T>::PoolDeployed {
                who,
                market_id,
                account_id: pool_account_id,
                reserves,
                collateral: collateral.into(),
                liquidity_parameter,
                pool_shares_amount: amount,
                swap_fee,
            });
            Ok(())
        }

        #[inline]
        pub(crate) fn pool_account_id(market_id: &MarketIdOf<T>) -> T::AccountId {
            T::PalletId::get().into_sub_account_truncating((*market_id).saturated_into::<u128>())
        }

        /// Distribute swap fees and external fees and returns the remaining amount.
        ///
        /// # Arguments
        ///
        /// - `market_id`: The ID of the market to which the pool belongs.
        /// - `pool`: The pool on which the trade was executed.
        /// - `amount`: The gross amount from which the fee is deduced.
        ///
        /// Will fail if the total amount of fees is more than the gross amount. In particular, the
        /// function will fail if the external fees exceed the gross amount.
        #[require_transactional]
        fn distribute_fees(
            market_id: MarketIdOf<T>,
            pool: &mut PoolOf<T>,
            amount: BalanceOf<T>,
        ) -> Result<FeeDistribution<T>, DispatchError> {
            let swap_fees = pool.swap_fee.bmul(amount)?;
            pool.liquidity_shares_manager.deposit_fees(swap_fees)?; // Should only error unexpectedly!
            let external_fees =
                T::ExternalFees::distribute(market_id, pool.collateral, &pool.account_id, amount);
            let total_fees = external_fees.saturating_add(swap_fees);
            let remaining = amount.checked_sub(&total_fees).ok_or(Error::<T>::Unexpected)?;
            Ok(FeeDistribution { remaining, swap_fees, external_fees })
        }

        pub(crate) fn try_mutate_pool<R, F>(
            market_id: &MarketIdOf<T>,
            mutator: F,
        ) -> Result<R, DispatchError>
        where
            F: FnMut(&mut PoolOf<T>) -> Result<R, DispatchError>,
        {
            Pools::<T>::try_mutate(market_id, |maybe_pool| {
                maybe_pool.as_mut().ok_or(Error::<T>::PoolNotFound.into()).and_then(mutator)
            })
        }
    }

    impl<T: Config> DeployPoolApi for Pallet<T> {
        type AccountId = T::AccountId;
        type Balance = BalanceOf<T>;
        type MarketId = MarketIdOf<T>;

        fn deploy_pool(
            who: Self::AccountId,
            market_id: Self::MarketId,
            amount: Self::Balance,
            spot_prices: Vec<Self::Balance>,
            swap_fee: Self::Balance,
        ) -> DispatchResult {
            Self::do_deploy_pool(who, market_id, amount, spot_prices, swap_fee)
        }
    }
}<|MERGE_RESOLUTION|>--- conflicted
+++ resolved
@@ -885,11 +885,7 @@
             let collateral = market.base_asset;
             let pool = Pool {
                 account_id: pool_account_id.clone(),
-<<<<<<< HEAD
-                reserves: reserves.clone(),
-=======
                 reserves: reserves.clone().try_into().map_err(|_| Error::<T>::Unexpected)?,
->>>>>>> fd18a901
                 collateral: collateral.into(),
                 liquidity_parameter,
                 liquidity_shares_manager: LiquidityTree::new(who.clone(), amount)?,
