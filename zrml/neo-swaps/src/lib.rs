// Copyright 2023 Forecasting Technologies LTD.
//
// This file is part of Zeitgeist.
//
// Zeitgeist is free software: you can redistribute it and/or modify it
// under the terms of the GNU General Public License as published by the
// Free Software Foundation, either version 3 of the License, or (at
// your option) any later version.
//
// Zeitgeist is distributed in the hope that it will be useful, but
// WITHOUT ANY WARRANTY; without even the implied warranty of
// MERCHANTABILITY or FITNESS FOR A PARTICULAR PURPOSE. See the GNU
// General Public License for more details.
//
// You should have received a copy of the GNU General Public License
// along with Zeitgeist. If not, see <https://www.gnu.org/licenses/>.

#![doc = include_str!("../README.md")]
#![cfg_attr(not(feature = "std"), no_std)]

extern crate alloc;

mod benchmarking;
mod consts;
mod math;
mod mock;
mod tests;
pub mod traits;
pub mod types;
pub mod weights;

pub use pallet::*;

#[frame_support::pallet]
mod pallet {
    use crate::{
        consts::MAX_ASSETS,
        math::{Math, MathOps},
        traits::{pool_operations::PoolOperations, LiquiditySharesManager},
        types::{FeeDistribution, Pool, SoloLp},
        weights::*,
    };
    use alloc::{collections::BTreeMap, vec, vec::Vec};
    use core::marker::PhantomData;
    use frame_support::{
        dispatch::DispatchResultWithPostInfo,
        ensure,
        pallet_prelude::StorageMap,
        require_transactional,
        traits::{Get, IsType, StorageVersion},
        transactional, PalletId, Twox64Concat,
    };
    use frame_system::{ensure_signed, pallet_prelude::OriginFor};
    use orml_traits::MultiCurrency;
    use sp_runtime::{
        traits::{AccountIdConversion, CheckedSub, Saturating, Zero},
        DispatchError, DispatchResult, SaturatedConversion,
    };
    use zeitgeist_primitives::{
        constants::{BASE, CENT},
<<<<<<< HEAD
        math::{
            checked_ops_res::{CheckedAddRes, CheckedSubRes},
            fixed::{FixedDiv, FixedMul},
        },
        traits::{CompleteSetOperationsApi, DeployPoolApi},
=======
        math::fixed::{bdiv, bmul},
        traits::{CompleteSetOperationsApi, DeployPoolApi, DistributeFees},
>>>>>>> 52a30633
        types::{Asset, MarketStatus, MarketType, ScalarPosition, ScoringRule},
    };
    use zrml_market_commons::MarketCommonsPalletApi;

    // These should not be config parameters to avoid misconfigurations.
    pub(crate) const MIN_SWAP_FEE: u128 = BASE / 1_000; // 0.1%.
    pub(crate) const STORAGE_VERSION: StorageVersion = StorageVersion::new(0);
    pub(crate) const MAX_SPOT_PRICE: u128 = BASE - CENT / 2;
    pub(crate) const MIN_SPOT_PRICE: u128 = CENT / 2;
    pub(crate) const MIN_LIQUIDITY: u128 = BASE;

    pub(crate) type AccountIdOf<T> = <T as frame_system::Config>::AccountId;
    pub(crate) type AssetOf<T> = Asset<MarketIdOf<T>>;
    pub(crate) type BalanceOf<T> =
        <<T as Config>::MultiCurrency as MultiCurrency<AccountIdOf<T>>>::Balance;
    pub(crate) type AssetIndexType = u16;
    pub(crate) type MarketIdOf<T> =
        <<T as Config>::MarketCommons as MarketCommonsPalletApi>::MarketId;
    pub(crate) type PoolOf<T> = Pool<T, SoloLp<T>>;

    #[pallet::config]
    pub trait Config: frame_system::Config {
        type CompleteSetOperations: CompleteSetOperationsApi<
                AccountId = Self::AccountId,
                Balance = BalanceOf<Self>,
                MarketId = MarketIdOf<Self>,
            >;

        /// Distribute external fees. The fees are paid from the pool account, which in turn has
        /// received the fees from the trader.
        type ExternalFees: DistributeFees<
                Asset = AssetOf<Self>,
                AccountId = AccountIdOf<Self>,
                Balance = BalanceOf<Self>,
                MarketId = MarketIdOf<Self>,
            >;

        type MarketCommons: MarketCommonsPalletApi<AccountId = Self::AccountId, BlockNumber = Self::BlockNumber>;

        type MultiCurrency: MultiCurrency<Self::AccountId, CurrencyId = AssetOf<Self>>;

        type RuntimeEvent: From<Event<Self>> + IsType<<Self as frame_system::Config>::RuntimeEvent>;

        type WeightInfo: WeightInfoZeitgeist;

        #[pallet::constant]
        type MaxSwapFee: Get<BalanceOf<Self>>;

        #[pallet::constant]
        type PalletId: Get<PalletId>;
    }

    #[pallet::pallet]
    #[pallet::storage_version(STORAGE_VERSION)]
    #[pallet::generate_store(pub(super) trait Store)]
    pub struct Pallet<T>(PhantomData<T>);

    #[pallet::storage]
    #[pallet::getter(fn pools)]
    pub type Pools<T: Config> = StorageMap<_, Twox64Concat, MarketIdOf<T>, PoolOf<T>>;

    #[pallet::event]
    #[pallet::generate_deposit(fn deposit_event)]
    pub enum Event<T>
    where
        T: Config,
    {
        /// Informant bought a position.
        BuyExecuted {
            who: T::AccountId,
            market_id: MarketIdOf<T>,
            asset_out: AssetOf<T>,
            amount_in: BalanceOf<T>,
            amount_out: BalanceOf<T>,
            swap_fee_amount: BalanceOf<T>,
            external_fee_amount: BalanceOf<T>,
        },
        /// Informant sold a position.
        SellExecuted {
            who: T::AccountId,
            market_id: MarketIdOf<T>,
            asset_in: AssetOf<T>,
            amount_in: BalanceOf<T>,
            amount_out: BalanceOf<T>,
            swap_fee_amount: BalanceOf<T>,
            external_fee_amount: BalanceOf<T>,
        },
        /// Liquidity provider withdrew fees.
        FeesWithdrawn { who: T::AccountId, market_id: MarketIdOf<T>, amount: BalanceOf<T> },
        /// Liquidity provider joined the pool.
        JoinExecuted {
            who: T::AccountId,
            market_id: MarketIdOf<T>,
            pool_shares_amount: BalanceOf<T>,
            amounts_in: Vec<BalanceOf<T>>,
            new_liquidity_parameter: BalanceOf<T>,
        },
        /// Liquidity provider left the pool.
        ExitExecuted {
            who: T::AccountId,
            market_id: MarketIdOf<T>,
            pool_shares_amount: BalanceOf<T>,
            amounts_out: Vec<BalanceOf<T>>,
            new_liquidity_parameter: BalanceOf<T>,
        },
        /// Pool was createed.
        PoolDeployed {
            who: T::AccountId,
            market_id: MarketIdOf<T>,
            pool_shares_amount: BalanceOf<T>,
            amounts_in: Vec<BalanceOf<T>>,
            liquidity_parameter: BalanceOf<T>,
        },
        /// Pool was destroyed.
        PoolDestroyed {
            who: T::AccountId,
            market_id: MarketIdOf<T>,
            pool_shares_amount: BalanceOf<T>,
            amounts_out: Vec<BalanceOf<T>>,
        },
    }

    #[pallet::error]
    pub enum Error<T> {
        /// The number of assets in the pool is above the allowed maximum.
        AssetCountAboveMax,
        /// Amount paid is above the specified maximum.
        AmountInAboveMax,
        /// Amount received is below the specified minimum.
        AmountOutBelowMin,
        /// Specified asset was not found in this pool.
        AssetNotFound,
        /// Market already has an associated pool.
        DuplicatePool,
        /// Incorrect asset count.
        IncorrectAssetCount,
        // Length of `max_amounts_in`, `max_amounts_out` or `spot_prices` must be equal to the
        // number of outcomes in the market.
        IncorrectVecLen,
        /// User doesn't own enough pool shares.
        InsufficientPoolShares,
        /// The liquidity in the pool is too low.
        LiquidityTooLow,
        /// Sum of spot prices is not `1`.
        InvalidSpotPrices,
        /// Market's trading mechanism is not LMSR.
        InvalidTradingMechanism,
        /// Pool can only be traded on if the market is active.
        MarketNotActive,
        /// Deploying pools is only supported for scalar or binary markets.
        MarketNotBinaryOrScalar,
        /// Some calculation failed. This shouldn't happen.
        MathError,
        /// The user is not allowed to execute this command.
        NotAllowed,
        /// This feature is not yet implemented.
        NotImplemented,
        /// Some value in the operation is too large or small.
        NumericalLimits,
        /// Outstanding fees prevent liquidity withdrawal.
        OutstandingFees,
        /// Specified market does not have a pool.
        PoolNotFound,
        /// Spot price is above the allowed maximum.
        SpotPriceAboveMax,
        /// Spot price is below the allowed minimum.
        SpotPriceBelowMin,
        /// Pool's swap fee exceeds the allowed upper limit.
        SwapFeeAboveMax,
        /// Pool's swap fee is below the allowed lower limit.
        SwapFeeBelowMin,
        /// This shouldn't happen.
        Unexpected,
        /// Specified monetary amount is zero.
        ZeroAmount,
    }

    #[pallet::call]
    impl<T: Config> Pallet<T> {
        /// Buy outcome tokens from the specified market.
        ///
        /// The `amount_in` is paid in collateral. The transaction fails if the amount of outcome
        /// tokens received is smaller than `min_amount_out`. The user must correctly specify the
        /// number of outcomes for benchmarking reasons.
        ///
        /// # Parameters
        ///
        /// - `origin`: The origin account making the purchase.
        /// - `market_id`: Identifier for the market related to the trade.
        /// - `asset_count`: Number of assets in the pool.
        /// - `asset_out`: Asset to be purchased.
        /// - `amount_in`: Amount of collateral paid by the user.
        /// - `min_amount_out`: Minimum number of outcome tokens the user expects to receive.
        ///
        /// # Complexity
        ///
        /// Depends on the implementation of `CompleteSetOperationsApi` and `ExternalFees`; when
        /// using the canonical implementations, the runtime complexity is `O(asset_count)`.
        #[pallet::call_index(0)]
        #[pallet::weight(T::WeightInfo::buy())]
        #[transactional]
        pub fn buy(
            origin: OriginFor<T>,
            #[pallet::compact] market_id: MarketIdOf<T>,
            asset_count: AssetIndexType,
            asset_out: AssetOf<T>,
            #[pallet::compact] amount_in: BalanceOf<T>,
            #[pallet::compact] min_amount_out: BalanceOf<T>,
        ) -> DispatchResultWithPostInfo {
            let who = ensure_signed(origin)?;
            let asset_count_real = T::MarketCommons::market(&market_id)?.outcomes();
            ensure!(asset_count == asset_count_real, Error::<T>::IncorrectAssetCount);
            Self::do_buy(who, market_id, asset_out, amount_in, min_amount_out)?;
            Ok(Some(T::WeightInfo::buy()).into())
        }

        /// Sell outcome tokens to the specified market.
        ///
        /// The `amount_in` is paid in outcome tokens. The transaction fails if the amount of outcome
        /// tokens received is smaller than `min_amount_out`. The user must correctly specify the
        /// number of outcomes for benchmarking reasons.
        ///
        /// # Parameters
        ///
        /// - `origin`: The origin account making the sale.
        /// - `market_id`: Identifier for the market related to the trade.
        /// - `asset_count`: Number of assets in the pool.
        /// - `asset_in`: Asset to be sold.
        /// - `amount_in`: Amount of outcome tokens paid by the user.
        /// - `min_amount_out`: Minimum amount of collateral the user expects to receive.
        ///
        /// # Complexity
        ///
        /// Depends on the implementation of `CompleteSetOperationsApi` and `ExternalFees`; when
        /// using the canonical implementations, the runtime complexity is `O(asset_count)`.
        #[pallet::call_index(1)]
        #[pallet::weight(T::WeightInfo::sell())]
        #[transactional]
        pub fn sell(
            origin: OriginFor<T>,
            #[pallet::compact] market_id: MarketIdOf<T>,
            asset_count: AssetIndexType,
            asset_in: AssetOf<T>,
            #[pallet::compact] amount_in: BalanceOf<T>,
            #[pallet::compact] min_amount_out: BalanceOf<T>,
        ) -> DispatchResultWithPostInfo {
            let who = ensure_signed(origin)?;
            let asset_count_real = T::MarketCommons::market(&market_id)?.outcomes();
            ensure!(asset_count == asset_count_real, Error::<T>::IncorrectAssetCount);
            Self::do_sell(who, market_id, asset_in, amount_in, min_amount_out)?;
            Ok(Some(T::WeightInfo::sell()).into())
        }

        /// Join the liquidity pool for the specified market.
        ///
        /// The LP receives pool shares in exchange for staking outcome tokens into the pool. The
        /// `max_amounts_in` vector specifies the maximum number of each outcome token that the LP is
        /// willing to deposit. These amounts are used to adjust the outcome balances in the pool
        /// according to the new proportion of pool shares owned by the LP.
        ///
        /// Note that the user must acquire the outcome tokens in a separate transaction, either by
        /// buying from the pool or by using complete set operations.
        ///
        /// # Parameters
        ///
        /// - `market_id`: Identifier for the market related to the pool.
        /// - `pool_shares_amount`: The number of new pool shares the LP will receive.
        /// - `max_amounts_in`: Vector of the maximum amounts of each outcome token the LP is
        ///   willing to deposit (with outcomes specified in the order of `MarketCommonsApi`).
        ///
        /// # Complexity
        ///
        /// `O(n)` where `n` is the number of assets in the pool.
        #[pallet::call_index(2)]
        #[pallet::weight(T::WeightInfo::join())]
        #[transactional]
        pub fn join(
            origin: OriginFor<T>,
            #[pallet::compact] market_id: MarketIdOf<T>,
            #[pallet::compact] pool_shares_amount: BalanceOf<T>,
            max_amounts_in: Vec<BalanceOf<T>>,
        ) -> DispatchResultWithPostInfo {
            let who = ensure_signed(origin)?;
            let asset_count = T::MarketCommons::market(&market_id)?.outcomes();
            ensure!(max_amounts_in.len() == asset_count as usize, Error::<T>::IncorrectVecLen);
            Self::do_join(who, market_id, pool_shares_amount, max_amounts_in)?;
            Ok(Some(T::WeightInfo::join()).into())
        }

        /// Exit the liquidity pool for the specified market.
        ///
        /// The LP relinquishes pool shares in exchange for withdrawing outcome tokens from the
        /// pool. The `min_amounts_out` vector specifies the minimum number of each outcome token
        /// that the LP expects to withdraw. These minimum amounts are used to adjust the outcome
        /// balances in the pool, taking into account the reduction in the LP's pool share
        /// ownership.
        ///
        /// The transaction will fail unless the LP withdraws their fees from the pool beforehand. A
        /// batch transaction is very useful here.
        ///
        /// If the LP withdraws all pool shares that exist, then the pool is afterwards destroyed. A
        /// new pool can be deployed at any time, provided that the market is still open.
        ///
        /// The LP is not allowed to leave a positive but small amount liquidity in the pool. If the
        /// liquidity parameter drops below a certain threshold, the transaction will fail. The only
        /// solution is to withdraw _all_ liquidity and let the pool die.
        ///
        /// # Parameters
        ///
        /// - `market_id`: Identifier for the market related to the pool.
        /// - `pool_shares_amount_out`: The number of pool shares the LP will relinquish.
        /// - `min_amounts_out`: Vector of the minimum amounts of each outcome token the LP expects
        ///   to withdraw (with outcomes specified in the order given by `MarketCommonsApi`).
        ///
        /// # Complexity
        ///
        /// `O(n)` where `n` is the number of assets in the pool.
        #[pallet::call_index(3)]
        #[pallet::weight(T::WeightInfo::exit())]
        #[transactional]
        pub fn exit(
            origin: OriginFor<T>,
            #[pallet::compact] market_id: MarketIdOf<T>,
            #[pallet::compact] pool_shares_amount_out: BalanceOf<T>,
            min_amounts_out: Vec<BalanceOf<T>>,
        ) -> DispatchResultWithPostInfo {
            let who = ensure_signed(origin)?;
            let asset_count = T::MarketCommons::market(&market_id)?.outcomes();
            ensure!(min_amounts_out.len() == asset_count as usize, Error::<T>::IncorrectVecLen);
            Self::do_exit(who, market_id, pool_shares_amount_out, min_amounts_out)?;
            Ok(Some(T::WeightInfo::exit()).into())
        }

        /// Withdraw swap fees from the specified market.
        ///
        /// The transaction will fail if the caller is not a liquidity provider. Should always be
        /// used before calling `exit`.
        ///
        /// # Parameters
        ///
        /// - `market_id`: Identifier for the market related to the pool.
        ///
        /// # Complexity
        ///
        /// `O(1)`.
        #[pallet::call_index(4)]
        #[pallet::weight(T::WeightInfo::withdraw_fees())]
        #[transactional]
        pub fn withdraw_fees(
            origin: OriginFor<T>,
            #[pallet::compact] market_id: MarketIdOf<T>,
        ) -> DispatchResult {
            let who = ensure_signed(origin)?;
            Self::do_withdraw_fees(who, market_id)?;
            Ok(())
        }

        /// Deploy a pool for the specified market and provide liquidity.
        ///
        /// The sender specifies a vector of `spot_prices` for the market's outcomes in the order
        /// given by the `MarketCommonsApi`. The transaction will fail if the spot prices don't add
        /// up to exactly `BASE`.
        ///
        /// Depending on the values in the `spot_prices`, the transaction will transfer different
        /// amounts of each outcome to the pool. The sender specifies a maximum `amount` of outcome
        /// tokens to spend.
        ///
        /// Note that the sender must acquire the outcome tokens in a separate transaction by using
        /// complete set operations. It's therefore convenient to batch this function together with
        /// a `buy_complete_set` with `amount` as amount of complete sets to buy.
        ///
        /// Deploying the pool will cost the signer an additional fee to the tune of the
        /// collateral's existential deposit. This fee is placed in the pool account and ensures
        /// that swap fees can be stored in the pool account without triggering dusting or failed
        /// transfers.
        ///
        /// The operation is currently limited to binary and scalar markets.
        ///
        /// # Complexity
        ///
        /// `O(n)` where `n` is the number of outcomes in the specified market.
        #[pallet::call_index(5)]
        #[pallet::weight(T::WeightInfo::deploy_pool())]
        #[transactional]
        pub fn deploy_pool(
            origin: OriginFor<T>,
            #[pallet::compact] market_id: MarketIdOf<T>,
            #[pallet::compact] amount: BalanceOf<T>,
            spot_prices: Vec<BalanceOf<T>>,
            #[pallet::compact] swap_fee: BalanceOf<T>,
        ) -> DispatchResultWithPostInfo {
            let who = ensure_signed(origin)?;
            let asset_count = T::MarketCommons::market(&market_id)?.outcomes() as u32;
            ensure!(spot_prices.len() == asset_count as usize, Error::<T>::IncorrectVecLen);
            Self::do_deploy_pool(who, market_id, amount, spot_prices, swap_fee)?;
            Ok(Some(T::WeightInfo::deploy_pool()).into())
        }
    }

    impl<T: Config> Pallet<T> {
        #[require_transactional]
        fn do_buy(
            who: T::AccountId,
            market_id: MarketIdOf<T>,
            asset_out: AssetOf<T>,
            amount_in: BalanceOf<T>,
            min_amount_out: BalanceOf<T>,
        ) -> DispatchResult {
            ensure!(amount_in != Zero::zero(), Error::<T>::ZeroAmount);
            let market = T::MarketCommons::market(&market_id)?;
            ensure!(market.status == MarketStatus::Active, Error::<T>::MarketNotActive);
            Self::try_mutate_pool(&market_id, |pool| {
                ensure!(pool.contains(&asset_out), Error::<T>::AssetNotFound);
                // Defensive check (shouldn't ever happen)!
                ensure!(
                    pool.calculate_spot_price(asset_out)? <= MAX_SPOT_PRICE.saturated_into(),
                    Error::<T>::Unexpected
                );
                ensure!(amount_in <= pool.calculate_max_amount_in(), Error::<T>::NumericalLimits);
                T::MultiCurrency::transfer(pool.collateral, &who, &pool.account_id, amount_in)?;
                let FeeDistribution {
                    remaining: amount_in_minus_fees,
                    swap_fees: swap_fee_amount,
                    external_fees: external_fee_amount,
                } = Self::distribute_fees(market_id, pool, amount_in)?;
                let swap_amount_out =
                    pool.calculate_swap_amount_out_for_buy(asset_out, amount_in_minus_fees)?;
                let amount_out = swap_amount_out.checked_add_res(&amount_in_minus_fees)?;
                ensure!(amount_out >= min_amount_out, Error::<T>::AmountOutBelowMin);
                // Instead of letting `who` buy the complete sets and then transfer almost all of
                // the outcomes to the pool account, we prevent `(n-1)` storage reads by using the
                // pool account to buy. Note that the fees are already in the pool at this point.
                T::CompleteSetOperations::buy_complete_set(
                    pool.account_id.clone(),
                    market_id,
                    amount_in_minus_fees,
                )?;
                T::MultiCurrency::transfer(asset_out, &pool.account_id, &who, amount_out)?;
                for asset in pool.assets().iter() {
                    pool.increase_reserve(asset, &amount_in_minus_fees)?;
                    if *asset == asset_out {
                        pool.decrease_reserve(asset, &amount_out)?;
                    }
                }
                let new_price = pool.calculate_spot_price(asset_out)?;
                ensure!(
                    new_price <= MAX_SPOT_PRICE.saturated_into(),
                    Error::<T>::SpotPriceAboveMax
                );
                Self::deposit_event(Event::<T>::BuyExecuted {
                    who: who.clone(),
                    market_id,
                    asset_out,
                    amount_in,
                    amount_out,
                    swap_fee_amount,
                    external_fee_amount,
                });
                Ok(())
            })
        }

        #[require_transactional]
        fn do_sell(
            who: T::AccountId,
            market_id: MarketIdOf<T>,
            asset_in: AssetOf<T>,
            amount_in: BalanceOf<T>,
            min_amount_out: BalanceOf<T>,
        ) -> DispatchResult {
            ensure!(amount_in != Zero::zero(), Error::<T>::ZeroAmount);
            let market = T::MarketCommons::market(&market_id)?;
            ensure!(market.status == MarketStatus::Active, Error::<T>::MarketNotActive);
            Self::try_mutate_pool(&market_id, |pool| {
                ensure!(pool.contains(&asset_in), Error::<T>::AssetNotFound);
                // Defensive check (shouldn't ever happen)!
                ensure!(
                    pool.calculate_spot_price(asset_in)? >= MIN_SPOT_PRICE.saturated_into(),
                    Error::<T>::Unexpected
                );
                ensure!(amount_in <= pool.calculate_max_amount_in(), Error::<T>::NumericalLimits);
                // Instead of first executing a swap with `(n-1)` transfers from the pool account to
                // `who` and then selling complete sets, we prevent `(n-1)` storage reads: 1)
                // Transfer `amount_in` units of `asset_in` to the pool account, 2) sell
                // `amount_out` complete sets using the pool account, 3) transfer
                // `amount_out_minus_fees` units of collateral to `who`. The fees automatically end
                // up in the pool.
                let amount_out = pool.calculate_swap_amount_out_for_sell(asset_in, amount_in)?;
                // Beware! This transfer happen _after_ calculating `amount_out`:
                T::MultiCurrency::transfer(asset_in, &who, &pool.account_id, amount_in)?;
                T::CompleteSetOperations::sell_complete_set(
                    pool.account_id.clone(),
                    market_id,
                    amount_out,
                )?;
                let FeeDistribution {
                    remaining: amount_out_minus_fees,
                    swap_fees: swap_fee_amount,
                    external_fees: external_fee_amount,
                } = Self::distribute_fees(market_id, pool, amount_out)?;
                ensure!(amount_out_minus_fees >= min_amount_out, Error::<T>::AmountOutBelowMin);
                T::MultiCurrency::transfer(
                    pool.collateral,
                    &pool.account_id,
                    &who,
                    amount_out_minus_fees,
                )?;
                for asset in pool.assets().iter() {
                    if *asset == asset_in {
                        pool.increase_reserve(asset, &amount_in)?;
                    }
                    pool.decrease_reserve(asset, &amount_out)?;
                }
                let new_price = pool.calculate_spot_price(asset_in)?;
                ensure!(
                    new_price >= MIN_SPOT_PRICE.saturated_into(),
                    Error::<T>::SpotPriceBelowMin
                );
                Self::deposit_event(Event::<T>::SellExecuted {
                    who: who.clone(),
                    market_id,
                    asset_in,
                    amount_in,
                    amount_out,
                    swap_fee_amount,
                    external_fee_amount,
                });
                Ok(())
            })
        }

        #[require_transactional]
        fn do_join(
            who: T::AccountId,
            market_id: MarketIdOf<T>,
            pool_shares_amount: BalanceOf<T>,
            max_amounts_in: Vec<BalanceOf<T>>,
        ) -> DispatchResult {
            ensure!(pool_shares_amount != Zero::zero(), Error::<T>::ZeroAmount);
            let market = T::MarketCommons::market(&market_id)?;
            ensure!(market.status == MarketStatus::Active, Error::<T>::MarketNotActive);
            Self::try_mutate_pool(&market_id, |pool| {
                let ratio =
                    pool_shares_amount.bdiv_ceil(pool.liquidity_shares_manager.total_shares()?)?;
                let mut amounts_in = vec![];
                for (&asset, &max_amount_in) in pool.assets().iter().zip(max_amounts_in.iter()) {
                    let balance_in_pool = pool.reserve_of(&asset)?;
                    let amount_in = ratio.bmul_ceil(balance_in_pool)?;
                    amounts_in.push(amount_in);
                    ensure!(amount_in <= max_amount_in, Error::<T>::AmountInAboveMax);
                    T::MultiCurrency::transfer(asset, &who, &pool.account_id, amount_in)?;
                }
                for ((_, balance), amount_in) in pool.reserves.iter_mut().zip(amounts_in.iter()) {
                    *balance = balance.checked_add_res(amount_in)?;
                }
                pool.liquidity_shares_manager.join(&who, pool_shares_amount)?;
                let new_liquidity_parameter = pool
                    .liquidity_parameter
                    .checked_add_res(&ratio.bmul(pool.liquidity_parameter)?)?;
                pool.liquidity_parameter = new_liquidity_parameter;
                Self::deposit_event(Event::<T>::JoinExecuted {
                    who: who.clone(),
                    market_id,
                    pool_shares_amount,
                    amounts_in,
                    new_liquidity_parameter,
                });
                Ok(())
            })
        }

        #[require_transactional]
        fn do_exit(
            who: T::AccountId,
            market_id: MarketIdOf<T>,
            pool_shares_amount: BalanceOf<T>,
            min_amounts_out: Vec<BalanceOf<T>>,
        ) -> DispatchResult {
            ensure!(pool_shares_amount != Zero::zero(), Error::<T>::ZeroAmount);
            let _ = T::MarketCommons::market(&market_id)?;
            Pools::<T>::try_mutate_exists(market_id, |maybe_pool| {
                let pool =
                    maybe_pool.as_mut().ok_or::<DispatchError>(Error::<T>::PoolNotFound.into())?;
                ensure!(
                    pool.liquidity_shares_manager.fees == Zero::zero(),
                    Error::<T>::OutstandingFees
                );
                let ratio =
                    pool_shares_amount.bdiv_floor(pool.liquidity_shares_manager.total_shares()?)?;
                let mut amounts_out = vec![];
                for (&asset, &min_amount_out) in pool.assets().iter().zip(min_amounts_out.iter()) {
                    let balance_in_pool = pool.reserve_of(&asset)?;
                    let amount_out = ratio.bmul_floor(balance_in_pool)?;
                    amounts_out.push(amount_out);
                    ensure!(amount_out >= min_amount_out, Error::<T>::AmountOutBelowMin);
                    T::MultiCurrency::transfer(asset, &pool.account_id, &who, amount_out)?;
                }
                for ((_, balance), amount_out) in pool.reserves.iter_mut().zip(amounts_out.iter()) {
                    *balance = balance.checked_sub_res(amount_out)?;
                }
                pool.liquidity_shares_manager.exit(&who, pool_shares_amount)?;
                if pool.liquidity_shares_manager.total_shares()? == Zero::zero() {
                    // FIXME We will withdraw all remaining funds (the "buffer"). This is an ugly
                    // hack and system should offer the option to whitelist accounts.
                    let remaining =
                        T::MultiCurrency::free_balance(pool.collateral, &pool.account_id);
                    T::MultiCurrency::withdraw(pool.collateral, &pool.account_id, remaining)?;
                    *maybe_pool = None; // Delete the storage map entry.
                    Self::deposit_event(Event::<T>::PoolDestroyed {
                        who: who.clone(),
                        market_id,
                        pool_shares_amount,
                        amounts_out,
                    });
                } else {
                    let liq = pool.liquidity_parameter;
                    let new_liquidity_parameter = liq.checked_sub_res(&ratio.bmul(liq)?)?;
                    ensure!(
                        new_liquidity_parameter >= MIN_LIQUIDITY.saturated_into(),
                        Error::<T>::LiquidityTooLow
                    );
                    pool.liquidity_parameter = new_liquidity_parameter;
                    Self::deposit_event(Event::<T>::ExitExecuted {
                        who: who.clone(),
                        market_id,
                        pool_shares_amount,
                        amounts_out,
                        new_liquidity_parameter,
                    });
                }
                Ok(())
            })
        }

        #[require_transactional]
        fn do_withdraw_fees(who: T::AccountId, market_id: MarketIdOf<T>) -> DispatchResult {
            Self::try_mutate_pool(&market_id, |pool| {
                let amount = pool.liquidity_shares_manager.withdraw_fees(&who)?;
                T::MultiCurrency::transfer(pool.collateral, &pool.account_id, &who, amount)?; // Should never fail.
                Self::deposit_event(Event::<T>::FeesWithdrawn {
                    who: who.clone(),
                    market_id,
                    amount,
                });
                Ok(())
            })
        }

        #[require_transactional]
        fn do_deploy_pool(
            who: T::AccountId,
            market_id: MarketIdOf<T>,
            amount: BalanceOf<T>,
            spot_prices: Vec<BalanceOf<T>>,
            swap_fee: BalanceOf<T>,
        ) -> DispatchResult {
            ensure!(!Pools::<T>::contains_key(market_id), Error::<T>::DuplicatePool);
            let market = T::MarketCommons::market(&market_id)?;
            ensure!(market.creator == who, Error::<T>::NotAllowed);
            ensure!(market.status == MarketStatus::Active, Error::<T>::MarketNotActive);
            ensure!(market.scoring_rule == ScoringRule::Lmsr, Error::<T>::InvalidTradingMechanism);
            let asset_count = spot_prices.len();
            ensure!(asset_count as u16 == market.outcomes(), Error::<T>::IncorrectVecLen);
            ensure!(market.outcomes() == 2, Error::<T>::MarketNotBinaryOrScalar);
            ensure!(market.outcomes() <= MAX_ASSETS, Error::<T>::AssetCountAboveMax);
            ensure!(swap_fee >= MIN_SWAP_FEE.saturated_into(), Error::<T>::SwapFeeBelowMin);
            ensure!(swap_fee <= T::MaxSwapFee::get(), Error::<T>::SwapFeeAboveMax);
            ensure!(
                spot_prices
                    .iter()
                    .fold(Zero::zero(), |acc: BalanceOf<T>, &val| acc.saturating_add(val))
                    == BASE.saturated_into(),
                Error::<T>::InvalidSpotPrices
            );
            for &p in spot_prices.iter() {
                ensure!(
                    p.saturated_into::<u128>() >= MIN_SPOT_PRICE,
                    Error::<T>::SpotPriceBelowMin
                );
                ensure!(
                    p.saturated_into::<u128>() <= MAX_SPOT_PRICE,
                    Error::<T>::SpotPriceAboveMax
                );
            }
            let (liquidity_parameter, amounts_in) =
                Math::<T>::calculate_reserves_from_spot_prices(amount, spot_prices)?;
            ensure!(
                liquidity_parameter >= MIN_LIQUIDITY.saturated_into(),
                Error::<T>::LiquidityTooLow
            );
            let pool_account_id = Self::pool_account_id(&market_id);
            let assets = Self::outcomes(market_id)?;
            let mut reserves = BTreeMap::new();
            for (&amount_in, &asset) in amounts_in.iter().zip(assets.iter()) {
                T::MultiCurrency::transfer(asset, &who, &pool_account_id, amount_in)?;
                let _ = reserves.insert(asset, amount_in);
            }
            let pool = Pool {
                account_id: pool_account_id,
                reserves,
                collateral: market.base_asset,
                liquidity_parameter,
                liquidity_shares_manager: SoloLp::new(who.clone(), amount),
                swap_fee,
            };
            // FIXME Ensure that the existential deposit doesn't kill fees. This is an ugly hack and
            // system should offer the option to whitelist accounts.
            T::MultiCurrency::transfer(
                pool.collateral,
                &who,
                &pool.account_id,
                T::MultiCurrency::minimum_balance(pool.collateral),
            )?;
            Pools::<T>::insert(market_id, pool);
            Self::deposit_event(Event::<T>::PoolDeployed {
                who,
                market_id,
                pool_shares_amount: amount,
                amounts_in,
                liquidity_parameter,
            });
            Ok(())
        }

        #[inline]
        pub(crate) fn pool_account_id(market_id: &MarketIdOf<T>) -> T::AccountId {
            T::PalletId::get().into_sub_account_truncating((*market_id).saturated_into::<u128>())
        }

        /// Distribute swap fees and external fees and returns the remaining amount.
        ///
        /// # Arguments
        ///
        /// - `market_id`: The ID of the market to which the pool belongs.
        /// - `pool`: The pool on which the trade was executed.
        /// - `amount`: The gross amount from which the fee is deduced.
        ///
        /// Will fail if the total amount of fees is more than the gross amount. In particular, the
        /// function will fail if the external fees exceed the gross amount.
        #[require_transactional]
        fn distribute_fees(
            market_id: MarketIdOf<T>,
            pool: &mut PoolOf<T>,
            amount: BalanceOf<T>,
        ) -> Result<FeeDistribution<T>, DispatchError> {
            let swap_fees = pool.swap_fee.bmul(amount)?;
            pool.liquidity_shares_manager.deposit_fees(swap_fees)?; // Should only error unexpectedly!
<<<<<<< HEAD
            let external_fees = T::ExternalFees::distribute(
                market_id,
                pool.collateral,
                pool.account_id.clone(),
                amount,
            );
            let total_fees = external_fees.checked_add_res(&swap_fees)?;
=======
            let external_fees =
                T::ExternalFees::distribute(market_id, pool.collateral, &pool.account_id, amount);
            let total_fees = external_fees.saturating_add(swap_fees);
>>>>>>> 52a30633
            let remaining = amount.checked_sub(&total_fees).ok_or(Error::<T>::Unexpected)?;
            Ok(FeeDistribution { remaining, swap_fees, external_fees })
        }

        // FIXME Carbon copy of a function in prediction-markets. To be removed later.
        fn outcomes(market_id: MarketIdOf<T>) -> Result<Vec<AssetOf<T>>, DispatchError> {
            let market = T::MarketCommons::market(&market_id)?;
            Ok(match market.market_type {
                MarketType::Categorical(categories) => {
                    let mut assets = Vec::new();
                    for i in 0..categories {
                        assets.push(Asset::CategoricalOutcome(market_id, i));
                    }
                    assets
                }
                MarketType::Scalar(_) => {
                    vec![
                        Asset::ScalarOutcome(market_id, ScalarPosition::Long),
                        Asset::ScalarOutcome(market_id, ScalarPosition::Short),
                    ]
                }
            })
        }

        fn try_mutate_pool<F>(market_id: &MarketIdOf<T>, mutator: F) -> DispatchResult
        where
            F: FnMut(&mut PoolOf<T>) -> DispatchResult,
        {
            Pools::<T>::try_mutate(market_id, |maybe_pool| {
                maybe_pool.as_mut().ok_or(Error::<T>::PoolNotFound.into()).and_then(mutator)
            })
        }
    }

    impl<T: Config> DeployPoolApi for Pallet<T> {
        type AccountId = T::AccountId;
        type Balance = BalanceOf<T>;
        type MarketId = MarketIdOf<T>;

        fn deploy_pool(
            who: Self::AccountId,
            market_id: Self::MarketId,
            amount: Self::Balance,
            spot_prices: Vec<Self::Balance>,
            swap_fee: Self::Balance,
        ) -> DispatchResult {
            Self::do_deploy_pool(who, market_id, amount, spot_prices, swap_fee)
        }
    }
}<|MERGE_RESOLUTION|>--- conflicted
+++ resolved
@@ -58,16 +58,11 @@
     };
     use zeitgeist_primitives::{
         constants::{BASE, CENT},
-<<<<<<< HEAD
         math::{
             checked_ops_res::{CheckedAddRes, CheckedSubRes},
             fixed::{FixedDiv, FixedMul},
         },
-        traits::{CompleteSetOperationsApi, DeployPoolApi},
-=======
-        math::fixed::{bdiv, bmul},
         traits::{CompleteSetOperationsApi, DeployPoolApi, DistributeFees},
->>>>>>> 52a30633
         types::{Asset, MarketStatus, MarketType, ScalarPosition, ScoringRule},
     };
     use zrml_market_commons::MarketCommonsPalletApi;
@@ -815,19 +810,9 @@
         ) -> Result<FeeDistribution<T>, DispatchError> {
             let swap_fees = pool.swap_fee.bmul(amount)?;
             pool.liquidity_shares_manager.deposit_fees(swap_fees)?; // Should only error unexpectedly!
-<<<<<<< HEAD
-            let external_fees = T::ExternalFees::distribute(
-                market_id,
-                pool.collateral,
-                pool.account_id.clone(),
-                amount,
-            );
-            let total_fees = external_fees.checked_add_res(&swap_fees)?;
-=======
             let external_fees =
                 T::ExternalFees::distribute(market_id, pool.collateral, &pool.account_id, amount);
             let total_fees = external_fees.saturating_add(swap_fees);
->>>>>>> 52a30633
             let remaining = amount.checked_sub(&total_fees).ok_or(Error::<T>::Unexpected)?;
             Ok(FeeDistribution { remaining, swap_fees, external_fees })
         }
