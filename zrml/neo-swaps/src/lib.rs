// Copyright 2023-2024 Forecasting Technologies LTD.
//
// This file is part of Zeitgeist.
//
// Zeitgeist is free software: you can redistribute it and/or modify it
// under the terms of the GNU General Public License as published by the
// Free Software Foundation, either version 3 of the License, or (at
// your option) any later version.
//
// Zeitgeist is distributed in the hope that it will be useful, but
// WITHOUT ANY WARRANTY; without even the implied warranty of
// MERCHANTABILITY or FITNESS FOR A PARTICULAR PURPOSE. See the GNU
// General Public License for more details.
//
// You should have received a copy of the GNU General Public License
// along with Zeitgeist. If not, see <https://www.gnu.org/licenses/>.

#![doc = include_str!("../README.md")]
#![cfg_attr(not(feature = "std"), no_std)]

extern crate alloc;

mod benchmarking;
mod consts;
mod helpers;
mod liquidity_tree;
mod macros;
mod math;
pub mod migration;
mod mock;
mod tests;
pub mod traits;
pub mod types;
pub mod weights;

pub use pallet::*;

#[frame_support::pallet]
mod pallet {
    use crate::{
        consts::LN_NUMERICAL_LIMIT,
        liquidity_tree::types::{BenchmarkInfo, LiquidityTree, LiquidityTreeError},
        math::{Math, MathOps},
        traits::{pool_operations::PoolOperations, LiquiditySharesManager},
        types::{FeeDistribution, MaxAssets, Pool},
        weights::*,
    };
    use alloc::{collections::BTreeMap, vec, vec::Vec};
    use core::marker::PhantomData;
    use frame_support::{
        dispatch::DispatchResultWithPostInfo,
        ensure,
        pallet_prelude::StorageMap,
        require_transactional,
        traits::{Get, IsType, StorageVersion},
        transactional, PalletError, PalletId, RuntimeDebug, Twox64Concat,
    };
    use frame_system::{ensure_signed, pallet_prelude::OriginFor};
    use orml_traits::MultiCurrency;
    use parity_scale_codec::{Decode, Encode};
    use scale_info::TypeInfo;
    use sp_runtime::{
        traits::{AccountIdConversion, CheckedSub, Saturating, Zero},
        DispatchError, DispatchResult, SaturatedConversion,
    };
    use zeitgeist_primitives::{
        constants::{BASE, CENT},
        math::{
            checked_ops_res::{CheckedAddRes, CheckedSubRes},
            fixed::{BaseProvider, FixedDiv, FixedMul, ZeitgeistBase},
        },
        traits::{CompleteSetOperationsApi, DeployPoolApi, DistributeFees},
        types::{Asset, MarketStatus, MarketType, ScalarPosition, ScoringRule},
    };
    use zrml_market_commons::MarketCommonsPalletApi;

    pub(crate) const STORAGE_VERSION: StorageVersion = StorageVersion::new(2);

    // These should not be config parameters to avoid misconfigurations.
    pub(crate) const EXIT_FEE: u128 = CENT / 10;
    /// The minimum allowed swap fee. Hardcoded to avoid misconfigurations which may lead to
    /// exploits.
    pub(crate) const MIN_SWAP_FEE: u128 = BASE / 1_000; // 0.1%.
    /// The maximum allowed spot price when creating a pool.
    pub(crate) const MAX_SPOT_PRICE: u128 = BASE - CENT / 2;
    /// The minimum allowed spot price when creating a pool.
    pub(crate) const MIN_SPOT_PRICE: u128 = CENT / 2;
    /// The minimum vallowed value of a pool's liquidity parameter.
    pub(crate) const MIN_LIQUIDITY: u128 = BASE;
    /// The minimum percentage each new LP position must increase the liquidity by, represented as
    /// fractional (0.0139098411 represents 1.39098411%).
    pub(crate) const MIN_RELATIVE_LP_POSITION_VALUE: u128 = 139098411; // 1.39098411%

    pub(crate) type AccountIdOf<T> = <T as frame_system::Config>::AccountId;
    pub(crate) type AssetOf<T> = Asset<MarketIdOf<T>>;
    pub(crate) type BalanceOf<T> =
        <<T as Config>::MultiCurrency as MultiCurrency<AccountIdOf<T>>>::Balance;
    pub(crate) type AssetIndexType = u16;
    pub(crate) type MarketIdOf<T> =
        <<T as Config>::MarketCommons as MarketCommonsPalletApi>::MarketId;
    pub(crate) type LiquidityTreeOf<T> = LiquidityTree<T, <T as Config>::MaxLiquidityTreeDepth>;
    pub(crate) type PoolOf<T> = Pool<T, LiquidityTreeOf<T>, MaxAssets>;

    #[pallet::config]
    pub trait Config: frame_system::Config {
        type CompleteSetOperations: CompleteSetOperationsApi<
                AccountId = Self::AccountId,
                Balance = BalanceOf<Self>,
                MarketId = MarketIdOf<Self>,
            >;

        /// Distribute external fees. The fees are paid from the pool account, which in turn has
        /// received the fees from the trader.
        type ExternalFees: DistributeFees<
                Asset = AssetOf<Self>,
                AccountId = AccountIdOf<Self>,
                Balance = BalanceOf<Self>,
                MarketId = MarketIdOf<Self>,
            >;

        type MarketCommons: MarketCommonsPalletApi<AccountId = Self::AccountId, BlockNumber = Self::BlockNumber>;

        type MultiCurrency: MultiCurrency<Self::AccountId, CurrencyId = AssetOf<Self>>;

        type RuntimeEvent: From<Event<Self>> + IsType<<Self as frame_system::Config>::RuntimeEvent>;

        type WeightInfo: WeightInfoZeitgeist;

        /// The maximum allowed liquidity tree depth per pool. Each pool can support
        /// `2^(depth + 1) - 1` liquidity providers. **Must** be less than 16.
        #[pallet::constant]
        type MaxLiquidityTreeDepth: Get<u32>;

        #[pallet::constant]
        type MaxSwapFee: Get<BalanceOf<Self>>;

        #[pallet::constant]
        type PalletId: Get<PalletId>;
    }

    #[pallet::pallet]
    #[pallet::storage_version(STORAGE_VERSION)]
    #[pallet::generate_store(pub(super) trait Store)]
    pub struct Pallet<T>(PhantomData<T>);

    #[pallet::storage]
    pub(crate) type Pools<T: Config> = StorageMap<_, Twox64Concat, MarketIdOf<T>, PoolOf<T>>;

    #[pallet::event]
    #[pallet::generate_deposit(fn deposit_event)]
    pub enum Event<T>
    where
        T: Config,
    {
        /// Informant bought a position. `amount_in` is the amount of collateral paid by `who`,
        /// including swap and external fees.
        BuyExecuted {
            who: T::AccountId,
            market_id: MarketIdOf<T>,
            asset_out: AssetOf<T>,
            amount_in: BalanceOf<T>,
            amount_out: BalanceOf<T>,
            swap_fee_amount: BalanceOf<T>,
            external_fee_amount: BalanceOf<T>,
        },
        /// Informant sold a position. `amount_out` is the amount of collateral received by `who`,
        /// with swap and external fees not yet deducted. The actual amount received is
        /// `amount_out - swap_fee_amount - external_fee_amount`.
        SellExecuted {
            who: T::AccountId,
            market_id: MarketIdOf<T>,
            asset_in: AssetOf<T>,
            amount_in: BalanceOf<T>,
            amount_out: BalanceOf<T>,
            swap_fee_amount: BalanceOf<T>,
            external_fee_amount: BalanceOf<T>,
        },
        /// Liquidity provider withdrew fees.
        FeesWithdrawn { who: T::AccountId, market_id: MarketIdOf<T>, amount: BalanceOf<T> },
        /// Liquidity provider joined the pool.
        JoinExecuted {
            who: T::AccountId,
            market_id: MarketIdOf<T>,
            pool_shares_amount: BalanceOf<T>,
            amounts_in: Vec<BalanceOf<T>>,
            new_liquidity_parameter: BalanceOf<T>,
        },
        /// Liquidity provider left the pool.
        ExitExecuted {
            who: T::AccountId,
            market_id: MarketIdOf<T>,
            pool_shares_amount: BalanceOf<T>,
            amounts_out: Vec<BalanceOf<T>>,
            new_liquidity_parameter: BalanceOf<T>,
        },
        /// Pool was createed.
        PoolDeployed {
            who: T::AccountId,
            market_id: MarketIdOf<T>,
            account_id: T::AccountId,
            reserves: BTreeMap<AssetOf<T>, BalanceOf<T>>,
            collateral: AssetOf<T>,
            liquidity_parameter: BalanceOf<T>,
            pool_shares_amount: BalanceOf<T>,
            swap_fee: BalanceOf<T>,
        },
        /// Pool was destroyed.
        PoolDestroyed {
            who: T::AccountId,
            market_id: MarketIdOf<T>,
            amounts_out: Vec<BalanceOf<T>>,
        },
    }

    #[pallet::error]
    pub enum Error<T> {
        /// The number of assets in the pool is above the allowed maximum.
        AssetCountAboveMax,
        /// Amount paid is above the specified maximum.
        AmountInAboveMax,
        /// Amount received is below the specified minimum.
        AmountOutBelowMin,
        /// Specified asset was not found in this pool.
        AssetNotFound,
        /// Market already has an associated pool.
        DuplicatePool,
        /// Incorrect asset count.
        IncorrectAssetCount,
        // Length of `max_amounts_in`, `max_amounts_out` or `spot_prices` must be equal to the
        // number of outcomes in the market.
        IncorrectVecLen,
        /// User doesn't own enough pool shares.
        InsufficientPoolShares,
        /// The liquidity in the pool is too low.
        LiquidityTooLow,
        /// Sum of spot prices is not `1`.
        InvalidSpotPrices,
        /// Market's trading mechanism is not LMSR.
        InvalidTradingMechanism,
        /// Pool can only be traded on if the market is active.
        MarketNotActive,
        /// Some calculation failed. This shouldn't happen.
        MathError,
        /// The user is not allowed to execute this command.
        NotAllowed,
        /// This feature is not yet implemented.
        NotImplemented,
        /// Some value in the operation is too large or small.
        NumericalLimits(NumericalLimitsError),
        /// Outstanding fees prevent liquidity withdrawal.
        OutstandingFees,
        /// Specified market does not have a pool.
        PoolNotFound,
        /// Spot price is above the allowed maximum.
        SpotPriceAboveMax,
        /// Spot price is below the allowed minimum.
        SpotPriceBelowMin,
        /// Pool's swap fee exceeds the allowed upper limit.
        SwapFeeAboveMax,
        /// Pool's swap fee is below the allowed lower limit.
        SwapFeeBelowMin,
        /// This shouldn't happen.
        Unexpected,
        /// Specified monetary amount is zero.
        ZeroAmount,
        /// An error occurred when handling the liquidty tree.
        LiquidityTreeError(LiquidityTreeError),
        /// The relative value of a new LP position is too low.
        MinRelativeLiquidityThresholdViolated,
    }

    #[derive(Decode, Encode, Eq, PartialEq, PalletError, RuntimeDebug, TypeInfo)]
    pub enum NumericalLimitsError {
        /// Selling is not allowed at prices this low.
        SpotPriceTooLow,
        /// Sells which move the price below this threshold are not allowed.
        SpotPriceSlippedTooLow,
        /// The maximum buy or sell amount was exceeded.
        MaxAmountExceeded,
        /// The minimum buy or sell amount was exceeded.
        MinAmountNotMet,
    }

    #[pallet::call]
    impl<T: Config> Pallet<T> {
        /// Buy outcome tokens from the specified market.
        ///
        /// The `amount_in` is paid in collateral. The transaction fails if the amount of outcome
        /// tokens received is smaller than `min_amount_out`. The user must correctly specify the
        /// number of outcomes for benchmarking reasons.
        ///
        /// The `amount_in` parameter must also satisfy lower and upper limits due to numerical
        /// constraints. In fact, after `amount_in` has been adjusted for fees, the following must
        /// hold:
        ///
        /// - `amount_in_minus_fees <= EXP_NUMERICAL_LIMIT * pool.liquidity_parameter`.
        /// - `exp(amount_in_minus_fees/pool.liquidity_parameter) - 1 + p <= LN_NUMERICAL_LIMIT`,
        ///   where `p` is the spot price of `asset_out`.
        ///
        /// # Parameters
        ///
        /// - `origin`: The origin account making the purchase.
        /// - `market_id`: Identifier for the market related to the trade.
        /// - `asset_count`: Number of assets in the pool.
        /// - `asset_out`: Asset to be purchased.
        /// - `amount_in`: Amount of collateral paid by the user.
        /// - `min_amount_out`: Minimum number of outcome tokens the user expects to receive.
        ///
        /// # Complexity
        ///
        /// Depends on the implementation of `CompleteSetOperationsApi` and `ExternalFees`; when
        /// using the canonical implementations, the runtime complexity is `O(asset_count)`.
        #[pallet::call_index(0)]
        #[pallet::weight(T::WeightInfo::buy(*asset_count as u32))]
        #[transactional]
        pub fn buy(
            origin: OriginFor<T>,
            #[pallet::compact] market_id: MarketIdOf<T>,
            asset_count: AssetIndexType,
            asset_out: AssetOf<T>,
            #[pallet::compact] amount_in: BalanceOf<T>,
            #[pallet::compact] min_amount_out: BalanceOf<T>,
        ) -> DispatchResultWithPostInfo {
            let who = ensure_signed(origin)?;
            let asset_count_real = T::MarketCommons::market(&market_id)?.outcomes();
            ensure!(asset_count == asset_count_real, Error::<T>::IncorrectAssetCount);
            Self::do_buy(who, market_id, asset_out, amount_in, min_amount_out)?;
            Ok(Some(T::WeightInfo::buy(asset_count as u32)).into())
        }

        /// Sell outcome tokens to the specified market.
        ///
        /// The `amount_in` is paid in outcome tokens. The transaction fails if the amount of outcome
        /// tokens received is smaller than `min_amount_out`. The user must correctly specify the
        /// number of outcomes for benchmarking reasons.
        ///
        /// The `amount_in` parameter must also satisfy lower and upper limits due to numerical
        /// constraints. In fact, the following must hold:
        ///
        /// - `amount_in <= EXP_NUMERICAL_LIMIT * pool.liquidity_parameter`.
        /// - The spot price of `asset_in` is greater than `exp(-EXP_NUMERICAL_LIMIT)` before and
        ///   after execution
        ///
        /// # Parameters
        ///
        /// - `origin`: The origin account making the sale.
        /// - `market_id`: Identifier for the market related to the trade.
        /// - `asset_count`: Number of assets in the pool.
        /// - `asset_in`: Asset to be sold.
        /// - `amount_in`: Amount of outcome tokens paid by the user.
        /// - `min_amount_out`: Minimum amount of collateral the user expects to receive.
        ///
        /// # Complexity
        ///
        /// Depends on the implementation of `CompleteSetOperationsApi` and `ExternalFees`; when
        /// using the canonical implementations, the runtime complexity is `O(asset_count)`.
        #[pallet::call_index(1)]
        #[pallet::weight(T::WeightInfo::sell(*asset_count as u32))]
        #[transactional]
        pub fn sell(
            origin: OriginFor<T>,
            #[pallet::compact] market_id: MarketIdOf<T>,
            asset_count: AssetIndexType,
            asset_in: AssetOf<T>,
            #[pallet::compact] amount_in: BalanceOf<T>,
            #[pallet::compact] min_amount_out: BalanceOf<T>,
        ) -> DispatchResultWithPostInfo {
            let who = ensure_signed(origin)?;
            let asset_count_real = T::MarketCommons::market(&market_id)?.outcomes();
            ensure!(asset_count == asset_count_real, Error::<T>::IncorrectAssetCount);
            Self::do_sell(who, market_id, asset_in, amount_in, min_amount_out)?;
            Ok(Some(T::WeightInfo::sell(asset_count as u32)).into())
        }

        /// Join the liquidity pool for the specified market.
        ///
        /// The LP receives pool shares in exchange for staking outcome tokens into the pool. The
        /// `max_amounts_in` vector specifies the maximum number of each outcome token that the LP is
        /// willing to deposit. These amounts are used to adjust the outcome balances in the pool
        /// according to the new proportion of pool shares owned by the LP.
        ///
        /// Note that the user must acquire the outcome tokens in a separate transaction, either by
        /// buying from the pool or by using complete set operations.
        ///
        /// # Parameters
        ///
        /// - `market_id`: Identifier for the market related to the pool.
        /// - `pool_shares_amount`: The number of new pool shares the LP will receive.
        /// - `max_amounts_in`: Vector of the maximum amounts of each outcome token the LP is
        ///   willing to deposit (with outcomes specified in the order of `MarketCommonsApi`).
        ///
        /// # Complexity
        ///
        /// `O(n + d)` where `n` is the number of assets in the pool and `d` is the depth of the
        /// pool's liquidity tree, or, equivalently, `log_2(m)` where `m` is the number of liquidity
        /// providers in the pool.
        #[pallet::call_index(2)]
        #[pallet::weight(
            T::WeightInfo::join_in_place(max_amounts_in.len() as u32)
                .max(T::WeightInfo::join_reassigned(max_amounts_in.len() as u32))
                .max(T::WeightInfo::join_leaf(max_amounts_in.len() as u32))
        )]
        #[transactional]
        pub fn join(
            origin: OriginFor<T>,
            #[pallet::compact] market_id: MarketIdOf<T>,
            #[pallet::compact] pool_shares_amount: BalanceOf<T>,
            max_amounts_in: Vec<BalanceOf<T>>,
        ) -> DispatchResultWithPostInfo {
            let who = ensure_signed(origin)?;
            let asset_count = T::MarketCommons::market(&market_id)?.outcomes();
            ensure!(max_amounts_in.len() == asset_count as usize, Error::<T>::IncorrectVecLen);
            Self::do_join(who, market_id, pool_shares_amount, max_amounts_in)
        }

        /// Exit the liquidity pool for the specified market.
        ///
        /// The LP relinquishes pool shares in exchange for withdrawing outcome tokens from the
        /// pool. The `min_amounts_out` vector specifies the minimum number of each outcome token
        /// that the LP expects to withdraw. These minimum amounts are used to adjust the outcome
        /// balances in the pool, taking into account the reduction in the LP's pool share
        /// ownership.
        ///
        /// The transaction will fail unless the LP withdraws their fees from the pool beforehand. A
        /// batch transaction is very useful here.
        ///
        /// If the LP withdraws all pool shares that exist, then the pool is afterwards destroyed. A
        /// new pool can be deployed at any time, provided that the market is still open. If there
        /// are funds left in the pool account (this can happen due to exit fees), the remaining
        /// funds are destroyed.
        ///
        /// The LP is not allowed to leave a positive but small amount liquidity in the pool. If the
        /// liquidity parameter drops below a certain threshold, the transaction will fail. The only
        /// solution is to withdraw _all_ liquidity and let the pool die.
        ///
        /// # Parameters
        ///
        /// - `market_id`: Identifier for the market related to the pool.
        /// - `pool_shares_amount_out`: The number of pool shares the LP will relinquish.
        /// - `min_amounts_out`: Vector of the minimum amounts of each outcome token the LP expects
        ///   to withdraw (with outcomes specified in the order given by `MarketCommonsApi`).
        ///
        /// # Complexity
        ///
        /// `O(n + d)` where `n` is the number of assets in the pool and `d` is the depth of the
        /// pool's liquidity tree, or, equivalently, `log_2(m)` where `m` is the number of liquidity
        /// providers in the pool.
        #[pallet::call_index(3)]
        #[pallet::weight(T::WeightInfo::exit(min_amounts_out.len() as u32))]
        #[transactional]
        pub fn exit(
            origin: OriginFor<T>,
            #[pallet::compact] market_id: MarketIdOf<T>,
            #[pallet::compact] pool_shares_amount_out: BalanceOf<T>,
            min_amounts_out: Vec<BalanceOf<T>>,
        ) -> DispatchResultWithPostInfo {
            let who = ensure_signed(origin)?;
            let asset_count = T::MarketCommons::market(&market_id)?.outcomes();
            ensure!(min_amounts_out.len() == asset_count as usize, Error::<T>::IncorrectVecLen);
            Self::do_exit(who, market_id, pool_shares_amount_out, min_amounts_out)?;
            Ok(Some(T::WeightInfo::exit(asset_count as u32)).into())
        }

        /// Withdraw swap fees from the specified market.
        ///
        /// The transaction will fail if the caller is not a liquidity provider. Should always be
        /// used before calling `exit`.
        ///
        /// # Parameters
        ///
        /// - `market_id`: Identifier for the market related to the pool.
        ///
        /// # Complexity
        ///
        /// `O(1)`.
        #[pallet::call_index(4)]
        #[pallet::weight(T::WeightInfo::withdraw_fees())]
        #[transactional]
        pub fn withdraw_fees(
            origin: OriginFor<T>,
            #[pallet::compact] market_id: MarketIdOf<T>,
        ) -> DispatchResult {
            let who = ensure_signed(origin)?;
            Self::do_withdraw_fees(who, market_id)?;
            Ok(())
        }

        /// Deploy a pool for the specified market and provide liquidity.
        ///
        /// The sender specifies a vector of `spot_prices` for the market's outcomes in the order
        /// given by the `MarketCommonsApi`. The transaction will fail if the spot prices don't add
        /// up to exactly `BASE`.
        ///
        /// Depending on the values in the `spot_prices`, the transaction will transfer different
        /// amounts of each outcome to the pool. The sender specifies a maximum `amount` of outcome
        /// tokens to spend.
        ///
        /// Note that the sender must acquire the outcome tokens in a separate transaction by using
        /// complete set operations. It's therefore convenient to batch this function together with
        /// a `buy_complete_set` with `amount` as amount of complete sets to buy.
        ///
        /// Deploying the pool will cost the signer an additional fee to the tune of the
        /// collateral's existential deposit. This fee is placed in the pool account and ensures
        /// that swap fees can be stored in the pool account without triggering dusting or failed
        /// transfers.
        ///
        /// The operation is currently limited to binary and scalar markets.
        ///
        /// # Complexity
        ///
        /// `O(n)` where `n` is the number of assets in the pool.
        #[pallet::call_index(5)]
        #[pallet::weight(T::WeightInfo::deploy_pool(spot_prices.len() as u32))]
        #[transactional]
        pub fn deploy_pool(
            origin: OriginFor<T>,
            #[pallet::compact] market_id: MarketIdOf<T>,
            #[pallet::compact] amount: BalanceOf<T>,
            spot_prices: Vec<BalanceOf<T>>,
            #[pallet::compact] swap_fee: BalanceOf<T>,
        ) -> DispatchResultWithPostInfo {
            let who = ensure_signed(origin)?;
            let asset_count = T::MarketCommons::market(&market_id)?.outcomes();
            ensure!(spot_prices.len() == asset_count as usize, Error::<T>::IncorrectVecLen);
            Self::do_deploy_pool(who, market_id, amount, spot_prices, swap_fee)?;
            Ok(Some(T::WeightInfo::deploy_pool(asset_count as u32)).into())
        }
    }

    impl<T: Config> Pallet<T> {
        #[require_transactional]
        fn do_buy(
            who: T::AccountId,
            market_id: MarketIdOf<T>,
            asset_out: AssetOf<T>,
            amount_in: BalanceOf<T>,
            min_amount_out: BalanceOf<T>,
        ) -> DispatchResult {
            ensure!(amount_in != Zero::zero(), Error::<T>::ZeroAmount);
            let market = T::MarketCommons::market(&market_id)?;
            ensure!(market.status == MarketStatus::Active, Error::<T>::MarketNotActive);
            Self::try_mutate_pool(&market_id, |pool| {
                ensure!(pool.contains(&asset_out), Error::<T>::AssetNotFound);
                T::MultiCurrency::transfer(pool.collateral, &who, &pool.account_id, amount_in)?;
                let FeeDistribution {
                    remaining: amount_in_minus_fees,
                    swap_fees: swap_fee_amount,
                    external_fees: external_fee_amount,
                } = Self::distribute_fees(market_id, pool, amount_in)?;
                ensure!(
                    amount_in_minus_fees <= pool.calculate_numerical_threshold(),
                    Error::<T>::NumericalLimits(NumericalLimitsError::MaxAmountExceeded),
                );
                ensure!(
                    pool.calculate_buy_ln_argument(asset_out, amount_in_minus_fees)?
                        >= LN_NUMERICAL_LIMIT.saturated_into(),
                    Error::<T>::NumericalLimits(NumericalLimitsError::MinAmountNotMet),
                );
                let swap_amount_out =
                    pool.calculate_swap_amount_out_for_buy(asset_out, amount_in_minus_fees)?;
                let amount_out = swap_amount_out.checked_add_res(&amount_in_minus_fees)?;
                ensure!(amount_out >= min_amount_out, Error::<T>::AmountOutBelowMin);
                // Instead of letting `who` buy the complete sets and then transfer almost all of
                // the outcomes to the pool account, we prevent `(n-1)` storage reads by using the
                // pool account to buy. Note that the fees are already in the pool at this point.
                T::CompleteSetOperations::buy_complete_set(
                    pool.account_id.clone(),
                    market_id,
                    amount_in_minus_fees,
                )?;
                T::MultiCurrency::transfer(asset_out, &pool.account_id, &who, amount_out)?;
                for asset in pool.assets().iter() {
                    pool.increase_reserve(asset, &amount_in_minus_fees)?;
                    if *asset == asset_out {
                        pool.decrease_reserve(asset, &amount_out)?;
                    }
                }
                Self::deposit_event(Event::<T>::BuyExecuted {
                    who: who.clone(),
                    market_id,
                    asset_out,
                    amount_in,
                    amount_out,
                    swap_fee_amount,
                    external_fee_amount,
                });
                Ok(())
            })
        }

        #[require_transactional]
        fn do_sell(
            who: T::AccountId,
            market_id: MarketIdOf<T>,
            asset_in: AssetOf<T>,
            amount_in: BalanceOf<T>,
            min_amount_out: BalanceOf<T>,
        ) -> DispatchResult {
            ensure!(amount_in != Zero::zero(), Error::<T>::ZeroAmount);
            let market = T::MarketCommons::market(&market_id)?;
            ensure!(market.status == MarketStatus::Active, Error::<T>::MarketNotActive);
            Self::try_mutate_pool(&market_id, |pool| {
                ensure!(pool.contains(&asset_in), Error::<T>::AssetNotFound);
                // Ensure that the price of `asset_in` is at least `exp(-EXP_NUMERICAL_LIMITS) =
                // 4.5399...e-05`.
                ensure!(
                    pool.reserve_of(&asset_in)? <= pool.calculate_numerical_threshold(),
                    Error::<T>::NumericalLimits(NumericalLimitsError::SpotPriceTooLow),
                );
                ensure!(
                    amount_in <= pool.calculate_numerical_threshold(),
                    Error::<T>::NumericalLimits(NumericalLimitsError::MaxAmountExceeded),
                );
                // Instead of first executing a swap with `(n-1)` transfers from the pool account to
                // `who` and then selling complete sets, we prevent `(n-1)` storage reads: 1)
                // Transfer `amount_in` units of `asset_in` to the pool account, 2) sell
                // `amount_out` complete sets using the pool account, 3) transfer
                // `amount_out_minus_fees` units of collateral to `who`. The fees automatically end
                // up in the pool.
                let amount_out = pool.calculate_swap_amount_out_for_sell(asset_in, amount_in)?;
                // Beware! This transfer **must** happen _after_ calculating `amount_out`:
                T::MultiCurrency::transfer(asset_in, &who, &pool.account_id, amount_in)?;
                T::CompleteSetOperations::sell_complete_set(
                    pool.account_id.clone(),
                    market_id,
                    amount_out,
                )?;
                let FeeDistribution {
                    remaining: amount_out_minus_fees,
                    swap_fees: swap_fee_amount,
                    external_fees: external_fee_amount,
                } = Self::distribute_fees(market_id, pool, amount_out)?;
                ensure!(amount_out_minus_fees >= min_amount_out, Error::<T>::AmountOutBelowMin);
                T::MultiCurrency::transfer(
                    pool.collateral,
                    &pool.account_id,
                    &who,
                    amount_out_minus_fees,
                )?;
                for asset in pool.assets().iter() {
                    if *asset == asset_in {
                        pool.increase_reserve(asset, &amount_in)?;
                    }
                    pool.decrease_reserve(asset, &amount_out)?;
                }
                // Ensure that the sell doesn't move the price below the minimum defined by
                // `EXP_NUMERICAL_LIMITS` (see comment above).
                ensure!(
                    pool.reserve_of(&asset_in)? <= pool.calculate_numerical_threshold(),
                    Error::<T>::NumericalLimits(NumericalLimitsError::SpotPriceSlippedTooLow),
                );
                Self::deposit_event(Event::<T>::SellExecuted {
                    who: who.clone(),
                    market_id,
                    asset_in,
                    amount_in,
                    amount_out,
                    swap_fee_amount,
                    external_fee_amount,
                });
                Ok(())
            })
        }

        #[require_transactional]
        fn do_join(
            who: T::AccountId,
            market_id: MarketIdOf<T>,
            pool_shares_amount: BalanceOf<T>,
            max_amounts_in: Vec<BalanceOf<T>>,
        ) -> DispatchResultWithPostInfo {
            ensure!(pool_shares_amount != Zero::zero(), Error::<T>::ZeroAmount);
            let market = T::MarketCommons::market(&market_id)?;
            ensure!(market.status == MarketStatus::Active, Error::<T>::MarketNotActive);
            let asset_count = max_amounts_in.len() as u32;
            ensure!(asset_count == market.outcomes() as u32, Error::<T>::IncorrectAssetCount);
            let benchmark_info = Self::try_mutate_pool(&market_id, |pool| {
                let ratio =
                    pool_shares_amount.bdiv_ceil(pool.liquidity_shares_manager.total_shares()?)?;
                // Ensure that new LPs contribute at least MIN_RELATIVE_LP_POSITION_VALUE. Note that
                // this ensures that the ratio can never be zero.
                if pool.liquidity_shares_manager.shares_of(&who).is_err() {
                    ensure!(
                        ratio >= MIN_RELATIVE_LP_POSITION_VALUE.saturated_into(),
                        Error::<T>::MinRelativeLiquidityThresholdViolated,
                    );
                }
                let mut amounts_in = vec![];
                for (&asset, &max_amount_in) in pool.assets().iter().zip(max_amounts_in.iter()) {
                    let balance_in_pool = pool.reserve_of(&asset)?;
                    let amount_in = ratio.bmul_ceil(balance_in_pool)?;
                    amounts_in.push(amount_in);
                    ensure!(amount_in <= max_amount_in, Error::<T>::AmountInAboveMax);
                    T::MultiCurrency::transfer(asset, &who, &pool.account_id, amount_in)?;
                }
                for ((_, balance), amount_in) in pool.reserves.iter_mut().zip(amounts_in.iter()) {
                    *balance = balance.checked_add_res(amount_in)?;
                }
                let benchmark_info =
                    pool.liquidity_shares_manager.join(&who, pool_shares_amount)?;
                let new_liquidity_parameter = pool
                    .liquidity_parameter
                    .checked_add_res(&ratio.bmul(pool.liquidity_parameter)?)?;
                pool.liquidity_parameter = new_liquidity_parameter;
                Self::deposit_event(Event::<T>::JoinExecuted {
                    who: who.clone(),
                    market_id,
                    pool_shares_amount,
                    amounts_in,
                    new_liquidity_parameter,
                });
                Ok(benchmark_info)
            })?;
            let weight = match benchmark_info {
                BenchmarkInfo::InPlace => T::WeightInfo::join_in_place(asset_count),
                BenchmarkInfo::Reassigned => T::WeightInfo::join_reassigned(asset_count),
                BenchmarkInfo::Leaf => T::WeightInfo::join_leaf(asset_count),
            };
            Ok((Some(weight)).into())
        }

        #[require_transactional]
        fn do_exit(
            who: T::AccountId,
            market_id: MarketIdOf<T>,
            pool_shares_amount: BalanceOf<T>,
            min_amounts_out: Vec<BalanceOf<T>>,
        ) -> DispatchResult {
            ensure!(pool_shares_amount != Zero::zero(), Error::<T>::ZeroAmount);
            let market = T::MarketCommons::market(&market_id)?;
            Pools::<T>::try_mutate_exists(market_id, |maybe_pool| {
                let pool =
                    maybe_pool.as_mut().ok_or::<DispatchError>(Error::<T>::PoolNotFound.into())?;
                let ratio = {
                    let mut ratio = pool_shares_amount
                        .bdiv_floor(pool.liquidity_shares_manager.total_shares()?)?;
                    if market.status == MarketStatus::Active {
                        let multiplier = ZeitgeistBase::<BalanceOf<T>>::get()?
                            .checked_sub_res(&EXIT_FEE.saturated_into())?;
                        ratio = ratio.bmul_floor(multiplier)?;
                    }
                    ratio
                };
                let mut amounts_out = vec![];
                for (&asset, &min_amount_out) in pool.assets().iter().zip(min_amounts_out.iter()) {
                    let balance_in_pool = pool.reserve_of(&asset)?;
                    let amount_out = ratio.bmul_floor(balance_in_pool)?;
                    amounts_out.push(amount_out);
                    ensure!(amount_out >= min_amount_out, Error::<T>::AmountOutBelowMin);
                    T::MultiCurrency::transfer(asset, &pool.account_id, &who, amount_out)?;
                }
                for ((_, balance), amount_out) in pool.reserves.iter_mut().zip(amounts_out.iter()) {
                    *balance = balance.checked_sub_res(amount_out)?;
                }
                pool.liquidity_shares_manager.exit(&who, pool_shares_amount)?;
                if pool.liquidity_shares_manager.total_shares()? == Zero::zero() {
                    let withdraw_remaining = |&asset| -> DispatchResult {
                        let remaining = T::MultiCurrency::free_balance(asset, &pool.account_id);
                        T::MultiCurrency::withdraw(asset, &pool.account_id, remaining)?;
                        Ok(())
                    };
                    // TODO(#1220): We will withdraw all remaining funds (the "buffer"). This is an
                    // ugly hack and frame_system should offer the option to whitelist accounts.
                    withdraw_remaining(&pool.collateral)?;
                    // Clear left-over tokens. These naturally occur in the form of exit fees.
                    for asset in pool.assets().iter() {
                        withdraw_remaining(asset)?;
                    }
                    *maybe_pool = None; // Delete the storage map entry.
                    Self::deposit_event(Event::<T>::PoolDestroyed {
                        who: who.clone(),
                        market_id,
                        amounts_out,
                    });
                } else {
                    let old_liquidity_parameter = pool.liquidity_parameter;
                    let new_liquidity_parameter = old_liquidity_parameter
                        .checked_sub_res(&ratio.bmul(old_liquidity_parameter)?)?;
                    // If `who` still holds pool shares, check that their position has at least
                    // minimum size.
                    if let Ok(remaining_pool_shares_amount) =
                        pool.liquidity_shares_manager.shares_of(&who)
                    {
                        ensure!(
                            new_liquidity_parameter >= MIN_LIQUIDITY.saturated_into(),
                            Error::<T>::LiquidityTooLow
                        );
                        let remaining_pool_shares_ratio = remaining_pool_shares_amount
                            .bdiv_floor(pool.liquidity_shares_manager.total_shares()?)?;
                        ensure!(
                            remaining_pool_shares_ratio
                                >= MIN_RELATIVE_LP_POSITION_VALUE.saturated_into(),
                            Error::<T>::MinRelativeLiquidityThresholdViolated
                        );
                    }
                    pool.liquidity_parameter = new_liquidity_parameter;
                    Self::deposit_event(Event::<T>::ExitExecuted {
                        who: who.clone(),
                        market_id,
                        pool_shares_amount,
                        amounts_out,
                        new_liquidity_parameter,
                    });
                }
                Ok(())
            })
        }

        #[require_transactional]
        fn do_withdraw_fees(who: T::AccountId, market_id: MarketIdOf<T>) -> DispatchResult {
            Self::try_mutate_pool(&market_id, |pool| {
                let amount = pool.liquidity_shares_manager.withdraw_fees(&who)?;
                T::MultiCurrency::transfer(pool.collateral, &pool.account_id, &who, amount)?; // Should never fail.
                Self::deposit_event(Event::<T>::FeesWithdrawn {
                    who: who.clone(),
                    market_id,
                    amount,
                });
                Ok(())
            })
        }

        #[require_transactional]
        fn do_deploy_pool(
            who: T::AccountId,
            market_id: MarketIdOf<T>,
            amount: BalanceOf<T>,
            spot_prices: Vec<BalanceOf<T>>,
            swap_fee: BalanceOf<T>,
        ) -> DispatchResult {
            ensure!(!Pools::<T>::contains_key(market_id), Error::<T>::DuplicatePool);
            let market = T::MarketCommons::market(&market_id)?;
            ensure!(market.status == MarketStatus::Active, Error::<T>::MarketNotActive);
            ensure!(market.scoring_rule == ScoringRule::Lmsr, Error::<T>::InvalidTradingMechanism);
            let asset_count = spot_prices.len();
            ensure!(asset_count as u16 == market.outcomes(), Error::<T>::IncorrectVecLen);
            ensure!(market.outcomes() as u32 <= MaxAssets::get(), Error::<T>::AssetCountAboveMax);
            ensure!(swap_fee >= MIN_SWAP_FEE.saturated_into(), Error::<T>::SwapFeeBelowMin);
            ensure!(swap_fee <= T::MaxSwapFee::get(), Error::<T>::SwapFeeAboveMax);
            ensure!(
                spot_prices
                    .iter()
                    .fold(Zero::zero(), |acc: BalanceOf<T>, &val| acc.saturating_add(val))
                    == BASE.saturated_into(),
                Error::<T>::InvalidSpotPrices
            );
            for &p in spot_prices.iter() {
                ensure!(
                    p.saturated_into::<u128>() >= MIN_SPOT_PRICE,
                    Error::<T>::SpotPriceBelowMin
                );
                ensure!(
                    p.saturated_into::<u128>() <= MAX_SPOT_PRICE,
                    Error::<T>::SpotPriceAboveMax
                );
            }
            let (liquidity_parameter, amounts_in) =
                Math::<T>::calculate_reserves_from_spot_prices(amount, spot_prices)?;
            ensure!(
                liquidity_parameter >= MIN_LIQUIDITY.saturated_into(),
                Error::<T>::LiquidityTooLow
            );
            let pool_account_id = Self::pool_account_id(&market_id);
            let assets = Self::outcomes(market_id)?;
            let mut reserves = BTreeMap::new();
            for (&amount_in, &asset) in amounts_in.iter().zip(assets.iter()) {
                T::MultiCurrency::transfer(asset, &who, &pool_account_id, amount_in)?;
                let _ = reserves.insert(asset, amount_in);
            }
            let collateral = market.base_asset;
            let pool = Pool {
                account_id: pool_account_id.clone(),
<<<<<<< HEAD
                reserves: reserves.clone().try_into().map_err(|_| Error::<T>::Unexpected)?,
                collateral,
=======
                reserves: reserves.clone(),
                collateral: collateral.into(),
>>>>>>> 59725760
                liquidity_parameter,
                liquidity_shares_manager: LiquidityTree::new(who.clone(), amount)?,
                swap_fee,
            };
            // TODO(#1220): Ensure that the existential deposit doesn't kill fees. This is an ugly
            // hack and system should offer the option to whitelist accounts.
            T::MultiCurrency::transfer(
                pool.collateral,
                &who,
                &pool.account_id,
                T::MultiCurrency::minimum_balance(collateral.into()),
            )?;
            Pools::<T>::insert(market_id, pool);
            Self::deposit_event(Event::<T>::PoolDeployed {
                who,
                market_id,
                account_id: pool_account_id,
                reserves,
                collateral: collateral.into(),
                liquidity_parameter,
                pool_shares_amount: amount,
                swap_fee,
            });
            Ok(())
        }

        #[inline]
        pub(crate) fn pool_account_id(market_id: &MarketIdOf<T>) -> T::AccountId {
            T::PalletId::get().into_sub_account_truncating((*market_id).saturated_into::<u128>())
        }

        /// Distribute swap fees and external fees and returns the remaining amount.
        ///
        /// # Arguments
        ///
        /// - `market_id`: The ID of the market to which the pool belongs.
        /// - `pool`: The pool on which the trade was executed.
        /// - `amount`: The gross amount from which the fee is deduced.
        ///
        /// Will fail if the total amount of fees is more than the gross amount. In particular, the
        /// function will fail if the external fees exceed the gross amount.
        #[require_transactional]
        fn distribute_fees(
            market_id: MarketIdOf<T>,
            pool: &mut PoolOf<T>,
            amount: BalanceOf<T>,
        ) -> Result<FeeDistribution<T>, DispatchError> {
            let swap_fees = pool.swap_fee.bmul(amount)?;
            pool.liquidity_shares_manager.deposit_fees(swap_fees)?; // Should only error unexpectedly!
            let external_fees =
                T::ExternalFees::distribute(market_id, pool.collateral, &pool.account_id, amount);
            let total_fees = external_fees.saturating_add(swap_fees);
            let remaining = amount.checked_sub(&total_fees).ok_or(Error::<T>::Unexpected)?;
            Ok(FeeDistribution { remaining, swap_fees, external_fees })
        }

        // TODO(#1218): Carbon copy of a function in prediction-markets. To be removed later.
        fn outcomes(market_id: MarketIdOf<T>) -> Result<Vec<AssetOf<T>>, DispatchError> {
            let market = T::MarketCommons::market(&market_id)?;
            Ok(match market.market_type {
                MarketType::Categorical(categories) => {
                    let mut assets = Vec::new();
                    for i in 0..categories {
                        assets.push(Asset::CategoricalOutcome(market_id, i));
                    }
                    assets
                }
                MarketType::Scalar(_) => {
                    vec![
                        Asset::ScalarOutcome(market_id, ScalarPosition::Long),
                        Asset::ScalarOutcome(market_id, ScalarPosition::Short),
                    ]
                }
            })
        }

        pub(crate) fn try_mutate_pool<R, F>(
            market_id: &MarketIdOf<T>,
            mutator: F,
        ) -> Result<R, DispatchError>
        where
            F: FnMut(&mut PoolOf<T>) -> Result<R, DispatchError>,
        {
            Pools::<T>::try_mutate(market_id, |maybe_pool| {
                maybe_pool.as_mut().ok_or(Error::<T>::PoolNotFound.into()).and_then(mutator)
            })
        }
    }

    impl<T: Config> DeployPoolApi for Pallet<T> {
        type AccountId = T::AccountId;
        type Balance = BalanceOf<T>;
        type MarketId = MarketIdOf<T>;

        fn deploy_pool(
            who: Self::AccountId,
            market_id: Self::MarketId,
            amount: Self::Balance,
            spot_prices: Vec<Self::Balance>,
            swap_fee: Self::Balance,
        ) -> DispatchResult {
            Self::do_deploy_pool(who, market_id, amount, spot_prices, swap_fee)
        }
    }
}<|MERGE_RESOLUTION|>--- conflicted
+++ resolved
@@ -870,13 +870,8 @@
             let collateral = market.base_asset;
             let pool = Pool {
                 account_id: pool_account_id.clone(),
-<<<<<<< HEAD
                 reserves: reserves.clone().try_into().map_err(|_| Error::<T>::Unexpected)?,
-                collateral,
-=======
-                reserves: reserves.clone(),
                 collateral: collateral.into(),
->>>>>>> 59725760
                 liquidity_parameter,
                 liquidity_shares_manager: LiquidityTree::new(who.clone(), amount)?,
                 swap_fee,
