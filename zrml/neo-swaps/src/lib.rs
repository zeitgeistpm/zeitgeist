--- conflicted
+++ resolved
@@ -100,12 +100,8 @@
     pub(crate) type MarketIdOf<T> =
         <<T as Config>::MarketCommons as MarketCommonsPalletApi>::MarketId;
     pub(crate) type LiquidityTreeOf<T> = LiquidityTree<T, <T as Config>::MaxLiquidityTreeDepth>;
-<<<<<<< HEAD
-    pub(crate) type PoolOf<T> = Pool<T, LiquidityTreeOf<T>>;
+    pub(crate) type PoolOf<T> = Pool<T, LiquidityTreeOf<T>, MaxAssets>;
     pub(crate) type AmmTradeOf<T> = AmmTrade<BalanceOf<T>>;
-=======
-    pub(crate) type PoolOf<T> = Pool<T, LiquidityTreeOf<T>, MaxAssets>;
->>>>>>> fd18a901
 
     #[pallet::config]
     pub trait Config: frame_system::Config {
@@ -331,13 +327,8 @@
             let who = ensure_signed(origin)?;
             let asset_count_real = T::MarketCommons::market(&market_id)?.outcomes();
             ensure!(asset_count == asset_count_real, Error::<T>::IncorrectAssetCount);
-<<<<<<< HEAD
             let _ = Self::do_buy(who, market_id, asset_out, amount_in, min_amount_out)?;
-            Ok(Some(T::WeightInfo::buy(asset_count as u32)).into())
-=======
-            Self::do_buy(who, market_id, asset_out, amount_in, min_amount_out)?;
             Ok(Some(T::WeightInfo::buy(asset_count.into())).into())
->>>>>>> fd18a901
         }
 
         /// Sell outcome tokens to the specified market.
@@ -380,13 +371,8 @@
             let who = ensure_signed(origin)?;
             let asset_count_real = T::MarketCommons::market(&market_id)?.outcomes();
             ensure!(asset_count == asset_count_real, Error::<T>::IncorrectAssetCount);
-<<<<<<< HEAD
             let _ = Self::do_sell(who, market_id, asset_in, amount_in, min_amount_out)?;
-            Ok(Some(T::WeightInfo::sell(asset_count as u32)).into())
-=======
-            Self::do_sell(who, market_id, asset_in, amount_in, min_amount_out)?;
             Ok(Some(T::WeightInfo::sell(asset_count.into())).into())
->>>>>>> fd18a901
         }
 
         /// Join the liquidity pool for the specified market.
@@ -865,22 +851,15 @@
             ensure!(!Pools::<T>::contains_key(market_id), Error::<T>::DuplicatePool);
             let market = T::MarketCommons::market(&market_id)?;
             ensure!(market.status == MarketStatus::Active, Error::<T>::MarketNotActive);
-<<<<<<< HEAD
             ensure!(
                 market.scoring_rule == ScoringRule::AmmCdaHybrid,
                 Error::<T>::InvalidTradingMechanism
             );
-            let asset_count = spot_prices.len();
-            ensure!(asset_count as u16 == market.outcomes(), Error::<T>::IncorrectVecLen);
-            ensure!(market.outcomes() <= MAX_ASSETS, Error::<T>::AssetCountAboveMax);
-=======
-            ensure!(market.scoring_rule == ScoringRule::Lmsr, Error::<T>::InvalidTradingMechanism);
             let asset_count_u16: u16 =
                 spot_prices.len().try_into().map_err(|_| Error::<T>::NarrowingConversion)?;
             let asset_count_u32: u32 = asset_count_u16.into();
             ensure!(asset_count_u16 == market.outcomes(), Error::<T>::IncorrectVecLen);
             ensure!(asset_count_u32 <= MaxAssets::get(), Error::<T>::AssetCountAboveMax);
->>>>>>> fd18a901
             ensure!(swap_fee >= MIN_SWAP_FEE.saturated_into(), Error::<T>::SwapFeeBelowMin);
             ensure!(swap_fee <= T::MaxSwapFee::get(), Error::<T>::SwapFeeAboveMax);
             ensure!(
