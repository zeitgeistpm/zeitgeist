// Copyright 2023 Forecasting Technologies LTD.
//
// This file is part of Zeitgeist.
//
// Zeitgeist is free software: you can redistribute it and/or modify it
// under the terms of the GNU General Public License as published by the
// Free Software Foundation, either version 3 of the License, or (at
// your option) any later version.
//
// Zeitgeist is distributed in the hope that it will be useful, but
// WITHOUT ANY WARRANTY; without even the implied warranty of
// MERCHANTABILITY or FITNESS FOR A PARTICULAR PURPOSE. See the GNU
// General Public License for more details.
//
// You should have received a copy of the GNU General Public License
// along with Zeitgeist. If not, see <https://www.gnu.org/licenses/>.

#![cfg(feature = "runtime-benchmarks")]

use super::*;
use crate::{
<<<<<<< HEAD
    consts::*,
    liquidity_tree::{traits::LiquidityTreeHelper, types::LiquidityTree},
    traits::{liquidity_shares_manager::LiquiditySharesManager, pool_operations::PoolOperations},
    AssetOf, BalanceOf, MarketIdOf, Pallet as NeoSwaps, Pools,
=======
    consts::*, traits::liquidity_shares_manager::LiquiditySharesManager, AssetOf, BalanceOf,
    MarketIdOf, Pallet as NeoSwaps, Pools, MIN_SPOT_PRICE,
>>>>>>> db4a4850
};
use core::{cell::Cell, iter, marker::PhantomData};
use frame_benchmarking::v2::*;
use frame_support::{
    assert_ok,
    storage::{with_transaction, TransactionOutcome::*},
};
use frame_system::RawOrigin;
use orml_traits::MultiCurrency;
use sp_runtime::{traits::Get, Perbill, SaturatedConversion};
use zeitgeist_primitives::{
    constants::CENT,
<<<<<<< HEAD
    math::fixed::{FixedDiv, FixedMul},
=======
    math::fixed::{BaseProvider, ZeitgeistBase},
>>>>>>> db4a4850
    traits::CompleteSetOperationsApi,
    types::{Asset, Market, MarketCreation, MarketPeriod, MarketStatus, MarketType, ScoringRule},
};
use zrml_market_commons::MarketCommonsPalletApi;

// Same behavior as `assert_ok!`, except that it wraps the call inside a transaction layer. Required
// when calling into functions marked `require_transactional` to avoid a `Transactional(NoLayer)`
// error.
macro_rules! assert_ok_with_transaction {
    ($expr:expr) => {{
        assert_ok!(with_transaction(|| match $expr {
            Ok(val) => Commit(Ok(val)),
            Err(err) => Rollback(Err(err)),
        }));
    }};
}

trait LiquidityTreeBenchmarkHelper<T>
where
    T: Config,
{
    fn calculate_min_pool_shares_amount(&self) -> BalanceOf<T>;
}

impl<T, U> LiquidityTreeBenchmarkHelper<T> for LiquidityTree<T, U>
where
    T: Config,
    U: Get<u32>,
{
    /// Calculate the minimum amount required to join a liquidity tree without erroring.
    fn calculate_min_pool_shares_amount(&self) -> BalanceOf<T> {
        self.total_shares()
            .unwrap()
            .bmul_ceil(MIN_RELATIVE_LP_POSITION_VALUE.saturated_into())
            .unwrap()
    }
}

/// Utilities for setting up benchmarks.
struct BenchmarkHelper<T> {
    current_id: Cell<u32>,
    _marker: PhantomData<T>,
}

impl<T> BenchmarkHelper<T>
where
    T: Config,
{
    fn new() -> Self {
        BenchmarkHelper { current_id: Cell::new(0), _marker: PhantomData }
    }

    /// Return an iterator which ranges over _unused_ accounts.
    fn accounts(&self) -> impl Iterator<Item = T::AccountId> + '_ {
        iter::from_fn(move || {
            let id = self.current_id.get();
            self.current_id.set(id + 1);
            Some(account("", id, 0))
        })
    }

    /// Populates the market's liquidity tree until almost full with one free leaf remaining.
    /// Ensures that the tree has the expected configuration of nodes.
    fn populate_liquidity_tree_with_free_leaf(&self, market_id: MarketIdOf<T>) {
        let max_node_count = LiquidityTreeOf::<T>::max_node_count();
        let last = (max_node_count - 1) as usize;
        for caller in self.accounts().take(last - 1) {
            add_liquidity_provider_to_market::<T>(market_id, caller);
        }
        // Verify that we've got the right number of nodes.
        let pool = Pools::<T>::get(market_id).unwrap();
        assert_eq!(pool.liquidity_shares_manager.nodes.len(), last);
    }

    /// Populates the market's liquidity tree until full. The `caller` is the owner of the last
    /// leaf. Ensures that the tree has the expected configuration of nodes.
    fn populate_liquidity_tree_until_full(&self, market_id: MarketIdOf<T>, caller: T::AccountId) {
        // Start by populating the entire tree except for one node. `caller` will then join and
        // occupy the last node.
        self.populate_liquidity_tree_with_free_leaf(market_id);
        add_liquidity_provider_to_market::<T>(market_id, caller);
        // Verify that we've got the right number of nodes.
        let pool = Pools::<T>::get(market_id).unwrap();
        let max_node_count = LiquidityTreeOf::<T>::max_node_count();
        assert_eq!(pool.liquidity_shares_manager.nodes.len(), max_node_count as usize);
    }

    /// Populates the market's liquidity tree until almost full with one abandoned node remaining.
    fn populate_liquidity_tree_with_abandoned_node(&self, market_id: MarketIdOf<T>) {
        // Start by populating the entire tree. `caller` will own one of the leaves, withdraw their
        // stake, leaving an abandoned node at a leaf.
        let caller = self.accounts().next().unwrap();
        self.populate_liquidity_tree_until_full(market_id, caller.clone());
        let pool = Pools::<T>::get(market_id).unwrap();
        let pool_shares_amount = pool.liquidity_shares_manager.shares_of(&caller).unwrap();
        assert_ok!(NeoSwaps::<T>::exit(
            RawOrigin::Signed(caller).into(),
            market_id,
            pool_shares_amount,
            vec![Zero::zero(); pool.assets().len()]
        ));
        // Verify that we've got the right number of nodes.
        let pool = Pools::<T>::get(market_id).unwrap();
        let max_node_count = LiquidityTreeOf::<T>::max_node_count();
        assert_eq!(pool.liquidity_shares_manager.nodes.len(), max_node_count as usize);
        let last = max_node_count - 1;
        assert_eq!(pool.liquidity_shares_manager.abandoned_nodes, vec![last]);
    }

    /// Run the common setup of `join` benchmarks and return the target market's ID and Bob's
    /// address (who will execute the call).
    ///
    /// Parameters:
    ///
    /// - `market_id`: The ID to set the benchmark up for.
    /// - `complete_set_amount`: The amount of complete sets to buy for Bob.
    fn set_up_liquidity_benchmark(
        &self,
        market_id: MarketIdOf<T>,
        account: AccountIdOf<T>,
        complete_set_amount: Option<BalanceOf<T>>,
    ) {
        let pool = Pools::<T>::get(market_id).unwrap();
        let multiplier = MIN_RELATIVE_LP_POSITION_VALUE + 1_000;
        let complete_set_amount = complete_set_amount.unwrap_or_else(|| {
            pool.reserves.values().max().unwrap().bmul_ceil(multiplier.saturated_into()).unwrap()
        });
        assert_ok!(T::MultiCurrency::deposit(pool.collateral, &account, complete_set_amount));
        assert_ok_with_transaction!(T::CompleteSetOperations::buy_complete_set(
            account,
            market_id,
            complete_set_amount,
        ));
    }
}

fn create_market<T>(
    caller: T::AccountId,
    base_asset: AssetOf<T>,
    asset_count: AssetIndexType,
) -> MarketIdOf<T>
where
    T: Config,
{
    let market = Market {
        base_asset,
        creation: MarketCreation::Permissionless,
        creator_fee: Perbill::zero(),
        creator: caller.clone(),
        oracle: caller,
        metadata: vec![0, 50],
        market_type: MarketType::Categorical(asset_count),
        period: MarketPeriod::Block(0u32.into()..1u32.into()),
        deadlines: Default::default(),
        scoring_rule: ScoringRule::Lmsr,
        status: MarketStatus::Active,
        report: None,
        resolved_outcome: None,
        dispute_mechanism: None,
        bonds: Default::default(),
        early_close: None,
    };
    let maybe_market_id = T::MarketCommons::push_market(market);
    maybe_market_id.unwrap()
}

<<<<<<< HEAD
fn create_market_and_deploy_pool<T>(
=======
fn create_spot_prices<T: Config>(asset_count: u16) -> Vec<BalanceOf<T>> {
    let mut result = vec![MIN_SPOT_PRICE.saturated_into(); (asset_count - 1) as usize];
    // Price distribution has no bearing on the benchmarks.
    let remaining_u128 =
        ZeitgeistBase::<u128>::get().unwrap() - (asset_count - 1) as u128 * MIN_SPOT_PRICE;
    result.push(remaining_u128.saturated_into());
    result
}

fn create_market_and_deploy_pool<T: Config>(
>>>>>>> db4a4850
    caller: T::AccountId,
    base_asset: AssetOf<T>,
    asset_count: AssetIndexType,
    amount: BalanceOf<T>,
) -> MarketIdOf<T>
where
    T: Config,
{
    let market_id = create_market::<T>(caller.clone(), base_asset, asset_count);
    let total_cost = amount + T::MultiCurrency::minimum_balance(base_asset);
    assert_ok!(T::MultiCurrency::deposit(base_asset, &caller, total_cost));
    assert_ok_with_transaction!(T::CompleteSetOperations::buy_complete_set(
        caller.clone(),
        market_id,
        amount
    ));
    assert_ok!(NeoSwaps::<T>::deploy_pool(
        RawOrigin::Signed(caller).into(),
        market_id,
        amount,
        create_spot_prices::<T>(asset_count),
        CENT.saturated_into(),
    ));
    market_id
}

fn deposit_fees<T>(market_id: MarketIdOf<T>, amount: BalanceOf<T>)
where
    T: Config,
{
    let mut pool = Pools::<T>::get(market_id).unwrap();
    assert_ok!(T::MultiCurrency::deposit(pool.collateral, &pool.account_id, amount));
    assert_ok!(pool.liquidity_shares_manager.deposit_fees(amount));
    Pools::<T>::insert(market_id, pool);
}

// Let `caller` join the pool of `market_id` after adding the  required funds to their account.
fn add_liquidity_provider_to_market<T>(market_id: MarketIdOf<T>, caller: AccountIdOf<T>)
where
    T: Config,
{
    let pool = Pools::<T>::get(market_id).unwrap();
    // Buy a little more to account for rounding.
    let pool_shares_amount =
        pool.liquidity_shares_manager.calculate_min_pool_shares_amount() + _1.saturated_into();
    let ratio =
        pool_shares_amount.bdiv(pool.liquidity_shares_manager.total_shares().unwrap()).unwrap();
    let complete_set_amount =
        pool.reserves.values().max().unwrap().bmul_ceil(ratio).unwrap() * 2u8.into();
    assert_ok!(T::MultiCurrency::deposit(pool.collateral, &caller, complete_set_amount));
    assert_ok_with_transaction!(T::CompleteSetOperations::buy_complete_set(
        caller.clone(),
        market_id,
        complete_set_amount,
    ));
    assert_ok!(NeoSwaps::<T>::join(
        RawOrigin::Signed(caller.clone()).into(),
        market_id,
        pool_shares_amount,
        vec![u128::MAX.saturated_into(); pool.assets().len()]
    ));
}

#[benchmarks]
mod benchmarks {
    use super::*;

    /// FIXME Replace hardcoded variant with `{ MAX_ASSETS as u32 }` as soon as possible.
    #[benchmark]
<<<<<<< HEAD
    fn buy() {
        let alice = whitelisted_caller();
=======
    fn buy(n: Linear<2, 128>) {
        let alice: T::AccountId = whitelisted_caller();
>>>>>>> db4a4850
        let base_asset = Asset::Ztg;
        let asset_count = n.try_into().unwrap();
        let market_id = create_market_and_deploy_pool::<T>(
            alice,
            base_asset,
            asset_count,
            _10.saturated_into(),
        );
        let asset_out = Asset::CategoricalOutcome(market_id, 0);
        let amount_in = _1.saturated_into();
        let min_amount_out = 0u8.saturated_into();

        let helper = BenchmarkHelper::<T>::new();
        let bob = helper.accounts().next().unwrap();
        assert_ok!(T::MultiCurrency::deposit(base_asset, &bob, amount_in));

        #[extrinsic_call]
        _(RawOrigin::Signed(bob), market_id, asset_count, asset_out, amount_in, min_amount_out);
    }

    #[benchmark]
<<<<<<< HEAD
    fn sell() {
        let alice = whitelisted_caller();
        let market_id =
            create_market_and_deploy_pool::<T>(alice, Asset::Ztg, 2u16, _10.saturated_into());
        let asset_in = Asset::CategoricalOutcome(market_id, 0);
=======
    fn sell(n: Linear<2, 128>) {
        let alice: T::AccountId = whitelisted_caller();
        let base_asset = Asset::Ztg;
        let asset_count = n.try_into().unwrap();
        let market_id = create_market_and_deploy_pool::<T>(
            alice,
            base_asset,
            asset_count,
            _10.saturated_into(),
        );
        let asset_in = Asset::CategoricalOutcome(market_id, asset_count - 1);
>>>>>>> db4a4850
        let amount_in = _1.saturated_into();
        let min_amount_out = 0u8.saturated_into();

        let helper = BenchmarkHelper::<T>::new();
        let bob = helper.accounts().next().unwrap();
        assert_ok!(T::MultiCurrency::deposit(asset_in, &bob, amount_in));

        #[extrinsic_call]
        _(RawOrigin::Signed(bob), market_id, asset_count, asset_in, amount_in, min_amount_out);
    }

    // Bob already owns a leaf at maximum depth in the tree but decides to increase his stake.
    // Maximum propagation steps thanks to maximum depth.
    #[benchmark]
<<<<<<< HEAD
    fn join_in_place() {
        let alice: T::AccountId = whitelisted_caller();
        let market_id = create_market_and_deploy_pool::<T>(
            alice.clone(),
            Asset::Ztg,
            2u16,
=======
    fn join(n: Linear<2, 128>) {
        let alice: T::AccountId = whitelisted_caller();
        let base_asset = Asset::Ztg;
        let asset_count = n.try_into().unwrap();
        let market_id = create_market_and_deploy_pool::<T>(
            alice.clone(),
            base_asset,
            asset_count,
>>>>>>> db4a4850
            _10.saturated_into(),
        );
        let helper = BenchmarkHelper::<T>::new();
        let bob = helper.accounts().next().unwrap();
        helper.populate_liquidity_tree_until_full(market_id, bob.clone());
        let pool_shares_amount = _1.saturated_into();
<<<<<<< HEAD
        let max_amounts_in = vec![u128::MAX.saturated_into(); 2];
        // Due to rounding, we need to buy a little more than the pool share amount.
        let complete_set_amount = _100.saturated_into();
        helper.set_up_liquidity_benchmark(market_id, bob.clone(), Some(complete_set_amount));
=======
        let max_amounts_in = vec![u128::MAX.saturated_into(); asset_count as usize];
>>>>>>> db4a4850

        // Double check that there's no abandoned node or free leaf.
        let pool = Pools::<T>::get(market_id).unwrap();
        assert_eq!(pool.liquidity_shares_manager.abandoned_nodes.len(), 0);
        let max_node_count = LiquidityTreeOf::<T>::max_node_count();
        assert_eq!(pool.liquidity_shares_manager.node_count(), max_node_count);

        #[extrinsic_call]
        join(RawOrigin::Signed(bob), market_id, pool_shares_amount, max_amounts_in);
    }

    // Bob joins the pool and is assigned an abandoned node  at maximum depth in the tree. Maximum
    // propagation steps thanks to maximum depth.
    #[benchmark]
    fn join_reassigned() {
        let alice: T::AccountId = whitelisted_caller();
        let market_id = create_market_and_deploy_pool::<T>(
            alice.clone(),
            Asset::Ztg,
            2u16,
            _10.saturated_into(),
        );
        let helper = BenchmarkHelper::<T>::new();
        helper.populate_liquidity_tree_with_abandoned_node(market_id);
        let pool = Pools::<T>::get(market_id).unwrap();
        let pool_shares_amount = pool.liquidity_shares_manager.calculate_min_pool_shares_amount();
        // Due to rounding, we need to buy a little more than the pool share amount.
        let bob = helper.accounts().next().unwrap();
        helper.set_up_liquidity_benchmark(market_id, bob.clone(), None);
        let max_amounts_in = vec![u128::MAX.saturated_into(); 2];

        // Double check that there's an abandoned node.
        assert_eq!(pool.liquidity_shares_manager.abandoned_nodes.len(), 1);

        #[extrinsic_call]
        join(RawOrigin::Signed(bob), market_id, pool_shares_amount, max_amounts_in);

        let pool = Pools::<T>::get(market_id).unwrap();
        assert_eq!(pool.liquidity_shares_manager.abandoned_nodes.len(), 0);
    }

    // Bob joins the pool and is assigned a leaf at maximum depth in the tree. Maximum propagation
    // steps thanks to maximum depth.
    #[benchmark]
    fn join_leaf() {
        let alice: T::AccountId = whitelisted_caller();
        let market_id = create_market_and_deploy_pool::<T>(
            alice.clone(),
            Asset::Ztg,
            2u16,
            _10.saturated_into(),
        );
        let helper = BenchmarkHelper::<T>::new();
        helper.populate_liquidity_tree_with_free_leaf(market_id);
        let pool = Pools::<T>::get(market_id).unwrap();
        let pool_shares_amount = pool.liquidity_shares_manager.calculate_min_pool_shares_amount();
        // Due to rounding, we need to buy a little more than the pool share amount.
        let bob = helper.accounts().next().unwrap();
        helper.set_up_liquidity_benchmark(market_id, bob.clone(), None);
        let max_amounts_in = vec![u128::MAX.saturated_into(); 2];

        // Double-check that there's a free leaf.
        let max_node_count = LiquidityTreeOf::<T>::max_node_count();
        assert_eq!(pool.liquidity_shares_manager.node_count(), max_node_count - 1);

        #[extrinsic_call]
        join(RawOrigin::Signed(bob), market_id, pool_shares_amount, max_amounts_in);

        // Ensure that the leaf is taken.
        let pool = Pools::<T>::get(market_id).unwrap();
        assert_eq!(pool.liquidity_shares_manager.node_count(), max_node_count);
    }

    // Worst-case benchmark of `exit`. A couple of conditions must be met to get the worst-case:
    //
    // - Caller withdraws their total share (the node is then abandoned, resulting in extra writes).
    // - The pool is kept alive (changing the pool struct instead of destroying it is heavier).
    // - The caller owns a leaf of maximum depth (equivalent to the second condition unless the tree
    //   has max depth zero).
    #[benchmark]
    fn exit(n: Linear<2, 128>) {
        let alice: T::AccountId = whitelisted_caller();
<<<<<<< HEAD
        let market_id = create_market_and_deploy_pool::<T>(
            alice.clone(),
            Asset::Ztg,
            2u16,
            _10.saturated_into(),
        );
        let min_amounts_out = vec![0u8.into(); 2];

        let helper = BenchmarkHelper::<T>::new();
        let bob = helper.accounts().next().unwrap();
        helper.populate_liquidity_tree_until_full(market_id, bob.clone());
        let pool = Pools::<T>::get(market_id).unwrap();
        let pool_shares_amount = pool.liquidity_shares_manager.shares_of(&bob).unwrap();
=======
        let base_asset = Asset::Ztg;
        let asset_count = n.try_into().unwrap();
        let market_id = create_market_and_deploy_pool::<T>(
            alice.clone(),
            base_asset,
            asset_count,
            _10.saturated_into(),
        );
        let pool_shares_amount = _1.saturated_into();
        let min_amounts_out = vec![0u8.saturated_into(); asset_count as usize];
>>>>>>> db4a4850

        #[extrinsic_call]
        _(RawOrigin::Signed(bob), market_id, pool_shares_amount, min_amounts_out);

        assert!(Pools::<T>::contains_key(market_id)); // Ensure we took the right turn.
    }

    // Worst-case benchmark of `withdraw_fees`: Bob, who owns a leaf of maximum depth, withdraws his
    // stake.
    #[benchmark]
    fn withdraw_fees() {
        let alice: T::AccountId = whitelisted_caller();
        let market_id = create_market_and_deploy_pool::<T>(
            alice.clone(),
            Asset::Ztg,
            2u16,
            _10.saturated_into(),
        );
        let helper = BenchmarkHelper::<T>::new();
        let bob = helper.accounts().next().unwrap();
        helper.populate_liquidity_tree_until_full(market_id, bob.clone());
        helper.set_up_liquidity_benchmark(market_id, bob.clone(), None);

        // Mock up some fees. Needs to be large enough to ensure that Bob's share is not smaller
        // than the existential deposit.
        let pool = Pools::<T>::get(market_id).unwrap();
        let max_node_count = LiquidityTreeOf::<T>::max_node_count() as u128;
        let fee_amount = (max_node_count * _10).saturated_into();
        deposit_fees::<T>(market_id, fee_amount);

        #[extrinsic_call]
        _(RawOrigin::Signed(bob), market_id);
    }

    #[benchmark]
    fn deploy_pool(n: Linear<2, 128>) {
        let alice: T::AccountId = whitelisted_caller();
        let base_asset = Asset::Ztg;
        let asset_count = n.try_into().unwrap();
        let market_id = create_market::<T>(alice.clone(), base_asset, asset_count);
        let amount = _10.saturated_into();
        let total_cost = amount + T::MultiCurrency::minimum_balance(base_asset);

        assert_ok!(T::MultiCurrency::deposit(base_asset, &alice, total_cost));
        assert_ok_with_transaction!(T::CompleteSetOperations::buy_complete_set(
            alice.clone(),
            market_id,
            amount
        ));

        #[extrinsic_call]
        _(
            RawOrigin::Signed(alice),
            market_id,
            amount,
            create_spot_prices::<T>(asset_count),
            CENT.saturated_into(),
        );
    }

    impl_benchmark_test_suite!(
        NeoSwaps,
        crate::mock::ExtBuilder::default().build(),
        crate::mock::Runtime
    );
}<|MERGE_RESOLUTION|>--- conflicted
+++ resolved
@@ -19,15 +19,10 @@
 
 use super::*;
 use crate::{
-<<<<<<< HEAD
     consts::*,
     liquidity_tree::{traits::LiquidityTreeHelper, types::LiquidityTree},
     traits::{liquidity_shares_manager::LiquiditySharesManager, pool_operations::PoolOperations},
-    AssetOf, BalanceOf, MarketIdOf, Pallet as NeoSwaps, Pools,
-=======
-    consts::*, traits::liquidity_shares_manager::LiquiditySharesManager, AssetOf, BalanceOf,
-    MarketIdOf, Pallet as NeoSwaps, Pools, MIN_SPOT_PRICE,
->>>>>>> db4a4850
+    AssetOf, BalanceOf, MarketIdOf, Pallet as NeoSwaps, Pools, MIN_SPOT_PRICE,
 };
 use core::{cell::Cell, iter, marker::PhantomData};
 use frame_benchmarking::v2::*;
@@ -40,11 +35,7 @@
 use sp_runtime::{traits::Get, Perbill, SaturatedConversion};
 use zeitgeist_primitives::{
     constants::CENT,
-<<<<<<< HEAD
-    math::fixed::{FixedDiv, FixedMul},
-=======
-    math::fixed::{BaseProvider, ZeitgeistBase},
->>>>>>> db4a4850
+    math::fixed::{BaseProvider, FixedDiv, FixedMul, ZeitgeistBase},
     traits::CompleteSetOperationsApi,
     types::{Asset, Market, MarketCreation, MarketPeriod, MarketStatus, MarketType, ScoringRule},
 };
@@ -211,9 +202,6 @@
     maybe_market_id.unwrap()
 }
 
-<<<<<<< HEAD
-fn create_market_and_deploy_pool<T>(
-=======
 fn create_spot_prices<T: Config>(asset_count: u16) -> Vec<BalanceOf<T>> {
     let mut result = vec![MIN_SPOT_PRICE.saturated_into(); (asset_count - 1) as usize];
     // Price distribution has no bearing on the benchmarks.
@@ -224,7 +212,6 @@
 }
 
 fn create_market_and_deploy_pool<T: Config>(
->>>>>>> db4a4850
     caller: T::AccountId,
     base_asset: AssetOf<T>,
     asset_count: AssetIndexType,
@@ -294,13 +281,8 @@
 
     /// FIXME Replace hardcoded variant with `{ MAX_ASSETS as u32 }` as soon as possible.
     #[benchmark]
-<<<<<<< HEAD
-    fn buy() {
+    fn buy(n: Linear<2, 128>) {
         let alice = whitelisted_caller();
-=======
-    fn buy(n: Linear<2, 128>) {
-        let alice: T::AccountId = whitelisted_caller();
->>>>>>> db4a4850
         let base_asset = Asset::Ztg;
         let asset_count = n.try_into().unwrap();
         let market_id = create_market_and_deploy_pool::<T>(
@@ -322,15 +304,8 @@
     }
 
     #[benchmark]
-<<<<<<< HEAD
-    fn sell() {
+    fn sell(n: Linear<2, 128>) {
         let alice = whitelisted_caller();
-        let market_id =
-            create_market_and_deploy_pool::<T>(alice, Asset::Ztg, 2u16, _10.saturated_into());
-        let asset_in = Asset::CategoricalOutcome(market_id, 0);
-=======
-    fn sell(n: Linear<2, 128>) {
-        let alice: T::AccountId = whitelisted_caller();
         let base_asset = Asset::Ztg;
         let asset_count = n.try_into().unwrap();
         let market_id = create_market_and_deploy_pool::<T>(
@@ -340,7 +315,6 @@
             _10.saturated_into(),
         );
         let asset_in = Asset::CategoricalOutcome(market_id, asset_count - 1);
->>>>>>> db4a4850
         let amount_in = _1.saturated_into();
         let min_amount_out = 0u8.saturated_into();
 
@@ -355,15 +329,7 @@
     // Bob already owns a leaf at maximum depth in the tree but decides to increase his stake.
     // Maximum propagation steps thanks to maximum depth.
     #[benchmark]
-<<<<<<< HEAD
-    fn join_in_place() {
-        let alice: T::AccountId = whitelisted_caller();
-        let market_id = create_market_and_deploy_pool::<T>(
-            alice.clone(),
-            Asset::Ztg,
-            2u16,
-=======
-    fn join(n: Linear<2, 128>) {
+    fn join_in_place(n: Linear<2, 128>) {
         let alice: T::AccountId = whitelisted_caller();
         let base_asset = Asset::Ztg;
         let asset_count = n.try_into().unwrap();
@@ -371,21 +337,16 @@
             alice.clone(),
             base_asset,
             asset_count,
->>>>>>> db4a4850
             _10.saturated_into(),
         );
         let helper = BenchmarkHelper::<T>::new();
         let bob = helper.accounts().next().unwrap();
         helper.populate_liquidity_tree_until_full(market_id, bob.clone());
         let pool_shares_amount = _1.saturated_into();
-<<<<<<< HEAD
-        let max_amounts_in = vec![u128::MAX.saturated_into(); 2];
         // Due to rounding, we need to buy a little more than the pool share amount.
         let complete_set_amount = _100.saturated_into();
         helper.set_up_liquidity_benchmark(market_id, bob.clone(), Some(complete_set_amount));
-=======
         let max_amounts_in = vec![u128::MAX.saturated_into(); asset_count as usize];
->>>>>>> db4a4850
 
         // Double check that there's no abandoned node or free leaf.
         let pool = Pools::<T>::get(market_id).unwrap();
@@ -397,15 +358,17 @@
         join(RawOrigin::Signed(bob), market_id, pool_shares_amount, max_amounts_in);
     }
 
-    // Bob joins the pool and is assigned an abandoned node  at maximum depth in the tree. Maximum
+        // Bob joins the pool and is assigned an abandoned node at maximum depth in the tree. Maximum
     // propagation steps thanks to maximum depth.
     #[benchmark]
-    fn join_reassigned() {
+    fn join_reassigned(n: Linear<2, 128>) {
         let alice: T::AccountId = whitelisted_caller();
+        let base_asset = Asset::Ztg;
+        let asset_count = n.try_into().unwrap();
         let market_id = create_market_and_deploy_pool::<T>(
             alice.clone(),
-            Asset::Ztg,
-            2u16,
+            base_asset,
+            asset_count,
             _10.saturated_into(),
         );
         let helper = BenchmarkHelper::<T>::new();
@@ -415,7 +378,7 @@
         // Due to rounding, we need to buy a little more than the pool share amount.
         let bob = helper.accounts().next().unwrap();
         helper.set_up_liquidity_benchmark(market_id, bob.clone(), None);
-        let max_amounts_in = vec![u128::MAX.saturated_into(); 2];
+        let max_amounts_in = vec![u128::MAX.saturated_into(); asset_count as usize];
 
         // Double check that there's an abandoned node.
         assert_eq!(pool.liquidity_shares_manager.abandoned_nodes.len(), 1);
@@ -430,12 +393,14 @@
     // Bob joins the pool and is assigned a leaf at maximum depth in the tree. Maximum propagation
     // steps thanks to maximum depth.
     #[benchmark]
-    fn join_leaf() {
+    fn join_leaf(n: Linear<2, 128>) {
         let alice: T::AccountId = whitelisted_caller();
+        let base_asset = Asset::Ztg;
+        let asset_count = n.try_into().unwrap();
         let market_id = create_market_and_deploy_pool::<T>(
             alice.clone(),
-            Asset::Ztg,
-            2u16,
+            base_asset,
+            asset_count,
             _10.saturated_into(),
         );
         let helper = BenchmarkHelper::<T>::new();
@@ -445,7 +410,7 @@
         // Due to rounding, we need to buy a little more than the pool share amount.
         let bob = helper.accounts().next().unwrap();
         helper.set_up_liquidity_benchmark(market_id, bob.clone(), None);
-        let max_amounts_in = vec![u128::MAX.saturated_into(); 2];
+        let max_amounts_in = vec![u128::MAX.saturated_into(); asset_count as usize];
 
         // Double-check that there's a free leaf.
         let max_node_count = LiquidityTreeOf::<T>::max_node_count();
@@ -468,21 +433,6 @@
     #[benchmark]
     fn exit(n: Linear<2, 128>) {
         let alice: T::AccountId = whitelisted_caller();
-<<<<<<< HEAD
-        let market_id = create_market_and_deploy_pool::<T>(
-            alice.clone(),
-            Asset::Ztg,
-            2u16,
-            _10.saturated_into(),
-        );
-        let min_amounts_out = vec![0u8.into(); 2];
-
-        let helper = BenchmarkHelper::<T>::new();
-        let bob = helper.accounts().next().unwrap();
-        helper.populate_liquidity_tree_until_full(market_id, bob.clone());
-        let pool = Pools::<T>::get(market_id).unwrap();
-        let pool_shares_amount = pool.liquidity_shares_manager.shares_of(&bob).unwrap();
-=======
         let base_asset = Asset::Ztg;
         let asset_count = n.try_into().unwrap();
         let market_id = create_market_and_deploy_pool::<T>(
@@ -491,9 +441,13 @@
             asset_count,
             _10.saturated_into(),
         );
-        let pool_shares_amount = _1.saturated_into();
-        let min_amounts_out = vec![0u8.saturated_into(); asset_count as usize];
->>>>>>> db4a4850
+        let min_amounts_out = vec![0u8.into(); asset_count as usize];
+
+        let helper = BenchmarkHelper::<T>::new();
+        let bob = helper.accounts().next().unwrap();
+        helper.populate_liquidity_tree_until_full(market_id, bob.clone());
+        let pool = Pools::<T>::get(market_id).unwrap();
+        let pool_shares_amount = pool.liquidity_shares_manager.shares_of(&bob).unwrap();
 
         #[extrinsic_call]
         _(RawOrigin::Signed(bob), market_id, pool_shares_amount, min_amounts_out);
