--- conflicted
+++ resolved
@@ -67,11 +67,6 @@
     "zrml-court/std",
     "zrml-asset-router/std",
     "zrml-authorized/std",
-<<<<<<< HEAD
-    "zrml-liquidity-mining/std",
-=======
-    "zrml-simple-disputes/std",
->>>>>>> bd0b0fb7
     "zrml-global-disputes/std",
     "zrml-prediction-markets/std",
     "zrml-prediction-markets/mock",
