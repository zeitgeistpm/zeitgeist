[dependencies]
cfg-if = { workspace = true }
fixed = { workspace = true }
frame-benchmarking = { workspace = true, optional = true }
frame-support = { workspace = true }
frame-system = { workspace = true }
hydra-dx-math = { workspace = true }
orml-traits = { workspace = true }
parity-scale-codec = { workspace = true, features = ["derive", "max-encoded-len"] }
scale-info = { workspace = true, features = ["derive"] }
sp-runtime = { workspace = true }
typenum = { workspace = true }
zeitgeist-primitives = { workspace = true }
zrml-market-commons = { workspace = true }

# Mock

env_logger = { workspace = true, optional = true }
orml-asset-registry = { workspace = true, optional = true }
orml-currencies = { workspace = true, optional = true }
orml-tokens = { workspace = true, optional = true }
pallet-assets = { workspace = true, optional = true }
pallet-balances = { workspace = true, optional = true }
pallet-randomness-collective-flip = { workspace = true, optional = true }
pallet-timestamp = { workspace = true, optional = true }
pallet-treasury = { workspace = true, optional = true }
pallet-xcm = { workspace = true, optional = true }
serde = { workspace = true, optional = true }
sp-api = { workspace = true, optional = true }
sp-io = { workspace = true, optional = true }
xcm = { workspace = true, optional = true }
xcm-builder = { workspace = true, optional = true }
zrml-asset-router = { workspace = true, optional = true }
zrml-authorized = { workspace = true, optional = true }
zrml-court = { workspace = true, optional = true }
zrml-global-disputes = { workspace = true, optional = true }
zrml-liquidity-mining = { workspace = true, optional = true }
zrml-prediction-markets = { workspace = true, optional = true }
zrml-prediction-markets-runtime-api = { workspace = true, optional = true }
zrml-simple-disputes = { workspace = true, optional = true }

[dev-dependencies]
more-asserts = { workspace = true }
test-case = { workspace = true }
zrml-neo-swaps = { workspace = true, features = ["mock"] }

[features]
default = ["std"]
mock = [
    "orml-currencies/default",
    "orml-tokens/default",
    "pallet-balances",
    "pallet-randomness-collective-flip/default",
    "pallet-timestamp/default",
    "pallet-treasury/default",
    "sp-api/default",
    "sp-io/default",
    "zeitgeist-primitives/mock",
    "zrml-prediction-markets-runtime-api/default",
    "xcm/default",
    "orml-asset-registry/default",
    "orml-currencies/default",
    "orml-tokens/default",
    "pallet-assets/default",
    "pallet-balances/default",
    "pallet-timestamp/default",
    "sp-api/default",
    "sp-io/default",
    "zrml-court/std",
    "zrml-asset-router/std",
    "zrml-authorized/std",
    "zrml-liquidity-mining/std",
    "zrml-simple-disputes/std",
    "zrml-global-disputes/std",
    "zrml-prediction-markets/std",
    "zrml-prediction-markets/mock",
    "zrml-prediction-markets/default",
    "serde/default",
    "env_logger/default",
]
parachain = ["zrml-prediction-markets/parachain"]
runtime-benchmarks = [
    "frame-benchmarking/runtime-benchmarks",
    "frame-support/runtime-benchmarks",
    "frame-system/runtime-benchmarks",
    "pallet-assets?/runtime-benchmarks",
    "pallet-xcm/runtime-benchmarks",
    "xcm-builder/runtime-benchmarks",
    "zrml-prediction-markets/runtime-benchmarks",
]
std = [
    "frame-benchmarking?/std",
    "frame-support/std",
    "frame-system/std",
    "orml-traits/std",
    "parity-scale-codec/std",
    "sp-runtime/std",
    "xcm-builder/std",
    "pallet-xcm/std",
    "zeitgeist-primitives/std",
    "zrml-market-commons/std",
]
try-runtime = [
    "frame-support/try-runtime",
]

[package]
authors = ["Zeitgeist PM <contact@zeitgeist.pm>"]
edition = "2021"
name = "zrml-neo-swaps"
<<<<<<< HEAD
version = "0.5.0"
=======
version = "0.5.1"
>>>>>>> fd18a901
<|MERGE_RESOLUTION|>--- conflicted
+++ resolved
@@ -108,8 +108,4 @@
 authors = ["Zeitgeist PM <contact@zeitgeist.pm>"]
 edition = "2021"
 name = "zrml-neo-swaps"
-<<<<<<< HEAD
-version = "0.5.0"
-=======
-version = "0.5.1"
->>>>>>> fd18a901
+version = "0.5.1"