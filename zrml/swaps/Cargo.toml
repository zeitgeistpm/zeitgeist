--- conflicted
+++ resolved
@@ -1,5 +1,4 @@
 [dependencies]
-<<<<<<< HEAD
 frame-benchmarking = { branch = "moonbeam-polkadot-v0.9.29", default-features = false, optional = true, git = "https://github.com/zeitgeistpm/substrate" }
 frame-executive = { branch = "moonbeam-polkadot-v0.9.29", default-features = false, git = "https://github.com/zeitgeistpm/substrate" }
 frame-support = { branch = "moonbeam-polkadot-v0.9.29", default-features = false, git = "https://github.com/zeitgeistpm/substrate" }
@@ -9,15 +8,6 @@
 parity-scale-codec = { default-features = false, features = ["derive", "max-encoded-len"], version = "3.0.0" }
 scale-info = { version = "2.1.1", default-features = false, features = ["derive"] }
 sp-runtime = { branch = "moonbeam-polkadot-v0.9.29", default-features = false, git = "https://github.com/zeitgeistpm/substrate" }
-=======
-frame-benchmarking = { branch = "polkadot-v0.9.26", default-features = false, optional = true, git = "https://github.com/paritytech/substrate" }
-frame-support = { branch = "polkadot-v0.9.26", default-features = false, git = "https://github.com/paritytech/substrate" }
-frame-system = { branch = "polkadot-v0.9.26", default-features = false, git = "https://github.com/paritytech/substrate" }
-orml-traits = { branch = "polkadot-v0.9.26", default-features = false, git = "https://github.com/open-web3-stack/open-runtime-module-library" }
-parity-scale-codec = { default-features = false, features = ["derive", "max-encoded-len"], version = "3.0.0" }
-scale-info = { version = "2.1.1", default-features = false, features = ["derive"] }
-sp-runtime = { branch = "polkadot-v0.9.26", default-features = false, git = "https://github.com/paritytech/substrate" }
->>>>>>> f8f5c79c
 substrate-fixed = { default-features = false, git = "https://github.com/encointer/substrate-fixed" }
 zeitgeist-primitives = { default-features = false, path = "../../primitives" }
 zrml-liquidity-mining = { default-features = false, path = "../liquidity-mining" }
@@ -26,21 +16,12 @@
 
 # Mock
 
-<<<<<<< HEAD
 orml-currencies = { branch = "moonbeam-polkadot-v0.9.29", git = "https://github.com/zeitgeistpm/open-runtime-module-library", optional = true }
 orml-tokens = { branch = "moonbeam-polkadot-v0.9.29", git = "https://github.com/zeitgeistpm/open-runtime-module-library", optional = true }
 pallet-balances = { branch = "moonbeam-polkadot-v0.9.29", git = "https://github.com/zeitgeistpm/substrate", optional = true }
 pallet-timestamp = { branch = "moonbeam-polkadot-v0.9.29", git = "https://github.com/zeitgeistpm/substrate", optional = true }
 sp-api = { branch = "moonbeam-polkadot-v0.9.29", git = "https://github.com/zeitgeistpm/substrate", optional = true }
 sp-io = { branch = "moonbeam-polkadot-v0.9.29", git = "https://github.com/zeitgeistpm/substrate", optional = true }
-=======
-orml-currencies = { branch = "polkadot-v0.9.26", git = "https://github.com/open-web3-stack/open-runtime-module-library", optional = true }
-orml-tokens = { branch = "polkadot-v0.9.26", git = "https://github.com/open-web3-stack/open-runtime-module-library", optional = true }
-pallet-balances = { branch = "polkadot-v0.9.26", git = "https://github.com/paritytech/substrate", optional = true }
-pallet-timestamp = { branch = "polkadot-v0.9.26", git = "https://github.com/paritytech/substrate", optional = true }
-sp-api = { branch = "polkadot-v0.9.26", git = "https://github.com/paritytech/substrate", optional = true }
-sp-io = { branch = "polkadot-v0.9.26", git = "https://github.com/paritytech/substrate", optional = true }
->>>>>>> f8f5c79c
 zrml-swaps-runtime-api = { optional = true, path = "./runtime-api" }
 
 [dev-dependencies]
