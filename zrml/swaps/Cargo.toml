[dependencies]
frame-benchmarking = { branch = "moonbeam-polkadot-v0.9.19", default-features = false, optional = true, git = "https://github.com/purestake/substrate" }
frame-support = { branch = "moonbeam-polkadot-v0.9.19", default-features = false, git = "https://github.com/purestake/substrate" }
frame-system = { branch = "moonbeam-polkadot-v0.9.19", default-features = false, git = "https://github.com/purestake/substrate" }
orml-traits = { branch = "polkadot-0.9.19-latest", default-features = false, git = "https://github.com/zeitgeistpm/open-runtime-module-library" }
parity-scale-codec = { default-features = false, features = ["derive", "max-encoded-len"], version = "3.0.0" }
sp-runtime = { branch = "moonbeam-polkadot-v0.9.19", default-features = false, git = "https://github.com/purestake/substrate" }
substrate-fixed = { default-features = false, git = "https://github.com/encointer/substrate-fixed" }
zeitgeist-primitives = { default-features = false, path = "../../primitives" }
scale-info = { version = "2.1.1", default-features = false, features = ["derive"] }
zrml-liquidity-mining = { default-features = false, path = "../liquidity-mining" }
zrml-market-commons = { default-features = false, path = "../market-commons" }
zrml-rikiddo = { default-features = false, path = "../rikiddo" }

# Mock

<<<<<<< HEAD
orml-currencies = { branch = "polkadot-0.9.19-latest", git = "https://github.com/zeitgeistpm/open-runtime-module-library", optional = true }
orml-tokens = { branch = "polkadot-0.9.19-latest", git = "https://github.com/zeitgeistpm/open-runtime-module-library", optional = true }
pallet-balances = { branch = "moonbeam-polkadot-v0.9.19", git = "https://github.com/purestake/substrate", optional = true }
pallet-timestamp = { branch = "moonbeam-polkadot-v0.9.19", git = "https://github.com/purestake/substrate", optional = true }
sp-api = { branch = "moonbeam-polkadot-v0.9.19", git = "https://github.com/purestake/substrate", optional = true }
sp-io = { branch = "moonbeam-polkadot-v0.9.19", git = "https://github.com/purestake/substrate", optional = true }
zrml-market-commons = { optional = true, path = "../market-commons" }
=======
orml-currencies = { git = "https://github.com/purestake/open-runtime-module-library", optional = true }
orml-tokens = { git = "https://github.com/purestake/open-runtime-module-library", optional = true }
pallet-balances = { branch = "moonbeam-polkadot-v0.9.17", git = "https://github.com/purestake/substrate", optional = true }
pallet-timestamp = { branch = "moonbeam-polkadot-v0.9.17", git = "https://github.com/purestake/substrate", optional = true }
sp-api = { branch = "moonbeam-polkadot-v0.9.17", git = "https://github.com/purestake/substrate", optional = true }
sp-io = { branch = "moonbeam-polkadot-v0.9.17", git = "https://github.com/purestake/substrate", optional = true }
>>>>>>> 1447247d
zrml-swaps-runtime-api = { optional = true, path = "./runtime-api" }

[dev-dependencies]
zrml-swaps = { features = ["mock"], path = "." }
more-asserts = "0.2"

[features]
default = ["std"]
mock = [
    "orml-currencies",
    "orml-tokens",
    "pallet-balances",
    "pallet-timestamp",
    "sp-api",
    "sp-io",
    "zrml-swaps-runtime-api",
]
runtime-benchmarks = [
    "frame-benchmarking/runtime-benchmarks",
    "frame-support/runtime-benchmarks",
    "frame-system/runtime-benchmarks"
]
std = [
    "frame-benchmarking?/std",
    "frame-support/std",
    "frame-system/std",
    "orml-traits/std",
    "parity-scale-codec/std",
    "sp-runtime/std",
    "substrate-fixed/std",
    "zeitgeist-primitives/std",
    "zrml-market-commons/std",
    "zrml-liquidity-mining/std",
    "zrml-rikiddo/std",
]

[package]
authors = ["Zeitgeist PM <contact@zeitgeist.pm>"]
edition = "2021"
name = "zrml-swaps"
version = "0.3.2"<|MERGE_RESOLUTION|>--- conflicted
+++ resolved
@@ -14,7 +14,6 @@
 
 # Mock
 
-<<<<<<< HEAD
 orml-currencies = { branch = "polkadot-0.9.19-latest", git = "https://github.com/zeitgeistpm/open-runtime-module-library", optional = true }
 orml-tokens = { branch = "polkadot-0.9.19-latest", git = "https://github.com/zeitgeistpm/open-runtime-module-library", optional = true }
 pallet-balances = { branch = "moonbeam-polkadot-v0.9.19", git = "https://github.com/purestake/substrate", optional = true }
@@ -22,14 +21,6 @@
 sp-api = { branch = "moonbeam-polkadot-v0.9.19", git = "https://github.com/purestake/substrate", optional = true }
 sp-io = { branch = "moonbeam-polkadot-v0.9.19", git = "https://github.com/purestake/substrate", optional = true }
 zrml-market-commons = { optional = true, path = "../market-commons" }
-=======
-orml-currencies = { git = "https://github.com/purestake/open-runtime-module-library", optional = true }
-orml-tokens = { git = "https://github.com/purestake/open-runtime-module-library", optional = true }
-pallet-balances = { branch = "moonbeam-polkadot-v0.9.17", git = "https://github.com/purestake/substrate", optional = true }
-pallet-timestamp = { branch = "moonbeam-polkadot-v0.9.17", git = "https://github.com/purestake/substrate", optional = true }
-sp-api = { branch = "moonbeam-polkadot-v0.9.17", git = "https://github.com/purestake/substrate", optional = true }
-sp-io = { branch = "moonbeam-polkadot-v0.9.17", git = "https://github.com/purestake/substrate", optional = true }
->>>>>>> 1447247d
 zrml-swaps-runtime-api = { optional = true, path = "./runtime-api" }
 
 [dev-dependencies]
