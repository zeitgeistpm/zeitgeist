[dependencies]
<<<<<<< HEAD
frame-benchmarking = { branch = "moonbeam-polkadot-v0.9.19", default-features = false, optional = true, git = "https://github.com/purestake/substrate" }
frame-support = { branch = "moonbeam-polkadot-v0.9.19", default-features = false, git = "https://github.com/purestake/substrate" }
frame-system = { branch = "moonbeam-polkadot-v0.9.19", default-features = false, git = "https://github.com/purestake/substrate" }
orml-traits = { branch = "7e1123e-v0.9.19", default-features = false, git = "https://github.com/zeitgeistpm/open-runtime-module-library" }
=======
frame-benchmarking = { branch = "polkadot-v0.9.26", default-features = false, optional = true, git = "https://github.com/paritytech/substrate" }
frame-support = { branch = "polkadot-v0.9.26", default-features = false, git = "https://github.com/paritytech/substrate" }
frame-system = { branch = "polkadot-v0.9.26", default-features = false, git = "https://github.com/paritytech/substrate" }
orml-traits = { branch = "polkadot-v0.9.26", default-features = false, git = "https://github.com/open-web3-stack/open-runtime-module-library" }
>>>>>>> 8de3b3a2
parity-scale-codec = { default-features = false, features = ["derive", "max-encoded-len"], version = "3.0.0" }
scale-info = { version = "2.1.1", default-features = false, features = ["derive"] }
sp-runtime = { branch = "polkadot-v0.9.26", default-features = false, git = "https://github.com/paritytech/substrate" }
substrate-fixed = { default-features = false, git = "https://github.com/encointer/substrate-fixed" }
zeitgeist-primitives = { default-features = false, path = "../../primitives" }
zrml-liquidity-mining = { default-features = false, path = "../liquidity-mining" }
zrml-market-commons = { default-features = false, path = "../market-commons" }
zrml-rikiddo = { default-features = false, path = "../rikiddo" }

# Mock

<<<<<<< HEAD
orml-currencies = { branch = "7e1123e-v0.9.19", git = "https://github.com/zeitgeistpm/open-runtime-module-library", optional = true }
orml-tokens = { branch = "7e1123e-v0.9.19", git = "https://github.com/zeitgeistpm/open-runtime-module-library", optional = true }
pallet-balances = { branch = "moonbeam-polkadot-v0.9.19", git = "https://github.com/purestake/substrate", optional = true }
pallet-timestamp = { branch = "moonbeam-polkadot-v0.9.19", git = "https://github.com/purestake/substrate", optional = true }
sp-api = { branch = "moonbeam-polkadot-v0.9.19", git = "https://github.com/purestake/substrate", optional = true }
sp-io = { branch = "moonbeam-polkadot-v0.9.19", git = "https://github.com/purestake/substrate", optional = true }
=======
orml-currencies = { branch = "polkadot-v0.9.26", git = "https://github.com/open-web3-stack/open-runtime-module-library", optional = true }
orml-tokens = { branch = "polkadot-v0.9.26", git = "https://github.com/open-web3-stack/open-runtime-module-library", optional = true }
pallet-balances = { branch = "polkadot-v0.9.26", git = "https://github.com/paritytech/substrate", optional = true }
pallet-timestamp = { branch = "polkadot-v0.9.26", git = "https://github.com/paritytech/substrate", optional = true }
sp-api = { branch = "polkadot-v0.9.26", git = "https://github.com/paritytech/substrate", optional = true }
sp-io = { branch = "polkadot-v0.9.26", git = "https://github.com/paritytech/substrate", optional = true }
>>>>>>> 8de3b3a2
zrml-swaps-runtime-api = { optional = true, path = "./runtime-api" }

[dev-dependencies]
more-asserts = "0.2"
test-case = "2.0.2"
zrml-swaps = { features = ["mock"], path = "." }

[features]
default = ["std"]
mock = [
    "orml-currencies",
    "orml-tokens",
    "pallet-balances",
    "pallet-timestamp",
    "sp-api",
    "sp-io",
    "zeitgeist-primitives/mock",
    "zrml-swaps-runtime-api",
]
runtime-benchmarks = [
    "frame-benchmarking/runtime-benchmarks",
    "frame-support/runtime-benchmarks",
    "frame-system/runtime-benchmarks",
]
std = [
    "frame-benchmarking?/std",
    "frame-support/std",
    "frame-system/std",
    "orml-traits/std",
    "parity-scale-codec/std",
    "sp-runtime/std",
    "substrate-fixed/std",
    "zeitgeist-primitives/std",
    "zrml-market-commons/std",
    "zrml-liquidity-mining/std",
    "zrml-rikiddo/std",
]
try-runtime = [
    "frame-support/try-runtime",
]

[package]
authors = ["Zeitgeist PM <contact@zeitgeist.pm>"]
edition = "2021"
name = "zrml-swaps"
version = "0.3.6"<|MERGE_RESOLUTION|>--- conflicted
+++ resolved
@@ -1,15 +1,8 @@
 [dependencies]
-<<<<<<< HEAD
-frame-benchmarking = { branch = "moonbeam-polkadot-v0.9.19", default-features = false, optional = true, git = "https://github.com/purestake/substrate" }
-frame-support = { branch = "moonbeam-polkadot-v0.9.19", default-features = false, git = "https://github.com/purestake/substrate" }
-frame-system = { branch = "moonbeam-polkadot-v0.9.19", default-features = false, git = "https://github.com/purestake/substrate" }
-orml-traits = { branch = "7e1123e-v0.9.19", default-features = false, git = "https://github.com/zeitgeistpm/open-runtime-module-library" }
-=======
 frame-benchmarking = { branch = "polkadot-v0.9.26", default-features = false, optional = true, git = "https://github.com/paritytech/substrate" }
 frame-support = { branch = "polkadot-v0.9.26", default-features = false, git = "https://github.com/paritytech/substrate" }
 frame-system = { branch = "polkadot-v0.9.26", default-features = false, git = "https://github.com/paritytech/substrate" }
 orml-traits = { branch = "polkadot-v0.9.26", default-features = false, git = "https://github.com/open-web3-stack/open-runtime-module-library" }
->>>>>>> 8de3b3a2
 parity-scale-codec = { default-features = false, features = ["derive", "max-encoded-len"], version = "3.0.0" }
 scale-info = { version = "2.1.1", default-features = false, features = ["derive"] }
 sp-runtime = { branch = "polkadot-v0.9.26", default-features = false, git = "https://github.com/paritytech/substrate" }
@@ -21,21 +14,12 @@
 
 # Mock
 
-<<<<<<< HEAD
-orml-currencies = { branch = "7e1123e-v0.9.19", git = "https://github.com/zeitgeistpm/open-runtime-module-library", optional = true }
-orml-tokens = { branch = "7e1123e-v0.9.19", git = "https://github.com/zeitgeistpm/open-runtime-module-library", optional = true }
-pallet-balances = { branch = "moonbeam-polkadot-v0.9.19", git = "https://github.com/purestake/substrate", optional = true }
-pallet-timestamp = { branch = "moonbeam-polkadot-v0.9.19", git = "https://github.com/purestake/substrate", optional = true }
-sp-api = { branch = "moonbeam-polkadot-v0.9.19", git = "https://github.com/purestake/substrate", optional = true }
-sp-io = { branch = "moonbeam-polkadot-v0.9.19", git = "https://github.com/purestake/substrate", optional = true }
-=======
 orml-currencies = { branch = "polkadot-v0.9.26", git = "https://github.com/open-web3-stack/open-runtime-module-library", optional = true }
 orml-tokens = { branch = "polkadot-v0.9.26", git = "https://github.com/open-web3-stack/open-runtime-module-library", optional = true }
 pallet-balances = { branch = "polkadot-v0.9.26", git = "https://github.com/paritytech/substrate", optional = true }
 pallet-timestamp = { branch = "polkadot-v0.9.26", git = "https://github.com/paritytech/substrate", optional = true }
 sp-api = { branch = "polkadot-v0.9.26", git = "https://github.com/paritytech/substrate", optional = true }
 sp-io = { branch = "polkadot-v0.9.26", git = "https://github.com/paritytech/substrate", optional = true }
->>>>>>> 8de3b3a2
 zrml-swaps-runtime-api = { optional = true, path = "./runtime-api" }
 
 [dev-dependencies]
