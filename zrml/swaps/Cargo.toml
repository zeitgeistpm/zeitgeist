--- conflicted
+++ resolved
@@ -1,32 +1,17 @@
 [dependencies]
-<<<<<<< HEAD
-frame-benchmarking = { branch = "polkadot-v0.9.32", default-features = false, optional = true, git = "https://github.com/paritytech/substrate" }
-frame-support = { branch = "polkadot-v0.9.32", default-features = false, git = "https://github.com/paritytech/substrate" }
-frame-system = { branch = "polkadot-v0.9.32", default-features = false, git = "https://github.com/paritytech/substrate" }
-orml-traits = { branch = "polkadot-v0.9.32", default-features = false, git = "https://github.com/open-web3-stack/open-runtime-module-library" }
-parity-scale-codec = { default-features = false, features = ["derive", "max-encoded-len"], version = "3.0.0" }
-scale-info = { version = "2.1.1", default-features = false, features = ["derive"] }
-sp-arithmetic = { branch = "polkadot-v0.9.32", default-features = false, git = "https://github.com/paritytech/substrate" }
-sp-runtime = { branch = "polkadot-v0.9.32", default-features = false, git = "https://github.com/paritytech/substrate" }
-substrate-fixed = { default-features = false, git = "https://github.com/encointer/substrate-fixed" }
-zeitgeist-primitives = { default-features = false, path = "../../primitives" }
-zrml-liquidity-mining = { default-features = false, path = "../liquidity-mining" }
-zrml-market-commons = { default-features = false, path = "../market-commons" }
-zrml-rikiddo = { default-features = false, path = "../rikiddo" }
-=======
 frame-benchmarking = { workspace = true, optional = true }
 frame-support = { workspace = true }
 frame-system = { workspace = true }
 orml-traits = { workspace = true }
 parity-scale-codec = { workspace = true, features = ["derive", "max-encoded-len"] }
 scale-info = { workspace = true, features = ["derive"] }
+sp-arithmetic = { workspace = true }
 sp-runtime = { workspace = true }
 substrate-fixed = { workspace = true }
 zeitgeist-primitives = { workspace = true }
 zrml-liquidity-mining = { workspace = true }
 zrml-market-commons = { workspace = true }
 zrml-rikiddo = { workspace = true }
->>>>>>> 256deb35
 
 # Mock
 
