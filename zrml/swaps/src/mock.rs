--- conflicted
+++ resolved
@@ -80,11 +80,7 @@
     type MinWeight = MinWeight;
     type PalletId = SwapsPalletId;
     type RikiddoSigmoidFeeMarketEma = RikiddoSigmoidFeeMarketEma;
-<<<<<<< HEAD
     type AssetManager = Currencies;
-=======
-    type Shares = Shares;
->>>>>>> a98281e5
     type WeightInfo = zrml_swaps::weights::WeightInfo<Runtime>;
 }
 
