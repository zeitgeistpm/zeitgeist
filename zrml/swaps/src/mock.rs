#![cfg(feature = "mock")]

use crate as zrml_swaps;
use frame_support::{construct_runtime, parameter_types, traits::Everything};
use sp_runtime::{
    testing::Header,
    traits::{BlakeTwo256, IdentityLookup},
};
use substrate_fixed::{types::extra::U33, FixedI128, FixedU128};
use zeitgeist_primitives::{
    constants::{
<<<<<<< HEAD
        BalanceFractionalDecimals, BlockHashCount, DustAccountTest, ExistentialDeposit,
        ExistentialDeposits, GetNativeCurrencyId, LiquidityMiningPalletId, MaxAssets, MaxInRatio,
        MaxLocks, MaxOutRatio, MaxReserves, MaxTotalWeight, MaxWeight, MinAssets, MinLiquidity,
        MinSubsidy, MinWeight, MinimumPeriod, SwapsPalletId, BASE,
=======
        BalanceFractionalDecimals, BlockHashCount, ExistentialDeposit, ExistentialDeposits,
        ExitFee, GetNativeCurrencyId, LiquidityMiningPalletId, MaxAssets, MaxInRatio, MaxLocks,
        MaxOutRatio, MaxReserves, MaxTotalWeight, MaxWeight, MinAssets, MinLiquidity, MinSubsidy,
        MinWeight, MinimumPeriod, SwapsPalletId, BASE,
>>>>>>> 8857318c
    },
    types::{
        AccountIdTest, Amount, Asset, Balance, BasicCurrencyAdapter, BlockNumber, BlockTest,
        CurrencyId, Hash, Index, MarketId, Moment, PoolId, SerdeWrapper, UncheckedExtrinsicTest,
    },
};
use zrml_rikiddo::types::{EmaMarketVolume, FeeSigmoid, RikiddoSigmoidMV};

pub const ALICE: AccountIdTest = 0;
pub const BOB: AccountIdTest = 1;
pub const CHARLIE: AccountIdTest = 2;
pub const DAVE: AccountIdTest = 3;
pub const EVE: AccountIdTest = 4;

pub type UncheckedExtrinsic = UncheckedExtrinsicTest<Runtime>;

// Mocked exit fee for easier calculations
parameter_types! {
    pub const ExitFeeMock: Balance = 0;
}

construct_runtime!(
    pub enum Runtime
    where
        Block = BlockTest<Runtime>,
        NodeBlock = BlockTest<Runtime>,
        UncheckedExtrinsic = UncheckedExtrinsic,
    {
        Balances: pallet_balances::{Call, Config<T>, Event<T>, Pallet, Storage},
        Currencies: orml_currencies::{Event<T>, Pallet},
        LiquidityMining: zrml_liquidity_mining::{Config<T>, Event<T>, Pallet},
        MarketCommons: zrml_market_commons::{Pallet, Storage},
        RikiddoSigmoidFeeMarketEma: zrml_rikiddo::{Pallet, Storage},
        Swaps: zrml_swaps::{Call, Event<T>, Pallet},
        System: frame_system::{Call, Config, Event<T>, Pallet, Storage},
        Timestamp: pallet_timestamp::{Pallet},
        Tokens: orml_tokens::{Config<T>, Event<T>, Pallet, Storage},
    }
);

impl crate::Config for Runtime {
    type Event = Event;
    type ExitFee = ExitFeeMock;
    type FixedTypeU = <Runtime as zrml_rikiddo::Config>::FixedTypeU;
    type FixedTypeS = <Runtime as zrml_rikiddo::Config>::FixedTypeS;
    type LiquidityMining = LiquidityMining;
    type MarketId = MarketId;
    type MaxAssets = MaxAssets;
    type MaxInRatio = MaxInRatio;
    type MaxOutRatio = MaxOutRatio;
    type MaxTotalWeight = MaxTotalWeight;
    type MaxWeight = MaxWeight;
    type MinAssets = MinAssets;
    type MinLiquidity = MinLiquidity;
    type MinSubsidy = MinSubsidy;
    type MinWeight = MinWeight;
    type PalletId = SwapsPalletId;
    type RikiddoSigmoidFeeMarketEma = RikiddoSigmoidFeeMarketEma;
    type Shares = Currencies;
    type WeightInfo = zrml_swaps::weights::WeightInfo<Runtime>;
}

impl frame_system::Config for Runtime {
    type AccountData = pallet_balances::AccountData<Balance>;
    type AccountId = AccountIdTest;
    type BaseCallFilter = Everything;
    type BlockHashCount = BlockHashCount;
    type BlockLength = ();
    type BlockNumber = BlockNumber;
    type BlockWeights = ();
    type Call = Call;
    type DbWeight = ();
    type Event = Event;
    type Hash = Hash;
    type Hashing = BlakeTwo256;
    type Header = Header;
    type Index = Index;
    type Lookup = IdentityLookup<Self::AccountId>;
    type MaxConsumers = frame_support::traits::ConstU32<16>;
    type OnKilledAccount = ();
    type OnNewAccount = ();
    type OnSetCode = ();
    type Origin = Origin;
    type PalletInfo = PalletInfo;
    type SS58Prefix = ();
    type SystemWeightInfo = ();
    type Version = ();
}

impl orml_currencies::Config for Runtime {
    type Event = Event;
    type GetNativeCurrencyId = GetNativeCurrencyId;
    type MultiCurrency = Tokens;
    type NativeCurrency = BasicCurrencyAdapter<Runtime, Balances>;
    type WeightInfo = ();
}

impl orml_tokens::Config for Runtime {
    type Amount = Amount;
    type Balance = Balance;
    type CurrencyId = CurrencyId;
    type DustRemovalWhitelist = Everything;
    type Event = Event;
    type ExistentialDeposits = ExistentialDeposits;
    type MaxLocks = MaxLocks;
    type OnDust = ();
    type WeightInfo = ();
}

impl pallet_balances::Config for Runtime {
    type AccountStore = System;
    type Balance = Balance;
    type DustRemoval = ();
    type Event = Event;
    type ExistentialDeposit = ExistentialDeposit;
    type MaxLocks = MaxLocks;
    type MaxReserves = MaxReserves;
    type ReserveIdentifier = [u8; 8];
    type WeightInfo = ();
}

impl zrml_liquidity_mining::Config for Runtime {
    type Event = Event;
    type MarketCommons = MarketCommons;
    type MarketId = MarketId;
    type PalletId = LiquidityMiningPalletId;
    type WeightInfo = zrml_liquidity_mining::weights::WeightInfo<Runtime>;
}

impl zrml_market_commons::Config for Runtime {
    type Currency = Balances;
    type MarketId = MarketId;
    type Timestamp = Timestamp;
}

impl zrml_rikiddo::Config for Runtime {
    type Timestamp = Timestamp;
    type Balance = Balance;
    type FixedTypeU = FixedU128<U33>;
    type FixedTypeS = FixedI128<U33>;
    type BalanceFractionalDecimals = BalanceFractionalDecimals;
    type PoolId = PoolId;
    type Rikiddo = RikiddoSigmoidMV<
        Self::FixedTypeU,
        Self::FixedTypeS,
        FeeSigmoid<Self::FixedTypeS>,
        EmaMarketVolume<Self::FixedTypeU>,
    >;
}

impl pallet_timestamp::Config for Runtime {
    type MinimumPeriod = MinimumPeriod;
    type Moment = Moment;
    type OnTimestampSet = ();
    type WeightInfo = ();
}

pub struct ExtBuilder {
    balances: Vec<(AccountIdTest, Balance)>,
}

impl Default for ExtBuilder {
    fn default() -> Self {
        Self {
            balances: vec![(ALICE, BASE), (BOB, BASE), (CHARLIE, BASE), (DAVE, BASE), (EVE, BASE)],
        }
    }
}

impl ExtBuilder {
    pub fn build(self) -> sp_io::TestExternalities {
        let mut t = frame_system::GenesisConfig::default().build_storage::<Runtime>().unwrap();

        pallet_balances::GenesisConfig::<Runtime> { balances: self.balances }
            .assimilate_storage(&mut t)
            .unwrap();

        t.into()
    }
}

sp_api::mock_impl_runtime_apis! {
    impl zrml_swaps_runtime_api::SwapsApi<BlockTest<Runtime>, PoolId, AccountIdTest, Balance, MarketId>
      for Runtime
    {
        fn get_spot_price(
            pool_id: PoolId,
            asset_in: Asset<MarketId>,
            asset_out: Asset<MarketId>,
        ) -> SerdeWrapper<Balance> {
            SerdeWrapper(Swaps::get_spot_price(pool_id, asset_in, asset_out).ok().unwrap_or(0))
        }

        fn pool_account_id(pool_id: PoolId) -> AccountIdTest {
            Swaps::pool_account_id(pool_id)
        }

        fn pool_shares_id(pool_id: PoolId) -> Asset<SerdeWrapper<MarketId>> {
            Asset::PoolShare(SerdeWrapper(pool_id))
        }
    }
}<|MERGE_RESOLUTION|>--- conflicted
+++ resolved
@@ -9,17 +9,10 @@
 use substrate_fixed::{types::extra::U33, FixedI128, FixedU128};
 use zeitgeist_primitives::{
     constants::{
-<<<<<<< HEAD
-        BalanceFractionalDecimals, BlockHashCount, DustAccountTest, ExistentialDeposit,
-        ExistentialDeposits, GetNativeCurrencyId, LiquidityMiningPalletId, MaxAssets, MaxInRatio,
-        MaxLocks, MaxOutRatio, MaxReserves, MaxTotalWeight, MaxWeight, MinAssets, MinLiquidity,
-        MinSubsidy, MinWeight, MinimumPeriod, SwapsPalletId, BASE,
-=======
         BalanceFractionalDecimals, BlockHashCount, ExistentialDeposit, ExistentialDeposits,
-        ExitFee, GetNativeCurrencyId, LiquidityMiningPalletId, MaxAssets, MaxInRatio, MaxLocks,
+        GetNativeCurrencyId, LiquidityMiningPalletId, MaxAssets, MaxInRatio, MaxLocks,
         MaxOutRatio, MaxReserves, MaxTotalWeight, MaxWeight, MinAssets, MinLiquidity, MinSubsidy,
         MinWeight, MinimumPeriod, SwapsPalletId, BASE,
->>>>>>> 8857318c
     },
     types::{
         AccountIdTest, Amount, Asset, Balance, BasicCurrencyAdapter, BlockNumber, BlockTest,
