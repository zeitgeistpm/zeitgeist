--- conflicted
+++ resolved
@@ -628,7 +628,6 @@
 }
 
 #[test]
-<<<<<<< HEAD
 fn pool_exit_emits_correct_events() {
     ExtBuilder::default().build().execute_with(|| {
         frame_system::Pallet::<Runtime>::set_block_number(1);
@@ -636,7 +635,9 @@
         assert_ok!(Swaps::pool_exit(Origin::signed(BOB), 0, _1, vec!(123, 456, 789, 123),));
         assert!(event_exists(crate::Event::PoolSharesBurned(0, BOB, _1)));
     });
-=======
+}
+
+#[test]
 fn pool_exit_decreases_correct_pool_parameters_with_exit_fee() {
     ExtBuilder::default().build().execute_with(|| {
         frame_system::Pallet::<Runtime>::set_block_number(1);
@@ -697,7 +698,6 @@
             _100,
         );
     })
->>>>>>> 976db468
 }
 
 #[test]
