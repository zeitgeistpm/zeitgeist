--- conflicted
+++ resolved
@@ -1375,12 +1375,8 @@
 #[test]
 fn clean_up_pool_leaves_only_correct_assets() {
     ExtBuilder::default().build().execute_with(|| {
-<<<<<<< HEAD
+        frame_system::Pallet::<Runtime>::set_block_number(1);
         create_initial_pool(ScoringRule::CPMM, Some(0), true);
-=======
-        frame_system::Pallet::<Runtime>::set_block_number(1);
-        create_initial_pool(ScoringRule::CPMM, true);
->>>>>>> 6f3673fb
         let pool_id = 0;
         assert_ok!(Swaps::close_pool(pool_id));
         let cat_idx = if let Asset::CategoricalOutcome(_, cidx) = ASSET_A { cidx } else { 0 };
@@ -1428,7 +1424,7 @@
 #[test_case(PoolStatus::CollectingSubsidy; "collecting_subsidy")]
 fn clean_up_pool_fails_if_pool_is_not_closed(pool_status: PoolStatus) {
     ExtBuilder::default().build().execute_with(|| {
-        create_initial_pool(ScoringRule::RikiddoSigmoidFeeMarketEma, false);
+        create_initial_pool(ScoringRule::RikiddoSigmoidFeeMarketEma, None, false);
         let pool_id = 0;
         assert_ok!(Swaps::mutate_pool(pool_id, |pool| {
             pool.pool_status = pool_status;
@@ -1451,7 +1447,7 @@
 #[test]
 fn clean_up_pool_fails_if_winning_asset_is_not_found() {
     ExtBuilder::default().build().execute_with(|| {
-        create_initial_pool(ScoringRule::CPMM, true);
+        create_initial_pool(ScoringRule::CPMM, Some(0), true);
         let pool_id = 0;
         assert_ok!(Swaps::close_pool(pool_id));
         assert_noop!(
@@ -2121,7 +2117,7 @@
 #[test_case(PoolStatus::CollectingSubsidy; "collecting_subsidy")]
 fn close_pool_fails_if_pool_is_not_active(pool_status: PoolStatus) {
     ExtBuilder::default().build().execute_with(|| {
-        create_initial_pool(ScoringRule::CPMM, true);
+        create_initial_pool(ScoringRule::CPMM, Some(0), true);
         let pool_id = 0;
         assert_ok!(Swaps::mutate_pool(pool_id, |pool| {
             pool.pool_status = pool_status;
@@ -2135,7 +2131,7 @@
 fn close_pool_succeeds_and_emits_correct_event_if_pool_exists() {
     ExtBuilder::default().build().execute_with(|| {
         frame_system::Pallet::<Runtime>::set_block_number(1);
-        create_initial_pool(ScoringRule::CPMM, true);
+        create_initial_pool(ScoringRule::CPMM, Some(0), true);
         let pool_id = 0;
         assert_ok!(Swaps::close_pool(pool_id));
         let pool = Swaps::pool(pool_id).unwrap();
