#![cfg(all(feature = "mock", test))]

use crate::{
    events::{CommonPoolEventParams, PoolAssetEvent, PoolAssetsEvent, SwapEvent},
    mock::*,
    BalanceOf, Config, Event, SubsidyProviders,
};
use frame_support::{assert_err, assert_noop, assert_ok, assert_storage_noop, error::BadOrigin};
use more_asserts::{assert_ge, assert_le};
use orml_traits::{MultiCurrency, MultiReservableCurrency};
use sp_runtime::SaturatedConversion;
#[allow(unused_imports)]
use test_case::test_case;
use zeitgeist_primitives::{
    constants::BASE,
    traits::Swaps as _,
    types::{
        AccountIdTest, Asset, BlockNumber, Market, MarketCreation, MarketDisputeMechanism,
        MarketId, MarketPeriod, MarketStatus, MarketType, Moment, OutcomeReport, PoolId,
        PoolStatus, ScoringRule,
    },
};
use zrml_market_commons::MarketCommonsPalletApi;
use zrml_rikiddo::traits::RikiddoMVPallet;

pub const ASSET_A: Asset<MarketId> = Asset::CategoricalOutcome(0, 65);
pub const ASSET_B: Asset<MarketId> = Asset::CategoricalOutcome(0, 66);
pub const ASSET_C: Asset<MarketId> = Asset::CategoricalOutcome(0, 67);
pub const ASSET_D: Asset<MarketId> = Asset::CategoricalOutcome(0, 68);
pub const ASSET_E: Asset<MarketId> = Asset::CategoricalOutcome(0, 69);

pub const ASSETS: [Asset<MarketId>; 4] = [ASSET_A, ASSET_B, ASSET_C, ASSET_D];

const _1_2: u128 = BASE / 2;
const _1_10: u128 = BASE / 10;
const _1_20: u128 = BASE / 20;
const _1: u128 = BASE;
const _2: u128 = 2 * BASE;
const _3: u128 = 3 * BASE;
const _4: u128 = 4 * BASE;
const _5: u128 = 5 * BASE;
const _6: u128 = 6 * BASE;
const _8: u128 = 8 * BASE;
const _9: u128 = 9 * BASE;
const _10: u128 = 10 * BASE;
const _20: u128 = 20 * BASE;
const _24: u128 = 24 * BASE;
const _25: u128 = 25 * BASE;
const _26: u128 = 26 * BASE;
const _90: u128 = 90 * BASE;
const _99: u128 = 99 * BASE;
const _100: u128 = 100 * BASE;
const _101: u128 = 101 * BASE;
const _105: u128 = 105 * BASE;
const _125: u128 = 125 * BASE;
const _150: u128 = 150 * BASE;
const _1234: u128 = 1234 * BASE;
const _10000: u128 = 10000 * BASE;

// Macro for comparing fixed point u128.
#[allow(unused_macros)]
macro_rules! assert_approx {
    ($left:expr, $right:expr, $precision:expr $(,)?) => {
        match (&$left, &$right, &$precision) {
            (left_val, right_val, precision_val) => {
                let diff = if *left_val > *right_val {
                    *left_val - *right_val
                } else {
                    *right_val - *left_val
                };
                if diff > $precision {
                    panic!("{} is not {}-close to {}", *left_val, *precision_val, *right_val);
                }
            }
        }
    };
}

#[test_case(vec![ASSET_A, ASSET_A]; "short vector")]
#[test_case(vec![ASSET_A, ASSET_B, ASSET_C, ASSET_D, ASSET_E, ASSET_A]; "start and end")]
#[test_case(vec![ASSET_A, ASSET_B, ASSET_C, ASSET_D, ASSET_E, ASSET_E]; "successive at end")]
#[test_case(vec![ASSET_A, ASSET_B, ASSET_C, ASSET_A, ASSET_E, ASSET_D]; "start and middle")]
fn create_pool_fails_with_duplicate_assets(assets: Vec<Asset<<Runtime as Config>::MarketId>>) {
    ExtBuilder::default().build().execute_with(|| {
        assets.iter().cloned().for_each(|asset| {
            let _ = Currencies::deposit(asset, &BOB, _10000);
        });
        let asset_count = assets.len();
        assert_noop!(
            Swaps::create_pool(
                BOB,
                assets,
                ASSET_A,
                0,
                ScoringRule::CPMM,
                Some(0),
                Some(<Runtime as crate::Config>::MinLiquidity::get()),
                Some(vec![_2; asset_count]),
            ),
            crate::Error::<Runtime>::SomeIdenticalAssets
        );
    });
}

#[test]
fn destroy_pool_fails_if_pool_does_not_exist() {
    ExtBuilder::default().build().execute_with(|| {
        create_initial_pool(ScoringRule::CPMM, Some(0), true);
        assert_noop!(Swaps::destroy_pool(42), crate::Error::<Runtime>::PoolDoesNotExist);
    });
}

#[test]
fn destroy_pool_correctly_cleans_up_pool() {
    ExtBuilder::default().build().execute_with(|| {
        create_initial_pool_with_funds_for_alice(ScoringRule::CPMM, Some(0), true);
        let pool_id = 0;
        let alice_balance_before = [
            Currencies::free_balance(ASSET_A, &ALICE),
            Currencies::free_balance(ASSET_B, &ALICE),
            Currencies::free_balance(ASSET_C, &ALICE),
            Currencies::free_balance(ASSET_D, &ALICE),
        ];
        assert_ok!(Swaps::destroy_pool(pool_id));
        assert_err!(Swaps::pool(pool_id), crate::Error::<Runtime>::PoolDoesNotExist);
        // Ensure that funds _outside_ of the pool are not impacted!
        assert_all_parameters(alice_balance_before, 0, [0, 0, 0, 0], 0);
    });
}

#[test]
fn destroy_pool_emits_correct_event() {
    ExtBuilder::default().build().execute_with(|| {
        frame_system::Pallet::<Runtime>::set_block_number(1);
        create_initial_pool(ScoringRule::CPMM, Some(0), true);
        let pool_id = 0;
        assert_ok!(Swaps::destroy_pool(pool_id));
        System::assert_last_event(Event::PoolDestroyed(pool_id).into());
    });
}

#[test]
fn allows_the_full_user_lifecycle() {
    ExtBuilder::default().build().execute_with(|| {
        create_initial_pool_with_funds_for_alice(ScoringRule::CPMM, Some(0), true);

        assert_ok!(Swaps::pool_join(alice_signed(), 0, _5, vec!(_25, _25, _25, _25),));

        let asset_a_bal = Currencies::free_balance(ASSET_A, &ALICE);
        let asset_b_bal = Currencies::free_balance(ASSET_B, &ALICE);

        // swap_exact_amount_in
        let spot_price = Swaps::get_spot_price(0, ASSET_A, ASSET_B).unwrap();
        assert_eq!(spot_price, _1);

        let pool_account = Swaps::pool_account_id(0);

        let in_balance = Currencies::free_balance(ASSET_A, &pool_account);
        assert_eq!(in_balance, _105);

        let expected = crate::math::calc_out_given_in(
            in_balance,
            _2,
            Currencies::free_balance(ASSET_B, &pool_account),
            _2,
            _1,
            0,
        )
        .unwrap();

        assert_ok!(Swaps::swap_exact_amount_in(
            alice_signed(),
            0,
            ASSET_A,
            _1,
            ASSET_B,
            Some(_1 / 2),
            Some(_2),
        ));

        let asset_a_bal_after = Currencies::free_balance(ASSET_A, &ALICE);
        assert_eq!(asset_a_bal_after, asset_a_bal - _1);

        let asset_b_bal_after = Currencies::free_balance(ASSET_B, &ALICE);
        assert_eq!(asset_b_bal_after - asset_b_bal, expected);

        assert_eq!(expected, 9_905_660_415);

        // swap_exact_amount_out
        let expected_in = crate::math::calc_in_given_out(
            Currencies::free_balance(ASSET_A, &pool_account),
            _2,
            Currencies::free_balance(ASSET_B, &pool_account),
            _2,
            _1,
            0,
        )
        .unwrap();

        assert_eq!(expected_in, 10_290_319_622);

        assert_ok!(Swaps::swap_exact_amount_out(
            alice_signed(),
            0,
            ASSET_A,
            Some(_2),
            ASSET_B,
            _1,
            Some(_3),
        ));

        let asset_a_bal_after_2 = Currencies::free_balance(ASSET_A, &ALICE);
        assert_eq!(asset_a_bal_after_2, asset_a_bal_after - expected_in);

        let asset_b_bal_after_2 = Currencies::free_balance(ASSET_B, &ALICE);
        assert_eq!(asset_b_bal_after_2 - asset_b_bal_after, _1);
    });
}

#[test]
fn assets_must_be_bounded() {
    ExtBuilder::default().build().execute_with(|| {
        create_initial_pool_with_funds_for_alice(ScoringRule::CPMM, Some(0), true);
        assert_ok!(Swaps::mutate_pool(0, |pool| {
            pool.weights.as_mut().unwrap().remove(&ASSET_B);
            Ok(())
        }));

        assert_noop!(
            Swaps::swap_exact_amount_in(alice_signed(), 0, ASSET_A, 1, ASSET_B, Some(1), Some(1)),
            crate::Error::<Runtime>::AssetNotBound
        );
        assert_noop!(
            Swaps::swap_exact_amount_in(alice_signed(), 0, ASSET_B, 1, ASSET_A, Some(1), Some(1)),
            crate::Error::<Runtime>::AssetNotBound
        );

        assert_noop!(
            Swaps::swap_exact_amount_out(alice_signed(), 0, ASSET_A, Some(1), ASSET_B, 1, Some(1)),
            crate::Error::<Runtime>::AssetNotBound
        );
        assert_noop!(
            Swaps::swap_exact_amount_out(alice_signed(), 0, ASSET_B, Some(1), ASSET_A, 1, Some(1)),
            crate::Error::<Runtime>::AssetNotBound
        );

        assert_noop!(
            Swaps::pool_join_with_exact_asset_amount(alice_signed(), 0, ASSET_B, 1, 1),
            crate::Error::<Runtime>::AssetNotBound
        );
        assert_noop!(
            Swaps::pool_join_with_exact_pool_amount(alice_signed(), 0, ASSET_B, 1, 1),
            crate::Error::<Runtime>::AssetNotBound
        );

        assert_noop!(
            Swaps::pool_exit_with_exact_pool_amount(alice_signed(), 0, ASSET_B, 1, 1),
            crate::Error::<Runtime>::AssetNotBound
        );
        assert_noop!(
            Swaps::pool_exit_with_exact_asset_amount(alice_signed(), 0, ASSET_B, 1, 1),
            crate::Error::<Runtime>::AssetNotBound
        );
    });
}

#[test]
fn create_pool_generates_a_new_pool_with_correct_parameters_for_cpmm() {
    ExtBuilder::default().build().execute_with(|| {
        frame_system::Pallet::<Runtime>::set_block_number(1);

        let next_pool_before = Swaps::next_pool_id();
        assert_eq!(next_pool_before, 0);

<<<<<<< HEAD
        let amount = <Runtime as crate::Config>::MinLiquidity::get();
        ASSETS.iter().cloned().for_each(|asset| {
            assert_ok!(Currencies::deposit(asset, &BOB, amount));
        });
        assert_ok!(Swaps::create_pool(
            BOB,
            ASSETS.iter().cloned().collect(),
            ASSETS.last().unwrap().clone(),
            0,
            ScoringRule::CPMM,
            Some(1),
            Some(amount),
            Some(vec!(_4, _3, _2, _1)),
        ));
=======
        create_initial_pool(ScoringRule::CPMM, Some(0), true);
>>>>>>> 852ebea1

        let next_pool_after = Swaps::next_pool_id();
        assert_eq!(next_pool_after, 1);

        let pool = Swaps::pools(0).unwrap();

        assert_eq!(pool.assets, ASSETS.iter().cloned().collect::<Vec<_>>());
        assert_eq!(pool.scoring_rule, ScoringRule::CPMM);
        assert_eq!(pool.swap_fee, Some(1));
        assert_eq!(pool.total_subsidy, None);
        assert_eq!(pool.total_weight.unwrap(), _10);

        assert_eq!(*pool.weights.as_ref().unwrap().get(&ASSET_A).unwrap(), _4);
        assert_eq!(*pool.weights.as_ref().unwrap().get(&ASSET_B).unwrap(), _3);
        assert_eq!(*pool.weights.as_ref().unwrap().get(&ASSET_C).unwrap(), _2);
        assert_eq!(*pool.weights.as_ref().unwrap().get(&ASSET_D).unwrap(), _1);

        let pool_account = Swaps::pool_account_id(0);
        System::assert_last_event(
            Event::PoolCreate(
                CommonPoolEventParams { pool_id: next_pool_before, who: BOB },
                pool,
                amount,
                pool_account,
            )
            .into(),
        );
    });
}

#[test]
fn create_pool_generates_a_new_pool_with_correct_parameters_for_rikiddo() {
    ExtBuilder::default().build().execute_with(|| {
        let next_pool_before = Swaps::next_pool_id();
        assert_eq!(next_pool_before, 0);

        create_initial_pool(ScoringRule::RikiddoSigmoidFeeMarketEma, None, false);

        let next_pool_after = Swaps::next_pool_id();
        assert_eq!(next_pool_after, 1);
        let pool = Swaps::pools(0).unwrap();

        assert_eq!(pool.assets, ASSETS.iter().cloned().collect::<Vec<_>>());
        assert_eq!(pool.base_asset, ASSET_D);
        assert_eq!(pool.pool_status, PoolStatus::CollectingSubsidy);
        assert_eq!(pool.scoring_rule, ScoringRule::RikiddoSigmoidFeeMarketEma);
        assert_eq!(pool.swap_fee, None);
        assert_eq!(pool.total_subsidy, Some(0));
        assert_eq!(pool.total_weight, None);
        assert_eq!(pool.weights, None);
    });
}

#[test]
fn destroy_pool_in_subsidy_phase_returns_subsidy_and_closes_pool() {
    ExtBuilder::default().build().execute_with(|| {
        frame_system::Pallet::<Runtime>::set_block_number(1);
        // Errors trigger correctly.
        assert_noop!(
            Swaps::destroy_pool_in_subsidy_phase(0),
            crate::Error::<Runtime>::PoolDoesNotExist
        );
        create_initial_pool(ScoringRule::CPMM, Some(0), true);
        assert_noop!(
            Swaps::destroy_pool_in_subsidy_phase(0),
            crate::Error::<Runtime>::InvalidStateTransition
        );

        create_initial_pool_with_funds_for_alice(
            ScoringRule::RikiddoSigmoidFeeMarketEma,
            None,
            false,
        );
        let pool_id = 1;
        // Reserve some funds for subsidy
        assert_ok!(Swaps::pool_join_subsidy(alice_signed(), pool_id, _25));
        assert_ok!(Currencies::deposit(ASSET_D, &BOB, _26));
        assert_ok!(Swaps::pool_join_subsidy(Origin::signed(BOB), pool_id, _26));
        assert_eq!(Currencies::reserved_balance(ASSET_D, &ALICE), _25);
        assert_eq!(Currencies::reserved_balance(ASSET_D, &BOB), _26);

        assert_ok!(Swaps::destroy_pool_in_subsidy_phase(pool_id));
        // Rserved balanced was returned and all storage cleared.
        assert_eq!(Currencies::reserved_balance(ASSET_D, &ALICE), 0);
        assert_eq!(Currencies::reserved_balance(ASSET_D, &BOB), 0);
        assert!(!crate::SubsidyProviders::<Runtime>::contains_key(pool_id, ALICE));
        assert!(!crate::Pools::<Runtime>::contains_key(pool_id));
        System::assert_last_event(
            Event::PoolDestroyedInSubsidyPhase(pool_id, vec![(BOB, _26), (ALICE, _25)]).into(),
        );
    });
}

#[test]
fn distribute_pool_share_rewards() {
    ExtBuilder::default().build().execute_with(|| {
        // Create Rikiddo pool
        create_initial_pool(ScoringRule::RikiddoSigmoidFeeMarketEma, None, false);
        let pool_id = 0;
        let subsidy_per_acc = <Runtime as crate::Config>::MinSubsidy::get();
        let asset_per_acc = subsidy_per_acc / 10;
        let base_asset = Swaps::pool_by_id(pool_id).unwrap().base_asset;
        let winning_asset = ASSET_A;

        // Join subsidy with some providers
        let subsidy_providers: Vec<AccountIdTest> = (1000..1010).collect();
        subsidy_providers.iter().for_each(|provider| {
            assert_ok!(Currencies::deposit(base_asset, provider, subsidy_per_acc));
            assert_ok!(Swaps::pool_join_subsidy(
                Origin::signed(*provider),
                pool_id,
                subsidy_per_acc
            ));
        });

        // End subsidy phase
        assert_ok!(Swaps::end_subsidy_phase(pool_id));

        // Buy some winning outcome assets with other accounts and remember how many
        let asset_holders: Vec<AccountIdTest> = (1010..1020).collect();
        asset_holders.iter().for_each(|asset_holder| {
            assert_ok!(Currencies::deposit(base_asset, asset_holder, asset_per_acc + 20));
            assert_ok!(Swaps::swap_exact_amount_out(
                Origin::signed(*asset_holder),
                pool_id,
                base_asset,
                Some(asset_per_acc + 20),
                winning_asset,
                asset_per_acc,
                Some(_5),
            ));
        });
        let total_winning_assets = asset_holders.len().saturated_into::<u128>() * asset_per_acc;

        // Distribute pool share rewards
        let pool = Swaps::pool(pool_id).unwrap();
        let winner_payout_account: AccountIdTest = 1337;
        Swaps::distribute_pool_share_rewards(
            &pool,
            pool_id,
            base_asset,
            winning_asset,
            &winner_payout_account,
        );

        // Check if every subsidy provider got their fair share (percentage)
        assert_ne!(Currencies::total_balance(base_asset, &subsidy_providers[0]), 0);

        for idx in 1..subsidy_providers.len() {
            assert_eq!(
                Currencies::total_balance(base_asset, &subsidy_providers[idx - 1]),
                Currencies::total_balance(base_asset, &subsidy_providers[idx])
            );
        }

        // Check if the winning asset holders can be paid out.
        let winner_payout_acc_balance =
            Currencies::total_balance(base_asset, &winner_payout_account);
        assert!(total_winning_assets <= winner_payout_acc_balance);
        // Ensure the remaining "dust" is tiny
        assert!(winner_payout_acc_balance - total_winning_assets < BASE / 1_000_000);
    });
}

#[test]
fn end_subsidy_phase_distributes_shares_and_outcome_assets() {
    ExtBuilder::default().build().execute_with(|| {
        frame_system::Pallet::<Runtime>::set_block_number(1);
        create_initial_pool(ScoringRule::CPMM, Some(0), true);
        assert_noop!(Swaps::end_subsidy_phase(0), crate::Error::<Runtime>::InvalidStateTransition);
        assert_noop!(Swaps::end_subsidy_phase(1), crate::Error::<Runtime>::PoolDoesNotExist);
        create_initial_pool_with_funds_for_alice(
            ScoringRule::RikiddoSigmoidFeeMarketEma,
            None,
            false,
        );
        let pool_id = 1;
        assert_storage_noop!(Swaps::end_subsidy_phase(pool_id).unwrap());

        // Reserve some funds for subsidy
        let min_subsidy = <Runtime as crate::Config>::MinSubsidy::get();
        let subsidy_alice = min_subsidy;
        let subsidy_bob = min_subsidy + _25;
        assert_ok!(Currencies::deposit(ASSET_D, &ALICE, subsidy_alice));
        assert_ok!(Currencies::deposit(ASSET_D, &BOB, subsidy_bob));
        assert_ok!(Swaps::pool_join_subsidy(Origin::signed(ALICE), pool_id, min_subsidy));
        assert_ok!(Swaps::pool_join_subsidy(Origin::signed(BOB), pool_id, subsidy_bob));
        assert_eq!(Swaps::end_subsidy_phase(pool_id).unwrap().result, true);

        // Check that subsidy was deposited, shares were distributed in exchange, the initial
        // outstanding event outcome assets are assigned to the pool account and pool is active.
        assert_eq!(Currencies::reserved_balance(ASSET_D, &ALICE), 0);
        assert_eq!(Currencies::reserved_balance(ASSET_D, &BOB), 0);

        let pool_shares_id = Swaps::pool_shares_id(pool_id);
        assert_eq!(Currencies::total_balance(pool_shares_id, &ALICE), subsidy_alice);
        assert_eq!(Currencies::total_balance(pool_shares_id, &BOB), subsidy_bob);

        let pool_account_id = Swaps::pool_account_id(pool_id);
        let total_subsidy = Currencies::total_balance(ASSET_D, &pool_account_id);
        let total_subsidy_expected = subsidy_alice + subsidy_bob;
        assert_eq!(total_subsidy, total_subsidy_expected);
        System::assert_last_event(
            Event::SubsidyCollected(
                pool_id,
                vec![(BOB, subsidy_bob), (ALICE, subsidy_alice)],
                total_subsidy_expected,
            )
            .into(),
        );
        let initial_outstanding_assets = RikiddoSigmoidFeeMarketEma::initial_outstanding_assets(
            pool_id,
            (ASSETS.len() - 1).saturated_into::<u32>(),
            total_subsidy,
        )
        .unwrap();
        let balance_asset_a = Currencies::total_balance(ASSET_A, &pool_account_id);
        let balance_asset_b = Currencies::total_balance(ASSET_B, &pool_account_id);
        let balance_asset_c = Currencies::total_balance(ASSET_C, &pool_account_id);
        assert!(balance_asset_a == initial_outstanding_assets);
        assert!(balance_asset_a == balance_asset_b && balance_asset_b == balance_asset_c);
        assert_eq!(Swaps::pool_by_id(pool_id).unwrap().pool_status, PoolStatus::Active);
    });
}

#[test]
fn single_asset_operations_and_swaps_fail_on_closed_cpmm_pools() {
    ExtBuilder::default().build().execute_with(|| {
        use zeitgeist_primitives::traits::Swaps as _;
        create_initial_pool_with_funds_for_alice(ScoringRule::CPMM, Some(0), true);
        // For this test, we need to give Alice some pool shares, as well. We don't do this in
        // `create_initial_pool_...` so that there are exacly 100 pool shares, making computations
        // in other tests easier.
        let _ = Currencies::deposit(Swaps::pool_shares_id(0), &ALICE, _25);
        assert_ok!(Swaps::pool_join(alice_signed(), 0, _1, vec!(_1, _1, _1, _1),));

        assert_ok!(Swaps::close_pool(0));
        assert_ok!(Swaps::clean_up_pool(
            &MarketType::Categorical(0),
            0,
            &OutcomeReport::Categorical(if let Asset::CategoricalOutcome(_, idx) = ASSET_A {
                idx
            } else {
                0
            }),
            &Default::default()
        ));

        assert_ok!(Swaps::pool_exit(alice_signed(), 0, _1, vec!(_1_2, _1_2)));
        assert_noop!(
            Swaps::pool_exit_with_exact_asset_amount(alice_signed(), 0, ASSET_A, _1, _2),
            crate::Error::<Runtime>::PoolIsNotActive
        );
        assert_noop!(
            Swaps::pool_exit_with_exact_pool_amount(alice_signed(), 0, ASSET_A, _1, _1_2),
            crate::Error::<Runtime>::PoolIsNotActive
        );
        assert_noop!(
            Swaps::pool_join_with_exact_asset_amount(alice_signed(), 0, ASSET_E, 1, 1),
            crate::Error::<Runtime>::PoolIsNotActive
        );
        assert_noop!(
            Swaps::pool_join_with_exact_pool_amount(alice_signed(), 0, ASSET_E, 1, 1),
            crate::Error::<Runtime>::PoolIsNotActive
        );
        assert_ok!(Currencies::deposit(ASSET_A, &ALICE, u64::MAX.into()));
        assert_noop!(
            Swaps::swap_exact_amount_in(
                alice_signed(),
                0,
                ASSET_A,
                u64::MAX.into(),
                ASSET_B,
                Some(_1),
                Some(_1),
            ),
            crate::Error::<Runtime>::PoolIsNotActive
        );
        assert_noop!(
            Swaps::swap_exact_amount_out(
                alice_signed(),
                0,
                ASSET_A,
                Some(u64::MAX.into()),
                ASSET_B,
                _1,
                Some(_1),
            ),
            crate::Error::<Runtime>::PoolIsNotActive
        );
    });
}

#[test_case(_3, _3, _100, _100, 0, 10_000_000_000)]
#[test_case(_3, _3, _100, _150, 0, 6_666_666_667)]
#[test_case(_3, _4, _100, _100, 0, 13_333_333_333)]
#[test_case(_3, _4, _100, _150, 0, 8_888_888_889)]
#[test_case(_3, _6, _125, _150, 0, 16_666_666_667)]
#[test_case(_3, _6, _125, _100, 0, 25_000_000_000)]
#[test_case(_3, _3, _100, _100, _1_10, 11_111_111_111)]
#[test_case(_3, _3, _100, _150, _1_10, 7_407_407_408)]
#[test_case(_3, _4, _100, _100, _1_10, 14_814_814_814)]
#[test_case(_3, _4, _100, _150, _1_10, 9_876_543_210)]
#[test_case(_3, _6, _125, _150, _1_10, 18_518_518_519)]
#[test_case(_3, _6, _125, _100, _1_10, 27_777_777_778)]
fn get_spot_price_returns_correct_results_cpmm(
    weight_in: u128,
    weight_out: u128,
    balance_in: BalanceOf<Runtime>,
    balance_out: BalanceOf<Runtime>,
    swap_fee: BalanceOf<Runtime>,
    expected_spot_price: BalanceOf<Runtime>,
) {
    ExtBuilder::default().build().execute_with(|| {
        // We always swap ASSET_A for ASSET_B, but we vary the weights, balances and swap fees.
        ASSETS.iter().cloned().for_each(|asset| {
            assert_ok!(Currencies::deposit(asset, &BOB, _100));
        });
        let amount_in_pool = <Runtime as crate::Config>::MinLiquidity::get();
        assert_ok!(Swaps::create_pool(
            BOB,
            ASSETS.iter().cloned().collect(),
            ASSETS.last().unwrap().clone(),
            0,
            ScoringRule::CPMM,
            Some(swap_fee),
            Some(amount_in_pool),
            Some(vec!(weight_in, weight_out, _2, _3))
        ));
        let pool_id = 0;
        let pool_account = Swaps::pool_account_id(pool_id);

        // Modify pool balances according to test data.
        assert_ok!(Currencies::deposit(ASSET_A, &pool_account, balance_in - amount_in_pool));
        assert_ok!(Currencies::deposit(ASSET_B, &pool_account, balance_out - amount_in_pool));

        let abs_tol = 100;
        assert_approx!(
            Swaps::get_spot_price(pool_id, ASSET_A, ASSET_B).unwrap(),
            expected_spot_price,
            abs_tol,
        );
    });
}

#[test]
fn get_spot_price_returns_correct_results_rikiddo() {
    ExtBuilder::default().build().execute_with(|| {
        create_initial_pool(ScoringRule::RikiddoSigmoidFeeMarketEma, None, false);
        let pool_id = 0;
        assert_noop!(
            Swaps::get_spot_price(pool_id, ASSETS[0], ASSETS[0]),
            crate::Error::<Runtime>::PoolIsNotActive
        );
        subsidize_and_start_rikiddo_pool(pool_id, &ALICE, 0);

        // Asset out, base currency in. Should receive about 1/3 -> price about 3
        let price_base_in =
            Swaps::get_spot_price(pool_id, ASSETS[0], *ASSETS.last().unwrap()).unwrap();
        // Between 0.3 and 0.4
        assert!(price_base_in > 28 * BASE / 10 && price_base_in < 31 * BASE / 10);
        // Base currency in, asset out. Price about 3.
        let price_base_out =
            Swaps::get_spot_price(pool_id, *ASSETS.last().unwrap(), ASSETS[0]).unwrap();
        // Between 2.9 and 3.1
        assert!(price_base_out > 3 * BASE / 10 && price_base_out < 4 * BASE / 10);
        // Asset in, asset out. Price about 1.
        let price_asset_in_out = Swaps::get_spot_price(pool_id, ASSETS[0], ASSETS[1]).unwrap();
        // Between 0.9 and 1.1
        assert!(price_asset_in_out > 9 * BASE / 10 && price_asset_in_out < 11 * BASE / 10);
    });
}

#[test]
fn in_amount_must_be_equal_or_less_than_max_in_ratio() {
    ExtBuilder::default().build().execute_with(|| {
        create_initial_pool(ScoringRule::CPMM, Some(0), true);

        assert_ok!(Currencies::deposit(ASSET_A, &ALICE, u64::MAX.into()));

        assert_noop!(
            Swaps::swap_exact_amount_in(
                alice_signed(),
                0,
                ASSET_A,
                u64::MAX.into(),
                ASSET_B,
                Some(_1),
                Some(_1),
            ),
            crate::Error::<Runtime>::MaxInRatio
        );

        assert_noop!(
            Swaps::pool_join_with_exact_asset_amount(
                alice_signed(),
                0,
                ASSET_A,
                u64::MAX.into(),
                1
            ),
            crate::Error::<Runtime>::MaxInRatio
        );

        assert_noop!(
            Swaps::pool_exit_with_exact_pool_amount(alice_signed(), 0, ASSET_A, _100, 0),
            crate::Error::<Runtime>::MaxInRatio
        );
    });
}

#[test]
fn pool_join_amount_satisfies_max_in_ratio_constraints() {
    ExtBuilder::default().build().execute_with(|| {
        // We want a special set of weights for this test!
        ASSETS.iter().cloned().for_each(|asset| {
            let _ = Currencies::deposit(asset, &BOB, _100);
        });
        assert_ok!(Swaps::create_pool(
            BOB,
            ASSETS.iter().cloned().collect(),
            ASSETS.last().unwrap().clone(),
            0,
            ScoringRule::CPMM,
            Some(0),
            Some(<Runtime as crate::Config>::MinLiquidity::get()),
            Some(vec!(_2, _2, _2, _5)), // Asset weights don't divide total weight.
        ));
        let pool_id = 0;
        assert_ok!(Swaps::open_pool(pool_id));

        assert_ok!(Currencies::deposit(ASSET_D, &ALICE, u64::MAX.into()));

        assert_noop!(
            Swaps::pool_join_with_exact_pool_amount(
                alice_signed(),
                pool_id,
                ASSET_A,
                _100,
                _10000 // Don't care how much we have to pay!
            ),
            crate::Error::<Runtime>::MaxOutRatio
        );
    });
}

#[test]
fn admin_clean_up_pool_fails_if_origin_is_not_root() {
    ExtBuilder::default().build().execute_with(|| {
        let idx = if let Asset::CategoricalOutcome(_, idx) = ASSET_A { idx } else { 0 };
        create_initial_pool_with_funds_for_alice(ScoringRule::CPMM, Some(0), true);
        assert_ok!(MarketCommons::push_market(mock_market(69)));
        assert_ok!(MarketCommons::insert_market_pool(0, 0));
        assert_noop!(
            Swaps::admin_clean_up_pool(alice_signed(), 0, OutcomeReport::Categorical(idx)),
            BadOrigin
        );
    });
}

#[test]
fn out_amount_must_be_equal_or_less_than_max_out_ratio() {
    ExtBuilder::default().build().execute_with(|| {
        create_initial_pool(ScoringRule::CPMM, Some(0), true);

        assert_noop!(
            Swaps::swap_exact_amount_out(
                alice_signed(),
                0,
                ASSET_A,
                Some(_1),
                ASSET_B,
                u128::MAX,
                Some(_1),
            ),
            crate::Error::<Runtime>::MaxOutRatio
        );

        assert_noop!(
            Swaps::pool_exit_with_exact_asset_amount(alice_signed(), 0, ASSET_A, u128::MAX, 1),
            crate::Error::<Runtime>::MaxOutRatio
        );
    });
}

#[test]
fn pool_join_or_exit_raises_on_zero_value() {
    ExtBuilder::default().build().execute_with(|| {
        create_initial_pool_with_funds_for_alice(ScoringRule::CPMM, Some(0), true);

        assert_noop!(
            Swaps::pool_join(alice_signed(), 0, 0, vec!(_1, _1, _1, _1)),
            crate::Error::<Runtime>::MathApproximation
        );

        assert_noop!(
            Swaps::pool_exit(alice_signed(), 0, 0, vec!(_1, _1, _1, _1)),
            crate::Error::<Runtime>::MathApproximation
        );

        assert_noop!(
            Swaps::pool_join_with_exact_pool_amount(alice_signed(), 0, ASSET_A, 0, 0),
            crate::Error::<Runtime>::MathApproximation
        );

        assert_noop!(
            Swaps::pool_join_with_exact_asset_amount(alice_signed(), 0, ASSET_A, 0, 0),
            crate::Error::<Runtime>::MathApproximation
        );

        assert_noop!(
            Swaps::pool_exit_with_exact_pool_amount(alice_signed(), 0, ASSET_A, 0, 0),
            crate::Error::<Runtime>::MathApproximation
        );

        assert_noop!(
            Swaps::pool_exit_with_exact_asset_amount(alice_signed(), 0, ASSET_A, 0, 0),
            crate::Error::<Runtime>::MathApproximation
        );
    });
}

#[test]
fn pool_exit_decreases_correct_pool_parameters() {
    ExtBuilder::default().build().execute_with(|| {
        <Runtime as Config>::ExitFee::set(&0u128);
        frame_system::Pallet::<Runtime>::set_block_number(1);
        create_initial_pool_with_funds_for_alice(ScoringRule::CPMM, Some(0), true);

        assert_ok!(Swaps::pool_join(alice_signed(), 0, _1, vec!(_1, _1, _1, _1),));

        assert_ok!(Swaps::pool_exit(alice_signed(), 0, _1, vec!(_1, _1, _1, _1),));

        System::assert_last_event(
            Event::PoolExit(PoolAssetsEvent {
                assets: vec![ASSET_A, ASSET_B, ASSET_C, ASSET_D],
                bounds: vec![_1, _1, _1, _1],
                cpep: CommonPoolEventParams { pool_id: 0, who: 0 },
                transferred: vec![_1 + 1, _1 + 1, _1 + 1, _1 + 1],
                pool_amount: _1,
            })
            .into(),
        );
        assert_all_parameters(
            [_25 + 1, _25 + 1, _25 + 1, _25 + 1],
            0,
            [_100 - 1, _100 - 1, _100 - 1, _100 - 1],
            _100,
        );
    })
}

#[test]
fn pool_exit_emits_correct_events() {
    ExtBuilder::default().build().execute_with(|| {
        frame_system::Pallet::<Runtime>::set_block_number(1);
        create_initial_pool_with_funds_for_alice(ScoringRule::CPMM, Some(0), true);
        assert_ok!(Swaps::pool_exit(Origin::signed(BOB), 0, _1, vec!(1, 2, 3, 4),));
        let amount = _1 - BASE / 10; // Subtract 10% fees!
        System::assert_last_event(
            Event::PoolExit(PoolAssetsEvent {
                assets: vec![ASSET_A, ASSET_B, ASSET_C, ASSET_D],
                bounds: vec![1, 2, 3, 4],
                cpep: CommonPoolEventParams { pool_id: 0, who: BOB },
                transferred: vec![amount; 4],
                pool_amount: _1,
            })
            .into(),
        );
    });
}

#[test]
fn pool_exit_decreases_correct_pool_parameters_with_exit_fee() {
    ExtBuilder::default().build().execute_with(|| {
        frame_system::Pallet::<Runtime>::set_block_number(1);
        create_initial_pool_with_funds_for_alice(ScoringRule::CPMM, Some(0), true);

        assert_ok!(Swaps::pool_exit(Origin::signed(BOB), 0, _10, vec!(_1, _1, _1, _1),));

        let pool_account = Swaps::pool_account_id(0);
        let pool_shares_id = Swaps::pool_shares_id(0);
        assert_eq!(Currencies::free_balance(ASSET_A, &BOB), _9);
        assert_eq!(Currencies::free_balance(ASSET_B, &BOB), _9);
        assert_eq!(Currencies::free_balance(ASSET_C, &BOB), _9);
        assert_eq!(Currencies::free_balance(ASSET_D, &BOB), _9);
        assert_eq!(Currencies::free_balance(pool_shares_id, &BOB), _100 - _10);
        assert_eq!(Currencies::free_balance(ASSET_A, &pool_account), _100 - _9);
        assert_eq!(Currencies::free_balance(ASSET_B, &pool_account), _100 - _9);
        assert_eq!(Currencies::free_balance(ASSET_C, &pool_account), _100 - _9);
        assert_eq!(Currencies::free_balance(ASSET_D, &pool_account), _100 - _9);
        assert_eq!(Currencies::total_issuance(pool_shares_id), _100 - _10);

        System::assert_last_event(
            Event::PoolExit(PoolAssetsEvent {
                assets: vec![ASSET_A, ASSET_B, ASSET_C, ASSET_D],
                bounds: vec![_1, _1, _1, _1],
                cpep: CommonPoolEventParams { pool_id: 0, who: BOB },
                transferred: vec![_9, _9, _9, _9],
                pool_amount: _10,
            })
            .into(),
        );
    })
}

#[test]
fn pool_exit_decreases_correct_pool_parameters_on_cleaned_up_pool() {
    // Test is the same as
    ExtBuilder::default().build().execute_with(|| {
        frame_system::Pallet::<Runtime>::set_block_number(1);
        create_initial_pool_with_funds_for_alice(ScoringRule::CPMM, Some(0), true);
        assert_ok!(MarketCommons::push_market(mock_market(69)));
        assert_ok!(MarketCommons::insert_market_pool(0, 0));

        assert_ok!(Swaps::pool_join(alice_signed(), 0, _1, vec!(_1, _1, _1, _1),));
        assert_ok!(Swaps::close_pool(0));
        assert_ok!(Swaps::admin_clean_up_pool(Origin::root(), 0, OutcomeReport::Categorical(65),));
        assert_ok!(Swaps::pool_exit(alice_signed(), 0, _1, vec!(_1, _1),));

        System::assert_last_event(
            Event::PoolExit(PoolAssetsEvent {
                assets: vec![ASSET_A, ASSET_D],
                bounds: vec![_1, _1],
                cpep: CommonPoolEventParams { pool_id: 0, who: 0 },
                transferred: vec![_1 + 1, _1 + 1],
                pool_amount: _1,
            })
            .into(),
        );
        assert_all_parameters(
            [_25 + 1, _24, _24, _25 + 1],
            0,
            // Note: Although the asset is deleted from the pool, the assets B/C still remain on the
            // pool account.
            [_100 - 1, _101, _101, _100 - 1],
            _100,
        );
    })
}

#[test]
fn pool_exit_subsidy_unreserves_correct_values() {
    ExtBuilder::default().build().execute_with(|| {
        // Events cannot be emitted on block zero...
        frame_system::Pallet::<Runtime>::set_block_number(1);

        create_initial_pool_with_funds_for_alice(
            ScoringRule::RikiddoSigmoidFeeMarketEma,
            None,
            false,
        );
        let pool_id = 0;

        // Add some subsidy
        assert_ok!(Swaps::pool_join_subsidy(alice_signed(), pool_id, _25));
        let mut reserved = Currencies::reserved_balance(ASSET_D, &ALICE);
        let mut noted = <SubsidyProviders<Runtime>>::get(pool_id, &ALICE).unwrap();
        let mut total_subsidy = Swaps::pool_by_id(pool_id).unwrap().total_subsidy.unwrap();
        assert_eq!(reserved, _25);
        assert_eq!(reserved, noted);
        assert_eq!(reserved, total_subsidy);

        // Exit 5 subsidy and see if the storage is consistent
        assert_ok!(Swaps::pool_exit_subsidy(alice_signed(), pool_id, _5));
        reserved = Currencies::reserved_balance(ASSET_D, &ALICE);
        noted = <SubsidyProviders<Runtime>>::get(pool_id, &ALICE).unwrap();
        total_subsidy = Swaps::pool_by_id(pool_id).unwrap().total_subsidy.unwrap();
        assert_eq!(reserved, noted);
        assert_eq!(reserved, total_subsidy);
        System::assert_last_event(
            Event::PoolExitSubsidy(ASSET_D, _5, CommonPoolEventParams { pool_id, who: ALICE }, _5)
                .into(),
        );

        // Exit the remaining subsidy (in fact, we attempt to exit with more than remaining!) and
        // see if the storage is consistent
        assert_ok!(Swaps::pool_exit_subsidy(alice_signed(), pool_id, _25));
        reserved = Currencies::reserved_balance(ASSET_D, &ALICE);
        assert!(<SubsidyProviders<Runtime>>::get(pool_id, &ALICE).is_none());
        total_subsidy = Swaps::pool_by_id(pool_id).unwrap().total_subsidy.unwrap();
        assert_eq!(reserved, 0);
        assert_eq!(reserved, total_subsidy);
        System::assert_last_event(
            Event::PoolExitSubsidy(
                ASSET_D,
                _25,
                CommonPoolEventParams { pool_id, who: ALICE },
                _20,
            )
            .into(),
        );

        // Add some subsidy, manually remove some reserved balance (create inconsistency)
        // and check if the internal values are adjusted to the inconsistency.
        assert_ok!(Swaps::pool_join_subsidy(alice_signed(), pool_id, _25));
        assert_eq!(Currencies::unreserve(ASSET_D, &ALICE, _20), 0);
        assert_ok!(Swaps::pool_exit_subsidy(alice_signed(), pool_id, _20));
        reserved = Currencies::reserved_balance(ASSET_D, &ALICE);
        assert!(<SubsidyProviders<Runtime>>::get(pool_id, &ALICE).is_none());
        total_subsidy = Swaps::pool_by_id(pool_id).unwrap().total_subsidy.unwrap();
        assert_eq!(reserved, 0);
        assert_eq!(reserved, total_subsidy);
    });
}

#[test]
fn pool_exit_subsidy_fails_if_no_subsidy_is_provided() {
    ExtBuilder::default().build().execute_with(|| {
        create_initial_pool_with_funds_for_alice(
            ScoringRule::RikiddoSigmoidFeeMarketEma,
            None,
            false,
        );
        assert_noop!(
            Swaps::pool_exit_subsidy(alice_signed(), 0, _1),
            crate::Error::<Runtime>::NoSubsidyProvided
        );
    });
}

#[test]
fn pool_exit_subsidy_fails_if_amount_is_zero() {
    ExtBuilder::default().build().execute_with(|| {
        create_initial_pool_with_funds_for_alice(
            ScoringRule::RikiddoSigmoidFeeMarketEma,
            None,
            false,
        );
        assert_noop!(
            Swaps::pool_exit_subsidy(alice_signed(), 0, 0),
            crate::Error::<Runtime>::ZeroAmount
        );
    });
}

#[test]
fn pool_exit_subsidy_fails_if_pool_does_not_exist() {
    ExtBuilder::default().build().execute_with(|| {
        assert_noop!(
            Swaps::pool_exit_subsidy(alice_signed(), 0, _1),
            crate::Error::<Runtime>::PoolDoesNotExist
        );
    });
}

#[test]
fn pool_exit_subsidy_fails_if_scoring_rule_is_not_rikiddo() {
    ExtBuilder::default().build().execute_with(|| {
        create_initial_pool_with_funds_for_alice(ScoringRule::CPMM, Some(0), true);
        assert_noop!(
            Swaps::pool_exit_subsidy(alice_signed(), 0, _1),
            crate::Error::<Runtime>::InvalidScoringRule
        );
    });
}

#[test_case(49_999_999_665, 12_272_234_300, 0, 0; "no_fees")]
#[test_case(45_082_061_850, 12_272_234_300, _1_10, 0; "with_exit_fees")]
#[test_case(46_403_174_924, 11_820_024_200, 0, _1_20; "with_swap_fees")]
#[test_case(41_836_235_739, 11_820_024_200, _1_10, _1_20; "with_both_fees")]
fn pool_exit_with_exact_pool_amount_exchanges_correct_values(
    asset_amount_expected: BalanceOf<Runtime>,
    pool_amount_expected: BalanceOf<Runtime>,
    exit_fee: BalanceOf<Runtime>,
    swap_fee: BalanceOf<Runtime>,
) {
    ExtBuilder::default().build().execute_with(|| {
        let bound = _4;
        let asset_amount_joined = _5;
        <Runtime as Config>::ExitFee::set(&exit_fee);
        frame_system::Pallet::<Runtime>::set_block_number(1);
        create_initial_pool_with_funds_for_alice(ScoringRule::CPMM, Some(swap_fee), true);
        assert_ok!(Swaps::pool_join_with_exact_asset_amount(
            alice_signed(),
            0,
            ASSET_A,
            asset_amount_joined,
            0
        ));
        let pool_amount = Currencies::free_balance(Swaps::pool_shares_id(0), &ALICE);
        assert_eq!(pool_amount, pool_amount_expected); // (This is just a sanity check)

        assert_ok!(Swaps::pool_exit_with_exact_pool_amount(
            alice_signed(),
            0,
            ASSET_A,
            pool_amount,
            bound,
        ));
        System::assert_last_event(
            Event::PoolExitWithExactPoolAmount(PoolAssetEvent {
                asset: ASSET_A,
                bound,
                cpep: CommonPoolEventParams { pool_id: 0, who: 0 },
                transferred: asset_amount_expected,
                pool_amount,
            })
            .into(),
        );
        assert_all_parameters(
            [_25 - asset_amount_joined + asset_amount_expected, _25, _25, _25],
            0,
            [_100 + asset_amount_joined - asset_amount_expected, _100, _100, _100],
            _100,
        )
    });
}

#[test_case(49_999_999_297, 12_272_234_248, 0, 0; "no_fees")]
#[test_case(45_082_061_850, 12_272_234_293, _1_10, 0; "with_exit_fees")]
#[test_case(46_403_174_873, 11_820_024_153, 0, _1_20; "with_swap_fees")]
#[test_case(41_836_235_739, 11_820_024_187, _1_10, _1_20; "with_both_fees")]
fn pool_exit_with_exact_asset_amount_exchanges_correct_values(
    asset_amount: BalanceOf<Runtime>,
    pool_amount_expected: BalanceOf<Runtime>,
    exit_fee: BalanceOf<Runtime>,
    swap_fee: BalanceOf<Runtime>,
) {
    // This test is based on `pool_exit_with_exact_pool_amount_exchanges_correct_values`. Due to
    // rounding errors, the numbers aren't _exactly_ the same, which results in this test ending up
    // with a little bit of dust in some accounts.
    ExtBuilder::default().build().execute_with(|| {
        let bound = _2;
        let asset_amount_joined = _5;
        <Runtime as Config>::ExitFee::set(&exit_fee);
        frame_system::Pallet::<Runtime>::set_block_number(1);
        create_initial_pool_with_funds_for_alice(ScoringRule::CPMM, Some(swap_fee), true);
        assert_ok!(Swaps::pool_join_with_exact_asset_amount(
            alice_signed(),
            0,
            ASSET_A,
            asset_amount_joined,
            0
        ));

        // (Sanity check for dust size)
        let pool_amount = Currencies::free_balance(Swaps::pool_shares_id(0), &ALICE);
        let abs_diff = |x, y| {
            if x < y { y - x } else { x - y }
        };
        let dust = abs_diff(pool_amount, pool_amount_expected);
        assert_le!(dust, 100);

        assert_ok!(Swaps::pool_exit_with_exact_asset_amount(
            alice_signed(),
            0,
            ASSET_A,
            asset_amount,
            bound,
        ));
        System::assert_last_event(
            Event::PoolExitWithExactAssetAmount(PoolAssetEvent {
                asset: ASSET_A,
                bound,
                cpep: CommonPoolEventParams { pool_id: 0, who: 0 },
                transferred: asset_amount,
                pool_amount: pool_amount_expected,
            })
            .into(),
        );
        assert_all_parameters(
            [_25 - asset_amount_joined + asset_amount, _25, _25, _25],
            dust,
            [_100 + asset_amount_joined - asset_amount, _100, _100, _100],
            _100 + dust,
        )
    });
}

#[test]
fn pool_exit_is_not_allowed_with_insufficient_funds() {
    ExtBuilder::default().build().execute_with(|| {
        frame_system::Pallet::<Runtime>::set_block_number(1);
        create_initial_pool_with_funds_for_alice(ScoringRule::CPMM, Some(0), true);

        // Alice has no pool shares!
        assert_noop!(
            Swaps::pool_exit(alice_signed(), 0, _1, vec!(0, 0, 0, 0)),
            crate::Error::<Runtime>::InsufficientBalance,
        );

        // Now Alice has 25 pool shares!
        let _ = Currencies::deposit(Swaps::pool_shares_id(0), &ALICE, _25);
        assert_noop!(
            Swaps::pool_exit(alice_signed(), 0, _26, vec!(0, 0, 0, 0)),
            crate::Error::<Runtime>::InsufficientBalance,
        );
    })
}

#[test]
fn pool_join_increases_correct_pool_parameters() {
    ExtBuilder::default().build().execute_with(|| {
        frame_system::Pallet::<Runtime>::set_block_number(1);
        create_initial_pool_with_funds_for_alice(ScoringRule::CPMM, Some(0), true);

        assert_ok!(Swaps::pool_join(alice_signed(), 0, _5, vec!(_25, _25, _25, _25),));
        System::assert_last_event(
            Event::PoolJoin(PoolAssetsEvent {
                assets: vec![ASSET_A, ASSET_B, ASSET_C, ASSET_D],
                bounds: vec![_25, _25, _25, _25],
                cpep: CommonPoolEventParams { pool_id: 0, who: 0 },
                transferred: vec![_5, _5, _5, _5],
                pool_amount: _5,
            })
            .into(),
        );
        assert_all_parameters([_20, _20, _20, _20], _5, [_105, _105, _105, _105], _105);
    })
}

#[test]
fn pool_join_emits_correct_events() {
    ExtBuilder::default().build().execute_with(|| {
        frame_system::Pallet::<Runtime>::set_block_number(1);
        create_initial_pool_with_funds_for_alice(ScoringRule::CPMM, Some(0), true);
        assert_ok!(Swaps::pool_join(alice_signed(), 0, _1, vec!(_1, _1, _1, _1),));
        System::assert_last_event(
            Event::PoolJoin(PoolAssetsEvent {
                assets: vec![ASSET_A, ASSET_B, ASSET_C, ASSET_D],
                bounds: vec![_1, _1, _1, _1],
                cpep: CommonPoolEventParams { pool_id: 0, who: 0 },
                transferred: vec![_1, _1, _1, _1],
                pool_amount: _1,
            })
            .into(),
        );
    });
}

#[test]
fn pool_join_subsidy_reserves_correct_values() {
    ExtBuilder::default().build().execute_with(|| {
        // Events cannot be emitted on block zero...
        frame_system::Pallet::<Runtime>::set_block_number(1);
        create_initial_pool_with_funds_for_alice(
            ScoringRule::RikiddoSigmoidFeeMarketEma,
            None,
            false,
        );
        let pool_id = 0;
        assert_ok!(Swaps::pool_join_subsidy(alice_signed(), pool_id, _20));
        let mut reserved = Currencies::reserved_balance(ASSET_D, &ALICE);
        let mut noted = <SubsidyProviders<Runtime>>::get(pool_id, &ALICE).unwrap();
        assert_eq!(reserved, _20);
        assert_eq!(reserved, noted);
        assert_eq!(reserved, Swaps::pool_by_id(pool_id).unwrap().total_subsidy.unwrap());
        System::assert_last_event(
            Event::PoolJoinSubsidy(ASSET_D, _20, CommonPoolEventParams { pool_id, who: ALICE })
                .into(),
        );

        assert_ok!(Swaps::pool_join_subsidy(alice_signed(), pool_id, _5));
        reserved = Currencies::reserved_balance(ASSET_D, &ALICE);
        noted = <SubsidyProviders<Runtime>>::get(pool_id, &ALICE).unwrap();
        assert_eq!(reserved, _25);
        assert_eq!(reserved, noted);
        assert_eq!(reserved, Swaps::pool_by_id(pool_id).unwrap().total_subsidy.unwrap());
        assert_storage_noop!(Swaps::pool_join_subsidy(alice_signed(), pool_id, _5).unwrap_or(()));
        System::assert_last_event(
            Event::PoolJoinSubsidy(ASSET_D, _5, CommonPoolEventParams { pool_id, who: ALICE })
                .into(),
        );
    });
}

#[test]
fn pool_join_subsidy_fails_if_amount_is_zero() {
    ExtBuilder::default().build().execute_with(|| {
        create_initial_pool_with_funds_for_alice(
            ScoringRule::RikiddoSigmoidFeeMarketEma,
            None,
            false,
        );
        assert_noop!(
            Swaps::pool_join_subsidy(alice_signed(), 0, 0),
            crate::Error::<Runtime>::ZeroAmount
        );
    });
}

#[test]
fn pool_join_subsidy_fails_if_pool_does_not_exist() {
    ExtBuilder::default().build().execute_with(|| {
        assert_noop!(
            Swaps::pool_join_subsidy(alice_signed(), 0, _1),
            crate::Error::<Runtime>::PoolDoesNotExist
        );
    });
}

#[test]
fn pool_join_subsidy_fails_if_scoring_rule_is_not_rikiddo() {
    ExtBuilder::default().build().execute_with(|| {
        create_initial_pool_with_funds_for_alice(ScoringRule::CPMM, Some(0), true);
        assert_noop!(
            Swaps::pool_join_subsidy(alice_signed(), 0, _1),
            crate::Error::<Runtime>::InvalidScoringRule
        );
    });
}

#[test]
fn pool_join_subsidy_fails_if_subsidy_is_below_min_per_account() {
    ExtBuilder::default().build().execute_with(|| {
        create_initial_pool_with_funds_for_alice(
            ScoringRule::RikiddoSigmoidFeeMarketEma,
            None,
            false,
        );
        assert_noop!(
            Swaps::pool_join_subsidy(
                alice_signed(),
                0,
                <Runtime as Config>::MinSubsidyPerAccount::get() - 1
            ),
            crate::Error::<Runtime>::InvalidSubsidyAmount,
        );
    });
}

#[test]
fn pool_join_subsidy_with_small_amount_is_ok_if_account_is_already_a_provider() {
    ExtBuilder::default().build().execute_with(|| {
        create_initial_pool_with_funds_for_alice(
            ScoringRule::RikiddoSigmoidFeeMarketEma,
            None,
            false,
        );
        let pool_id = 0;
        let large_amount = <Runtime as Config>::MinSubsidyPerAccount::get();
        let small_amount = 1;
        let total_amount = large_amount + small_amount;
        assert_ok!(Swaps::pool_join_subsidy(alice_signed(), pool_id, large_amount));
        assert_ok!(Swaps::pool_join_subsidy(alice_signed(), pool_id, small_amount));
        let reserved = Currencies::reserved_balance(ASSET_D, &ALICE);
        let noted = <SubsidyProviders<Runtime>>::get(pool_id, &ALICE).unwrap();
        let total_subsidy = Swaps::pool_by_id(pool_id).unwrap().total_subsidy.unwrap();
        assert_eq!(reserved, total_amount);
        assert_eq!(noted, total_amount);
        assert_eq!(total_subsidy, total_amount);
    });
}

#[test]
fn pool_exit_subsidy_unreserves_remaining_subsidy_if_below_min_per_account() {
    ExtBuilder::default().build().execute_with(|| {
        frame_system::Pallet::<Runtime>::set_block_number(1);
        create_initial_pool_with_funds_for_alice(
            ScoringRule::RikiddoSigmoidFeeMarketEma,
            None,
            false,
        );
        let pool_id = 0;
        let large_amount = <Runtime as Config>::MinSubsidyPerAccount::get();
        let small_amount = 1;
        assert_ok!(Swaps::pool_join_subsidy(alice_signed(), pool_id, large_amount));
        assert_ok!(Swaps::pool_exit_subsidy(alice_signed(), pool_id, small_amount));
        let reserved = Currencies::reserved_balance(ASSET_D, &ALICE);
        let noted = <SubsidyProviders<Runtime>>::get(pool_id, &ALICE);
        let total_subsidy = Swaps::pool_by_id(pool_id).unwrap().total_subsidy.unwrap();
        assert_eq!(reserved, 0);
        assert!(noted.is_none());
        assert_eq!(total_subsidy, 0);
        System::assert_last_event(
            Event::PoolExitSubsidy(
                ASSET_D,
                small_amount,
                CommonPoolEventParams { pool_id, who: ALICE },
                large_amount,
            )
            .into(),
        );
    });
}

#[test_case(_1, 2_490_679_300, 0; "without_swap_fee")]
#[test_case(_1, 2_304_521_500, _1_10; "with_swap_fee")]
fn pool_join_with_exact_asset_amount_exchanges_correct_values(
    asset_amount: BalanceOf<Runtime>,
    pool_amount_expected: BalanceOf<Runtime>,
    swap_fee: BalanceOf<Runtime>,
) {
    ExtBuilder::default().build().execute_with(|| {
        frame_system::Pallet::<Runtime>::set_block_number(1);
        create_initial_pool_with_funds_for_alice(ScoringRule::CPMM, Some(swap_fee), true);
        let bound = 0;
        let alice_sent = _1;
        assert_ok!(Swaps::pool_join_with_exact_asset_amount(
            alice_signed(),
            0,
            ASSET_A,
            asset_amount,
            bound,
        ));
        System::assert_last_event(
            Event::PoolJoinWithExactAssetAmount(PoolAssetEvent {
                asset: ASSET_A,
                bound,
                cpep: CommonPoolEventParams { pool_id: 0, who: 0 },
                transferred: asset_amount,
                pool_amount: pool_amount_expected,
            })
            .into(),
        );
        assert_all_parameters(
            [_25 - asset_amount, _25, _25, _25],
            pool_amount_expected,
            [_100 + alice_sent, _100, _100, _100],
            _100 + pool_amount_expected,
        );
    });
}

#[test_case(_1, 40_604_010_000, 0; "without_swap_fee")]
#[test_case(_1, 43_896_227_027, _1_10; "with_swap_fee")]
fn pool_join_with_exact_pool_amount_exchanges_correct_values(
    pool_amount: BalanceOf<Runtime>,
    asset_amount_expected: BalanceOf<Runtime>,
    swap_fee: BalanceOf<Runtime>,
) {
    ExtBuilder::default().build().execute_with(|| {
        frame_system::Pallet::<Runtime>::set_block_number(1);
        create_initial_pool_with_funds_for_alice(ScoringRule::CPMM, Some(swap_fee), true);
        let bound = _5;
        assert_ok!(Swaps::pool_join_with_exact_pool_amount(
            alice_signed(),
            0,
            ASSET_A,
            pool_amount,
            bound,
        ));
        System::assert_last_event(
            Event::PoolJoinWithExactPoolAmount(PoolAssetEvent {
                asset: ASSET_A,
                bound,
                cpep: CommonPoolEventParams { pool_id: 0, who: 0 },
                transferred: asset_amount_expected,
                pool_amount,
            })
            .into(),
        );
        assert_all_parameters(
            [_25 - asset_amount_expected, _25, _25, _25],
            pool_amount,
            [_100 + asset_amount_expected, _100, _100, _100],
            _100 + pool_amount,
        );
    });
}

#[test]
fn provided_values_len_must_equal_assets_len() {
    ExtBuilder::default().build().execute_with(|| {
        create_initial_pool(ScoringRule::CPMM, Some(0), true);
        assert_noop!(
            Swaps::pool_join(alice_signed(), 0, _5, vec![]),
            crate::Error::<Runtime>::ProvidedValuesLenMustEqualAssetsLen
        );
        assert_noop!(
            Swaps::pool_exit(alice_signed(), 0, _5, vec![]),
            crate::Error::<Runtime>::ProvidedValuesLenMustEqualAssetsLen
        );
    });
}

#[test]
fn clean_up_pool_leaves_only_correct_assets() {
    ExtBuilder::default().build().execute_with(|| {
        frame_system::Pallet::<Runtime>::set_block_number(1);
        create_initial_pool(ScoringRule::CPMM, Some(0), true);
        let pool_id = 0;
        assert_ok!(Swaps::close_pool(pool_id));
        let cat_idx = if let Asset::CategoricalOutcome(_, cidx) = ASSET_A { cidx } else { 0 };
        assert_ok!(Swaps::clean_up_pool(
            &MarketType::Categorical(4),
            pool_id,
            &OutcomeReport::Categorical(cat_idx),
            &Default::default()
        ));
        let pool = Swaps::pool(pool_id).unwrap();
        assert_eq!(pool.pool_status, PoolStatus::Clean);
        assert_eq!(Swaps::pool_by_id(pool_id).unwrap().assets, vec![ASSET_A, ASSET_D]);
        System::assert_last_event(Event::PoolCleanedUp(pool_id).into());
    });
}

#[test]
fn clean_up_pool_handles_rikiddo_pools_properly() {
    ExtBuilder::default().build().execute_with(|| {
        create_initial_pool(ScoringRule::RikiddoSigmoidFeeMarketEma, None, false);
        let pool_id = 0;
        let cat_idx = if let Asset::CategoricalOutcome(_, cidx) = ASSET_A { cidx } else { 0 };

        // We need to forcefully close the pool (Rikiddo pools are not allowed to be cleaned
        // up when CollectingSubsidy).
        assert_ok!(Swaps::mutate_pool(pool_id, |pool| {
            pool.pool_status = PoolStatus::Closed;
            Ok(())
        }));

        assert_ok!(Swaps::clean_up_pool(
            &MarketType::Categorical(4),
            pool_id,
            &OutcomeReport::Categorical(cat_idx),
            &Default::default()
        ));

        // Rikiddo instance does not exist anymore.
        assert_storage_noop!(RikiddoSigmoidFeeMarketEma::clear(pool_id).unwrap_or(()));
    });
}

#[test_case(PoolStatus::Active; "active")]
#[test_case(PoolStatus::Clean; "clean")]
#[test_case(PoolStatus::CollectingSubsidy; "collecting_subsidy")]
#[test_case(PoolStatus::Initialized; "initialized")]
fn clean_up_pool_fails_if_pool_is_not_closed(pool_status: PoolStatus) {
    ExtBuilder::default().build().execute_with(|| {
        create_initial_pool(ScoringRule::RikiddoSigmoidFeeMarketEma, None, false);
        let pool_id = 0;
        assert_ok!(Swaps::mutate_pool(pool_id, |pool| {
            pool.pool_status = pool_status;
            Ok(())
        }));
        let pool_id = 0;
        let cat_idx = if let Asset::CategoricalOutcome(_, cidx) = ASSET_A { cidx } else { 0 };
        assert_noop!(
            Swaps::clean_up_pool(
                &MarketType::Categorical(4),
                pool_id,
                &OutcomeReport::Categorical(cat_idx),
                &Default::default()
            ),
            crate::Error::<Runtime>::InvalidStateTransition
        );
    });
}

#[test]
fn clean_up_pool_fails_if_winning_asset_is_not_found() {
    ExtBuilder::default().build().execute_with(|| {
        create_initial_pool(ScoringRule::CPMM, Some(0), true);
        let pool_id = 0;
        assert_ok!(Swaps::close_pool(pool_id));
        assert_noop!(
            Swaps::clean_up_pool(
                &MarketType::Categorical(1337),
                pool_id,
                &OutcomeReport::Categorical(1337),
                &Default::default()
            ),
            crate::Error::<Runtime>::WinningAssetNotFound
        );
    });
}

#[test]
fn swap_exact_amount_in_exchanges_correct_values_with_cpmm() {
    ExtBuilder::default().build().execute_with(|| {
        let asset_bound = Some(_1 / 2);
        let max_price = Some(_2);
        frame_system::Pallet::<Runtime>::set_block_number(1);
        create_initial_pool_with_funds_for_alice(ScoringRule::CPMM, Some(0), true);
        assert_ok!(Swaps::swap_exact_amount_in(
            alice_signed(),
            0,
            ASSET_A,
            _1,
            ASSET_B,
            asset_bound,
            max_price,
        ));
        System::assert_last_event(
            Event::SwapExactAmountIn(SwapEvent {
                asset_amount_in: _1,
                asset_amount_out: 9900990100,
                asset_bound,
                asset_in: ASSET_A,
                asset_out: ASSET_B,
                cpep: CommonPoolEventParams { pool_id: 0, who: 0 },
                max_price,
            })
            .into(),
        );
        assert_all_parameters(
            [_24, _25 + 9900990100, _25, _25],
            0,
            [_101, _99 + 0099009900, _100, _100],
            _100,
        );
    });
}

#[test]
fn swap_exact_amount_in_exchanges_correct_values_with_cpmm_with_fees() {
    ExtBuilder::default().build().execute_with(|| {
        frame_system::Pallet::<Runtime>::set_block_number(1);
        ASSETS.iter().cloned().for_each(|asset| {
            let _ = Currencies::deposit(asset, &ALICE, _25);
            let _ = Currencies::deposit(asset, &BOB, _10000);
        });
        assert_ok!(Swaps::create_pool(
            BOB,
            ASSETS.iter().cloned().collect(),
            ASSETS.last().unwrap().clone(),
            0,
            ScoringRule::CPMM,
            Some(BASE / 10),
            Some(<Runtime as crate::Config>::MinLiquidity::get()),
            Some(vec!(_2, _2, _2, _2)),
        ));

        let asset_bound = Some(_1 / 2);
        let max_price = Some(_2);
        // ALICE swaps in BASE / 0.9; this results in adjusted_in ≈ BASE in
        // `math::calc_out_given_in` so we can use the same numbers as in the test above!
        let asset_amount_in = 11_111_111_111;
        let asset_amount_out = 9_900_990_100;
        assert_ok!(Swaps::swap_exact_amount_in(
            alice_signed(),
            0,
            ASSET_A,
            asset_amount_in,
            ASSET_B,
            asset_bound,
            max_price,
        ));
        System::assert_last_event(
            Event::SwapExactAmountIn(SwapEvent {
                asset_amount_in,
                asset_amount_out,
                asset_bound,
                asset_in: ASSET_A,
                asset_out: ASSET_B,
                cpep: CommonPoolEventParams { pool_id: 0, who: 0 },
                max_price,
            })
            .into(),
        );
        assert_all_parameters(
            [_25 - asset_amount_in, _25 + asset_amount_out, _25, _25],
            0,
            [_100 + asset_amount_in, _100 - asset_amount_out, _100, _100],
            _100,
        );
    });
}

#[test]
fn swap_exact_amount_in_fails_if_no_limit_is_specified() {
    ExtBuilder::default().build().execute_with(|| {
        frame_system::Pallet::<Runtime>::set_block_number(1);
        create_initial_pool_with_funds_for_alice(ScoringRule::CPMM, Some(1), true);
        assert_noop!(
            Swaps::swap_exact_amount_in(alice_signed(), 0, ASSET_A, _1, ASSET_B, None, None,),
            crate::Error::<Runtime>::LimitMissing
        );
    });
}

#[test]
fn swap_exact_amount_in_fails_if_min_asset_amount_out_is_not_satisfied_with_cpmm() {
    ExtBuilder::default().build().execute_with(|| {
        create_initial_pool_with_funds_for_alice(ScoringRule::CPMM, Some(0), true);
        // Expected amount to receive from trading BASE of A for B. See
        // swap_exact_amount_in_exchanges_correct_values_with_cpmm for details.
        let expected_amount = 9900990100;
        assert_noop!(
            Swaps::swap_exact_amount_in(
                alice_signed(),
                0,
                ASSET_A,
                _1,
                ASSET_B,
                Some(expected_amount + 1), // We expect 1 more than we will actually receive!
                None,
            ),
            crate::Error::<Runtime>::LimitOut,
        );
    });
}

#[test]
fn swap_exact_amount_in_fails_if_max_price_is_not_satisfied_with_cpmm() {
    ExtBuilder::default().build().execute_with(|| {
        create_initial_pool_with_funds_for_alice(ScoringRule::CPMM, Some(0), true);
        // We're swapping 1:1, but due to slippage the price will exceed _1, so this should raise an
        // error:
        assert_noop!(
            Swaps::swap_exact_amount_in(alice_signed(), 0, ASSET_A, _1, ASSET_B, None, Some(_1)),
            crate::Error::<Runtime>::BadLimitPrice,
        );
    });
}

#[test]
fn swap_exact_amount_in_exchanges_correct_values_with_rikiddo() {
    ExtBuilder::default().build().execute_with(|| {
        create_initial_pool(ScoringRule::RikiddoSigmoidFeeMarketEma, None, true);
        let pool_id = 0;

        // Generate funds, add subsidy and start pool.
        subsidize_and_start_rikiddo_pool(pool_id, &ALICE, _1);
        assert_ok!(Currencies::deposit(ASSET_A, &ALICE, _1));

        // Check if unsupport trades are catched (base_asset in || asset_in == asset_out).
        assert_noop!(
            Swaps::swap_exact_amount_in(
                alice_signed(),
                pool_id,
                ASSET_D,
                _1,
                ASSET_B,
                Some(_1 / 2),
                Some(_2),
            ),
            crate::Error::<Runtime>::UnsupportedTrade
        );
        assert_noop!(
            Swaps::swap_exact_amount_in(
                alice_signed(),
                pool_id,
                ASSET_D,
                _1,
                ASSET_D,
                Some(_1 / 2),
                Some(_2),
            ),
            crate::Error::<Runtime>::UnsupportedTrade
        );
        assert_ok!(Currencies::withdraw(ASSET_D, &ALICE, _1));

        // Check if the trade is executed.
        let asset_a_issuance = Currencies::total_issuance(ASSET_A);
        assert_ok!(Swaps::swap_exact_amount_in(
            alice_signed(),
            pool_id,
            ASSET_A,
            _1,
            ASSET_D,
            Some(0),
            Some(_20),
        ));

        // Check if the balances were updated accordingly.
        let asset_a_issuance_after = Currencies::total_issuance(ASSET_A);
        let alice_balance_a_after = Currencies::total_balance(ASSET_A, &ALICE);
        let alice_balance_d_after = Currencies::total_balance(ASSET_D, &ALICE);
        assert_eq!(asset_a_issuance - asset_a_issuance_after, _1);
        assert_eq!(alice_balance_a_after, 0);

        // Received base_currency greater than 0.3 and smaller than 0.4
        assert!(alice_balance_d_after > 3 * BASE / 10 && alice_balance_d_after < 4 * BASE / 10);
    });
}

#[test]
fn swap_exact_amount_out_exchanges_correct_values_with_cpmm() {
    let asset_bound = Some(_2);
    let max_price = Some(_3);
    ExtBuilder::default().build().execute_with(|| {
        frame_system::Pallet::<Runtime>::set_block_number(1);
        create_initial_pool_with_funds_for_alice(ScoringRule::CPMM, Some(0), true);
        assert_ok!(Swaps::swap_exact_amount_out(
            alice_signed(),
            0,
            ASSET_A,
            asset_bound,
            ASSET_B,
            _1,
            max_price,
        ));
        System::assert_last_event(
            Event::SwapExactAmountOut(SwapEvent {
                asset_amount_in: 10101010100,
                asset_amount_out: _1,
                asset_bound,
                asset_in: ASSET_A,
                asset_out: ASSET_B,
                cpep: CommonPoolEventParams { pool_id: 0, who: 0 },
                max_price,
            })
            .into(),
        );
        assert_all_parameters(
            [239898989900, _26, _25, _25],
            0,
            [_101 + 0101010100, _99, _100, _100],
            _100,
        );
    });
}

#[test]
fn swap_exact_amount_out_exchanges_correct_values_with_cpmm_with_fees() {
    ExtBuilder::default().build().execute_with(|| {
        frame_system::Pallet::<Runtime>::set_block_number(1);
        ASSETS.iter().cloned().for_each(|asset| {
            let _ = Currencies::deposit(asset, &ALICE, _25);
            let _ = Currencies::deposit(asset, &BOB, _10000);
        });
        assert_ok!(Swaps::create_pool(
            BOB,
            ASSETS.iter().cloned().collect(),
            ASSETS.last().unwrap().clone(),
            0,
            ScoringRule::CPMM,
            Some(BASE / 10),
            Some(<Runtime as crate::Config>::MinLiquidity::get()),
            Some(vec!(_2, _2, _2, _2)),
        ));

        let asset_amount_out = _1;
        let asset_amount_in = 11223344556; // 10101010100 / 0.9
        let asset_bound = Some(_2);
        let max_price = Some(_3);
        assert_ok!(Swaps::swap_exact_amount_out(
            alice_signed(),
            0,
            ASSET_A,
            asset_bound,
            ASSET_B,
            asset_amount_out,
            max_price,
        ));
        System::assert_last_event(
            Event::SwapExactAmountOut(SwapEvent {
                asset_amount_in,
                asset_amount_out,
                asset_bound,
                asset_in: ASSET_A,
                asset_out: ASSET_B,
                cpep: CommonPoolEventParams { pool_id: 0, who: 0 },
                max_price,
            })
            .into(),
        );
        assert_all_parameters(
            [_25 - asset_amount_in, _25 + asset_amount_out, _25, _25],
            0,
            [_100 + asset_amount_in, _100 - asset_amount_out, _100, _100],
            _100,
        );
    });
}

#[test]
fn swap_exact_amount_out_fails_if_no_limit_is_specified() {
    ExtBuilder::default().build().execute_with(|| {
        frame_system::Pallet::<Runtime>::set_block_number(1);
        create_initial_pool_with_funds_for_alice(ScoringRule::CPMM, Some(1), true);
        assert_noop!(
            Swaps::swap_exact_amount_out(alice_signed(), 0, ASSET_A, None, ASSET_B, _1, None,),
            crate::Error::<Runtime>::LimitMissing
        );
    });
}

#[test]
fn swap_exact_amount_out_fails_if_min_asset_amount_out_is_not_satisfied_with_cpmm() {
    ExtBuilder::default().build().execute_with(|| {
        create_initial_pool_with_funds_for_alice(ScoringRule::CPMM, Some(0), true);
        // Expected amount of A to swap in for receiving BASE of B. See
        // swap_exact_amount_out_exchanges_correct_values_with_cpmm for details!
        let expected_amount = 10101010100;
        assert_noop!(
            Swaps::swap_exact_amount_out(
                alice_signed(),
                0,
                ASSET_A,
                Some(expected_amount - 1), // We expect to pay 1 less than we actually have to pay!
                ASSET_B,
                _1,
                None,
            ),
            crate::Error::<Runtime>::LimitIn,
        );
    });
}

#[test]
fn swap_exact_amount_out_fails_if_max_price_is_not_satisfied_with_cpmm() {
    ExtBuilder::default().build().execute_with(|| {
        create_initial_pool_with_funds_for_alice(ScoringRule::CPMM, Some(0), true);
        // We're swapping 1:1, but due to slippage the price will exceed 1, so this should raise an
        // error:
        assert_noop!(
            Swaps::swap_exact_amount_out(alice_signed(), 0, ASSET_A, None, ASSET_B, _1, Some(_1)),
            crate::Error::<Runtime>::BadLimitPrice,
        );
    });
}

#[test]
fn swap_exact_amount_out_exchanges_correct_values_with_rikiddo() {
    ExtBuilder::default().build().execute_with(|| {
        frame_system::Pallet::<Runtime>::set_block_number(1);
        create_initial_pool(ScoringRule::RikiddoSigmoidFeeMarketEma, None, true);
        let pool_id = 0;

        // Generate funds, add subsidy and start pool.
        subsidize_and_start_rikiddo_pool(pool_id, &ALICE, (BASE * 4) / 10);

        // Check if unsupport trades are catched (base_asset out || asset_in == asset_out).
        assert_noop!(
            Swaps::swap_exact_amount_out(
                alice_signed(),
                pool_id,
                ASSET_B,
                Some(_20),
                ASSET_D,
                _1,
                Some(_20),
            ),
            crate::Error::<Runtime>::UnsupportedTrade
        );
        assert_noop!(
            Swaps::swap_exact_amount_out(
                alice_signed(),
                pool_id,
                ASSET_D,
                Some(_2),
                ASSET_D,
                _1,
                Some(_2),
            ),
            crate::Error::<Runtime>::UnsupportedTrade
        );

        // Check if the trade is executed.
        let asset_a_issuance = Currencies::total_issuance(ASSET_A);
        assert_ok!(Swaps::swap_exact_amount_out(
            alice_signed(),
            pool_id,
            ASSET_D,
            Some(_1),
            ASSET_A,
            _1,
            Some(_20),
        ));

        // Check if the balances were updated accordingly.
        let asset_a_issuance_after = Currencies::total_issuance(ASSET_A);
        let alice_balance_a_after = Currencies::total_balance(ASSET_A, &ALICE);
        let alice_balance_d_after = Currencies::total_balance(ASSET_D, &ALICE);
        assert_eq!(asset_a_issuance_after - asset_a_issuance, _1);
        assert_eq!(alice_balance_a_after, _1);

        // Left over base currency must be less than 0.1
        assert!(alice_balance_d_after < BASE / 10);
    });
}

#[test]
fn create_pool_fails_on_too_many_assets() {
    ExtBuilder::default().build().execute_with(|| {
        let length = <Runtime as crate::Config>::MaxAssets::get();
        let assets: Vec<Asset<MarketId>> =
            (0..=length).map(|x| Asset::CategoricalOutcome(0, x)).collect::<Vec<_>>();
        let weights = vec![_2; length.into()];

        assets.iter().cloned().for_each(|asset| {
            let _ = Currencies::deposit(asset, &BOB, _100);
        });

        assert_noop!(
            Swaps::create_pool(
                BOB,
                assets.clone(),
                assets.last().unwrap().clone(),
                0,
                ScoringRule::CPMM,
                Some(0),
                Some(<Runtime as crate::Config>::MinLiquidity::get()),
                Some(weights),
            ),
            crate::Error::<Runtime>::TooManyAssets
        );
    });
}

#[test]
fn create_pool_fails_on_too_few_assets() {
    ExtBuilder::default().build().execute_with(|| {
        assert_noop!(
            Swaps::create_pool(
                BOB,
                vec!(ASSET_A),
                ASSET_A,
                0,
                ScoringRule::CPMM,
                Some(0),
                Some(<Runtime as crate::Config>::MinLiquidity::get()),
                Some(vec!(_2, _2, _2, _2)),
            ),
            crate::Error::<Runtime>::TooFewAssets
        );
    });
}

#[test]
fn create_pool_fails_if_base_asset_is_not_in_asset_vector() {
    ExtBuilder::default().build().execute_with(|| {
        assert_noop!(
            Swaps::create_pool(
                BOB,
                vec!(ASSET_A, ASSET_B, ASSET_C),
                ASSET_D,
                0,
                ScoringRule::CPMM,
                Some(0),
                Some(<Runtime as crate::Config>::MinLiquidity::get()),
                Some(vec!(_2, _2, _2)),
            ),
            crate::Error::<Runtime>::BaseAssetNotFound
        );
    });
}

#[test]
fn create_pool_fails_if_swap_fee_is_too_high() {
    ExtBuilder::default().build().execute_with(|| {
        let amount = <Runtime as crate::Config>::MinLiquidity::get();
        ASSETS.iter().cloned().for_each(|asset| {
            let _ = Currencies::deposit(asset, &BOB, amount);
        });
        assert_noop!(
            Swaps::create_pool(
                BOB,
                ASSETS.to_vec(),
                ASSET_D,
                0,
                ScoringRule::CPMM,
                Some(<Runtime as crate::Config>::MaxSwapFee::get() + 1),
                Some(amount),
                Some(vec!(_2, _2, _2)),
            ),
            crate::Error::<Runtime>::SwapFeeTooHigh
        );
    });
}

#[test]
fn create_pool_fails_if_swap_fee_is_unspecified_for_cpmm() {
    ExtBuilder::default().build().execute_with(|| {
        let amount = <Runtime as crate::Config>::MinLiquidity::get();
        ASSETS.iter().cloned().for_each(|asset| {
            let _ = Currencies::deposit(asset, &BOB, amount);
        });
        assert_noop!(
            Swaps::create_pool(
                BOB,
                ASSETS.to_vec(),
                ASSET_D,
                0,
                ScoringRule::CPMM,
                None,
                Some(amount),
                Some(vec!(_2, _2, _2)),
            ),
            crate::Error::<Runtime>::InvalidFeeArgument
        );
    });
}

#[test]
fn join_pool_exit_pool_does_not_create_extra_tokens() {
    ExtBuilder::default().build().execute_with(|| {
        create_initial_pool_with_funds_for_alice(ScoringRule::CPMM, Some(0), true);

        ASSETS.iter().cloned().for_each(|asset| {
            let _ = Currencies::deposit(asset, &CHARLIE, _100);
        });

        let amount = 123_456_789_123; // Strange number to force rounding errors!
        assert_ok!(Swaps::pool_join(
            Origin::signed(CHARLIE),
            0,
            amount,
            vec![_10000, _10000, _10000, _10000]
        ));
        assert_ok!(Swaps::pool_exit(Origin::signed(CHARLIE), 0, amount, vec![0, 0, 0, 0]));

        // Check that the pool retains more tokens than before, and that Charlie loses some tokens
        // due to fees.
        let pool_account_id = Swaps::pool_account_id(0);
        assert_ge!(Currencies::free_balance(ASSET_A, &pool_account_id), _100);
        assert_ge!(Currencies::free_balance(ASSET_B, &pool_account_id), _100);
        assert_ge!(Currencies::free_balance(ASSET_C, &pool_account_id), _100);
        assert_ge!(Currencies::free_balance(ASSET_D, &pool_account_id), _100);
        assert_le!(Currencies::free_balance(ASSET_A, &CHARLIE), _100);
        assert_le!(Currencies::free_balance(ASSET_B, &CHARLIE), _100);
        assert_le!(Currencies::free_balance(ASSET_C, &CHARLIE), _100);
        assert_le!(Currencies::free_balance(ASSET_D, &CHARLIE), _100);
    });
}

#[test]
fn create_pool_fails_on_weight_below_minimum_weight() {
    ExtBuilder::default().build().execute_with(|| {
        ASSETS.iter().cloned().for_each(|asset| {
            let _ = Currencies::deposit(asset, &BOB, _100);
        });
        assert_noop!(
            Swaps::create_pool(
                BOB,
                ASSETS.iter().cloned().collect(),
                ASSETS.last().unwrap().clone(),
                0,
                ScoringRule::CPMM,
                Some(0),
                Some(<Runtime as crate::Config>::MinLiquidity::get()),
                Some(vec!(_2, <Runtime as crate::Config>::MinWeight::get() - 1, _2, _2)),
            ),
            crate::Error::<Runtime>::BelowMinimumWeight,
        );
    });
}

#[test]
fn create_pool_fails_on_weight_above_maximum_weight() {
    ExtBuilder::default().build().execute_with(|| {
        ASSETS.iter().cloned().for_each(|asset| {
            let _ = Currencies::deposit(asset, &BOB, _100);
        });
        assert_noop!(
            Swaps::create_pool(
                BOB,
                ASSETS.iter().cloned().collect(),
                ASSETS.last().unwrap().clone(),
                0,
                ScoringRule::CPMM,
                Some(0),
                Some(<Runtime as crate::Config>::MinLiquidity::get()),
                Some(vec!(_2, <Runtime as crate::Config>::MaxWeight::get() + 1, _2, _2)),
            ),
            crate::Error::<Runtime>::AboveMaximumWeight,
        );
    });
}

#[test]
fn create_pool_fails_on_total_weight_above_maximum_total_weight() {
    ExtBuilder::default().build().execute_with(|| {
        ASSETS.iter().cloned().for_each(|asset| {
            let _ = Currencies::deposit(asset, &BOB, _100);
        });
        let weight = <Runtime as crate::Config>::MaxTotalWeight::get() / 4 + 100;
        assert_noop!(
            Swaps::create_pool(
                BOB,
                ASSETS.iter().cloned().collect(),
                ASSETS.last().unwrap().clone(),
                0,
                ScoringRule::CPMM,
                Some(0),
                Some(<Runtime as crate::Config>::MinLiquidity::get()),
                Some(vec![weight; 4]),
            ),
            crate::Error::<Runtime>::MaxTotalWeight,
        );
    });
}

#[test]
fn create_pool_fails_on_insufficient_liquidity() {
    ExtBuilder::default().build().execute_with(|| {
        ASSETS.iter().cloned().for_each(|asset| {
            let _ = Currencies::deposit(asset, &BOB, _100);
        });
        assert_noop!(
            Swaps::create_pool(
                BOB,
                ASSETS.iter().cloned().collect(),
                ASSETS.last().unwrap().clone(),
                0,
                ScoringRule::CPMM,
                Some(0),
                Some(<Runtime as crate::Config>::MinLiquidity::get() - 1),
                Some(vec!(_2, _2, _2, _2)),
            ),
            crate::Error::<Runtime>::InsufficientLiquidity,
        );
    });
}

#[test]
fn create_pool_transfers_the_correct_amount_of_tokens() {
    ExtBuilder::default().build().execute_with(|| {
        ASSETS.iter().cloned().for_each(|asset| {
            let _ = Currencies::deposit(asset, &BOB, _10000);
        });
        assert_ok!(Swaps::create_pool(
            BOB,
            ASSETS.iter().cloned().collect(),
            ASSETS.last().unwrap().clone(),
            0,
            ScoringRule::CPMM,
            Some(0),
            Some(_1234),
            Some(vec!(_2, _2, _2, _2)),
        ));

        let pool_shares_id = Swaps::pool_shares_id(0);
        assert_eq!(Currencies::free_balance(pool_shares_id, &BOB), _1234);
        assert_eq!(Currencies::free_balance(ASSET_A, &BOB), _10000 - _1234);
        assert_eq!(Currencies::free_balance(ASSET_B, &BOB), _10000 - _1234);
        assert_eq!(Currencies::free_balance(ASSET_C, &BOB), _10000 - _1234);
        assert_eq!(Currencies::free_balance(ASSET_D, &BOB), _10000 - _1234);

        let pool_account_id = Swaps::pool_account_id(0);
        assert_eq!(Currencies::free_balance(ASSET_A, &pool_account_id), _1234);
        assert_eq!(Currencies::free_balance(ASSET_B, &pool_account_id), _1234);
        assert_eq!(Currencies::free_balance(ASSET_C, &pool_account_id), _1234);
        assert_eq!(Currencies::free_balance(ASSET_D, &pool_account_id), _1234);
    });
}

#[test]
fn close_pool_fails_if_pool_does_not_exist() {
    ExtBuilder::default().build().execute_with(|| {
        assert_noop!(Swaps::close_pool(0), crate::Error::<Runtime>::PoolDoesNotExist);
    });
}

#[test_case(PoolStatus::Closed; "closed")]
#[test_case(PoolStatus::Clean; "clean")]
#[test_case(PoolStatus::CollectingSubsidy; "collecting_subsidy")]
#[test_case(PoolStatus::Initialized; "initialized")]
fn close_pool_fails_if_pool_is_not_active(pool_status: PoolStatus) {
    ExtBuilder::default().build().execute_with(|| {
        create_initial_pool(ScoringRule::CPMM, Some(0), true);
        let pool_id = 0;
        assert_ok!(Swaps::mutate_pool(pool_id, |pool| {
            pool.pool_status = pool_status;
            Ok(())
        }));
        assert_noop!(Swaps::close_pool(0), crate::Error::<Runtime>::InvalidStateTransition);
    });
}

#[test]
fn close_pool_succeeds_and_emits_correct_event_if_pool_exists() {
    ExtBuilder::default().build().execute_with(|| {
        frame_system::Pallet::<Runtime>::set_block_number(1);
        create_initial_pool(ScoringRule::CPMM, Some(0), true);
        let pool_id = 0;
        assert_ok!(Swaps::close_pool(pool_id));
        let pool = Swaps::pool(pool_id).unwrap();
        assert_eq!(pool.pool_status, PoolStatus::Closed);
        System::assert_last_event(Event::PoolClosed(pool_id).into());
    });
}

#[test]
fn open_pool_fails_if_pool_does_not_exist() {
    ExtBuilder::default().build().execute_with(|| {
        assert_noop!(Swaps::open_pool(0), crate::Error::<Runtime>::PoolDoesNotExist);
    });
}

#[test_case(PoolStatus::Active; "active")]
#[test_case(PoolStatus::Clean; "clean")]
#[test_case(PoolStatus::CollectingSubsidy; "collecting_subsidy")]
#[test_case(PoolStatus::Closed; "closed")]
fn open_pool_fails_if_pool_is_not_closed(pool_status: PoolStatus) {
    ExtBuilder::default().build().execute_with(|| {
        create_initial_pool(ScoringRule::CPMM, true);
        let pool_id = 0;
        assert_ok!(Swaps::mutate_pool(pool_id, |pool| {
            pool.pool_status = pool_status;
            Ok(())
        }));
        assert_noop!(Swaps::open_pool(0), crate::Error::<Runtime>::InvalidStateTransition);
    });
}

#[test]
fn open_pool_succeeds_and_emits_correct_event_if_pool_exists() {
    ExtBuilder::default().build().execute_with(|| {
        frame_system::Pallet::<Runtime>::set_block_number(1);
        let amount = <Runtime as crate::Config>::MinLiquidity::get();
        ASSETS.iter().cloned().for_each(|asset| {
            assert_ok!(Currencies::deposit(asset, &BOB, amount));
        });
        assert_ok!(Swaps::create_pool(
            BOB,
            vec![ASSET_D, ASSET_B, ASSET_C, ASSET_A],
            ASSET_A,
            0,
            ScoringRule::CPMM,
            Some(0),
            Some(amount),
            Some(vec!(_1, _2, _3, _4)),
        ));
        let pool_id = 0;
        assert_ok!(Swaps::open_pool(pool_id));
        let pool = Swaps::pool(pool_id).unwrap();
        assert_eq!(pool.pool_status, PoolStatus::Active);
        System::assert_last_event(Event::PoolActive(pool_id).into());
    });
}

#[test]
fn pool_join_fails_if_max_assets_in_is_violated() {
    ExtBuilder::default().build().execute_with(|| {
        create_initial_pool_with_funds_for_alice(ScoringRule::CPMM, Some(0), true);
        assert_noop!(
            Swaps::pool_join(alice_signed(), 0, _1, vec!(_1, _1, _1 - 1, _1)),
            crate::Error::<Runtime>::LimitIn,
        );
    });
}

#[test]
fn pool_join_with_exact_asset_amount_fails_if_min_pool_tokens_is_violated() {
    ExtBuilder::default().build().execute_with(|| {
        create_initial_pool_with_funds_for_alice(ScoringRule::CPMM, Some(0), true);
        // Expected pool amount when joining with exactly BASE A.
        let expected_pool_amount = 2490679300;
        assert_noop!(
            Swaps::pool_join_with_exact_asset_amount(
                alice_signed(),
                0,
                ASSET_A,
                _1,
                expected_pool_amount + 1, // We expect 1 pool share than we will actually receive.
            ),
            crate::Error::<Runtime>::LimitOut,
        );
    });
}

#[test]
fn pool_join_with_exact_pool_amount_fails_if_max_asset_amount_is_violated() {
    ExtBuilder::default().build().execute_with(|| {
        create_initial_pool_with_funds_for_alice(ScoringRule::CPMM, Some(0), true);
        // Expected asset amount required to joining for BASE pool share.
        let expected_asset_amount = 40604010000;
        assert_noop!(
            Swaps::pool_join_with_exact_pool_amount(
                alice_signed(),
                0,
                ASSET_A,
                _1,
                expected_asset_amount - 1, // We want to pay 1 less than we actually have to pay.
            ),
            crate::Error::<Runtime>::LimitIn,
        );
    });
}

#[test]
fn pool_exit_fails_if_min_assets_out_is_violated() {
    ExtBuilder::default().build().execute_with(|| {
        create_initial_pool_with_funds_for_alice(ScoringRule::CPMM, Some(0), true);
        assert_ok!(Swaps::pool_join(alice_signed(), 0, _1, vec!(_1, _1, _1, _1)));
        assert_noop!(
            Swaps::pool_exit(alice_signed(), 0, _1, vec!(_1, _1, _1 + 1, _1)),
            crate::Error::<Runtime>::LimitOut,
        );
    });
}

#[test]
fn pool_exit_with_exact_asset_amount_fails_if_min_pool_amount_is_violated() {
    ExtBuilder::default().build().execute_with(|| {
        <Runtime as Config>::ExitFee::set(&(BASE / 10));
        create_initial_pool_with_funds_for_alice(ScoringRule::CPMM, Some(0), true);
        assert_ok!(Swaps::pool_join_with_exact_asset_amount(alice_signed(), 0, ASSET_A, _5, 0));
        let pool_amount = Currencies::free_balance(Swaps::pool_shares_id(0), &ALICE);
        let expected_amount = 45_082_061_850;
        assert_noop!(
            Swaps::pool_exit_with_exact_pool_amount(
                alice_signed(),
                0,
                ASSET_A,
                pool_amount,
                expected_amount + 100,
            ),
            crate::Error::<Runtime>::LimitOut,
        );
    });
}

#[test]
fn pool_exit_with_exact_pool_amount_fails_if_max_asset_amount_is_violated() {
    ExtBuilder::default().build().execute_with(|| {
        <Runtime as Config>::ExitFee::set(&(BASE / 10));
        create_initial_pool_with_funds_for_alice(ScoringRule::CPMM, Some(0), true);
        let asset_before_join = Currencies::free_balance(ASSET_A, &ALICE);
        assert_ok!(Swaps::pool_join_with_exact_pool_amount(alice_signed(), 0, ASSET_A, _1, _5));
        let asset_after_join = asset_before_join - Currencies::free_balance(ASSET_A, &ALICE);
        let exit_amount = (asset_after_join * 9) / 10;
        let expected_amount = 9_984_935_413;
        assert_noop!(
            Swaps::pool_exit_with_exact_asset_amount(
                alice_signed(),
                0,
                ASSET_A,
                exit_amount,
                expected_amount - 100,
            ),
            crate::Error::<Runtime>::LimitIn,
        );
    });
}

#[test]
fn create_pool_correctly_associates_weights_with_assets() {
    ExtBuilder::default().build().execute_with(|| {
        ASSETS.iter().cloned().for_each(|asset| {
            let _ = Currencies::deposit(asset, &BOB, _10000);
        });
        assert_ok!(Swaps::create_pool(
            BOB,
            vec![ASSET_D, ASSET_B, ASSET_C, ASSET_A],
            ASSET_A,
            0,
            ScoringRule::CPMM,
            Some(0),
            Some(<Runtime as crate::Config>::MinLiquidity::get()),
            Some(vec!(_1, _2, _3, _4)),
        ));
        let pool = Swaps::pool(0).unwrap();
        let pool_weights = pool.weights.unwrap();
        assert_eq!(pool_weights[&ASSET_A], _4);
        assert_eq!(pool_weights[&ASSET_B], _2);
        assert_eq!(pool_weights[&ASSET_C], _3);
        assert_eq!(pool_weights[&ASSET_D], _1);
    });
}

#[test]
fn single_asset_join_and_exit_are_inverse() {
    // Sanity check for verifying that single-asset join/exits are inverse and that the user can't
    // steal tokens from the pool using these functions.
    ExtBuilder::default().build().execute_with(|| {
        <Runtime as Config>::ExitFee::set(&0);
        let asset = ASSET_B;
        let amount_in = _1;
        create_initial_pool(ScoringRule::CPMM, Some(0), true);
        let pool_id = 0;
        assert_ok!(Currencies::deposit(asset, &ALICE, amount_in));
        assert_ok!(Swaps::pool_join_with_exact_asset_amount(
            Origin::signed(ALICE),
            pool_id,
            asset,
            amount_in,
            0,
        ));
        let pool_amount = Currencies::free_balance(Swaps::pool_shares_id(pool_id), &ALICE);
        assert_ok!(Swaps::pool_exit_with_exact_pool_amount(
            Origin::signed(ALICE),
            pool_id,
            asset,
            pool_amount,
            0,
        ));
        let amount_out = Currencies::free_balance(asset, &ALICE);
        assert_le!(amount_out, amount_in);
        assert_approx!(amount_out, amount_in, 1_000);
    });
}

#[test]
fn single_asset_operations_are_equivalent_to_swaps() {
    // This is a sanity test that verifies that performing a single-asset join followed by a
    // single-asset exit is equivalent to a swap provided that no fees are taken. The claim made in
    // the Balancer whitepaper that this is true even if swap fees but no exit fees are taken, is
    // incorrect, except if the pool contains only two assets of equal weight.
    let amount_in = _1;
    let asset_in = ASSET_A;
    let asset_out = ASSET_B;
    let swap_fee = 0;

    let amount_out_single_asset_ops = ExtBuilder::default().build().execute_with(|| {
        <Runtime as Config>::ExitFee::set(&0);
        create_initial_pool(ScoringRule::CPMM, Some(swap_fee), true);
        let pool_id = 0;
        assert_ok!(Currencies::deposit(asset_in, &ALICE, amount_in));
        assert_ok!(Swaps::pool_join_with_exact_asset_amount(
            Origin::signed(ALICE),
            pool_id,
            asset_in,
            amount_in,
            0,
        ));
        let pool_amount = Currencies::free_balance(Swaps::pool_shares_id(pool_id), &ALICE);
        println!("{}", pool_amount);
        assert_ok!(Swaps::pool_exit_with_exact_pool_amount(
            Origin::signed(ALICE),
            pool_id,
            asset_out,
            pool_amount,
            0,
        ));
        Currencies::free_balance(asset_out, &ALICE)
    });

    let amount_out_swap = ExtBuilder::default().build().execute_with(|| {
        create_initial_pool(ScoringRule::CPMM, Some(swap_fee), true);
        let pool_id = 0;
        assert_ok!(Currencies::deposit(asset_in, &ALICE, amount_in));
        assert_ok!(Swaps::swap_exact_amount_in(
            Origin::signed(ALICE),
            pool_id,
            asset_in,
            amount_in,
            asset_out,
            Some(0),
            None,
        ));
        Currencies::free_balance(asset_out, &ALICE)
    });

    let dust = 1_000;
    assert_approx!(amount_out_single_asset_ops, amount_out_swap, dust);
}

fn alice_signed() -> Origin {
    Origin::signed(ALICE)
}

fn create_initial_pool(
    scoring_rule: ScoringRule,
    swap_fee: Option<BalanceOf<Runtime>>,
    deposit: bool,
) {
    if deposit {
        ASSETS.iter().cloned().for_each(|asset| {
            let _ = Currencies::deposit(asset, &BOB, _100);
        });
    }

    let pool_id = Swaps::next_pool_id();
    assert_ok!(Swaps::create_pool(
        BOB,
        ASSETS.iter().cloned().collect(),
        ASSETS.last().unwrap().clone(),
        0,
        scoring_rule,
        swap_fee,
        if scoring_rule == ScoringRule::CPMM {
            Some(<Runtime as crate::Config>::MinLiquidity::get())
        } else {
            None
        },
        if scoring_rule == ScoringRule::CPMM { Some(vec!(_2, _2, _2, _2)) } else { None },
    ));
    if scoring_rule == ScoringRule::CPMM {
        assert_ok!(Swaps::open_pool(pool_id));
    }
}

fn create_initial_pool_with_funds_for_alice(
    scoring_rule: ScoringRule,
    swap_fee: Option<BalanceOf<Runtime>>,
    deposit: bool,
) {
    create_initial_pool(scoring_rule, swap_fee, deposit);
    let _ = Currencies::deposit(ASSET_A, &ALICE, _25);
    let _ = Currencies::deposit(ASSET_B, &ALICE, _25);
    let _ = Currencies::deposit(ASSET_C, &ALICE, _25);
    let _ = Currencies::deposit(ASSET_D, &ALICE, _25);
}

fn assert_all_parameters(
    alice_assets: [u128; 4],
    alice_pool_assets: u128,
    pool_assets: [u128; 4],
    total_issuance: u128,
) {
    let pai = Swaps::pool_account_id(0);
    let psi = Swaps::pool_shares_id(0);

    assert_eq!(Currencies::free_balance(ASSET_A, &ALICE), alice_assets[0]);
    assert_eq!(Currencies::free_balance(ASSET_B, &ALICE), alice_assets[1]);
    assert_eq!(Currencies::free_balance(ASSET_C, &ALICE), alice_assets[2]);
    assert_eq!(Currencies::free_balance(ASSET_D, &ALICE), alice_assets[3]);

    assert_eq!(Currencies::free_balance(psi, &ALICE), alice_pool_assets);

    assert_eq!(Currencies::free_balance(ASSET_A, &pai), pool_assets[0]);
    assert_eq!(Currencies::free_balance(ASSET_B, &pai), pool_assets[1]);
    assert_eq!(Currencies::free_balance(ASSET_C, &pai), pool_assets[2]);
    assert_eq!(Currencies::free_balance(ASSET_D, &pai), pool_assets[3]);

    assert_eq!(Currencies::total_issuance(psi), total_issuance);
}

// Subsidize and start a Rikiddo pool. Extra is the amount of additional base asset added to who.
fn subsidize_and_start_rikiddo_pool(
    pool_id: PoolId,
    who: &<Runtime as frame_system::Config>::AccountId,
    extra: crate::BalanceOf<Runtime>,
) {
    let min_subsidy = <Runtime as crate::Config>::MinSubsidy::get();
    assert_ok!(Currencies::deposit(ASSET_D, who, min_subsidy + extra));
    assert_ok!(Swaps::pool_join_subsidy(Origin::signed(*who), pool_id, min_subsidy));
    assert_eq!(Swaps::end_subsidy_phase(pool_id).unwrap().result, true);
}

fn mock_market(categories: u16) -> Market<AccountIdTest, BlockNumber, Moment> {
    Market {
        creation: MarketCreation::Permissionless,
        creator_fee: 0,
        creator: ALICE,
        market_type: MarketType::Categorical(categories),
        dispute_mechanism: MarketDisputeMechanism::Authorized(ALICE),
        metadata: vec![0; 50],
        oracle: ALICE,
        period: MarketPeriod::Block(0..1),
        report: None,
        resolved_outcome: None,
        scoring_rule: ScoringRule::CPMM,
        status: MarketStatus::Active,
    }
}<|MERGE_RESOLUTION|>--- conflicted
+++ resolved
@@ -272,7 +272,6 @@
         let next_pool_before = Swaps::next_pool_id();
         assert_eq!(next_pool_before, 0);
 
-<<<<<<< HEAD
         let amount = <Runtime as crate::Config>::MinLiquidity::get();
         ASSETS.iter().cloned().for_each(|asset| {
             assert_ok!(Currencies::deposit(asset, &BOB, amount));
@@ -287,9 +286,6 @@
             Some(amount),
             Some(vec!(_4, _3, _2, _1)),
         ));
-=======
-        create_initial_pool(ScoringRule::CPMM, Some(0), true);
->>>>>>> 852ebea1
 
         let next_pool_after = Swaps::next_pool_id();
         assert_eq!(next_pool_after, 1);
@@ -1603,6 +1599,8 @@
             Some(<Runtime as crate::Config>::MinLiquidity::get()),
             Some(vec!(_2, _2, _2, _2)),
         ));
+        let pool_id = 0;
+        assert_ok!(Swaps::open_pool(pool_id));
 
         let asset_bound = Some(_1 / 2);
         let max_price = Some(_2);
@@ -1612,7 +1610,7 @@
         let asset_amount_out = 9_900_990_100;
         assert_ok!(Swaps::swap_exact_amount_in(
             alice_signed(),
-            0,
+            pool_id,
             ASSET_A,
             asset_amount_in,
             ASSET_B,
@@ -1626,7 +1624,7 @@
                 asset_bound,
                 asset_in: ASSET_A,
                 asset_out: ASSET_B,
-                cpep: CommonPoolEventParams { pool_id: 0, who: 0 },
+                cpep: CommonPoolEventParams { pool_id, who: 0 },
                 max_price,
             })
             .into(),
@@ -1803,6 +1801,8 @@
             Some(<Runtime as crate::Config>::MinLiquidity::get()),
             Some(vec!(_2, _2, _2, _2)),
         ));
+        let pool_id = 0;
+        assert_ok!(Swaps::open_pool(pool_id));
 
         let asset_amount_out = _1;
         let asset_amount_in = 11223344556; // 10101010100 / 0.9
@@ -1810,7 +1810,7 @@
         let max_price = Some(_3);
         assert_ok!(Swaps::swap_exact_amount_out(
             alice_signed(),
-            0,
+            pool_id,
             ASSET_A,
             asset_bound,
             ASSET_B,
@@ -1824,7 +1824,7 @@
                 asset_bound,
                 asset_in: ASSET_A,
                 asset_out: ASSET_B,
-                cpep: CommonPoolEventParams { pool_id: 0, who: 0 },
+                cpep: CommonPoolEventParams { pool_id, who: 0 },
                 max_price,
             })
             .into(),
@@ -2259,7 +2259,7 @@
 #[test_case(PoolStatus::Closed; "closed")]
 fn open_pool_fails_if_pool_is_not_closed(pool_status: PoolStatus) {
     ExtBuilder::default().build().execute_with(|| {
-        create_initial_pool(ScoringRule::CPMM, true);
+        create_initial_pool(ScoringRule::CPMM, Some(1), true);
         let pool_id = 0;
         assert_ok!(Swaps::mutate_pool(pool_id, |pool| {
             pool.pool_status = pool_status;
