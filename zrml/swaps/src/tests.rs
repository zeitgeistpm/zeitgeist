--- conflicted
+++ resolved
@@ -369,209 +369,6 @@
     });
 }
 
-<<<<<<< HEAD
-#[test]
-fn create_pool_generates_a_new_pool_with_correct_parameters_for_rikiddo() {
-    ExtBuilder::default().build().execute_with(|| {
-        let next_pool_before = Swaps::next_pool_id();
-        assert_eq!(next_pool_before, 0);
-
-        create_initial_pool(ScoringRule::RikiddoSigmoidFeeMarketEma, None, false);
-
-        let next_pool_after = Swaps::next_pool_id();
-        assert_eq!(next_pool_after, 1);
-        let pool = Swaps::pools(DEFAULT_POOL_ID).unwrap();
-
-        assert_eq!(pool.assets, ASSETS.to_vec());
-        assert_eq!(pool.base_asset, ASSET_D);
-        assert_eq!(pool.pool_status, PoolStatus::CollectingSubsidy);
-        assert_eq!(pool.scoring_rule, ScoringRule::RikiddoSigmoidFeeMarketEma);
-        assert_eq!(pool.swap_fee, None);
-        assert_eq!(pool.total_subsidy, Some(0));
-        assert_eq!(pool.total_weight, None);
-        assert_eq!(pool.weights, None);
-    });
-}
-
-#[test]
-fn destroy_pool_in_subsidy_phase_returns_subsidy_and_closes_pool() {
-    ExtBuilder::default().build().execute_with(|| {
-        frame_system::Pallet::<Runtime>::set_block_number(1);
-        // Errors trigger correctly.
-        assert_noop!(
-            Swaps::destroy_pool_in_subsidy_phase(DEFAULT_POOL_ID),
-            Error::<Runtime>::PoolDoesNotExist
-        );
-        create_initial_pool(ScoringRule::CPMM, Some(0), true);
-        assert_noop!(
-            Swaps::destroy_pool_in_subsidy_phase(DEFAULT_POOL_ID),
-            Error::<Runtime>::InvalidStateTransition
-        );
-
-        create_initial_pool_with_funds_for_alice(
-            ScoringRule::RikiddoSigmoidFeeMarketEma,
-            None,
-            false,
-        );
-        let pool_id = 1;
-        // Reserve some funds for subsidy
-        assert_ok!(Swaps::pool_join_subsidy(alice_signed(), pool_id, _25));
-        assert_ok!(Currencies::deposit(ASSET_D, &BOB, _26));
-        assert_ok!(Swaps::pool_join_subsidy(RuntimeOrigin::signed(BOB), pool_id, _26));
-        assert_eq!(Currencies::reserved_balance(ASSET_D, &ALICE), _25);
-        assert_eq!(Currencies::reserved_balance(ASSET_D, &BOB), _26);
-
-        assert_ok!(Swaps::destroy_pool_in_subsidy_phase(pool_id));
-        // Rserved balanced was returned and all storage cleared.
-        assert_eq!(Currencies::reserved_balance(ASSET_D, &ALICE), 0);
-        assert_eq!(Currencies::reserved_balance(ASSET_D, &BOB), 0);
-        assert!(!crate::SubsidyProviders::<Runtime>::contains_key(pool_id, ALICE));
-        assert!(!crate::Pools::<Runtime>::contains_key(pool_id));
-        System::assert_last_event(
-            Event::PoolDestroyedInSubsidyPhase(pool_id, vec![(BOB, _26), (ALICE, _25)]).into(),
-        );
-    });
-}
-
-/*
-#[test]
-fn distribute_pool_share_rewards() {
-    ExtBuilder::default().build().execute_with(|| {
-        // Create Rikiddo pool
-        create_initial_pool(ScoringRule::RikiddoSigmoidFeeMarketEma, None, false);
-        let subsidy_per_acc = <Runtime as crate::Config>::MinSubsidy::get();
-        let asset_per_acc = subsidy_per_acc / 10;
-        let base_asset = Swaps::pool_by_id(DEFAULT_POOL_ID).unwrap().base_asset;
-        let winning_asset = ASSET_A;
-
-        // Join subsidy with some providers
-        let subsidy_providers: Vec<AccountIdTest> = (1000..1010).collect();
-        subsidy_providers.iter().for_each(|provider| {
-            assert_ok!(Currencies::deposit(base_asset, provider, subsidy_per_acc));
-            assert_ok!(Swaps::pool_join_subsidy(
-                RuntimeOrigin::signed(*provider),
-                DEFAULT_POOL_ID,
-                subsidy_per_acc
-            ));
-        });
-
-        // End subsidy phase
-        assert_ok!(Swaps::end_subsidy_phase(DEFAULT_POOL_ID));
-
-        // Buy some winning outcome assets with other accounts and remember how many
-        let asset_holders: Vec<AccountIdTest> = (1010..1020).collect();
-        asset_holders.iter().for_each(|asset_holder| {
-            assert_ok!(Currencies::deposit(base_asset, asset_holder, asset_per_acc + 20));
-            assert_ok!(Swaps::swap_exact_amount_out(
-                RuntimeOrigin::signed(*asset_holder),
-                DEFAULT_POOL_ID,
-                base_asset,
-                Some(asset_per_acc + 20),
-                winning_asset,
-                asset_per_acc,
-                Some(_5),
-            ));
-        });
-        let total_winning_assets = asset_holders.len().saturated_into::<u128>() * asset_per_acc;
-
-        // Distribute pool share rewards
-        let pool = Swaps::pool(DEFAULT_POOL_ID).unwrap();
-        let winner_payout_account: AccountIdTest = 1337;
-        Swaps::distribute_pool_share_rewards(
-            &pool,
-            DEFAULT_POOL_ID,
-            base_asset,
-            winning_asset,
-            &winner_payout_account,
-        );
-
-        // Check if every subsidy provider got their fair share (percentage)
-        assert_ne!(Currencies::total_balance(base_asset, &subsidy_providers[0]), 0);
-
-        for idx in 1..subsidy_providers.len() {
-            assert_eq!(
-                Currencies::total_balance(base_asset, &subsidy_providers[idx - 1]),
-                Currencies::total_balance(base_asset, &subsidy_providers[idx])
-            );
-        }
-
-        // Check if the winning asset holders can be paid out.
-        let winner_payout_acc_balance =
-            Currencies::total_balance(base_asset, &winner_payout_account);
-        assert!(total_winning_assets <= winner_payout_acc_balance);
-        // Ensure the remaining "dust" is tiny
-        assert!(winner_payout_acc_balance - total_winning_assets < BASE / 1_000_000);
-    });
-}
-*/
-
-#[test]
-fn end_subsidy_phase_distributes_shares_and_outcome_assets() {
-    ExtBuilder::default().build().execute_with(|| {
-        frame_system::Pallet::<Runtime>::set_block_number(1);
-        create_initial_pool(ScoringRule::CPMM, Some(0), true);
-        assert_noop!(
-            Swaps::end_subsidy_phase(DEFAULT_POOL_ID),
-            Error::<Runtime>::InvalidStateTransition
-        );
-        assert_noop!(Swaps::end_subsidy_phase(1), Error::<Runtime>::PoolDoesNotExist);
-        create_initial_pool_with_funds_for_alice(
-            ScoringRule::RikiddoSigmoidFeeMarketEma,
-            None,
-            false,
-        );
-        let pool_id = 1;
-        assert_storage_noop!(Swaps::end_subsidy_phase(pool_id).unwrap());
-
-        // Reserve some funds for subsidy
-        let min_subsidy = <Runtime as crate::Config>::MinSubsidy::get();
-        let subsidy_alice = min_subsidy;
-        let subsidy_bob = min_subsidy + _25;
-        assert_ok!(Currencies::deposit(ASSET_D, &ALICE, subsidy_alice));
-        assert_ok!(Currencies::deposit(ASSET_D, &BOB, subsidy_bob));
-        assert_ok!(Swaps::pool_join_subsidy(RuntimeOrigin::signed(ALICE), pool_id, min_subsidy));
-        assert_ok!(Swaps::pool_join_subsidy(RuntimeOrigin::signed(BOB), pool_id, subsidy_bob));
-        assert!(Swaps::end_subsidy_phase(pool_id).unwrap().result);
-
-        // Check that subsidy was deposited, shares were distributed in exchange, the initial
-        // outstanding event outcome assets are assigned to the pool account and pool is active.
-        assert_eq!(Currencies::reserved_balance(ASSET_D, &ALICE), 0);
-        assert_eq!(Currencies::reserved_balance(ASSET_D, &BOB), 0);
-
-        let pool_shares_id = Swaps::pool_shares_id(pool_id);
-        assert_eq!(Currencies::total_balance(pool_shares_id, &ALICE), subsidy_alice);
-        assert_eq!(Currencies::total_balance(pool_shares_id, &BOB), subsidy_bob);
-
-        let pool_account_id = Swaps::pool_account_id(&pool_id);
-        let total_subsidy = Currencies::total_balance(ASSET_D, &pool_account_id);
-        let total_subsidy_expected = subsidy_alice + subsidy_bob;
-        assert_eq!(total_subsidy, total_subsidy_expected);
-        System::assert_last_event(
-            Event::SubsidyCollected(
-                pool_id,
-                vec![(BOB, subsidy_bob), (ALICE, subsidy_alice)],
-                total_subsidy_expected,
-            )
-            .into(),
-        );
-        let initial_outstanding_assets = RikiddoSigmoidFeeMarketEma::initial_outstanding_assets(
-            pool_id,
-            (ASSETS.len() - 1).saturated_into::<u32>(),
-            total_subsidy,
-        )
-        .unwrap();
-        let balance_asset_a = Currencies::total_balance(ASSET_A, &pool_account_id);
-        let balance_asset_b = Currencies::total_balance(ASSET_B, &pool_account_id);
-        let balance_asset_c = Currencies::total_balance(ASSET_C, &pool_account_id);
-        assert!(balance_asset_a == initial_outstanding_assets);
-        assert!(balance_asset_a == balance_asset_b && balance_asset_b == balance_asset_c);
-        assert_eq!(Swaps::pool_by_id(pool_id).unwrap().pool_status, PoolStatus::Active);
-    });
-}
-
-#[test_case(PoolStatus::Initialized; "Initialized")]
-=======
->>>>>>> 20358a9b
 #[test_case(PoolStatus::Closed; "Closed")]
 fn single_asset_operations_and_swaps_fail_on_invalid_status_before_clean(status: PoolStatus) {
     ExtBuilder::default().build().execute_with(|| {
