#![cfg(all(feature = "mock", test))]

use crate::{
    events::{CommonPoolEventParams, PoolAssetEvent, PoolAssetsEvent, SwapEvent},
    mock::*,
    Config, Event, SubsidyProviders,
};
use frame_support::{assert_err, assert_noop, assert_ok, assert_storage_noop, error::BadOrigin};
use more_asserts::{assert_ge, assert_le};
use orml_traits::{MultiCurrency, MultiReservableCurrency};
use sp_runtime::SaturatedConversion;
#[allow(unused_imports)]
use test_case::test_case;
use zeitgeist_primitives::{
    constants::BASE,
    traits::Swaps as _,
    types::{
        AccountIdTest, Asset, BlockNumber, Market, MarketCreation, MarketDisputeMechanism,
        MarketId, MarketPeriod, MarketStatus, MarketType, Moment, OutcomeReport, PoolId,
        PoolStatus, ScoringRule,
    },
};
use zrml_market_commons::MarketCommonsPalletApi;
use zrml_rikiddo::traits::RikiddoMVPallet;

pub const ASSET_A: Asset<MarketId> = Asset::CategoricalOutcome(0, 65);
pub const ASSET_B: Asset<MarketId> = Asset::CategoricalOutcome(0, 66);
pub const ASSET_C: Asset<MarketId> = Asset::CategoricalOutcome(0, 67);
pub const ASSET_D: Asset<MarketId> = Asset::CategoricalOutcome(0, 68);
pub const ASSET_E: Asset<MarketId> = Asset::CategoricalOutcome(0, 69);

pub const ASSETS: [Asset<MarketId>; 4] = [ASSET_A, ASSET_B, ASSET_C, ASSET_D];

const _1_2: u128 = BASE / 2;
const _1: u128 = BASE;
const _2: u128 = 2 * BASE;
const _3: u128 = 3 * BASE;
const _4: u128 = 4 * BASE;
const _5: u128 = 5 * BASE;
const _8: u128 = 8 * BASE;
const _9: u128 = 9 * BASE;
const _10: u128 = 10 * BASE;
const _20: u128 = 20 * BASE;
const _24: u128 = 24 * BASE;
const _25: u128 = 25 * BASE;
const _26: u128 = 26 * BASE;
const _90: u128 = 90 * BASE;
const _99: u128 = 99 * BASE;
const _100: u128 = 100 * BASE;
const _101: u128 = 101 * BASE;
const _105: u128 = 105 * BASE;
const _1234: u128 = 1234 * BASE;
const _10000: u128 = 10000 * BASE;

#[test_case(vec![ASSET_A, ASSET_A]; "short vector")]
#[test_case(vec![ASSET_A, ASSET_B, ASSET_C, ASSET_D, ASSET_E, ASSET_A]; "start and end")]
#[test_case(vec![ASSET_A, ASSET_B, ASSET_C, ASSET_D, ASSET_E, ASSET_E]; "successive at end")]
#[test_case(vec![ASSET_A, ASSET_B, ASSET_C, ASSET_A, ASSET_E, ASSET_D]; "start and middle")]
fn create_pool_fails_with_duplicate_assets(assets: Vec<Asset<<Runtime as Config>::MarketId>>) {
    ExtBuilder::default().build().execute_with(|| {
        assets.iter().cloned().for_each(|asset| {
            let _ = Currencies::deposit(asset, &BOB, _10000);
        });
        let asset_count = assets.len();
        assert_noop!(
            Swaps::create_pool(
                BOB,
                assets,
                ASSET_A,
                0,
                ScoringRule::CPMM,
                Some(0),
                Some(<Runtime as crate::Config>::MinLiquidity::get()),
                Some(vec![_2; asset_count]),
            ),
            crate::Error::<Runtime>::SomeIdenticalAssets
        );
    });
}

#[test]
fn destroy_pool_fails_if_pool_does_not_exist() {
    ExtBuilder::default().build().execute_with(|| {
        create_initial_pool(ScoringRule::CPMM, true);
        assert_noop!(Swaps::destroy_pool(42), crate::Error::<Runtime>::PoolDoesNotExist);
    });
}

#[test]
fn destroy_pool_correctly_cleans_up_pool() {
    ExtBuilder::default().build().execute_with(|| {
        create_initial_pool_with_funds_for_alice(ScoringRule::CPMM, true);
        let pool_id = 0;
        let alice_balance_before = [
            Currencies::free_balance(ASSET_A, &ALICE),
            Currencies::free_balance(ASSET_B, &ALICE),
            Currencies::free_balance(ASSET_C, &ALICE),
            Currencies::free_balance(ASSET_D, &ALICE),
        ];
        assert_ok!(Swaps::destroy_pool(pool_id));
        assert_err!(Swaps::pool(pool_id), crate::Error::<Runtime>::PoolDoesNotExist);
        // Ensure that funds _outside_ of the pool are not impacted!
        assert_all_parameters(alice_balance_before, 0, [0, 0, 0, 0], 0);
    });
}

#[test]
fn destroy_pool_emits_correct_event() {
    ExtBuilder::default().build().execute_with(|| {
        frame_system::Pallet::<Runtime>::set_block_number(1);
        create_initial_pool(ScoringRule::CPMM, true);
        let pool_id = 0;
        assert_ok!(Swaps::destroy_pool(pool_id));
        System::assert_last_event(Event::PoolDestroyed(pool_id).into());
    });
}

#[test]
fn allows_the_full_user_lifecycle() {
    ExtBuilder::default().build().execute_with(|| {
        create_initial_pool_with_funds_for_alice(ScoringRule::CPMM, true);

        assert_ok!(Swaps::pool_join(alice_signed(), 0, _5, vec!(_25, _25, _25, _25),));

        let asset_a_bal = Currencies::free_balance(ASSET_A, &ALICE);
        let asset_b_bal = Currencies::free_balance(ASSET_B, &ALICE);

        // swap_exact_amount_in
        let spot_price = Swaps::get_spot_price(0, ASSET_A, ASSET_B).unwrap();
        assert_eq!(spot_price, _1);

        let pool_account = Swaps::pool_account_id(0);

        let in_balance = Currencies::free_balance(ASSET_A, &pool_account);
        assert_eq!(in_balance, _105);

        let expected = crate::math::calc_out_given_in(
            in_balance,
            _2,
            Currencies::free_balance(ASSET_B, &pool_account),
            _2,
            _1,
            0,
        )
        .unwrap();

        assert_ok!(Swaps::swap_exact_amount_in(
            alice_signed(),
            0,
            ASSET_A,
            _1,
            ASSET_B,
            Some(_1 / 2),
            Some(_2),
        ));

        let asset_a_bal_after = Currencies::free_balance(ASSET_A, &ALICE);
        assert_eq!(asset_a_bal_after, asset_a_bal - _1);

        let asset_b_bal_after = Currencies::free_balance(ASSET_B, &ALICE);
        assert_eq!(asset_b_bal_after - asset_b_bal, expected);

        assert_eq!(expected, 9_905_660_415);

        // swap_exact_amount_out
        let expected_in = crate::math::calc_in_given_out(
            Currencies::free_balance(ASSET_A, &pool_account),
            _2,
            Currencies::free_balance(ASSET_B, &pool_account),
            _2,
            _1,
            0,
        )
        .unwrap();

        assert_eq!(expected_in, 10_290_319_622);

        assert_ok!(Swaps::swap_exact_amount_out(
            alice_signed(),
            0,
            ASSET_A,
            Some(_2),
            ASSET_B,
            _1,
            Some(_3),
        ));

        let asset_a_bal_after_2 = Currencies::free_balance(ASSET_A, &ALICE);
        assert_eq!(asset_a_bal_after_2, asset_a_bal_after - expected_in);

        let asset_b_bal_after_2 = Currencies::free_balance(ASSET_B, &ALICE);
        assert_eq!(asset_b_bal_after_2 - asset_b_bal_after, _1);
    });
}

#[test]
fn assets_must_be_bounded() {
    ExtBuilder::default().build().execute_with(|| {
        create_initial_pool_with_funds_for_alice(ScoringRule::CPMM, true);
        assert_ok!(Swaps::mutate_pool(0, |pool| {
            pool.weights.as_mut().unwrap().remove(&ASSET_B);
            Ok(())
        }));

        assert_noop!(
            Swaps::swap_exact_amount_in(alice_signed(), 0, ASSET_A, 1, ASSET_B, Some(1), Some(1)),
            crate::Error::<Runtime>::AssetNotBound
        );
        assert_noop!(
            Swaps::swap_exact_amount_in(alice_signed(), 0, ASSET_B, 1, ASSET_A, Some(1), Some(1)),
            crate::Error::<Runtime>::AssetNotBound
        );

        assert_noop!(
            Swaps::swap_exact_amount_out(alice_signed(), 0, ASSET_A, Some(1), ASSET_B, 1, Some(1)),
            crate::Error::<Runtime>::AssetNotBound
        );
        assert_noop!(
            Swaps::swap_exact_amount_out(alice_signed(), 0, ASSET_B, Some(1), ASSET_A, 1, Some(1)),
            crate::Error::<Runtime>::AssetNotBound
        );

        assert_noop!(
            Swaps::pool_join_with_exact_asset_amount(alice_signed(), 0, ASSET_B, 1, 1),
            crate::Error::<Runtime>::AssetNotBound
        );
        assert_noop!(
            Swaps::pool_join_with_exact_pool_amount(alice_signed(), 0, ASSET_B, 1, 1),
            crate::Error::<Runtime>::AssetNotBound
        );

        assert_noop!(
            Swaps::pool_exit_with_exact_pool_amount(alice_signed(), 0, ASSET_B, 1, 1),
            crate::Error::<Runtime>::AssetNotBound
        );
        assert_noop!(
            Swaps::pool_exit_with_exact_asset_amount(alice_signed(), 0, ASSET_B, 1, 1),
            crate::Error::<Runtime>::AssetNotBound
        );
    });
}

#[test]
fn create_pool_generates_a_new_pool_with_correct_parameters_for_cpmm() {
    ExtBuilder::default().build().execute_with(|| {
        frame_system::Pallet::<Runtime>::set_block_number(1);

        let next_pool_before = Swaps::next_pool_id();
        assert_eq!(next_pool_before, 0);

        create_initial_pool(ScoringRule::CPMM, true);

        let next_pool_after = Swaps::next_pool_id();
        assert_eq!(next_pool_after, 1);

        let pool = Swaps::pools(0).unwrap();

        assert_eq!(pool.assets, ASSETS.iter().cloned().collect::<Vec<_>>());
        assert_eq!(pool.scoring_rule, ScoringRule::CPMM);
        assert_eq!(pool.swap_fee.unwrap(), 0);
        assert_eq!(pool.total_subsidy, None);
        assert_eq!(pool.total_weight.unwrap(), _8);

        assert_eq!(*pool.weights.as_ref().unwrap().get(&ASSET_A).unwrap(), _2);
        assert_eq!(*pool.weights.as_ref().unwrap().get(&ASSET_B).unwrap(), _2);
        assert_eq!(*pool.weights.as_ref().unwrap().get(&ASSET_C).unwrap(), _2);
        assert_eq!(*pool.weights.as_ref().unwrap().get(&ASSET_D).unwrap(), _2);

        let pool_account = Swaps::pool_account_id(0);
        System::assert_last_event(
            Event::PoolCreate(
                CommonPoolEventParams { pool_id: next_pool_before, who: BOB },
                pool,
                <Runtime as Config>::MinLiquidity::get(),
                pool_account,
            )
            .into(),
        );
    });
}

#[test]
fn create_pool_generates_a_new_pool_with_correct_parameters_for_rikiddo() {
    ExtBuilder::default().build().execute_with(|| {
        let next_pool_before = Swaps::next_pool_id();
        assert_eq!(next_pool_before, 0);

        create_initial_pool(ScoringRule::RikiddoSigmoidFeeMarketEma, false);

        let next_pool_after = Swaps::next_pool_id();
        assert_eq!(next_pool_after, 1);
        let pool = Swaps::pools(0).unwrap();

        assert_eq!(pool.assets, ASSETS.iter().cloned().collect::<Vec<_>>());
        assert_eq!(pool.base_asset, ASSET_D);
        assert_eq!(pool.pool_status, PoolStatus::CollectingSubsidy);
        assert_eq!(pool.scoring_rule, ScoringRule::RikiddoSigmoidFeeMarketEma);
        assert_eq!(pool.swap_fee, None);
        assert_eq!(pool.total_subsidy, Some(0));
        assert_eq!(pool.total_weight, None);
        assert_eq!(pool.weights, None);
    });
}

#[test]
fn destroy_pool_in_subsidy_phase_returns_subsidy_and_closes_pool() {
    ExtBuilder::default().build().execute_with(|| {
        frame_system::Pallet::<Runtime>::set_block_number(1);
        // Errors trigger correctly.
        assert_noop!(
            Swaps::destroy_pool_in_subsidy_phase(0),
            crate::Error::<Runtime>::PoolDoesNotExist
        );
        create_initial_pool(ScoringRule::CPMM, true);
        assert_noop!(
            Swaps::destroy_pool_in_subsidy_phase(0),
            crate::Error::<Runtime>::InvalidStateTransition
        );

        create_initial_pool_with_funds_for_alice(ScoringRule::RikiddoSigmoidFeeMarketEma, false);
        let pool_id = 1;
        // Reserve some funds for subsidy
        assert_ok!(Swaps::pool_join_subsidy(alice_signed(), pool_id, _25));
        assert_ok!(Currencies::deposit(ASSET_D, &BOB, _26));
        assert_ok!(Swaps::pool_join_subsidy(Origin::signed(BOB), pool_id, _26));
        assert_eq!(Currencies::reserved_balance(ASSET_D, &ALICE), _25);
        assert_eq!(Currencies::reserved_balance(ASSET_D, &BOB), _26);

        assert_ok!(Swaps::destroy_pool_in_subsidy_phase(pool_id));
        // Rserved balanced was returned and all storage cleared.
        assert_eq!(Currencies::reserved_balance(ASSET_D, &ALICE), 0);
        assert_eq!(Currencies::reserved_balance(ASSET_D, &BOB), 0);
        assert!(!crate::SubsidyProviders::<Runtime>::contains_key(pool_id, ALICE));
        assert!(!crate::Pools::<Runtime>::contains_key(pool_id));
        System::assert_last_event(
            Event::PoolDestroyedInSubsidyPhase(pool_id, vec![(BOB, _26), (ALICE, _25)]).into(),
        );
    });
}

#[test]
fn distribute_pool_share_rewards() {
    ExtBuilder::default().build().execute_with(|| {
        // Create Rikiddo pool
        create_initial_pool(ScoringRule::RikiddoSigmoidFeeMarketEma, false);
        let pool_id = 0;
        let subsidy_per_acc = <Runtime as crate::Config>::MinSubsidy::get();
        let asset_per_acc = subsidy_per_acc / 10;
        let base_asset = Swaps::pool_by_id(pool_id).unwrap().base_asset;
        let winning_asset = ASSET_A;

        // Join subsidy with some providers
        let subsidy_providers: Vec<AccountIdTest> = (1000..1010).collect();
        subsidy_providers.iter().for_each(|provider| {
            assert_ok!(Currencies::deposit(base_asset, provider, subsidy_per_acc));
            assert_ok!(Swaps::pool_join_subsidy(
                Origin::signed(*provider),
                pool_id,
                subsidy_per_acc
            ));
        });

        // End subsidy phase
        assert_ok!(Swaps::end_subsidy_phase(pool_id));

        // Buy some winning outcome assets with other accounts and remember how many
        let asset_holders: Vec<AccountIdTest> = (1010..1020).collect();
        asset_holders.iter().for_each(|asset_holder| {
            assert_ok!(Currencies::deposit(base_asset, asset_holder, asset_per_acc + 20));
            assert_ok!(Swaps::swap_exact_amount_out(
                Origin::signed(*asset_holder),
                pool_id,
                base_asset,
                Some(asset_per_acc + 20),
                winning_asset,
                asset_per_acc,
                Some(_5),
            ));
        });
        let total_winning_assets = asset_holders.len().saturated_into::<u128>() * asset_per_acc;

        // Distribute pool share rewards
        let pool = Swaps::pool(pool_id).unwrap();
        let winner_payout_account: AccountIdTest = 1337;
        Swaps::distribute_pool_share_rewards(
            &pool,
            pool_id,
            base_asset,
            winning_asset,
            &winner_payout_account,
        );

        // Check if every subsidy provider got their fair share (percentage)
        assert_ne!(Currencies::total_balance(base_asset, &subsidy_providers[0]), 0);

        for idx in 1..subsidy_providers.len() {
            assert_eq!(
                Currencies::total_balance(base_asset, &subsidy_providers[idx - 1]),
                Currencies::total_balance(base_asset, &subsidy_providers[idx])
            );
        }

        // Check if the winning asset holders can be paid out.
        let winner_payout_acc_balance =
            Currencies::total_balance(base_asset, &winner_payout_account);
        assert!(total_winning_assets <= winner_payout_acc_balance);
        // Ensure the remaining "dust" is tiny
        assert!(winner_payout_acc_balance - total_winning_assets < BASE / 1_000_000);
    });
}

#[test]
fn end_subsidy_phase_distributes_shares_and_outcome_assets() {
    ExtBuilder::default().build().execute_with(|| {
        frame_system::Pallet::<Runtime>::set_block_number(1);
        create_initial_pool(ScoringRule::CPMM, true);
        assert_noop!(Swaps::end_subsidy_phase(0), crate::Error::<Runtime>::InvalidStateTransition);
        assert_noop!(Swaps::end_subsidy_phase(1), crate::Error::<Runtime>::PoolDoesNotExist);
        create_initial_pool_with_funds_for_alice(ScoringRule::RikiddoSigmoidFeeMarketEma, false);
        let pool_id = 1;
        assert_storage_noop!(Swaps::end_subsidy_phase(pool_id).unwrap());

        // Reserve some funds for subsidy
        let min_subsidy = <Runtime as crate::Config>::MinSubsidy::get();
        let subsidy_alice = min_subsidy;
        let subsidy_bob = min_subsidy + _25;
        assert_ok!(Currencies::deposit(ASSET_D, &ALICE, subsidy_alice));
        assert_ok!(Currencies::deposit(ASSET_D, &BOB, subsidy_bob));
        assert_ok!(Swaps::pool_join_subsidy(Origin::signed(ALICE), pool_id, min_subsidy));
        assert_ok!(Swaps::pool_join_subsidy(Origin::signed(BOB), pool_id, subsidy_bob));
        assert_eq!(Swaps::end_subsidy_phase(pool_id).unwrap().result, true);

        // Check that subsidy was deposited, shares were distributed in exchange, the initial
        // outstanding event outcome assets are assigned to the pool account and pool is active.
        assert_eq!(Currencies::reserved_balance(ASSET_D, &ALICE), 0);
        assert_eq!(Currencies::reserved_balance(ASSET_D, &BOB), 0);

        let pool_shares_id = Swaps::pool_shares_id(pool_id);
        assert_eq!(Currencies::total_balance(pool_shares_id, &ALICE), subsidy_alice);
        assert_eq!(Currencies::total_balance(pool_shares_id, &BOB), subsidy_bob);

        let pool_account_id = Swaps::pool_account_id(pool_id);
        let total_subsidy = Currencies::total_balance(ASSET_D, &pool_account_id);
        let total_subsidy_expected = subsidy_alice + subsidy_bob;
        assert_eq!(total_subsidy, total_subsidy_expected);
        System::assert_last_event(
            Event::SubsidyCollected(
                pool_id,
                vec![(BOB, subsidy_bob), (ALICE, subsidy_alice)],
                total_subsidy_expected,
            )
            .into(),
        );
        let initial_outstanding_assets = RikiddoSigmoidFeeMarketEma::initial_outstanding_assets(
            pool_id,
            (ASSETS.len() - 1).saturated_into::<u32>(),
            total_subsidy,
        )
        .unwrap();
        let balance_asset_a = Currencies::total_balance(ASSET_A, &pool_account_id);
        let balance_asset_b = Currencies::total_balance(ASSET_B, &pool_account_id);
        let balance_asset_c = Currencies::total_balance(ASSET_C, &pool_account_id);
        assert!(balance_asset_a == initial_outstanding_assets);
        assert!(balance_asset_a == balance_asset_b && balance_asset_b == balance_asset_c);
        assert_eq!(Swaps::pool_by_id(pool_id).unwrap().pool_status, PoolStatus::Active);
    });
}

#[test]
fn nothing_except_exit_pool_is_allowed_in_closed_cpmm_pools() {
    ExtBuilder::default().build().execute_with(|| {
        use zeitgeist_primitives::traits::Swaps as _;
        create_initial_pool_with_funds_for_alice(ScoringRule::CPMM, true);
        // For this test, we need to give Alice some pool shares, as well. We don't do this in
        // `create_initial_pool_...` so that there are exacly 100 pool shares, making computations
        // in other tests easier.
        let _ = Currencies::deposit(Swaps::pool_shares_id(0), &ALICE, _25);
        assert_ok!(Swaps::pool_join(alice_signed(), 0, _1, vec!(_1, _1, _1, _1),));

        assert_ok!(Swaps::close_pool(0));
        assert_ok!(Swaps::clean_up_pool(
            &MarketType::Categorical(0),
            0,
            &OutcomeReport::Categorical(if let Asset::CategoricalOutcome(_, idx) = ASSET_A {
                idx
            } else {
                0
            }),
            &Default::default()
        ));

        assert_ok!(Swaps::pool_exit(alice_signed(), 0, _1, vec!(_1_2, _1_2)));
        assert_noop!(
            Swaps::pool_exit_with_exact_asset_amount(alice_signed(), 0, ASSET_A, _1, _2),
            crate::Error::<Runtime>::PoolIsNotActive
        );
        assert_noop!(
            Swaps::pool_exit_with_exact_pool_amount(alice_signed(), 0, ASSET_A, _1, _1_2),
            crate::Error::<Runtime>::PoolIsNotActive
        );
        assert_noop!(
            Swaps::pool_join(alice_signed(), 0, 0, vec!(_1, _1, _1, _1)),
            crate::Error::<Runtime>::PoolIsNotActive
        );
        assert_noop!(
            Swaps::pool_join_with_exact_asset_amount(alice_signed(), 0, ASSET_E, 1, 1),
            crate::Error::<Runtime>::PoolIsNotActive
        );
        assert_noop!(
            Swaps::pool_join_with_exact_pool_amount(alice_signed(), 0, ASSET_E, 1, 1),
            crate::Error::<Runtime>::PoolIsNotActive
        );
        assert_ok!(Currencies::deposit(ASSET_A, &ALICE, u64::MAX.into()));
        assert_noop!(
            Swaps::swap_exact_amount_in(
                alice_signed(),
                0,
                ASSET_A,
                u64::MAX.into(),
                ASSET_B,
                Some(_1),
                Some(_1),
            ),
            crate::Error::<Runtime>::PoolIsNotActive
        );
        assert_noop!(
            Swaps::swap_exact_amount_out(
                alice_signed(),
                0,
                ASSET_A,
                Some(u64::MAX.into()),
                ASSET_B,
                _1,
                Some(_1),
            ),
            crate::Error::<Runtime>::PoolIsNotActive
        );
    });
}

#[test]
fn get_spot_price_returns_correct_results() {
    ExtBuilder::default().build().execute_with(|| {
        // CPMM.
        create_initial_pool(ScoringRule::CPMM, true);
        assert_eq!(Swaps::get_spot_price(0, ASSETS[0], ASSETS[1]), Ok(BASE));

        // Rikiddo.
        create_initial_pool(ScoringRule::RikiddoSigmoidFeeMarketEma, false);
        let pool_id = 1;
        assert_noop!(
            Swaps::get_spot_price(pool_id, ASSETS[0], ASSETS[0]),
            crate::Error::<Runtime>::PoolIsNotActive
        );
        subsidize_and_start_rikiddo_pool(pool_id, &ALICE, 0);

        // Asset out, base currency in. Should receive about 1/3 -> price about 3
        let price_base_in =
            Swaps::get_spot_price(pool_id, ASSETS[0], *ASSETS.last().unwrap()).unwrap();
        // Between 0.3 and 0.4
        assert!(price_base_in > 28 * BASE / 10 && price_base_in < 31 * BASE / 10);
        // Base currency in, asset out. Price about 3.
        let price_base_out =
            Swaps::get_spot_price(pool_id, *ASSETS.last().unwrap(), ASSETS[0]).unwrap();
        // Between 2.9 and 3.1
        assert!(price_base_out > 3 * BASE / 10 && price_base_out < 4 * BASE / 10);
        // Asset in, asset out. Price about 1.
        let price_asset_in_out = Swaps::get_spot_price(pool_id, ASSETS[0], ASSETS[1]).unwrap();
        // Between 0.9 and 1.1
        assert!(price_asset_in_out > 9 * BASE / 10 && price_asset_in_out < 11 * BASE / 10);
    });
}

#[test]
fn in_amount_must_be_equal_or_less_than_max_in_ratio() {
    ExtBuilder::default().build().execute_with(|| {
        create_initial_pool(ScoringRule::CPMM, true);

        assert_ok!(Currencies::deposit(ASSET_A, &ALICE, u64::MAX.into()));

        assert_noop!(
            Swaps::swap_exact_amount_in(
                alice_signed(),
                0,
                ASSET_A,
                u64::MAX.into(),
                ASSET_B,
                Some(_1),
                Some(_1),
            ),
            crate::Error::<Runtime>::MaxInRatio
        );

        assert_noop!(
            Swaps::pool_join_with_exact_asset_amount(
                alice_signed(),
                0,
                ASSET_A,
                u64::MAX.into(),
                1
            ),
            crate::Error::<Runtime>::MaxInRatio
        );

        assert_noop!(
            Swaps::pool_exit_with_exact_pool_amount(alice_signed(), 0, ASSET_A, _100, 0),
            crate::Error::<Runtime>::MaxInRatio
        );
    });
}

#[test]
fn pool_join_amount_satisfies_max_in_ratio_constraints() {
    ExtBuilder::default().build().execute_with(|| {
        // We want a special set of weights for this test!
        ASSETS.iter().cloned().for_each(|asset| {
            let _ = Currencies::deposit(asset, &BOB, _100);
        });
        assert_ok!(Swaps::create_pool(
            BOB,
            ASSETS.iter().cloned().collect(),
            ASSETS.last().unwrap().clone(),
            0,
            ScoringRule::CPMM,
            Some(0),
            Some(<Runtime as crate::Config>::MinLiquidity::get()),
            Some(vec!(_2, _2, _2, _5)) // Asset weights don't divide total weight.
        ));

        assert_ok!(Currencies::deposit(ASSET_D, &ALICE, u64::MAX.into()));

        assert_noop!(
            Swaps::pool_join_with_exact_pool_amount(
                alice_signed(),
                0,
                ASSET_A,
                _100,
                _10000 // Don't care how much we have to pay!
            ),
            crate::Error::<Runtime>::MaxOutRatio
        );
    });
}

#[test]
fn admin_clean_up_pool_fails_if_origin_is_not_root() {
    ExtBuilder::default().build().execute_with(|| {
        let idx = if let Asset::CategoricalOutcome(_, idx) = ASSET_A { idx } else { 0 };
        create_initial_pool_with_funds_for_alice(ScoringRule::CPMM, true);
        assert_ok!(MarketCommons::push_market(mock_market(69)));
        assert_ok!(MarketCommons::insert_market_pool(0, 0));
        assert_noop!(
            Swaps::admin_clean_up_pool(alice_signed(), 0, OutcomeReport::Categorical(idx)),
            BadOrigin
        );
    });
}

#[test]
fn out_amount_must_be_equal_or_less_than_max_out_ratio() {
    ExtBuilder::default().build().execute_with(|| {
        create_initial_pool(ScoringRule::CPMM, true);

        assert_noop!(
            Swaps::swap_exact_amount_out(
                alice_signed(),
                0,
                ASSET_A,
                Some(_1),
                ASSET_B,
                u128::MAX,
                Some(_1),
            ),
            crate::Error::<Runtime>::MaxOutRatio
        );

        assert_noop!(
            Swaps::pool_exit_with_exact_asset_amount(alice_signed(), 0, ASSET_A, u128::MAX, 1),
            crate::Error::<Runtime>::MaxOutRatio
        );
    });
}

#[test]
fn pool_join_or_exit_raises_on_zero_value() {
    ExtBuilder::default().build().execute_with(|| {
        create_initial_pool_with_funds_for_alice(ScoringRule::CPMM, true);

        assert_noop!(
            Swaps::pool_join(alice_signed(), 0, 0, vec!(_1, _1, _1, _1)),
            crate::Error::<Runtime>::MathApproximation
        );

        assert_noop!(
            Swaps::pool_exit(alice_signed(), 0, 0, vec!(_1, _1, _1, _1)),
            crate::Error::<Runtime>::MathApproximation
        );

        assert_noop!(
            Swaps::pool_join_with_exact_pool_amount(alice_signed(), 0, ASSET_A, 0, 0),
            crate::Error::<Runtime>::MathApproximation
        );

        assert_noop!(
            Swaps::pool_join_with_exact_asset_amount(alice_signed(), 0, ASSET_A, 0, 0),
            crate::Error::<Runtime>::MathApproximation
        );

        assert_noop!(
            Swaps::pool_exit_with_exact_pool_amount(alice_signed(), 0, ASSET_A, 0, 0),
            crate::Error::<Runtime>::MathApproximation
        );

        assert_noop!(
            Swaps::pool_exit_with_exact_asset_amount(alice_signed(), 0, ASSET_A, 0, 0),
            crate::Error::<Runtime>::MathApproximation
        );
    });
}

#[test]
fn pool_exit_decreases_correct_pool_parameters() {
    ExtBuilder::default().build().execute_with(|| {
        <Runtime as Config>::ExitFee::set(&0u128);
        frame_system::Pallet::<Runtime>::set_block_number(1);
        create_initial_pool_with_funds_for_alice(ScoringRule::CPMM, true);

        assert_ok!(Swaps::pool_join(alice_signed(), 0, _1, vec!(_1, _1, _1, _1),));

        assert_ok!(Swaps::pool_exit(alice_signed(), 0, _1, vec!(_1, _1, _1, _1),));

        System::assert_last_event(
            Event::PoolExit(PoolAssetsEvent {
                assets: vec![ASSET_A, ASSET_B, ASSET_C, ASSET_D],
                bounds: vec![_1, _1, _1, _1],
                cpep: CommonPoolEventParams { pool_id: 0, who: 0 },
                transferred: vec![_1 + 1, _1 + 1, _1 + 1, _1 + 1],
                pool_amount: _1,
            })
            .into(),
        );
        assert_all_parameters(
            [_25 + 1, _25 + 1, _25 + 1, _25 + 1],
            0,
            [_100 - 1, _100 - 1, _100 - 1, _100 - 1],
            _100,
        );
    })
}

#[test]
fn pool_exit_emits_correct_events() {
    ExtBuilder::default().build().execute_with(|| {
        frame_system::Pallet::<Runtime>::set_block_number(1);
        create_initial_pool_with_funds_for_alice(ScoringRule::CPMM, true);
        assert_ok!(Swaps::pool_exit(Origin::signed(BOB), 0, _1, vec!(1, 2, 3, 4),));
        let amount = _1 - BASE / 10; // Subtract 10% fees!
        System::assert_last_event(
            Event::PoolExit(PoolAssetsEvent {
                assets: vec![ASSET_A, ASSET_B, ASSET_C, ASSET_D],
                bounds: vec![1, 2, 3, 4],
                cpep: CommonPoolEventParams { pool_id: 0, who: BOB },
                transferred: vec![amount; 4],
                pool_amount: _1,
            })
            .into(),
        );
    });
}

#[test]
fn pool_exit_decreases_correct_pool_parameters_with_exit_fee() {
    ExtBuilder::default().build().execute_with(|| {
        frame_system::Pallet::<Runtime>::set_block_number(1);
        create_initial_pool_with_funds_for_alice(ScoringRule::CPMM, true);

        assert_ok!(Swaps::pool_exit(Origin::signed(BOB), 0, _10, vec!(_1, _1, _1, _1),));

        let pool_account = Swaps::pool_account_id(0);
        let pool_shares_id = Swaps::pool_shares_id(0);
        assert_eq!(Currencies::free_balance(ASSET_A, &BOB), _9);
        assert_eq!(Currencies::free_balance(ASSET_B, &BOB), _9);
        assert_eq!(Currencies::free_balance(ASSET_C, &BOB), _9);
        assert_eq!(Currencies::free_balance(ASSET_D, &BOB), _9);
        assert_eq!(Currencies::free_balance(pool_shares_id, &BOB), _100 - _10);
        assert_eq!(Currencies::free_balance(ASSET_A, &pool_account), _100 - _9);
        assert_eq!(Currencies::free_balance(ASSET_B, &pool_account), _100 - _9);
        assert_eq!(Currencies::free_balance(ASSET_C, &pool_account), _100 - _9);
        assert_eq!(Currencies::free_balance(ASSET_D, &pool_account), _100 - _9);
        assert_eq!(Currencies::total_issuance(pool_shares_id), _100 - _10);

        System::assert_last_event(
            Event::PoolExit(PoolAssetsEvent {
                assets: vec![ASSET_A, ASSET_B, ASSET_C, ASSET_D],
                bounds: vec![_1, _1, _1, _1],
                cpep: CommonPoolEventParams { pool_id: 0, who: BOB },
                transferred: vec![_9, _9, _9, _9],
                pool_amount: _10,
            })
            .into(),
        );
    })
}

#[test]
fn pool_exit_decreases_correct_pool_parameters_on_cleaned_up_pool() {
    // Test is the same as
    ExtBuilder::default().build().execute_with(|| {
        frame_system::Pallet::<Runtime>::set_block_number(1);
        create_initial_pool_with_funds_for_alice(ScoringRule::CPMM, true);
        assert_ok!(MarketCommons::push_market(mock_market(69)));
        assert_ok!(MarketCommons::insert_market_pool(0, 0));

        assert_ok!(Swaps::pool_join(alice_signed(), 0, _1, vec!(_1, _1, _1, _1),));
        assert_ok!(Swaps::close_pool(0));
        assert_ok!(Swaps::admin_clean_up_pool(Origin::root(), 0, OutcomeReport::Categorical(65),));
        assert_ok!(Swaps::pool_exit(alice_signed(), 0, _1, vec!(_1, _1),));

        System::assert_last_event(
            Event::PoolExit(PoolAssetsEvent {
                assets: vec![ASSET_A, ASSET_D],
                bounds: vec![_1, _1],
                cpep: CommonPoolEventParams { pool_id: 0, who: 0 },
                transferred: vec![_1 + 1, _1 + 1],
                pool_amount: _1,
            })
            .into(),
        );
        assert_all_parameters(
            [_25 + 1, _24, _24, _25 + 1],
            0,
            // Note: Although the asset is deleted from the pool, the assets B/C still remain on the
            // pool account.
            [_100 - 1, _101, _101, _100 - 1],
            _100,
        );
    })
}

#[test]
fn pool_exit_subsidy_unreserves_correct_values() {
    ExtBuilder::default().build().execute_with(|| {
        // Events cannot be emitted on block zero...
        frame_system::Pallet::<Runtime>::set_block_number(1);

        create_initial_pool_with_funds_for_alice(ScoringRule::RikiddoSigmoidFeeMarketEma, false);
        let pool_id = 0;

        // Add some subsidy
        assert_ok!(Swaps::pool_join_subsidy(alice_signed(), pool_id, _25));
        let mut reserved = Currencies::reserved_balance(ASSET_D, &ALICE);
        let mut noted = <SubsidyProviders<Runtime>>::get(pool_id, &ALICE).unwrap();
        let mut total_subsidy = Swaps::pool_by_id(pool_id).unwrap().total_subsidy.unwrap();
        assert_eq!(reserved, _25);
        assert_eq!(reserved, noted);
        assert_eq!(reserved, total_subsidy);

        // Exit 5 subsidy and see if the storage is consistent
        assert_ok!(Swaps::pool_exit_subsidy(alice_signed(), pool_id, _5));
        reserved = Currencies::reserved_balance(ASSET_D, &ALICE);
        noted = <SubsidyProviders<Runtime>>::get(pool_id, &ALICE).unwrap();
        total_subsidy = Swaps::pool_by_id(pool_id).unwrap().total_subsidy.unwrap();
        assert_eq!(reserved, noted);
        assert_eq!(reserved, total_subsidy);
        System::assert_last_event(
            Event::PoolExitSubsidy(ASSET_D, _5, CommonPoolEventParams { pool_id, who: ALICE }, _5)
                .into(),
        );

        // Exit the remaining subsidy (in fact, we attempt to exit with more than remaining!) and
        // see if the storage is consistent
        assert_ok!(Swaps::pool_exit_subsidy(alice_signed(), pool_id, _25));
        reserved = Currencies::reserved_balance(ASSET_D, &ALICE);
        assert!(<SubsidyProviders<Runtime>>::get(pool_id, &ALICE).is_none());
        total_subsidy = Swaps::pool_by_id(pool_id).unwrap().total_subsidy.unwrap();
        assert_eq!(reserved, 0);
        assert_eq!(reserved, total_subsidy);
        System::assert_last_event(
            Event::PoolExitSubsidy(
                ASSET_D,
                _25,
                CommonPoolEventParams { pool_id, who: ALICE },
                _20,
            )
            .into(),
        );

        // Add some subsidy, manually remove some reserved balance (create inconsistency)
        // and check if the internal values are adjusted to the inconsistency.
        assert_ok!(Swaps::pool_join_subsidy(alice_signed(), pool_id, _25));
        assert_eq!(Currencies::unreserve(ASSET_D, &ALICE, _20), 0);
        assert_ok!(Swaps::pool_exit_subsidy(alice_signed(), pool_id, _20));
        reserved = Currencies::reserved_balance(ASSET_D, &ALICE);
        assert!(<SubsidyProviders<Runtime>>::get(pool_id, &ALICE).is_none());
        total_subsidy = Swaps::pool_by_id(pool_id).unwrap().total_subsidy.unwrap();
        assert_eq!(reserved, 0);
        assert_eq!(reserved, total_subsidy);
    });
}

#[test]
fn pool_exit_subsidy_fails_if_no_subsidy_is_provided() {
    ExtBuilder::default().build().execute_with(|| {
        create_initial_pool_with_funds_for_alice(ScoringRule::RikiddoSigmoidFeeMarketEma, false);
        assert_noop!(
            Swaps::pool_exit_subsidy(alice_signed(), 0, _1),
            crate::Error::<Runtime>::NoSubsidyProvided
        );
    });
}

#[test]
fn pool_exit_subsidy_fails_if_amount_is_zero() {
    ExtBuilder::default().build().execute_with(|| {
        create_initial_pool_with_funds_for_alice(ScoringRule::RikiddoSigmoidFeeMarketEma, false);
        assert_noop!(
            Swaps::pool_exit_subsidy(alice_signed(), 0, 0),
            crate::Error::<Runtime>::ZeroAmount
        );
    });
}

#[test]
fn pool_exit_subsidy_fails_if_pool_does_not_exist() {
    ExtBuilder::default().build().execute_with(|| {
        assert_noop!(
            Swaps::pool_exit_subsidy(alice_signed(), 0, _1),
            crate::Error::<Runtime>::PoolDoesNotExist
        );
    });
}

#[test]
fn pool_exit_subsidy_fails_if_scoring_rule_is_not_rikiddo() {
    ExtBuilder::default().build().execute_with(|| {
        create_initial_pool_with_funds_for_alice(ScoringRule::CPMM, true);
        assert_noop!(
            Swaps::pool_exit_subsidy(alice_signed(), 0, _1),
            crate::Error::<Runtime>::InvalidScoringRule
        );
    });
}

#[test]
fn pool_exit_with_exact_pool_amount_exchanges_correct_values() {
    ExtBuilder::default().build().execute_with(|| {
        <Runtime as Config>::ExitFee::set(&0u128);
        frame_system::Pallet::<Runtime>::set_block_number(1);
        create_initial_pool_with_funds_for_alice(ScoringRule::CPMM, true);
        assert_ok!(Swaps::pool_join_with_exact_asset_amount(alice_signed(), 0, ASSET_A, _5, 0));
        let pool_amount = Currencies::free_balance(Swaps::pool_shares_id(0), &ALICE);
        assert_ok!(Swaps::pool_exit_with_exact_pool_amount(
            alice_signed(),
            0,
            ASSET_A,
            pool_amount,
            _4
        ));
        System::assert_last_event(
            Event::PoolExitWithExactPoolAmount(PoolAssetEvent {
                asset: ASSET_A,
                bound: _4,
                cpep: CommonPoolEventParams { pool_id: 0, who: 0 },
                transferred: _5 - 335,
                pool_amount,
            })
            .into(),
        );
        assert_all_parameters([_25 - 335, _25, _25, _25], 0, [_100 + 335, _100, _100, _100], _100)
    });
}

#[test]
fn pool_exit_with_exact_pool_amount_exchanges_correct_values_with_fee() {
    ExtBuilder::default().build().execute_with(|| {
        <Runtime as Config>::ExitFee::set(&(BASE / 10));
        frame_system::Pallet::<Runtime>::set_block_number(1);
        create_initial_pool_with_funds_for_alice(ScoringRule::CPMM, true);
        assert_ok!(Swaps::pool_join_with_exact_asset_amount(alice_signed(), 0, ASSET_A, _5, 0));
        let pool_amount = Currencies::free_balance(Swaps::pool_shares_id(0), &ALICE);
        assert_ok!(Swaps::pool_exit_with_exact_pool_amount(
            alice_signed(),
            0,
            ASSET_A,
            pool_amount,
            _4
        ));
        assert_all_parameters(
            [245_082_061_850, _25, _25, _25],
            0,
            [1_004_917_938_150, _100, _100, _100],
            _100,
        );
        System::assert_last_event(
            Event::PoolExitWithExactPoolAmount(PoolAssetEvent {
                asset: ASSET_A,
                bound: _4,
                cpep: CommonPoolEventParams { pool_id: 0, who: 0 },
                transferred: 45_082_061_850,
                pool_amount,
            })
            .into(),
        );
    });
}

#[test]
fn pool_exit_with_exact_asset_amount_exchanges_correct_values() {
    ExtBuilder::default().build().execute_with(|| {
        <Runtime as Config>::ExitFee::set(&0u128);
        frame_system::Pallet::<Runtime>::set_block_number(1);
        create_initial_pool_with_funds_for_alice(ScoringRule::CPMM, true);
        let asset_before_join = Currencies::free_balance(ASSET_A, &ALICE);
        assert_ok!(Swaps::pool_join_with_exact_pool_amount(alice_signed(), 0, ASSET_A, _1, _5));
        let pool_amount_before_exit = Currencies::free_balance(Swaps::pool_shares_id(0), &ALICE);
        let asset_after_join = asset_before_join - Currencies::free_balance(ASSET_A, &ALICE);
        assert_ok!(Swaps::pool_exit_with_exact_asset_amount(
            alice_signed(),
            0,
            ASSET_A,
            asset_after_join - 1000,
            _1
        ));
        let pool_amount_after_exit = Currencies::free_balance(Swaps::pool_shares_id(0), &ALICE);
        let pool_amount = pool_amount_before_exit - pool_amount_after_exit;
        System::assert_last_event(
            Event::PoolExitWithExactAssetAmount(PoolAssetEvent {
                asset: ASSET_A,
                bound: _1,
                cpep: CommonPoolEventParams { pool_id: 0, who: 0 },
                transferred: asset_after_join - 1000,
                pool_amount,
            })
            .into(),
        );
        assert_eq!(asset_after_join, 40604010000);
        assert_all_parameters(
            [_25 - 1000, _25, _25, _25],
            100,
            [_100 + 1000, _100, _100, _100],
            1000000000100,
        )
    });
}

#[test]
fn pool_exit_with_exact_asset_amount_exchanges_correct_values_with_fee() {
    ExtBuilder::default().build().execute_with(|| {
        <Runtime as Config>::ExitFee::set(&(BASE / 10));
        frame_system::Pallet::<Runtime>::set_block_number(1);
        create_initial_pool_with_funds_for_alice(ScoringRule::CPMM, true);
        let asset_before_join = Currencies::free_balance(ASSET_A, &ALICE);
        assert_ok!(Swaps::pool_join_with_exact_pool_amount(alice_signed(), 0, ASSET_A, _1, _5));
        let asset_after_join = asset_before_join - Currencies::free_balance(ASSET_A, &ALICE);
        let exit_amount = (asset_after_join * 9) / 10;
        let amount_left_behind_in_pool = asset_after_join - exit_amount;
        assert_ok!(Swaps::pool_exit_with_exact_asset_amount(
            alice_signed(),
            0,
            ASSET_A,
            exit_amount,
            _1
        ));
        let pool_amount = 9_984_935_413;
        System::assert_last_event(
            Event::PoolExitWithExactAssetAmount(PoolAssetEvent {
                asset: ASSET_A,
                bound: _1,
                cpep: CommonPoolEventParams { pool_id: 0, who: 0 },
                transferred: exit_amount,
                pool_amount,
            })
            .into(),
        );
        assert_eq!(asset_after_join, 40604010000);
        let shares_remaining = _1 - pool_amount; // shares_after_join - pool_amount_in
        assert_all_parameters(
            [_25 - amount_left_behind_in_pool, _25, _25, _25],
            shares_remaining,
            [_100 + amount_left_behind_in_pool, _100, _100, _100],
            _100 + shares_remaining,
        )
    });
}

#[test]
fn pool_exit_is_not_allowed_with_insufficient_funds() {
    ExtBuilder::default().build().execute_with(|| {
        frame_system::Pallet::<Runtime>::set_block_number(1);
        create_initial_pool_with_funds_for_alice(ScoringRule::CPMM, true);

        // Alice has no pool shares!
        assert_noop!(
            Swaps::pool_exit(alice_signed(), 0, _1, vec!(0, 0, 0, 0)),
            crate::Error::<Runtime>::InsufficientBalance,
        );

        // Now Alice has 25 pool shares!
        let _ = Currencies::deposit(Swaps::pool_shares_id(0), &ALICE, _25);
        assert_noop!(
            Swaps::pool_exit(alice_signed(), 0, _26, vec!(0, 0, 0, 0)),
            crate::Error::<Runtime>::InsufficientBalance,
        );
    })
}

#[test]
fn pool_join_increases_correct_pool_parameters() {
    ExtBuilder::default().build().execute_with(|| {
        frame_system::Pallet::<Runtime>::set_block_number(1);
        create_initial_pool_with_funds_for_alice(ScoringRule::CPMM, true);

        assert_ok!(Swaps::pool_join(alice_signed(), 0, _5, vec!(_25, _25, _25, _25),));
        System::assert_last_event(
            Event::PoolJoin(PoolAssetsEvent {
                assets: vec![ASSET_A, ASSET_B, ASSET_C, ASSET_D],
                bounds: vec![_25, _25, _25, _25],
                cpep: CommonPoolEventParams { pool_id: 0, who: 0 },
                transferred: vec![_5, _5, _5, _5],
                pool_amount: _5,
            })
            .into(),
        );
        assert_all_parameters([_20, _20, _20, _20], _5, [_105, _105, _105, _105], _105);
    })
}

#[test]
fn pool_join_emits_correct_events() {
    ExtBuilder::default().build().execute_with(|| {
        frame_system::Pallet::<Runtime>::set_block_number(1);
        create_initial_pool_with_funds_for_alice(ScoringRule::CPMM, true);
        assert_ok!(Swaps::pool_join(alice_signed(), 0, _1, vec!(_1, _1, _1, _1),));
        System::assert_last_event(
            Event::PoolJoin(PoolAssetsEvent {
                assets: vec![ASSET_A, ASSET_B, ASSET_C, ASSET_D],
                bounds: vec![_1, _1, _1, _1],
                cpep: CommonPoolEventParams { pool_id: 0, who: 0 },
                transferred: vec![_1, _1, _1, _1],
                pool_amount: _1,
            })
            .into(),
        );
    });
}

#[test]
fn pool_join_subsidy_reserves_correct_values() {
    ExtBuilder::default().build().execute_with(|| {
        // Events cannot be emitted on block zero...
        frame_system::Pallet::<Runtime>::set_block_number(1);
        create_initial_pool_with_funds_for_alice(ScoringRule::RikiddoSigmoidFeeMarketEma, false);
        let pool_id = 0;
        assert_ok!(Swaps::pool_join_subsidy(alice_signed(), pool_id, _20));
        let mut reserved = Currencies::reserved_balance(ASSET_D, &ALICE);
        let mut noted = <SubsidyProviders<Runtime>>::get(pool_id, &ALICE).unwrap();
        assert_eq!(reserved, _20);
        assert_eq!(reserved, noted);
        assert_eq!(reserved, Swaps::pool_by_id(pool_id).unwrap().total_subsidy.unwrap());
        System::assert_last_event(
            Event::PoolJoinSubsidy(ASSET_D, _20, CommonPoolEventParams { pool_id, who: ALICE })
                .into(),
        );

        assert_ok!(Swaps::pool_join_subsidy(alice_signed(), pool_id, _5));
        reserved = Currencies::reserved_balance(ASSET_D, &ALICE);
        noted = <SubsidyProviders<Runtime>>::get(pool_id, &ALICE).unwrap();
        assert_eq!(reserved, _25);
        assert_eq!(reserved, noted);
        assert_eq!(reserved, Swaps::pool_by_id(pool_id).unwrap().total_subsidy.unwrap());
        assert_storage_noop!(Swaps::pool_join_subsidy(alice_signed(), pool_id, _5).unwrap_or(()));
        System::assert_last_event(
            Event::PoolJoinSubsidy(ASSET_D, _5, CommonPoolEventParams { pool_id, who: ALICE })
                .into(),
        );
    });
}

#[test]
fn pool_join_subsidy_fails_if_amount_is_zero() {
    ExtBuilder::default().build().execute_with(|| {
        create_initial_pool_with_funds_for_alice(ScoringRule::RikiddoSigmoidFeeMarketEma, false);
        assert_noop!(
            Swaps::pool_join_subsidy(alice_signed(), 0, 0),
            crate::Error::<Runtime>::ZeroAmount
        );
    });
}

#[test]
fn pool_join_subsidy_fails_if_pool_does_not_exist() {
    ExtBuilder::default().build().execute_with(|| {
        assert_noop!(
            Swaps::pool_join_subsidy(alice_signed(), 0, _1),
            crate::Error::<Runtime>::PoolDoesNotExist
        );
    });
}

#[test]
fn pool_join_subsidy_fails_if_scoring_rule_is_not_rikiddo() {
    ExtBuilder::default().build().execute_with(|| {
        create_initial_pool_with_funds_for_alice(ScoringRule::CPMM, true);
        assert_noop!(
            Swaps::pool_join_subsidy(alice_signed(), 0, _1),
            crate::Error::<Runtime>::InvalidScoringRule
        );
    });
}

#[test]
fn pool_join_subsidy_fails_if_subsidy_is_below_min_per_account() {
    ExtBuilder::default().build().execute_with(|| {
        create_initial_pool_with_funds_for_alice(ScoringRule::RikiddoSigmoidFeeMarketEma, false);
        assert_noop!(
            Swaps::pool_join_subsidy(
                alice_signed(),
                0,
                <Runtime as Config>::MinSubsidyPerAccount::get() - 1
            ),
            crate::Error::<Runtime>::InvalidSubsidyAmount,
        );
    });
}

#[test]
fn pool_join_subsidy_with_small_amount_is_ok_if_account_is_already_a_provider() {
    ExtBuilder::default().build().execute_with(|| {
        create_initial_pool_with_funds_for_alice(ScoringRule::RikiddoSigmoidFeeMarketEma, false);
        let pool_id = 0;
        let large_amount = <Runtime as Config>::MinSubsidyPerAccount::get();
        let small_amount = 1;
        let total_amount = large_amount + small_amount;
        assert_ok!(Swaps::pool_join_subsidy(alice_signed(), pool_id, large_amount));
        assert_ok!(Swaps::pool_join_subsidy(alice_signed(), pool_id, small_amount));
        let reserved = Currencies::reserved_balance(ASSET_D, &ALICE);
        let noted = <SubsidyProviders<Runtime>>::get(pool_id, &ALICE).unwrap();
        let total_subsidy = Swaps::pool_by_id(pool_id).unwrap().total_subsidy.unwrap();
        assert_eq!(reserved, total_amount);
        assert_eq!(noted, total_amount);
        assert_eq!(total_subsidy, total_amount);
    });
}

#[test]
fn pool_exit_subsidy_unreserves_remaining_subsidy_if_below_min_per_account() {
    ExtBuilder::default().build().execute_with(|| {
        frame_system::Pallet::<Runtime>::set_block_number(1);
        create_initial_pool_with_funds_for_alice(ScoringRule::RikiddoSigmoidFeeMarketEma, false);
        let pool_id = 0;
        let large_amount = <Runtime as Config>::MinSubsidyPerAccount::get();
        let small_amount = 1;
        assert_ok!(Swaps::pool_join_subsidy(alice_signed(), pool_id, large_amount));
        assert_ok!(Swaps::pool_exit_subsidy(alice_signed(), pool_id, small_amount));
        let reserved = Currencies::reserved_balance(ASSET_D, &ALICE);
        let noted = <SubsidyProviders<Runtime>>::get(pool_id, &ALICE);
        let total_subsidy = Swaps::pool_by_id(pool_id).unwrap().total_subsidy.unwrap();
        assert_eq!(reserved, 0);
        assert!(noted.is_none());
        assert_eq!(total_subsidy, 0);
        System::assert_last_event(
            Event::PoolExitSubsidy(
                ASSET_D,
                small_amount,
                CommonPoolEventParams { pool_id, who: ALICE },
                large_amount,
            )
            .into(),
        );
    });
}

#[test]
fn pool_join_with_exact_asset_amount_exchanges_correct_values() {
    ExtBuilder::default().build().execute_with(|| {
        frame_system::Pallet::<Runtime>::set_block_number(1);
        create_initial_pool_with_funds_for_alice(ScoringRule::CPMM, true);
        let alice_sent = _1;
        assert_ok!(Swaps::pool_join_with_exact_asset_amount(
            alice_signed(),
            0,
            ASSET_A,
            alice_sent,
            0
        ));
        let alice_received = Currencies::free_balance(Swaps::pool_shares_id(0), &ALICE);
        System::assert_last_event(
            Event::PoolJoinWithExactAssetAmount(PoolAssetEvent {
                asset: ASSET_A,
                bound: 0,
                cpep: CommonPoolEventParams { pool_id: 0, who: 0 },
                transferred: alice_sent,
                pool_amount: alice_received,
            })
            .into(),
        );
        assert_all_parameters(
            [_25 - alice_sent, _25, _25, _25],
            alice_received,
            [_100 + alice_sent, _100, _100, _100],
            _100 + alice_received,
        );
    });
}

#[test]
fn pool_join_with_exact_pool_amount_exchanges_correct_values() {
    ExtBuilder::default().build().execute_with(|| {
        frame_system::Pallet::<Runtime>::set_block_number(1);
        create_initial_pool_with_funds_for_alice(ScoringRule::CPMM, true);
        let alice_initial = Currencies::free_balance(ASSET_A, &ALICE);
        let alice_sent = _1;
        assert_ok!(Swaps::pool_join_with_exact_pool_amount(
            alice_signed(),
            0,
            ASSET_A,
            alice_sent,
            _5
        ));
        let asset_amount = alice_initial - Currencies::free_balance(ASSET_A, &ALICE);
        System::assert_last_event(
            Event::PoolJoinWithExactPoolAmount(PoolAssetEvent {
                asset: ASSET_A,
                bound: _5,
                cpep: CommonPoolEventParams { pool_id: 0, who: 0 },
                transferred: asset_amount,
                pool_amount: alice_sent,
            })
            .into(),
        );
        let alice_received = alice_initial - Currencies::free_balance(ASSET_A, &ALICE);
        assert_eq!(alice_received, 40604010000);
        assert_all_parameters(
            [_25 - alice_received, _25, _25, _25],
            alice_sent,
            [_100 + alice_received, _100, _100, _100],
            _100 + alice_sent,
        );
    });
}

#[test]
fn provided_values_len_must_equal_assets_len() {
    ExtBuilder::default().build().execute_with(|| {
        create_initial_pool(ScoringRule::CPMM, true);
        assert_noop!(
            Swaps::pool_join(alice_signed(), 0, _5, vec![]),
            crate::Error::<Runtime>::ProvidedValuesLenMustEqualAssetsLen
        );
        assert_noop!(
            Swaps::pool_exit(alice_signed(), 0, _5, vec![]),
            crate::Error::<Runtime>::ProvidedValuesLenMustEqualAssetsLen
        );
    });
}

#[test]
fn clean_up_pool_leaves_only_correct_assets() {
    ExtBuilder::default().build().execute_with(|| {
        frame_system::Pallet::<Runtime>::set_block_number(1);
        create_initial_pool(ScoringRule::CPMM, true);
        let pool_id = 0;
        assert_ok!(Swaps::close_pool(pool_id));
        let cat_idx = if let Asset::CategoricalOutcome(_, cidx) = ASSET_A { cidx } else { 0 };
        assert_ok!(Swaps::clean_up_pool(
            &MarketType::Categorical(4),
            pool_id,
            &OutcomeReport::Categorical(cat_idx),
            &Default::default()
        ));
        let pool = Swaps::pool(pool_id).unwrap();
        assert_eq!(pool.pool_status, PoolStatus::Clean);
        assert_eq!(Swaps::pool_by_id(pool_id).unwrap().assets, vec![ASSET_A, ASSET_D]);
        System::assert_last_event(Event::PoolCleanedUp(pool_id).into());
    });
}

#[test]
fn clean_up_pool_handles_rikiddo_pools_properly() {
    ExtBuilder::default().build().execute_with(|| {
        create_initial_pool(ScoringRule::RikiddoSigmoidFeeMarketEma, false);
        let pool_id = 0;
        let cat_idx = if let Asset::CategoricalOutcome(_, cidx) = ASSET_A { cidx } else { 0 };

        // We need to forcefully close the pool (Rikiddo pools are not allowed to be cleaned
        // up when CollectingSubsidy).
        assert_ok!(Swaps::mutate_pool(pool_id, |pool| {
            pool.pool_status = PoolStatus::Closed;
            Ok(())
        }));

        assert_ok!(Swaps::clean_up_pool(
            &MarketType::Categorical(4),
            pool_id,
            &OutcomeReport::Categorical(cat_idx),
            &Default::default()
        ));

        // Rikiddo instance does not exist anymore.
        assert_storage_noop!(RikiddoSigmoidFeeMarketEma::clear(pool_id).unwrap_or(()));
    });
}

<<<<<<< HEAD
#[test]
fn swap_exact_amount_in_exchanges_correct_values_with_cpmm() {
=======
#[test_case(PoolStatus::Active; "active")]
#[test_case(PoolStatus::Clean; "clean")]
#[test_case(PoolStatus::CollectingSubsidy; "collecting_subsidy")]
fn clean_up_pool_fails_if_pool_is_not_closed(pool_status: PoolStatus) {
    ExtBuilder::default().build().execute_with(|| {
        create_initial_pool(ScoringRule::RikiddoSigmoidFeeMarketEma, false);
        let pool_id = 0;
        assert_ok!(Swaps::mutate_pool(pool_id, |pool| {
            pool.pool_status = pool_status;
            Ok(())
        }));
        let pool_id = 0;
        let cat_idx = if let Asset::CategoricalOutcome(_, cidx) = ASSET_A { cidx } else { 0 };
        assert_noop!(
            Swaps::clean_up_pool(
                &MarketType::Categorical(4),
                pool_id,
                &OutcomeReport::Categorical(cat_idx),
                &Default::default()
            ),
            crate::Error::<Runtime>::InvalidStateTransition
        );
    });
}

#[test]
fn clean_up_pool_fails_if_winning_asset_is_not_found() {
    ExtBuilder::default().build().execute_with(|| {
        create_initial_pool(ScoringRule::CPMM, true);
        let pool_id = 0;
        assert_ok!(Swaps::close_pool(pool_id));
        assert_noop!(
            Swaps::clean_up_pool(
                &MarketType::Categorical(1337),
                pool_id,
                &OutcomeReport::Categorical(1337),
                &Default::default()
            ),
            crate::Error::<Runtime>::WinningAssetNotFound
        );
    });
}

#[test_case(Some(_1 / 2), Some(_2); "with limits")]
#[test_case(None, None; "without limits")]
fn swap_exact_amount_in_exchanges_correct_values_with_cpmm(
    asset_bound: Option<BalanceOf<Runtime>>,
    max_price: Option<BalanceOf<Runtime>>,
) {
>>>>>>> 6f3673fb
    ExtBuilder::default().build().execute_with(|| {
        let asset_bound = Some(_1 / 2);
        let max_price = Some(_2);
        frame_system::Pallet::<Runtime>::set_block_number(1);
        create_initial_pool_with_funds_for_alice(ScoringRule::CPMM, true);
        assert_ok!(Swaps::swap_exact_amount_in(
            alice_signed(),
            0,
            ASSET_A,
            _1,
            ASSET_B,
            asset_bound,
            max_price,
        ));
        System::assert_last_event(
            Event::SwapExactAmountIn(SwapEvent {
                asset_amount_in: _1,
                asset_amount_out: 9900990100,
                asset_bound,
                asset_in: ASSET_A,
                asset_out: ASSET_B,
                cpep: CommonPoolEventParams { pool_id: 0, who: 0 },
                max_price,
            })
            .into(),
        );
        assert_all_parameters(
            [_24, _25 + 9900990100, _25, _25],
            0,
            [_101, _99 + 0099009900, _100, _100],
            _100,
        );
    });
}

#[test]
fn swap_exact_amount_in_fails_if_no_limit_is_specified() {
    ExtBuilder::default().build().execute_with(|| {
        frame_system::Pallet::<Runtime>::set_block_number(1);
        create_initial_pool_with_funds_for_alice(ScoringRule::CPMM, true);
        assert_noop!(
            Swaps::swap_exact_amount_in(alice_signed(), 0, ASSET_A, _1, ASSET_B, None, None,),
            crate::Error::<Runtime>::LimitMissing
        );
    });
}

#[test]
fn swap_exact_amount_in_fails_if_min_asset_amount_out_is_not_satisfied_with_cpmm() {
    ExtBuilder::default().build().execute_with(|| {
        create_initial_pool_with_funds_for_alice(ScoringRule::CPMM, true);
        // Expected amount to receive from trading BASE of A for B. See
        // swap_exact_amount_in_exchanges_correct_values_with_cpmm for details.
        let expected_amount = 9900990100;
        assert_noop!(
            Swaps::swap_exact_amount_in(
                alice_signed(),
                0,
                ASSET_A,
                _1,
                ASSET_B,
                Some(expected_amount + 1), // We expect 1 more than we will actually receive!
                None,
            ),
            crate::Error::<Runtime>::LimitOut,
        );
    });
}

#[test]
fn swap_exact_amount_in_fails_if_max_price_is_not_satisfied_with_cpmm() {
    ExtBuilder::default().build().execute_with(|| {
        create_initial_pool_with_funds_for_alice(ScoringRule::CPMM, true);
        // We're swapping 1:1, but due to slippage the price will exceed _1, so this should raise an
        // error:
        assert_noop!(
            Swaps::swap_exact_amount_in(alice_signed(), 0, ASSET_A, _1, ASSET_B, None, Some(_1)),
            crate::Error::<Runtime>::BadLimitPrice,
        );
    });
}

#[test]
fn swap_exact_amount_in_exchanges_correct_values_with_rikiddo() {
    ExtBuilder::default().build().execute_with(|| {
        create_initial_pool(ScoringRule::RikiddoSigmoidFeeMarketEma, true);
        let pool_id = 0;

        // Generate funds, add subsidy and start pool.
        subsidize_and_start_rikiddo_pool(pool_id, &ALICE, _1);
        assert_ok!(Currencies::deposit(ASSET_A, &ALICE, _1));

        // Check if unsupport trades are catched (base_asset in || asset_in == asset_out).
        assert_noop!(
            Swaps::swap_exact_amount_in(
                alice_signed(),
                pool_id,
                ASSET_D,
                _1,
                ASSET_B,
                Some(_1 / 2),
                Some(_2),
            ),
            crate::Error::<Runtime>::UnsupportedTrade
        );
        assert_noop!(
            Swaps::swap_exact_amount_in(
                alice_signed(),
                pool_id,
                ASSET_D,
                _1,
                ASSET_D,
                Some(_1 / 2),
                Some(_2),
            ),
            crate::Error::<Runtime>::UnsupportedTrade
        );
        assert_ok!(Currencies::withdraw(ASSET_D, &ALICE, _1));

        // Check if the trade is executed.
        let asset_a_issuance = Currencies::total_issuance(ASSET_A);
        assert_ok!(Swaps::swap_exact_amount_in(
            alice_signed(),
            pool_id,
            ASSET_A,
            _1,
            ASSET_D,
            Some(0),
            Some(_20),
        ));

        // Check if the balances were updated accordingly.
        let asset_a_issuance_after = Currencies::total_issuance(ASSET_A);
        let alice_balance_a_after = Currencies::total_balance(ASSET_A, &ALICE);
        let alice_balance_d_after = Currencies::total_balance(ASSET_D, &ALICE);
        assert_eq!(asset_a_issuance - asset_a_issuance_after, _1);
        assert_eq!(alice_balance_a_after, 0);

        // Received base_currency greater than 0.3 and smaller than 0.4
        assert!(alice_balance_d_after > 3 * BASE / 10 && alice_balance_d_after < 4 * BASE / 10);
    });
}

#[test]
fn swap_exact_amount_out_exchanges_correct_values_with_cpmm() {
    let asset_bound = Some(_2);
    let max_price = Some(_3);
    ExtBuilder::default().build().execute_with(|| {
        frame_system::Pallet::<Runtime>::set_block_number(1);
        create_initial_pool_with_funds_for_alice(ScoringRule::CPMM, true);
        assert_ok!(Swaps::swap_exact_amount_out(
            alice_signed(),
            0,
            ASSET_A,
            asset_bound,
            ASSET_B,
            _1,
            max_price,
        ));
        System::assert_last_event(
            Event::SwapExactAmountOut(SwapEvent {
                asset_amount_in: 10101010100,
                asset_amount_out: _1,
                asset_bound,
                asset_in: ASSET_A,
                asset_out: ASSET_B,
                cpep: CommonPoolEventParams { pool_id: 0, who: 0 },
                max_price,
            })
            .into(),
        );
        assert_all_parameters(
            [239898989900, _26, _25, _25],
            0,
            [_101 + 0101010100, _99, _100, _100],
            _100,
        );
    });
}

#[test]
fn swap_exact_amount_out_fails_if_no_limit_is_specified() {
    ExtBuilder::default().build().execute_with(|| {
        frame_system::Pallet::<Runtime>::set_block_number(1);
        create_initial_pool_with_funds_for_alice(ScoringRule::CPMM, true);
        assert_noop!(
            Swaps::swap_exact_amount_out(alice_signed(), 0, ASSET_A, None, ASSET_B, _1, None,),
            crate::Error::<Runtime>::LimitMissing
        );
    });
}

#[test]
fn swap_exact_amount_out_fails_if_min_asset_amount_out_is_not_satisfied_with_cpmm() {
    ExtBuilder::default().build().execute_with(|| {
        create_initial_pool_with_funds_for_alice(ScoringRule::CPMM, true);
        // Expected amount of A to swap in for receiving BASE of B. See
        // swap_exact_amount_out_exchanges_correct_values_with_cpmm for details!
        let expected_amount = 10101010100;
        assert_noop!(
            Swaps::swap_exact_amount_out(
                alice_signed(),
                0,
                ASSET_A,
                Some(expected_amount - 1), // We expect to pay 1 less than we actually have to pay!
                ASSET_B,
                _1,
                None,
            ),
            crate::Error::<Runtime>::LimitIn,
        );
    });
}

#[test]
fn swap_exact_amount_out_fails_if_max_price_is_not_satisfied_with_cpmm() {
    ExtBuilder::default().build().execute_with(|| {
        create_initial_pool_with_funds_for_alice(ScoringRule::CPMM, true);
        // We're swapping 1:1, but due to slippage the price will exceed 1, so this should raise an
        // error:
        assert_noop!(
            Swaps::swap_exact_amount_out(alice_signed(), 0, ASSET_A, None, ASSET_B, _1, Some(_1)),
            crate::Error::<Runtime>::BadLimitPrice,
        );
    });
}

#[test]
fn swap_exact_amount_out_exchanges_correct_values_with_rikiddo() {
    ExtBuilder::default().build().execute_with(|| {
        frame_system::Pallet::<Runtime>::set_block_number(1);
        create_initial_pool(ScoringRule::RikiddoSigmoidFeeMarketEma, true);
        let pool_id = 0;

        // Generate funds, add subsidy and start pool.
        subsidize_and_start_rikiddo_pool(pool_id, &ALICE, (BASE * 4) / 10);

        // Check if unsupport trades are catched (base_asset out || asset_in == asset_out).
        assert_noop!(
            Swaps::swap_exact_amount_out(
                alice_signed(),
                pool_id,
                ASSET_B,
                Some(_20),
                ASSET_D,
                _1,
                Some(_20),
            ),
            crate::Error::<Runtime>::UnsupportedTrade
        );
        assert_noop!(
            Swaps::swap_exact_amount_out(
                alice_signed(),
                pool_id,
                ASSET_D,
                Some(_2),
                ASSET_D,
                _1,
                Some(_2),
            ),
            crate::Error::<Runtime>::UnsupportedTrade
        );

        // Check if the trade is executed.
        let asset_a_issuance = Currencies::total_issuance(ASSET_A);
        assert_ok!(Swaps::swap_exact_amount_out(
            alice_signed(),
            pool_id,
            ASSET_D,
            Some(_1),
            ASSET_A,
            _1,
            Some(_20),
        ));

        // Check if the balances were updated accordingly.
        let asset_a_issuance_after = Currencies::total_issuance(ASSET_A);
        let alice_balance_a_after = Currencies::total_balance(ASSET_A, &ALICE);
        let alice_balance_d_after = Currencies::total_balance(ASSET_D, &ALICE);
        assert_eq!(asset_a_issuance_after - asset_a_issuance, _1);
        assert_eq!(alice_balance_a_after, _1);

        // Left over base currency must be less than 0.1
        assert!(alice_balance_d_after < BASE / 10);
    });
}

#[test]
fn create_pool_fails_on_too_many_assets() {
    ExtBuilder::default().build().execute_with(|| {
        let length = <Runtime as crate::Config>::MaxAssets::get();
        let assets: Vec<Asset<MarketId>> =
            (0..=length).map(|x| Asset::CategoricalOutcome(0, x)).collect::<Vec<_>>();
        let weights = vec![_2; length.into()];

        assets.iter().cloned().for_each(|asset| {
            let _ = Currencies::deposit(asset, &BOB, _100);
        });

        assert_noop!(
            Swaps::create_pool(
                BOB,
                assets.clone(),
                assets.last().unwrap().clone(),
                0,
                ScoringRule::CPMM,
                Some(0),
                Some(<Runtime as crate::Config>::MinLiquidity::get()),
                Some(weights),
            ),
            crate::Error::<Runtime>::TooManyAssets
        );
    });
}

#[test]
fn create_pool_fails_on_too_few_assets() {
    ExtBuilder::default().build().execute_with(|| {
        assert_noop!(
            Swaps::create_pool(
                BOB,
                vec!(ASSET_A),
                ASSET_A,
                0,
                ScoringRule::CPMM,
                Some(0),
                Some(<Runtime as crate::Config>::MinLiquidity::get()),
                Some(vec!(_2, _2, _2, _2)),
            ),
            crate::Error::<Runtime>::TooFewAssets
        );
    });
}

#[test]
fn create_pool_fails_if_base_asset_is_not_in_asset_vector() {
    ExtBuilder::default().build().execute_with(|| {
        assert_noop!(
            Swaps::create_pool(
                BOB,
                vec!(ASSET_A, ASSET_B, ASSET_C),
                ASSET_D,
                0,
                ScoringRule::CPMM,
                Some(0),
                Some(<Runtime as crate::Config>::MinLiquidity::get()),
                Some(vec!(_2, _2, _2)),
            ),
            crate::Error::<Runtime>::BaseAssetNotFound
        );
    });
}

#[test]
fn join_pool_exit_pool_does_not_create_extra_tokens() {
    ExtBuilder::default().build().execute_with(|| {
        create_initial_pool_with_funds_for_alice(ScoringRule::CPMM, true);

        ASSETS.iter().cloned().for_each(|asset| {
            let _ = Currencies::deposit(asset, &CHARLIE, _100);
        });

        let amount = 123_456_789_123; // Strange number to force rounding errors!
        assert_ok!(Swaps::pool_join(
            Origin::signed(CHARLIE),
            0,
            amount,
            vec![_10000, _10000, _10000, _10000]
        ));
        assert_ok!(Swaps::pool_exit(Origin::signed(CHARLIE), 0, amount, vec![0, 0, 0, 0]));

        // Check that the pool retains more tokens than before, and that Charlie loses some tokens
        // due to fees.
        let pool_account_id = Swaps::pool_account_id(0);
        assert_ge!(Currencies::free_balance(ASSET_A, &pool_account_id), _100);
        assert_ge!(Currencies::free_balance(ASSET_B, &pool_account_id), _100);
        assert_ge!(Currencies::free_balance(ASSET_C, &pool_account_id), _100);
        assert_ge!(Currencies::free_balance(ASSET_D, &pool_account_id), _100);
        assert_le!(Currencies::free_balance(ASSET_A, &CHARLIE), _100);
        assert_le!(Currencies::free_balance(ASSET_B, &CHARLIE), _100);
        assert_le!(Currencies::free_balance(ASSET_C, &CHARLIE), _100);
        assert_le!(Currencies::free_balance(ASSET_D, &CHARLIE), _100);
    });
}

#[test]
fn create_pool_fails_on_weight_below_minimum_weight() {
    ExtBuilder::default().build().execute_with(|| {
        ASSETS.iter().cloned().for_each(|asset| {
            let _ = Currencies::deposit(asset, &BOB, _100);
        });
        assert_noop!(
            Swaps::create_pool(
                BOB,
                ASSETS.iter().cloned().collect(),
                ASSETS.last().unwrap().clone(),
                0,
                ScoringRule::CPMM,
                Some(0),
                Some(<Runtime as crate::Config>::MinLiquidity::get()),
                Some(vec!(_2, <Runtime as crate::Config>::MinWeight::get() - 1, _2, _2))
            ),
            crate::Error::<Runtime>::BelowMinimumWeight,
        );
    });
}

#[test]
fn create_pool_fails_on_weight_above_maximum_weight() {
    ExtBuilder::default().build().execute_with(|| {
        ASSETS.iter().cloned().for_each(|asset| {
            let _ = Currencies::deposit(asset, &BOB, _100);
        });
        assert_noop!(
            Swaps::create_pool(
                BOB,
                ASSETS.iter().cloned().collect(),
                ASSETS.last().unwrap().clone(),
                0,
                ScoringRule::CPMM,
                Some(0),
                Some(<Runtime as crate::Config>::MinLiquidity::get()),
                Some(vec!(_2, <Runtime as crate::Config>::MaxWeight::get() + 1, _2, _2))
            ),
            crate::Error::<Runtime>::AboveMaximumWeight,
        );
    });
}

#[test]
fn create_pool_fails_on_total_weight_above_maximum_total_weight() {
    ExtBuilder::default().build().execute_with(|| {
        ASSETS.iter().cloned().for_each(|asset| {
            let _ = Currencies::deposit(asset, &BOB, _100);
        });
        let weight = <Runtime as crate::Config>::MaxTotalWeight::get() / 4 + 100;
        assert_noop!(
            Swaps::create_pool(
                BOB,
                ASSETS.iter().cloned().collect(),
                ASSETS.last().unwrap().clone(),
                0,
                ScoringRule::CPMM,
                Some(0),
                Some(<Runtime as crate::Config>::MinLiquidity::get()),
                Some(vec![weight; 4]),
            ),
            crate::Error::<Runtime>::MaxTotalWeight,
        );
    });
}

#[test]
fn create_pool_fails_on_insufficient_liquidity() {
    ExtBuilder::default().build().execute_with(|| {
        ASSETS.iter().cloned().for_each(|asset| {
            let _ = Currencies::deposit(asset, &BOB, _100);
        });
        assert_noop!(
            Swaps::create_pool(
                BOB,
                ASSETS.iter().cloned().collect(),
                ASSETS.last().unwrap().clone(),
                0,
                ScoringRule::CPMM,
                Some(0),
                Some(<Runtime as crate::Config>::MinLiquidity::get() - 1),
                Some(vec!(_2, _2, _2, _2)),
            ),
            crate::Error::<Runtime>::InsufficientLiquidity,
        );
    });
}

#[test]
fn create_pool_transfers_the_correct_amount_of_tokens() {
    ExtBuilder::default().build().execute_with(|| {
        ASSETS.iter().cloned().for_each(|asset| {
            let _ = Currencies::deposit(asset, &BOB, _10000);
        });
        assert_ok!(Swaps::create_pool(
            BOB,
            ASSETS.iter().cloned().collect(),
            ASSETS.last().unwrap().clone(),
            0,
            ScoringRule::CPMM,
            Some(0),
            Some(_1234),
            Some(vec!(_2, _2, _2, _2)),
        ));

        let pool_shares_id = Swaps::pool_shares_id(0);
        assert_eq!(Currencies::free_balance(pool_shares_id, &BOB), _1234);
        assert_eq!(Currencies::free_balance(ASSET_A, &BOB), _10000 - _1234);
        assert_eq!(Currencies::free_balance(ASSET_B, &BOB), _10000 - _1234);
        assert_eq!(Currencies::free_balance(ASSET_C, &BOB), _10000 - _1234);
        assert_eq!(Currencies::free_balance(ASSET_D, &BOB), _10000 - _1234);

        let pool_account_id = Swaps::pool_account_id(0);
        assert_eq!(Currencies::free_balance(ASSET_A, &pool_account_id), _1234);
        assert_eq!(Currencies::free_balance(ASSET_B, &pool_account_id), _1234);
        assert_eq!(Currencies::free_balance(ASSET_C, &pool_account_id), _1234);
        assert_eq!(Currencies::free_balance(ASSET_D, &pool_account_id), _1234);
    });
}

#[test]
fn close_pool_fails_if_pool_does_not_exist() {
    ExtBuilder::default().build().execute_with(|| {
        assert_noop!(Swaps::close_pool(0), crate::Error::<Runtime>::PoolDoesNotExist);
    });
}

#[test_case(PoolStatus::Closed; "closed")]
#[test_case(PoolStatus::Clean; "clean")]
#[test_case(PoolStatus::CollectingSubsidy; "collecting_subsidy")]
fn close_pool_fails_if_pool_is_not_active(pool_status: PoolStatus) {
    ExtBuilder::default().build().execute_with(|| {
        create_initial_pool(ScoringRule::CPMM, true);
        let pool_id = 0;
        assert_ok!(Swaps::mutate_pool(pool_id, |pool| {
            pool.pool_status = pool_status;
            Ok(())
        }));
        assert_noop!(Swaps::close_pool(0), crate::Error::<Runtime>::InvalidStateTransition);
    });
}

#[test]
fn close_pool_succeeds_and_emits_correct_event_if_pool_exists() {
    ExtBuilder::default().build().execute_with(|| {
        frame_system::Pallet::<Runtime>::set_block_number(1);
        create_initial_pool(ScoringRule::CPMM, true);
        let pool_id = 0;
        assert_ok!(Swaps::close_pool(pool_id));
        let pool = Swaps::pool(pool_id).unwrap();
        assert_eq!(pool.pool_status, PoolStatus::Closed);
        System::assert_last_event(Event::PoolClosed(pool_id).into());
    });
}

#[test]
fn pool_join_fails_if_max_assets_in_is_violated() {
    ExtBuilder::default().build().execute_with(|| {
        create_initial_pool_with_funds_for_alice(ScoringRule::CPMM, true);
        assert_noop!(
            Swaps::pool_join(alice_signed(), 0, _1, vec!(_1, _1, _1 - 1, _1)),
            crate::Error::<Runtime>::LimitIn,
        );
    });
}

#[test]
fn pool_join_with_exact_asset_amount_fails_if_min_pool_tokens_is_violated() {
    ExtBuilder::default().build().execute_with(|| {
        create_initial_pool_with_funds_for_alice(ScoringRule::CPMM, true);
        // Expected pool amount when joining with exactly BASE A.
        let expected_pool_amount = 2490679300;
        assert_noop!(
            Swaps::pool_join_with_exact_asset_amount(
                alice_signed(),
                0,
                ASSET_A,
                _1,
                expected_pool_amount + 1, // We expect 1 pool share than we will actually receive.
            ),
            crate::Error::<Runtime>::LimitOut,
        );
    });
}

#[test]
fn pool_join_with_exact_pool_amount_fails_if_max_asset_amount_is_violated() {
    ExtBuilder::default().build().execute_with(|| {
        create_initial_pool_with_funds_for_alice(ScoringRule::CPMM, true);
        // Expected asset amount required to joining for BASE pool share.
        let expected_asset_amount = 40604010000;
        assert_noop!(
            Swaps::pool_join_with_exact_pool_amount(
                alice_signed(),
                0,
                ASSET_A,
                _1,
                expected_asset_amount - 1, // We want to pay 1 less than we actually have to pay.
            ),
            crate::Error::<Runtime>::LimitIn,
        );
    });
}

#[test]
fn pool_exit_fails_if_min_assets_out_is_violated() {
    ExtBuilder::default().build().execute_with(|| {
        create_initial_pool_with_funds_for_alice(ScoringRule::CPMM, true);
        assert_ok!(Swaps::pool_join(alice_signed(), 0, _1, vec!(_1, _1, _1, _1)));
        assert_noop!(
            Swaps::pool_exit(alice_signed(), 0, _1, vec!(_1, _1, _1 + 1, _1)),
            crate::Error::<Runtime>::LimitOut,
        );
    });
}

#[test]
fn pool_exit_with_exact_asset_amount_fails_if_min_pool_amount_is_violated() {
    ExtBuilder::default().build().execute_with(|| {
        <Runtime as Config>::ExitFee::set(&(BASE / 10));
        create_initial_pool_with_funds_for_alice(ScoringRule::CPMM, true);
        assert_ok!(Swaps::pool_join_with_exact_asset_amount(alice_signed(), 0, ASSET_A, _5, 0));
        let pool_amount = Currencies::free_balance(Swaps::pool_shares_id(0), &ALICE);
        let expected_amount = 45_082_061_850;
        assert_noop!(
            Swaps::pool_exit_with_exact_pool_amount(
                alice_signed(),
                0,
                ASSET_A,
                pool_amount,
                expected_amount + 100,
            ),
            crate::Error::<Runtime>::LimitOut,
        );
    });
}

#[test]
fn pool_exit_with_exact_pool_amount_fails_if_max_asset_amount_is_violated() {
    ExtBuilder::default().build().execute_with(|| {
        <Runtime as Config>::ExitFee::set(&(BASE / 10));
        create_initial_pool_with_funds_for_alice(ScoringRule::CPMM, true);
        let asset_before_join = Currencies::free_balance(ASSET_A, &ALICE);
        assert_ok!(Swaps::pool_join_with_exact_pool_amount(alice_signed(), 0, ASSET_A, _1, _5));
        let asset_after_join = asset_before_join - Currencies::free_balance(ASSET_A, &ALICE);
        let exit_amount = (asset_after_join * 9) / 10;
        let expected_amount = 9_984_935_413;
        assert_noop!(
            Swaps::pool_exit_with_exact_asset_amount(
                alice_signed(),
                0,
                ASSET_A,
                exit_amount,
                expected_amount - 100,
            ),
            crate::Error::<Runtime>::LimitIn,
        );
    });
}

fn alice_signed() -> Origin {
    Origin::signed(ALICE)
}

fn create_initial_pool(scoring_rule: ScoringRule, deposit: bool) {
    if deposit {
        ASSETS.iter().cloned().for_each(|asset| {
            let _ = Currencies::deposit(asset, &BOB, _100);
        });
    }

    assert_ok!(Swaps::create_pool(
        BOB,
        ASSETS.iter().cloned().collect(),
        ASSETS.last().unwrap().clone(),
        0,
        scoring_rule,
        if scoring_rule == ScoringRule::CPMM { Some(0) } else { None },
        if scoring_rule == ScoringRule::CPMM {
            Some(<Runtime as crate::Config>::MinLiquidity::get())
        } else {
            None
        },
        if scoring_rule == ScoringRule::CPMM { Some(vec!(_2, _2, _2, _2)) } else { None },
    ));
}

fn create_initial_pool_with_funds_for_alice(scoring_rule: ScoringRule, deposit: bool) {
    create_initial_pool(scoring_rule, deposit);
    let _ = Currencies::deposit(ASSET_A, &ALICE, _25);
    let _ = Currencies::deposit(ASSET_B, &ALICE, _25);
    let _ = Currencies::deposit(ASSET_C, &ALICE, _25);
    let _ = Currencies::deposit(ASSET_D, &ALICE, _25);
}

fn assert_all_parameters(
    alice_assets: [u128; 4],
    alice_pool_assets: u128,
    pool_assets: [u128; 4],
    total_issuance: u128,
) {
    let pai = Swaps::pool_account_id(0);
    let psi = Swaps::pool_shares_id(0);

    assert_eq!(Currencies::free_balance(ASSET_A, &ALICE), alice_assets[0]);
    assert_eq!(Currencies::free_balance(ASSET_B, &ALICE), alice_assets[1]);
    assert_eq!(Currencies::free_balance(ASSET_C, &ALICE), alice_assets[2]);
    assert_eq!(Currencies::free_balance(ASSET_D, &ALICE), alice_assets[3]);

    assert_eq!(Currencies::free_balance(psi, &ALICE), alice_pool_assets);

    assert_eq!(Currencies::free_balance(ASSET_A, &pai), pool_assets[0]);
    assert_eq!(Currencies::free_balance(ASSET_B, &pai), pool_assets[1]);
    assert_eq!(Currencies::free_balance(ASSET_C, &pai), pool_assets[2]);
    assert_eq!(Currencies::free_balance(ASSET_D, &pai), pool_assets[3]);

    assert_eq!(Currencies::total_issuance(psi), total_issuance);
}

// Subsidize and start a Rikiddo pool. Extra is the amount of additional base asset added to who.
fn subsidize_and_start_rikiddo_pool(
    pool_id: PoolId,
    who: &<Runtime as frame_system::Config>::AccountId,
    extra: crate::BalanceOf<Runtime>,
) {
    let min_subsidy = <Runtime as crate::Config>::MinSubsidy::get();
    assert_ok!(Currencies::deposit(ASSET_D, who, min_subsidy + extra));
    assert_ok!(Swaps::pool_join_subsidy(Origin::signed(*who), pool_id, min_subsidy));
    assert_eq!(Swaps::end_subsidy_phase(pool_id).unwrap().result, true);
}

// Macro for comparing fixed point u128.
#[allow(unused_macros)]
macro_rules! assert_approx {
    ($left:expr, $right:expr, $precision:expr $(,)?) => {
        match (&$left, &$right, &$precision) {
            (left_val, right_val, precision_val) => {
                let diff = if *left_val > *right_val {
                    *left_val - *right_val
                } else {
                    *right_val - *left_val
                };
                if diff > $precision {
                    panic!("{} is not {}-close to {}", *left_val, *precision_val, *right_val);
                }
            }
        }
    };
}

fn mock_market(categories: u16) -> Market<AccountIdTest, BlockNumber, Moment> {
    Market {
        creation: MarketCreation::Permissionless,
        creator_fee: 0,
        creator: ALICE,
        market_type: MarketType::Categorical(categories),
        mdm: MarketDisputeMechanism::Authorized(ALICE),
        metadata: vec![0; 50],
        oracle: ALICE,
        period: MarketPeriod::Block(0..1),
        report: None,
        resolved_outcome: None,
        scoring_rule: ScoringRule::CPMM,
        status: MarketStatus::Active,
    }
}<|MERGE_RESOLUTION|>--- conflicted
+++ resolved
@@ -1401,10 +1401,6 @@
     });
 }
 
-<<<<<<< HEAD
-#[test]
-fn swap_exact_amount_in_exchanges_correct_values_with_cpmm() {
-=======
 #[test_case(PoolStatus::Active; "active")]
 #[test_case(PoolStatus::Clean; "clean")]
 #[test_case(PoolStatus::CollectingSubsidy; "collecting_subsidy")]
@@ -1448,13 +1444,8 @@
     });
 }
 
-#[test_case(Some(_1 / 2), Some(_2); "with limits")]
-#[test_case(None, None; "without limits")]
-fn swap_exact_amount_in_exchanges_correct_values_with_cpmm(
-    asset_bound: Option<BalanceOf<Runtime>>,
-    max_price: Option<BalanceOf<Runtime>>,
-) {
->>>>>>> 6f3673fb
+#[test]
+fn swap_exact_amount_in_exchanges_correct_values_with_cpmm() {
     ExtBuilder::default().build().execute_with(|| {
         let asset_bound = Some(_1 / 2);
         let max_price = Some(_2);
