--- conflicted
+++ resolved
@@ -279,7 +279,7 @@
         });
         assert_ok!(Swaps::create_pool(
             BOB,
-            ASSETS.iter().cloned().collect(),
+            ASSETS.to_vec(),
             *base_asset,
             0,
             ScoringRule::CPMM,
@@ -293,14 +293,10 @@
 
         let pool = Swaps::pools(0).unwrap();
 
-<<<<<<< HEAD
-        assert_eq!(pool.assets, ASSETS.to_vec());
-=======
         assert_eq!(pool.assets, ASSETS);
         assert_eq!(pool.base_asset, *base_asset);
         assert_eq!(pool.market_id, 0);
         assert_eq!(pool.pool_status, PoolStatus::Initialized);
->>>>>>> ba6efa8a
         assert_eq!(pool.scoring_rule, ScoringRule::CPMM);
         assert_eq!(pool.swap_fee, Some(1));
         assert_eq!(pool.total_subsidy, None);
@@ -685,8 +681,8 @@
         let amount_in_pool = <Runtime as crate::Config>::MinLiquidity::get();
         assert_ok!(Swaps::create_pool(
             BOB,
-            ASSETS.iter().cloned().collect(),
-            ASSETS.last().unwrap().clone(),
+            ASSETS.to_vec(),
+            *ASSETS.last().unwrap(),
             0,
             ScoringRule::CPMM,
             Some(swap_fee),
@@ -1669,8 +1665,8 @@
         });
         assert_ok!(Swaps::create_pool(
             BOB,
-            ASSETS.iter().cloned().collect(),
-            ASSETS.last().unwrap().clone(),
+            ASSETS.to_vec(),
+            *ASSETS.last().unwrap(),
             0,
             ScoringRule::CPMM,
             Some(BASE / 10),
@@ -1871,8 +1867,8 @@
         });
         assert_ok!(Swaps::create_pool(
             BOB,
-            ASSETS.iter().cloned().collect(),
-            ASSETS.last().unwrap().clone(),
+            ASSETS.to_vec(),
+            *ASSETS.last().unwrap(),
             0,
             ScoringRule::CPMM,
             Some(BASE / 10),
@@ -2089,8 +2085,6 @@
     });
 }
 
-<<<<<<< HEAD
-=======
 #[test]
 fn create_pool_fails_if_swap_fee_is_too_high() {
     ExtBuilder::default().build().execute_with(|| {
@@ -2137,7 +2131,6 @@
     });
 }
 
->>>>>>> ba6efa8a
 #[test]
 fn join_pool_exit_pool_does_not_create_extra_tokens() {
     ExtBuilder::default().build().execute_with(|| {
@@ -2246,8 +2239,8 @@
         assert_noop!(
             Swaps::create_pool(
                 BOB,
-                ASSETS.iter().cloned().collect(),
-                ASSETS.last().unwrap().clone(),
+                ASSETS.to_vec(),
+                *ASSETS.last().unwrap(),
                 0,
                 ScoringRule::CPMM,
                 Some(0),
@@ -2267,8 +2260,8 @@
         });
         assert_ok!(Swaps::create_pool(
             BOB,
-            ASSETS.iter().cloned().collect(),
-            ASSETS.last().unwrap().clone(),
+            ASSETS.to_vec(),
+            *ASSETS.last().unwrap(),
             0,
             ScoringRule::CPMM,
             Some(0),
@@ -2673,10 +2666,7 @@
     let min_subsidy = <Runtime as crate::Config>::MinSubsidy::get();
     assert_ok!(Currencies::deposit(ASSET_D, who, min_subsidy + extra));
     assert_ok!(Swaps::pool_join_subsidy(Origin::signed(*who), pool_id, min_subsidy));
-<<<<<<< HEAD
     assert!(Swaps::end_subsidy_phase(pool_id).unwrap().result);
-=======
-    assert_eq!(Swaps::end_subsidy_phase(pool_id).unwrap().result, true);
 }
 
 fn mock_market(categories: u16) -> Market<AccountIdTest, BlockNumber, Moment> {
@@ -2694,5 +2684,4 @@
         scoring_rule: ScoringRule::CPMM,
         status: MarketStatus::Active,
     }
->>>>>>> ba6efa8a
 }