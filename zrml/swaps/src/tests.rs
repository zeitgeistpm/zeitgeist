--- conflicted
+++ resolved
@@ -1829,11 +1829,6 @@
 }
 
 #[test]
-<<<<<<< HEAD
-fn close_pool_fails_if_pool_does_not_exist() {
-    ExtBuilder::default().build().execute_with(|| {
-        assert_noop!(Swaps::close_pool(0), crate::Error::<Runtime>::PoolDoesNotExist);
-=======
 fn create_pool_fails_on_insufficient_liquidity() {
     ExtBuilder::default().build().execute_with(|| {
         ASSETS.iter().cloned().for_each(|asset| {
@@ -1852,22 +1847,10 @@
             ),
             crate::Error::<Runtime>::InsufficientLiquidity,
         );
->>>>>>> df3c8e01
-    });
-}
-
-#[test]
-<<<<<<< HEAD
-fn close_pool_succeeds_and_emits_correct_event_if_pool_exists() {
-    ExtBuilder::default().build().execute_with(|| {
-        frame_system::Pallet::<Runtime>::set_block_number(1);
-        create_initial_pool(ScoringRule::CPMM, true);
-        let pool_id = 0;
-        assert_ok!(Swaps::close_pool(pool_id));
-        let pool = Swaps::pool(pool_id).unwrap();
-        assert_eq!(pool.pool_status, PoolStatus::Closed);
-        System::assert_last_event(Event::PoolClosed(pool_id).into());
-=======
+    });
+}
+
+#[test]
 fn create_pool_transfers_the_correct_amount_of_tokens() {
     ExtBuilder::default().build().execute_with(|| {
         ASSETS.iter().cloned().for_each(|asset| {
@@ -1896,7 +1879,26 @@
         assert_eq!(Currencies::free_balance(ASSET_B, &pool_account_id), _1234);
         assert_eq!(Currencies::free_balance(ASSET_C, &pool_account_id), _1234);
         assert_eq!(Currencies::free_balance(ASSET_D, &pool_account_id), _1234);
->>>>>>> df3c8e01
+    });
+}
+
+#[test]
+fn close_pool_fails_if_pool_does_not_exist() {
+    ExtBuilder::default().build().execute_with(|| {
+        assert_noop!(Swaps::close_pool(0), crate::Error::<Runtime>::PoolDoesNotExist);
+    });
+}
+
+#[test]
+fn close_pool_succeeds_and_emits_correct_event_if_pool_exists() {
+    ExtBuilder::default().build().execute_with(|| {
+        frame_system::Pallet::<Runtime>::set_block_number(1);
+        create_initial_pool(ScoringRule::CPMM, true);
+        let pool_id = 0;
+        assert_ok!(Swaps::close_pool(pool_id));
+        let pool = Swaps::pool(pool_id).unwrap();
+        assert_eq!(pool.pool_status, PoolStatus::Closed);
+        System::assert_last_event(Event::PoolClosed(pool_id).into());
     });
 }
 
