--- conflicted
+++ resolved
@@ -1254,11 +1254,7 @@
             Swaps::create_pool(
                 BOB,
                 vec!(ASSET_A),
-<<<<<<< HEAD
-                Some(ASSET_A),
-=======
                 ASSET_A,
->>>>>>> ef0a9a19
                 0,
                 ScoringRule::CPMM,
                 Some(0),
@@ -1276,11 +1272,7 @@
             Swaps::create_pool(
                 BOB,
                 vec!(ASSET_A, ASSET_B, ASSET_C),
-<<<<<<< HEAD
-                Some(ASSET_D),
-=======
                 ASSET_D,
->>>>>>> ef0a9a19
                 0,
                 ScoringRule::CPMM,
                 Some(0),
