--- conflicted
+++ resolved
@@ -1406,30 +1406,18 @@
             Some(_1 / 2),
             None,
         ));
-<<<<<<< HEAD
-        assert!(event_exists(crate::Event::SwapExactAmountIn(SwapEvent {
-            asset_amount_in: _1,
-            asset_amount_out: 9900990100,
-            asset_bound: Some(_1 / 2),
-            asset_in: ASSET_A,
-            asset_out: ASSET_B,
-            cpep: CommonPoolEventParams { pool_id: 0, who: 0 },
-            max_price: None,
-        })));
-=======
         System::assert_last_event(
             Event::SwapExactAmountIn(SwapEvent {
                 asset_amount_in: _1,
                 asset_amount_out: 9900990100,
-                asset_bound: _1 / 2,
+                asset_bound: Some(_1 / 2),
                 asset_in: ASSET_A,
                 asset_out: ASSET_B,
                 cpep: CommonPoolEventParams { pool_id: 0, who: 0 },
-                max_price: _2,
+                max_price: None,
             })
             .into(),
         );
->>>>>>> edd8f48a
         assert_all_parameters(
             [_24, _25 + 9900990100, _25, _25],
             0,
@@ -1538,7 +1526,6 @@
     ExtBuilder::default().build().execute_with(|| {
         frame_system::Pallet::<Runtime>::set_block_number(1);
         create_initial_pool_with_funds_for_alice(ScoringRule::CPMM, true);
-<<<<<<< HEAD
         assert_ok!(Swaps::swap_exact_amount_out(
             alice_signed(),
             0,
@@ -1548,30 +1535,18 @@
             _1,
             None
         ));
-        assert!(event_exists(crate::Event::SwapExactAmountOut(SwapEvent {
-            asset_amount_in: 10101010100,
-            asset_amount_out: _1,
-            asset_bound: Some(_2),
-            asset_in: ASSET_A,
-            asset_out: ASSET_B,
-            cpep: CommonPoolEventParams { pool_id: 0, who: 0 },
-            max_price: None,
-        })));
-=======
-        assert_ok!(Swaps::swap_exact_amount_out(alice_signed(), 0, ASSET_A, _2, ASSET_B, _1, _3,));
         System::assert_last_event(
             Event::SwapExactAmountOut(SwapEvent {
                 asset_amount_in: 10101010100,
                 asset_amount_out: _1,
-                asset_bound: _2,
+                asset_bound: Some(_2),
                 asset_in: ASSET_A,
                 asset_out: ASSET_B,
                 cpep: CommonPoolEventParams { pool_id: 0, who: 0 },
-                max_price: _3,
+                max_price: None,
             })
             .into(),
         );
->>>>>>> edd8f48a
         assert_all_parameters(
             [239898989900, _26, _25, _25],
             0,
