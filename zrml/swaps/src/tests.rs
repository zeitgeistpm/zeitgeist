--- conflicted
+++ resolved
@@ -1359,8 +1359,6 @@
     });
 }
 
-<<<<<<< HEAD
-=======
 #[test]
 fn create_pool_fails_if_base_asset_is_not_in_asset_vector() {
     ExtBuilder::default().build().execute_with(|| {
@@ -1397,7 +1395,6 @@
     };
 }
 
->>>>>>> ef0a9a19
 #[test]
 fn join_pool_exit_pool_does_not_create_extra_tokens() {
     ExtBuilder::default().build().execute_with(|| {
