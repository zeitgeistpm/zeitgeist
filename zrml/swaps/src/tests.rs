#![cfg(all(feature = "mock", test))]

use crate::{
    events::{CommonPoolEventParams, PoolAssetEvent, PoolAssetsEvent, SwapEvent},
    mock::*,
    SubsidyProviders,
};
use frame_support::{assert_noop, assert_ok, assert_storage_noop, error::BadOrigin};
use orml_traits::{MultiCurrency, MultiReservableCurrency};
use sp_runtime::SaturatedConversion;
use zeitgeist_primitives::{
    constants::BASE,
    traits::Swaps as _,
    types::{
        AccountIdTest, Asset, MarketId, MarketType, OutcomeReport, PoolId, PoolStatus, ScoringRule,
    },
};
use zrml_rikiddo::traits::RikiddoMVPallet;

pub const ASSET_A: Asset<MarketId> = Asset::CategoricalOutcome(0, 65);
pub const ASSET_B: Asset<MarketId> = Asset::CategoricalOutcome(0, 66);
pub const ASSET_C: Asset<MarketId> = Asset::CategoricalOutcome(0, 67);
pub const ASSET_D: Asset<MarketId> = Asset::CategoricalOutcome(0, 68);
pub const ASSET_E: Asset<MarketId> = Asset::CategoricalOutcome(0, 69);

pub const ASSETS: [Asset<MarketId>; 4] = [ASSET_A, ASSET_B, ASSET_C, ASSET_D];

const _1_2: u128 = BASE / 2;
const _1: u128 = BASE;
const _2: u128 = 2 * BASE;
const _3: u128 = 3 * BASE;
const _4: u128 = 4 * BASE;
const _5: u128 = 5 * BASE;
const _8: u128 = 8 * BASE;
const _20: u128 = 20 * BASE;
const _24: u128 = 24 * BASE;
const _25: u128 = 25 * BASE;
const _26: u128 = 26 * BASE;
const _99: u128 = 99 * BASE;
const _100: u128 = 100 * BASE;
const _101: u128 = 101 * BASE;
const _105: u128 = 105 * BASE;
const _10000: u128 = 10000 * BASE;

#[test]
fn allows_the_full_user_lifecycle() {
    ExtBuilder::default().build().execute_with(|| {
        create_initial_pool_with_funds_for_alice(ScoringRule::CPMM, true);

        assert_ok!(Swaps::pool_join(alice_signed(), 0, _5, vec!(_25, _25, _25, _25),));

        let asset_a_bal = Currencies::free_balance(ASSET_A, &ALICE);
        let asset_b_bal = Currencies::free_balance(ASSET_B, &ALICE);

        // swap_exact_amount_in
        let spot_price = Swaps::get_spot_price(0, ASSET_A, ASSET_B).unwrap();
        assert_eq!(spot_price, _1);

        let pool_account = Swaps::pool_account_id(0);

        let in_balance = Currencies::free_balance(ASSET_A, &pool_account);
        assert_eq!(in_balance, _105);

        let expected = crate::math::calc_out_given_in(
            in_balance,
            _2,
            Currencies::free_balance(ASSET_B, &pool_account),
            _2,
            _1,
            0,
        )
        .unwrap();

        assert_ok!(Swaps::swap_exact_amount_in(
            alice_signed(),
            0,
            ASSET_A,
            _1,
            ASSET_B,
            _1 / 2,
            _2,
        ));

        let asset_a_bal_after = Currencies::free_balance(ASSET_A, &ALICE);
        assert_eq!(asset_a_bal_after, asset_a_bal - _1);

        let asset_b_bal_after = Currencies::free_balance(ASSET_B, &ALICE);
        assert_eq!(asset_b_bal_after - asset_b_bal, expected);

        assert_eq!(expected, 9_905_660_415);

        // swap_exact_amount_out
        let expected_in = crate::math::calc_in_given_out(
            Currencies::free_balance(ASSET_A, &pool_account),
            _2,
            Currencies::free_balance(ASSET_B, &pool_account),
            _2,
            _1,
            0,
        )
        .unwrap();

        assert_eq!(expected_in, 10_290_319_622);

        assert_ok!(Swaps::swap_exact_amount_out(alice_signed(), 0, ASSET_A, _2, ASSET_B, _1, _3,));

        let asset_a_bal_after_2 = Currencies::free_balance(ASSET_A, &ALICE);
        assert_eq!(asset_a_bal_after_2, asset_a_bal_after - expected_in);

        let asset_b_bal_after_2 = Currencies::free_balance(ASSET_B, &ALICE);
        assert_eq!(asset_b_bal_after_2 - asset_b_bal_after, _1);
    });
}

#[test]
fn assets_must_be_bounded() {
    ExtBuilder::default().build().execute_with(|| {
        create_initial_pool_with_funds_for_alice(ScoringRule::CPMM, true);
        assert_ok!(Swaps::mutate_pool(0, |pool| {
            pool.weights.as_mut().unwrap().remove(&ASSET_B);
            Ok(())
        }));

        assert_noop!(
            Swaps::swap_exact_amount_in(alice_signed(), 0, ASSET_A, 1, ASSET_B, 1, 1),
            crate::Error::<Runtime>::AssetNotBound
        );
        assert_noop!(
            Swaps::swap_exact_amount_in(alice_signed(), 0, ASSET_B, 1, ASSET_A, 1, 1),
            crate::Error::<Runtime>::AssetNotBound
        );

        assert_noop!(
            Swaps::swap_exact_amount_out(alice_signed(), 0, ASSET_A, 1, ASSET_B, 1, 1),
            crate::Error::<Runtime>::AssetNotBound
        );
        assert_noop!(
            Swaps::swap_exact_amount_out(alice_signed(), 0, ASSET_B, 1, ASSET_A, 1, 1),
            crate::Error::<Runtime>::AssetNotBound
        );

        assert_noop!(
            Swaps::pool_join_with_exact_asset_amount(alice_signed(), 0, ASSET_B, 1, 1),
            crate::Error::<Runtime>::AssetNotBound
        );
        assert_noop!(
            Swaps::pool_join_with_exact_pool_amount(alice_signed(), 0, ASSET_B, 1, 1),
            crate::Error::<Runtime>::AssetNotBound
        );

        assert_noop!(
            Swaps::pool_exit_with_exact_pool_amount(alice_signed(), 0, ASSET_B, 1, 1),
            crate::Error::<Runtime>::AssetNotBound
        );
        assert_noop!(
            Swaps::pool_exit_with_exact_asset_amount(alice_signed(), 0, ASSET_B, 1, 1),
            crate::Error::<Runtime>::AssetNotBound
        );
    });
}

#[test]
fn create_pool_generates_a_new_pool_with_correct_parameters_for_cpmm() {
    ExtBuilder::default().build().execute_with(|| {
        let next_pool_before = Swaps::next_pool_id();
        assert_eq!(next_pool_before, 0);

        create_initial_pool(ScoringRule::CPMM, true);

        let next_pool_after = Swaps::next_pool_id();
        assert_eq!(next_pool_after, 1);

        let pool = Swaps::pools(0).unwrap();

        assert_eq!(pool.assets, ASSETS.iter().cloned().collect::<Vec<_>>());
        assert_eq!(pool.scoring_rule, ScoringRule::CPMM);
        assert_eq!(pool.swap_fee.unwrap(), 0);
        assert_eq!(pool.total_subsidy, None);
        assert_eq!(pool.total_weight.unwrap(), _8);

        assert_eq!(*pool.weights.as_ref().unwrap().get(&ASSET_A).unwrap(), _2);
        assert_eq!(*pool.weights.as_ref().unwrap().get(&ASSET_B).unwrap(), _2);
        assert_eq!(*pool.weights.as_ref().unwrap().get(&ASSET_C).unwrap(), _2);
        assert_eq!(*pool.weights.as_ref().unwrap().get(&ASSET_D).unwrap(), _2);
    });
}

#[test]
fn create_pool_generates_a_new_pool_with_correct_parameters_for_rikiddo() {
    ExtBuilder::default().build().execute_with(|| {
        let next_pool_before = Swaps::next_pool_id();
        assert_eq!(next_pool_before, 0);

        create_initial_pool(ScoringRule::RikiddoSigmoidFeeMarketEma, false);

        let next_pool_after = Swaps::next_pool_id();
        assert_eq!(next_pool_after, 1);
        let pool = Swaps::pools(0).unwrap();

        assert_eq!(pool.assets, ASSETS.iter().cloned().collect::<Vec<_>>());
        assert_eq!(pool.base_asset.unwrap(), ASSET_D);
        assert_eq!(pool.pool_status, PoolStatus::CollectingSubsidy);
        assert_eq!(pool.scoring_rule, ScoringRule::RikiddoSigmoidFeeMarketEma);
        assert_eq!(pool.swap_fee, None);
        assert_eq!(pool.total_subsidy, Some(0));
        assert_eq!(pool.total_weight, None);
        assert_eq!(pool.weights, None);
    });
}

#[test]
fn destroy_pool_in_subsidy_phase_returns_subsidy_and_closes_pool() {
    ExtBuilder::default().build().execute_with(|| {
        // Errors trigger correctly.
        assert_noop!(
            Swaps::destroy_pool_in_subsidy_phase(0),
            crate::Error::<Runtime>::PoolDoesNotExist
        );
        create_initial_pool(ScoringRule::CPMM, true);
        assert_noop!(
            Swaps::destroy_pool_in_subsidy_phase(0),
            crate::Error::<Runtime>::InvalidStateTransition
        );
        create_initial_pool_with_funds_for_alice(ScoringRule::RikiddoSigmoidFeeMarketEma, false);
        let pool_id = 1;
        // Reserve some funds for subsidy
        assert_ok!(Swaps::pool_join_subsidy(alice_signed(), pool_id, _25));
        assert_eq!(Currencies::reserved_balance(ASSET_D, &ALICE), _25);
        assert_ok!(Swaps::destroy_pool_in_subsidy_phase(pool_id));
        // Rserved balanced was returned and all storage cleared.
        assert_eq!(Currencies::reserved_balance(ASSET_D, &ALICE), 0);
        assert!(!crate::SubsidyProviders::<Runtime>::contains_key(pool_id, ALICE));
        assert!(!crate::Pools::<Runtime>::contains_key(pool_id));
    });
}

#[test]
fn distribute_pool_share_rewards() {
    ExtBuilder::default().build().execute_with(|| {
        // Create Rikiddo pool
        create_initial_pool(ScoringRule::RikiddoSigmoidFeeMarketEma, false);
        let pool_id = 0;
        let subsidy_per_acc = <Runtime as crate::Config>::MinSubsidy::get();
        let asset_per_acc = subsidy_per_acc / 10;
        let base_asset = Swaps::pool_by_id(pool_id).unwrap().base_asset.unwrap();
        let winning_asset = ASSET_A;

        // Join subsidy with some providers
        let subsidy_providers: Vec<AccountIdTest> = (1000..1010).collect();
        subsidy_providers.iter().for_each(|provider| {
            assert_ok!(Currencies::deposit(base_asset, provider, subsidy_per_acc));
            assert_ok!(Swaps::pool_join_subsidy(
                Origin::signed(*provider),
                pool_id,
                subsidy_per_acc
            ));
        });

        // End subsidy phase
        assert_ok!(Swaps::end_subsidy_phase(pool_id));

        // Buy some winning outcome assets with other accounts and remember how many
        let asset_holders: Vec<AccountIdTest> = (1010..1020).collect();
        asset_holders.iter().for_each(|asset_holder| {
            assert_ok!(Currencies::deposit(base_asset, asset_holder, asset_per_acc + 20));
            assert_ok!(Swaps::swap_exact_amount_out(
                Origin::signed(*asset_holder),
                pool_id,
                base_asset,
                asset_per_acc + 20,
                winning_asset,
                asset_per_acc,
                _5
            ));
        });
        let total_winning_assets = asset_holders.len().saturated_into::<u128>() * asset_per_acc;

        // Distribute pool share rewards
        let pool = Swaps::pool(pool_id).unwrap();
        let winner_payout_account: AccountIdTest = 1337;
        Swaps::distribute_pool_share_rewards(
            &pool,
            pool_id,
            base_asset,
            winning_asset,
            &winner_payout_account,
        );

        // Check if every subsidy provider got their fair share (percentage)
        assert_ne!(Currencies::total_balance(base_asset, &subsidy_providers[0]), 0);

        for idx in 1..subsidy_providers.len() {
            assert_eq!(
                Currencies::total_balance(base_asset, &subsidy_providers[idx - 1]),
                Currencies::total_balance(base_asset, &subsidy_providers[idx])
            );
        }

        // Check if the winning asset holders can be paid out.
        let winner_payout_acc_balance =
            Currencies::total_balance(base_asset, &winner_payout_account);
        assert!(total_winning_assets <= winner_payout_acc_balance);
        // Ensure the remaining "dust" is tiny
        assert!(winner_payout_acc_balance - total_winning_assets < BASE / 1_000_000);
    });
}

#[test]
fn end_subsidy_phase_distributes_shares_and_outcome_assets() {
    ExtBuilder::default().build().execute_with(|| {
        create_initial_pool(ScoringRule::CPMM, true);
        assert_noop!(Swaps::end_subsidy_phase(0), crate::Error::<Runtime>::InvalidStateTransition);
        assert_noop!(Swaps::end_subsidy_phase(1), crate::Error::<Runtime>::PoolDoesNotExist);
        create_initial_pool_with_funds_for_alice(ScoringRule::RikiddoSigmoidFeeMarketEma, false);
        let pool_id = 1;
        assert_storage_noop!(Swaps::end_subsidy_phase(pool_id).unwrap());

        // Reserve some funds for subsidy
        let min_subsidy = <Runtime as crate::Config>::MinSubsidy::get();
        subsidize_and_start_rikiddo_pool(pool_id, &ALICE, 0);

        // Check that subsidy was deposited, shares were distributed in exchange, the initial
        // outstanding event outcome assets are assigned to the pool account and pool is active.
        assert_eq!(Currencies::reserved_balance(ASSET_D, &ALICE), 0);

        let pool_shares_id = Swaps::pool_shares_id(pool_id);
        assert_eq!(Currencies::total_balance(pool_shares_id, &ALICE), min_subsidy);

        let pool_account_id = Swaps::pool_account_id(pool_id);
        let total_subsidy = Currencies::total_balance(ASSET_D, &pool_account_id);
        assert_eq!(total_subsidy, min_subsidy);
        let initial_outstanding_assets = RikiddoSigmoidFeeMarketEma::initial_outstanding_assets(
            pool_id,
            (ASSETS.len() - 1).saturated_into::<u32>(),
            total_subsidy,
        )
        .unwrap();
        let balance_asset_a = Currencies::total_balance(ASSET_A, &pool_account_id);
        let balance_asset_b = Currencies::total_balance(ASSET_B, &pool_account_id);
        let balance_asset_c = Currencies::total_balance(ASSET_C, &pool_account_id);
        assert!(balance_asset_a == initial_outstanding_assets);
        assert!(balance_asset_a == balance_asset_b && balance_asset_b == balance_asset_c);
        assert_eq!(Swaps::pool_by_id(pool_id).unwrap().pool_status, PoolStatus::Active);
    });
}

#[test]
fn ensure_which_operations_can_be_called_depending_on_the_pool_status() {
    ExtBuilder::default().build().execute_with(|| {
        use zeitgeist_primitives::traits::Swaps as _;
        create_initial_pool_with_funds_for_alice(ScoringRule::CPMM, true);
        // For this test, we need to give Alice some pool shares, as well. We don't do this in
        // `create_initial_pool_...` so that there are exacly 100 pool shares, making computations
        // in other tests easier.
        let _ = Currencies::deposit(Swaps::pool_shares_id(0), &ALICE, _25);
        assert_ok!(Swaps::pool_join(alice_signed(), 0, _1, vec!(_1, _1, _1, _1),));

        assert_ok!(Swaps::set_pool_as_stale(
            &MarketType::Categorical(0),
            0,
            &OutcomeReport::Categorical(if let Asset::CategoricalOutcome(_, idx) = ASSET_A {
                idx
            } else {
                0
            }),
            &Default::default()
        ));

        assert_ok!(Swaps::pool_exit(alice_signed(), 0, _1, vec!(_1_2, _1_2)));
        assert_ok!(Swaps::pool_exit_with_exact_asset_amount(alice_signed(), 0, ASSET_A, _1, _2));
        assert_ok!(Swaps::pool_exit_with_exact_pool_amount(alice_signed(), 0, ASSET_A, _1, _1_2));
        assert_noop!(
            Swaps::pool_join(alice_signed(), 0, 0, vec!(_1, _1, _1, _1)),
            crate::Error::<Runtime>::PoolIsNotActive
        );
        assert_noop!(
            Swaps::pool_join_with_exact_asset_amount(alice_signed(), 0, ASSET_E, 1, 1),
            crate::Error::<Runtime>::PoolIsNotActive
        );
        assert_noop!(
            Swaps::pool_join_with_exact_pool_amount(alice_signed(), 0, ASSET_E, 1, 1),
            crate::Error::<Runtime>::PoolIsNotActive
        );
        assert_ok!(Currencies::deposit(ASSET_A, &ALICE, u64::MAX.into()));
        assert_noop!(
            Swaps::swap_exact_amount_in(
                alice_signed(),
                0,
                ASSET_A,
                u64::MAX.into(),
                ASSET_B,
                _1,
                _1
            ),
            crate::Error::<Runtime>::PoolIsNotActive
        );
        assert_noop!(
            Swaps::swap_exact_amount_out(
                alice_signed(),
                0,
                ASSET_A,
                u64::MAX.into(),
                ASSET_B,
                _1,
                _1
            ),
            crate::Error::<Runtime>::PoolIsNotActive
        );
    });
}

#[test]
fn get_spot_price_returns_correct_results() {
    ExtBuilder::default().build().execute_with(|| {
        // CPMM.
        create_initial_pool(ScoringRule::CPMM, true);
        assert_eq!(Swaps::get_spot_price(0, ASSETS[0], ASSETS[1]), Ok(BASE));

        // Rikiddo.
        create_initial_pool(ScoringRule::RikiddoSigmoidFeeMarketEma, false);
        let pool_id = 1;
        assert_noop!(
            Swaps::get_spot_price(pool_id, ASSETS[0], ASSETS[0]),
            crate::Error::<Runtime>::PoolIsNotActive
        );
        subsidize_and_start_rikiddo_pool(pool_id, &ALICE, 0);

        // Asset out, base currency in. Should receive about 1/3 -> price about 3
        let price_base_in =
            Swaps::get_spot_price(pool_id, ASSETS[0], *ASSETS.last().unwrap()).unwrap();
        // Between 0.3 and 0.4
        assert!(price_base_in > 28 * BASE / 10 && price_base_in < 31 * BASE / 10);
        // Base currency in, asset out. Price about 3.
        let price_base_out =
            Swaps::get_spot_price(pool_id, *ASSETS.last().unwrap(), ASSETS[0]).unwrap();
        // Between 2.9 and 3.1
        assert!(price_base_out > 3 * BASE / 10 && price_base_out < 4 * BASE / 10);
        // Asset in, asset out. Price about 1.
        let price_asset_in_out = Swaps::get_spot_price(pool_id, ASSETS[0], ASSETS[1]).unwrap();
        // Between 0.9 and 1.1
        assert!(price_asset_in_out > 9 * BASE / 10 && price_asset_in_out < 11 * BASE / 10);
    });
}

#[test]
fn in_amount_must_be_equal_or_less_than_max_in_ratio() {
    ExtBuilder::default().build().execute_with(|| {
        create_initial_pool(ScoringRule::CPMM, true);

        assert_ok!(Currencies::deposit(ASSET_A, &ALICE, u64::MAX.into()));

        assert_noop!(
            Swaps::swap_exact_amount_in(
                alice_signed(),
                0,
                ASSET_A,
                u64::MAX.into(),
                ASSET_B,
                _1,
                _1,
            ),
            crate::Error::<Runtime>::MaxInRatio
        );

        assert_noop!(
            Swaps::pool_join_with_exact_asset_amount(
                alice_signed(),
                0,
                ASSET_A,
                u64::MAX.into(),
                1
            ),
            crate::Error::<Runtime>::MaxInRatio
        );

        assert_noop!(
            Swaps::pool_exit_with_exact_pool_amount(alice_signed(), 0, ASSET_A, _100, 0),
            crate::Error::<Runtime>::MaxInRatio
        );
    });
}

#[test]
fn pool_join_amount_satisfies_max_in_ratio_constraints() {
    ExtBuilder::default().build().execute_with(|| {
        // We want a special set of weights for this test!
        ASSETS.iter().cloned().for_each(|asset| {
            let _ = Currencies::deposit(asset, &BOB, _100);
        });
        assert_ok!(Swaps::create_pool(
            BOB,
            ASSETS.iter().cloned().collect(),
            Some(ASSETS.last().unwrap().clone()),
            0,
            ScoringRule::CPMM,
            Some(0),
            Some(vec!(_2, _2, _2, _5)) // Asset weights don't divide total weight.
        ));

        assert_ok!(Currencies::deposit(ASSET_D, &ALICE, u64::MAX.into()));

        assert_noop!(
            Swaps::pool_join_with_exact_pool_amount(
                alice_signed(),
                0,
                ASSET_A,
                _100,
                _10000 // Don't care how much we have to pay!
            ),
            crate::Error::<Runtime>::MaxOutRatio
        );
    });
}

#[test]
fn only_root_can_call_admin_set_pool_as_stale() {
    ExtBuilder::default().build().execute_with(|| {
        let idx = if let Asset::CategoricalOutcome(_, idx) = ASSET_A { idx } else { 0 };
        assert_noop!(
            Swaps::admin_set_pool_as_stale(
                alice_signed(),
                MarketType::Categorical(0),
                0,
                OutcomeReport::Categorical(idx)
            ),
            BadOrigin
        );

        create_initial_pool_with_funds_for_alice(ScoringRule::CPMM, true);
        assert_ok!(Swaps::pool_join(alice_signed(), 0, _1, vec!(_1, _1, _1, _1),));
        assert_ok!(Swaps::admin_set_pool_as_stale(
            Origin::root(),
            MarketType::Categorical(0),
            0,
            OutcomeReport::Categorical(idx)
        ),);
    });
}

#[test]
fn out_amount_must_be_equal_or_less_than_max_out_ratio() {
    ExtBuilder::default().build().execute_with(|| {
        create_initial_pool(ScoringRule::CPMM, true);

        assert_noop!(
            Swaps::swap_exact_amount_out(alice_signed(), 0, ASSET_A, _1, ASSET_B, u128::MAX, _1,),
            crate::Error::<Runtime>::MaxOutRatio
        );

        assert_noop!(
            Swaps::pool_exit_with_exact_asset_amount(alice_signed(), 0, ASSET_A, u128::MAX, 1),
            crate::Error::<Runtime>::MaxOutRatio
        );
    });
}

#[test]
fn pool_join_or_exit_raises_on_zero_value() {
    ExtBuilder::default().build().execute_with(|| {
        create_initial_pool_with_funds_for_alice(ScoringRule::CPMM, true);

        assert_noop!(
            Swaps::pool_join(alice_signed(), 0, 0, vec!(_1, _1, _1, _1)),
            crate::Error::<Runtime>::MathApproximation
        );

        assert_noop!(
            Swaps::pool_exit(alice_signed(), 0, 0, vec!(_1, _1, _1, _1)),
            crate::Error::<Runtime>::MathApproximation
        );

        assert_noop!(
            Swaps::pool_join_with_exact_pool_amount(alice_signed(), 0, ASSET_A, 0, 0),
            crate::Error::<Runtime>::MathApproximation
        );

        assert_noop!(
            Swaps::pool_join_with_exact_asset_amount(alice_signed(), 0, ASSET_A, 0, 0),
            crate::Error::<Runtime>::MathApproximation
        );

        assert_noop!(
            Swaps::pool_exit_with_exact_pool_amount(alice_signed(), 0, ASSET_A, 0, 0),
            crate::Error::<Runtime>::MathApproximation
        );

        assert_noop!(
            Swaps::pool_exit_with_exact_asset_amount(alice_signed(), 0, ASSET_A, 0, 0),
            crate::Error::<Runtime>::MathApproximation
        );
    });
}

#[test]
fn pool_exit_decreases_correct_pool_parameters() {
    ExtBuilder::default().build().execute_with(|| {
        frame_system::Pallet::<Runtime>::set_block_number(1);
        create_initial_pool_with_funds_for_alice(ScoringRule::CPMM, true);

        assert_ok!(Swaps::pool_join(alice_signed(), 0, _1, vec!(_1, _1, _1, _1),));

        assert_ok!(Swaps::pool_exit(alice_signed(), 0, _1, vec!(_1, _1, _1, _1),));

        assert!(event_exists(crate::Event::PoolExit(PoolAssetsEvent {
            assets: vec![ASSET_A, ASSET_B, ASSET_C, ASSET_D],
            bounds: vec!(_1, _1, _1, _1),
            cpep: CommonPoolEventParams { pool_id: 0, who: 0 },
            transferred: vec!(_1 + 1, _1 + 1, _1 + 1, _1 + 1),
        })));
        assert_all_parameters(
            [_25 + 1, _25 + 1, _25 + 1, _25 + 1],
            0,
            [_100 - 1, _100 - 1, _100 - 1, _100 - 1],
            _100,
        );
    })
}

#[test]
fn pool_exit_subsidy_unreserves_correct_values() {
    ExtBuilder::default().build().execute_with(|| {
        create_initial_pool(ScoringRule::CPMM, true);
        assert_noop!(
            Swaps::pool_exit_subsidy(alice_signed(), 0, 42),
            crate::Error::<Runtime>::InvalidScoringRule
        );
        assert_noop!(
            Swaps::pool_exit_subsidy(alice_signed(), 1, 42),
            crate::Error::<Runtime>::PoolDoesNotExist
        );
        create_initial_pool_with_funds_for_alice(ScoringRule::RikiddoSigmoidFeeMarketEma, false);
        let pool_id = 1;
        assert_noop!(
            Swaps::pool_exit_subsidy(alice_signed(), pool_id, 42),
            crate::Error::<Runtime>::NoSubsidyProvided
        );

        // Add some subsidy
        assert_ok!(Swaps::pool_join_subsidy(alice_signed(), pool_id, _25));
        let mut reserved = Currencies::reserved_balance(ASSET_D, &ALICE);
        let mut noted = <SubsidyProviders<Runtime>>::get(pool_id, &ALICE).unwrap();
        let mut total_subsidy = Swaps::pool_by_id(pool_id).unwrap().total_subsidy.unwrap();
        assert_eq!(reserved, _25);
        assert_eq!(reserved, noted);
        assert_eq!(reserved, total_subsidy);

        // Exit 5 subsidy and see if the storage is consistent
        assert_ok!(Swaps::pool_exit_subsidy(alice_signed(), pool_id, _5));
        reserved = Currencies::reserved_balance(ASSET_D, &ALICE);
        noted = <SubsidyProviders<Runtime>>::get(pool_id, &ALICE).unwrap();
        total_subsidy = Swaps::pool_by_id(pool_id).unwrap().total_subsidy.unwrap();
        assert_eq!(reserved, noted);
        assert_eq!(reserved, total_subsidy);

        // Exit the remaining subsidy and see if the storage is consistent
        assert_ok!(Swaps::pool_exit_subsidy(alice_signed(), pool_id, _20));
        reserved = Currencies::reserved_balance(ASSET_D, &ALICE);
        assert!(<SubsidyProviders<Runtime>>::get(pool_id, &ALICE).is_none());
        total_subsidy = Swaps::pool_by_id(pool_id).unwrap().total_subsidy.unwrap();
        assert_eq!(reserved, 0);
        assert_eq!(reserved, total_subsidy);

        // Add some subsidy, manually remove some reserved balance (create inconsistency)
        // and check if the internal values are adjusted to the inconsistency.
        assert_ok!(Swaps::pool_join_subsidy(alice_signed(), pool_id, _25));
        assert_eq!(Currencies::unreserve(ASSET_D, &ALICE, _20), 0);
        assert_ok!(Swaps::pool_exit_subsidy(alice_signed(), pool_id, _20));
        reserved = Currencies::reserved_balance(ASSET_D, &ALICE);
        assert!(<SubsidyProviders<Runtime>>::get(pool_id, &ALICE).is_none());
        total_subsidy = Swaps::pool_by_id(pool_id).unwrap().total_subsidy.unwrap();
        assert_eq!(reserved, 0);
        assert_eq!(reserved, total_subsidy);
    });
}

#[test]
fn pool_exit_with_exact_pool_amount_exchanges_correct_values() {
    ExtBuilder::default().build().execute_with(|| {
        frame_system::Pallet::<Runtime>::set_block_number(1);
        create_initial_pool_with_funds_for_alice(ScoringRule::CPMM, true);
        assert_ok!(Swaps::pool_join_with_exact_asset_amount(alice_signed(), 0, ASSET_A, _5, 0));
        let pool_shares = Currencies::free_balance(Swaps::pool_shares_id(0), &ALICE);
        assert_ok!(Swaps::pool_exit_with_exact_pool_amount(
            alice_signed(),
            0,
            ASSET_A,
            pool_shares,
            _4
        ));
        assert!(event_exists(crate::Event::PoolExitWithExactPoolAmount(PoolAssetEvent {
            asset: ASSET_A,
            bound: _4,
            cpep: CommonPoolEventParams { pool_id: 0, who: 0 },
            transferred: _5 - 335,
        })));
        assert_all_parameters([_25 - 335, _25, _25, _25], 0, [_100 + 335, _100, _100, _100], _100)
    });
}

#[test]
fn pool_exit_with_exact_asset_amount_exchanges_correct_values() {
    ExtBuilder::default().build().execute_with(|| {
        frame_system::Pallet::<Runtime>::set_block_number(1);
        create_initial_pool_with_funds_for_alice(ScoringRule::CPMM, true);
        let asset_before_join = Currencies::free_balance(ASSET_A, &ALICE);
        assert_ok!(Swaps::pool_join_with_exact_pool_amount(alice_signed(), 0, ASSET_A, _1, _5));
        let asset_after_join = asset_before_join - Currencies::free_balance(ASSET_A, &ALICE);
        assert_ok!(Swaps::pool_exit_with_exact_asset_amount(
            alice_signed(),
            0,
            ASSET_A,
            asset_after_join - 1000,
            _1
        ));
        assert!(event_exists(crate::Event::PoolExitWithExactAssetAmount(PoolAssetEvent {
            asset: ASSET_A,
            bound: _1,
            cpep: CommonPoolEventParams { pool_id: 0, who: 0 },
            transferred: asset_after_join - 1000,
        })));
        assert_eq!(asset_after_join, 40604010000);
        assert_all_parameters(
            [_25 - 1000, _25, _25, _25],
            100,
            [_100 + 1000, _100, _100, _100],
            1000000000100,
        )
    });
}

#[test]
fn pool_exit_is_not_allowed_with_insufficient_funds() {
    ExtBuilder::default().build().execute_with(|| {
        frame_system::Pallet::<Runtime>::set_block_number(1);
        create_initial_pool_with_funds_for_alice(ScoringRule::CPMM, true);

        // Alice has no pool shares!
        assert_noop!(
            Swaps::pool_exit(alice_signed(), 0, _1, vec!(0, 0, 0, 0)),
            crate::Error::<Runtime>::InsufficientBalance,
        );

        // Now Alice has 25 pool shares!
        let _ = Currencies::deposit(Swaps::pool_shares_id(0), &ALICE, _25);
        assert_noop!(
            Swaps::pool_exit(alice_signed(), 0, _26, vec!(0, 0, 0, 0)),
            crate::Error::<Runtime>::InsufficientBalance,
        );
    })
}

#[test]
fn pool_join_increases_correct_pool_parameters() {
    ExtBuilder::default().build().execute_with(|| {
        frame_system::Pallet::<Runtime>::set_block_number(1);
        create_initial_pool_with_funds_for_alice(ScoringRule::CPMM, true);

        assert_ok!(Swaps::pool_join(alice_signed(), 0, _5, vec!(_25, _25, _25, _25),));
        assert!(event_exists(crate::Event::PoolJoin(PoolAssetsEvent {
            assets: vec![ASSET_A, ASSET_B, ASSET_C, ASSET_D],
            bounds: vec!(_25, _25, _25, _25),
            cpep: CommonPoolEventParams { pool_id: 0, who: 0 },
            transferred: vec!(_5, _5, _5, _5),
        })));
        assert_all_parameters([_20, _20, _20, _20], _5, [_105, _105, _105, _105], _105);
    })
}

#[test]
fn pool_join_subsidy_reserves_correct_values() {
    ExtBuilder::default().build().execute_with(|| {
        create_initial_pool(ScoringRule::CPMM, true);
        assert_noop!(
            Swaps::pool_join_subsidy(alice_signed(), 0, 42),
            crate::Error::<Runtime>::InvalidScoringRule
        );
        create_initial_pool_with_funds_for_alice(ScoringRule::RikiddoSigmoidFeeMarketEma, false);
        let pool_id = 1;
        assert_ok!(Swaps::pool_join_subsidy(alice_signed(), pool_id, _20));
        let mut reserved = Currencies::reserved_balance(ASSET_D, &ALICE);
        let mut noted = <SubsidyProviders<Runtime>>::get(pool_id, &ALICE).unwrap();
        assert_eq!(reserved, _20);
        assert_eq!(reserved, noted);
        assert_eq!(reserved, Swaps::pool_by_id(pool_id).unwrap().total_subsidy.unwrap());
        assert_ok!(Swaps::pool_join_subsidy(alice_signed(), pool_id, _5));
        reserved = Currencies::reserved_balance(ASSET_D, &ALICE);
        noted = <SubsidyProviders<Runtime>>::get(pool_id, &ALICE).unwrap();
        assert_eq!(reserved, _25);
        assert_eq!(reserved, noted);
        assert_eq!(reserved, Swaps::pool_by_id(pool_id).unwrap().total_subsidy.unwrap());
        assert_storage_noop!(Swaps::pool_join_subsidy(alice_signed(), pool_id, _5).unwrap_or(()));
    });
}

#[test]
fn pool_join_with_exact_asset_amount_exchanges_correct_values() {
    ExtBuilder::default().build().execute_with(|| {
        frame_system::Pallet::<Runtime>::set_block_number(1);
        create_initial_pool_with_funds_for_alice(ScoringRule::CPMM, true);
        let alice_sent = _1;
        assert_ok!(Swaps::pool_join_with_exact_asset_amount(
            alice_signed(),
            0,
            ASSET_A,
            alice_sent,
            0
        ));
        assert!(event_exists(crate::Event::PoolJoinWithExactAssetAmount(PoolAssetEvent {
            asset: ASSET_A,
            bound: 0,
            cpep: CommonPoolEventParams { pool_id: 0, who: 0 },
            transferred: alice_sent
        })));
        let alice_received = Currencies::free_balance(Swaps::pool_shares_id(0), &ALICE);
        assert_all_parameters(
            [_25 - alice_sent, _25, _25, _25],
            alice_received,
            [_100 + alice_sent, _100, _100, _100],
            _100 + alice_received,
        );
    });
}

#[test]
fn pool_join_with_exact_pool_amount_exchanges_correct_values() {
    ExtBuilder::default().build().execute_with(|| {
        frame_system::Pallet::<Runtime>::set_block_number(1);
        create_initial_pool_with_funds_for_alice(ScoringRule::CPMM, true);
        let alice_initial = Currencies::free_balance(ASSET_A, &ALICE);
        let alice_sent = _1;
        assert_ok!(Swaps::pool_join_with_exact_pool_amount(
            alice_signed(),
            0,
            ASSET_A,
            alice_sent,
            _5
        ));
        let asset_amount = alice_initial - Currencies::free_balance(ASSET_A, &ALICE);
        assert!(event_exists(crate::Event::PoolJoinWithExactPoolAmount(PoolAssetEvent {
            asset: ASSET_A,
            bound: _5,
            cpep: CommonPoolEventParams { pool_id: 0, who: 0 },
            transferred: asset_amount,
        })));
        let alice_received = alice_initial - Currencies::free_balance(ASSET_A, &ALICE);
        assert_eq!(alice_received, 40604010000);
        assert_all_parameters(
            [_25 - alice_received, _25, _25, _25],
            alice_sent,
            [_100 + alice_received, _100, _100, _100],
            _100 + alice_sent,
        );
    });
}

#[test]
fn provided_values_len_must_equal_assets_len() {
    ExtBuilder::default().build().execute_with(|| {
        create_initial_pool(ScoringRule::CPMM, true);
        assert_noop!(
            Swaps::pool_join(alice_signed(), 0, _5, vec![]),
            crate::Error::<Runtime>::ProvidedValuesLenMustEqualAssetsLen
        );
        assert_noop!(
            Swaps::pool_exit(alice_signed(), 0, _5, vec![]),
            crate::Error::<Runtime>::ProvidedValuesLenMustEqualAssetsLen
        );
    });
}

#[test]
fn set_pool_as_stale_leaves_only_correct_assets() {
    ExtBuilder::default().build().execute_with(|| {
        create_initial_pool(ScoringRule::CPMM, true);
        let pool_id = 0;

        assert_noop!(
            Swaps::set_pool_as_stale(
                &MarketType::Categorical(1337),
                pool_id,
                &OutcomeReport::Categorical(1337),
                &Default::default()
            ),
            crate::Error::<Runtime>::WinningAssetNotFound
        );

        let cat_idx = if let Asset::CategoricalOutcome(_, cidx) = ASSET_A { cidx } else { 0 };

        assert_ok!(Swaps::set_pool_as_stale(
            &MarketType::Categorical(4),
            pool_id,
            &OutcomeReport::Categorical(cat_idx),
            &Default::default()
        ));

        assert_eq!(Swaps::pool_by_id(pool_id).unwrap().pool_status, PoolStatus::Stale);
        assert_eq!(Swaps::pool_by_id(pool_id).unwrap().assets, vec![ASSET_A, ASSET_D]);
    });
}

#[test]
fn set_pool_as_stale_handles_rikiddo_pools_properly() {
    ExtBuilder::default().build().execute_with(|| {
        create_initial_pool(ScoringRule::RikiddoSigmoidFeeMarketEma, false);
        let pool_id = 0;

        let cat_idx = if let Asset::CategoricalOutcome(_, cidx) = ASSET_A { cidx } else { 0 };

        assert_noop!(
            Swaps::set_pool_as_stale(
                &MarketType::Categorical(4),
                pool_id,
                &OutcomeReport::Categorical(cat_idx),
                &Default::default()
            ),
            crate::Error::<Runtime>::InvalidStateTransition
        );

        assert_ok!(Swaps::mutate_pool(pool_id, |pool| {
            pool.pool_status = PoolStatus::Active;
            Ok(())
        }));

        assert_ok!(Swaps::set_pool_as_stale(
            &MarketType::Categorical(4),
            pool_id,
            &OutcomeReport::Categorical(cat_idx),
            &Default::default()
        ));

        // Rikiddo instance does not exist anymore.
        assert_storage_noop!(RikiddoSigmoidFeeMarketEma::clear(pool_id).unwrap_or(()));
    });
}

#[test]
fn swap_exact_amount_in_exchanges_correct_values_with_cpmm() {
    ExtBuilder::default().build().execute_with(|| {
        // CPMM
        frame_system::Pallet::<Runtime>::set_block_number(1);
        create_initial_pool_with_funds_for_alice(ScoringRule::CPMM, true);
        assert_ok!(Swaps::swap_exact_amount_in(
            alice_signed(),
            0,
            ASSET_A,
            _1,
            ASSET_B,
            _1 / 2,
            _2,
        ));
        assert!(event_exists(crate::Event::SwapExactAmountIn(SwapEvent {
            asset_amount_in: _1,
            asset_amount_out: 9900990100,
            asset_bound: _1 / 2,
            asset_in: ASSET_A,
            asset_out: ASSET_B,
            cpep: CommonPoolEventParams { pool_id: 0, who: 0 },
            max_price: _2,
        })));
        assert_all_parameters(
            [_24, _25 + 9900990100, _25, _25],
            0,
            [_101, _99 + 0099009900, _100, _100],
            _100,
        );
    });
}

#[test]
fn swap_exact_amount_in_exchanges_correct_values_with_rikiddo() {
    ExtBuilder::default().build().execute_with(|| {
        create_initial_pool(ScoringRule::RikiddoSigmoidFeeMarketEma, true);
        let pool_id = 0;

        // Generate funds, add subsidy and start pool.
        subsidize_and_start_rikiddo_pool(pool_id, &ALICE, _1);
        assert_ok!(Currencies::deposit(ASSET_A, &ALICE, _1));

        // Check if unsupport trades are catched (base_asset in || asset_in == asset_out).
        assert_noop!(
            Swaps::swap_exact_amount_in(alice_signed(), pool_id, ASSET_D, _1, ASSET_B, _1 / 2, _2,),
            crate::Error::<Runtime>::UnsupportedTrade
        );
        assert_noop!(
            Swaps::swap_exact_amount_in(alice_signed(), pool_id, ASSET_D, _1, ASSET_D, _1 / 2, _2,),
            crate::Error::<Runtime>::UnsupportedTrade
        );
        assert_ok!(Currencies::withdraw(ASSET_D, &ALICE, _1));

        // Check if the trade is executed.
        let asset_a_issuance = Currencies::total_issuance(ASSET_A);
        assert_ok!(Swaps::swap_exact_amount_in(
            alice_signed(),
            pool_id,
            ASSET_A,
            _1,
            ASSET_D,
            0,
            _20,
        ));

        // Check if the balances were updated accordingly.
        let asset_a_issuance_after = Currencies::total_issuance(ASSET_A);
        let alice_balance_a_after = Currencies::total_balance(ASSET_A, &ALICE);
        let alice_balance_d_after = Currencies::total_balance(ASSET_D, &ALICE);
        assert_eq!(asset_a_issuance - asset_a_issuance_after, _1);
        assert_eq!(alice_balance_a_after, 0);

        // Received base_currency greater than 0.3 and smaller than 0.4
        assert!(alice_balance_d_after > 3 * BASE / 10 && alice_balance_d_after < 4 * BASE / 10);
    });
}

#[test]
fn swap_exact_amount_out_exchanges_correct_values_with_cpmm() {
    ExtBuilder::default().build().execute_with(|| {
        frame_system::Pallet::<Runtime>::set_block_number(1);
        create_initial_pool_with_funds_for_alice(ScoringRule::CPMM, true);
        assert_ok!(Swaps::swap_exact_amount_out(alice_signed(), 0, ASSET_A, _2, ASSET_B, _1, _3,));
        assert!(event_exists(crate::Event::SwapExactAmountOut(SwapEvent {
            asset_amount_in: 10101010100,
            asset_amount_out: _1,
            asset_bound: _2,
            asset_in: ASSET_A,
            asset_out: ASSET_B,
            cpep: CommonPoolEventParams { pool_id: 0, who: 0 },
            max_price: _3,
        })));
        assert_all_parameters(
            [239898989900, _26, _25, _25],
            0,
            [_101 + 0101010100, _99, _100, _100],
            _100,
        );
    });
}

#[test]
fn swap_exact_amount_out_exchanges_correct_values_with_rikiddo() {
    ExtBuilder::default().build().execute_with(|| {
        frame_system::Pallet::<Runtime>::set_block_number(1);
        create_initial_pool(ScoringRule::RikiddoSigmoidFeeMarketEma, true);
        let pool_id = 0;

        // Generate funds, add subsidy and start pool.
        subsidize_and_start_rikiddo_pool(pool_id, &ALICE, (BASE * 4) / 10);

        // Check if unsupport trades are catched (base_asset out || asset_in == asset_out).
        assert_noop!(
            Swaps::swap_exact_amount_out(alice_signed(), pool_id, ASSET_B, _20, ASSET_D, _1, _20,),
            crate::Error::<Runtime>::UnsupportedTrade
        );
        assert_noop!(
            Swaps::swap_exact_amount_out(alice_signed(), pool_id, ASSET_D, _2, ASSET_D, _1, _2,),
            crate::Error::<Runtime>::UnsupportedTrade
        );

        // Check if the trade is executed.
        let asset_a_issuance = Currencies::total_issuance(ASSET_A);
        assert_ok!(Swaps::swap_exact_amount_out(
            alice_signed(),
            pool_id,
            ASSET_D,
            _1,
            ASSET_A,
            _1,
            _20,
        ));

        // Check if the balances were updated accordingly.
        let asset_a_issuance_after = Currencies::total_issuance(ASSET_A);
        let alice_balance_a_after = Currencies::total_balance(ASSET_A, &ALICE);
        let alice_balance_d_after = Currencies::total_balance(ASSET_D, &ALICE);
        assert_eq!(asset_a_issuance_after - asset_a_issuance, _1);
        assert_eq!(alice_balance_a_after, _1);

        // Left over base currency must be less than 0.1
        assert!(alice_balance_d_after < BASE / 10);
    });
}

#[test]
fn create_pool_fails_on_too_many_assets() {
    ExtBuilder::default().build().execute_with(|| {
        let length = <Runtime as crate::Config>::MaxAssets::get();
        let assets: Vec<Asset<MarketId>> =
            (0..=length).map(|x| Asset::CategoricalOutcome(0, x)).collect::<Vec<_>>();
        let weights = vec![_2; length.into()];

        assets.iter().cloned().for_each(|asset| {
            let _ = Currencies::deposit(asset, &BOB, _100);
        });

        assert_noop!(
            Swaps::create_pool(BOB, assets, None, 0, ScoringRule::CPMM, Some(0), Some(weights),),
            crate::Error::<Runtime>::TooManyAssets
        );
    });
}

#[test]
fn create_pool_fails_on_too_few_assets() {
    ExtBuilder::default().build().execute_with(|| {
        assert_noop!(
            Swaps::create_pool(
                BOB,
                vec!(ASSET_A),
                Some(ASSET_A),
                0,
                ScoringRule::CPMM,
                Some(0),
                Some(vec!(_2, _2, _2, _2)),
            ),
            crate::Error::<Runtime>::TooFewAssets
        );
    });
}

<<<<<<< HEAD
#[test]
fn create_pool_fails_if_base_asset_is_not_in_asset_vector() {
    ExtBuilder::default().build().execute_with(|| {
        assert_noop!(
            Swaps::create_pool(
                BOB,
                vec!(ASSET_A, ASSET_B, ASSET_C),
                Some(ASSET_D),
                0,
                ScoringRule::CPMM,
                Some(0),
                Some(vec!(_2, _2, _2)),
            ),
            crate::Error::<Runtime>::BaseAssetNotFound
=======
// Macro for comparing fixed point u128.
macro_rules! assert_approx {
    ($left:expr, $right:expr, $precision:expr $(,)?) => {
        match (&$left, &$right, &$precision) {
            (left_val, right_val, precision_val) => {
                let diff = if *left_val > *right_val {
                    *left_val - *right_val
                } else {
                    *right_val - *left_val
                };
                if diff > $precision {
                    panic!("{} is not {}-close to {}", *left_val, *precision_val, *right_val);
                }
            }
        }
    };
}

#[test]
fn join_pool_exit_pool_does_not_create_extra_tokens() {
    ExtBuilder::default().build().execute_with(|| {
        create_initial_pool_with_funds_for_alice(ScoringRule::CPMM, true);

        ASSETS.iter().cloned().for_each(|asset| {
            let _ = Currencies::deposit(asset, &CHARLIE, _100);
        });

        let amount = 123_456_789_123; // Strange number to force rounding errors!
        assert_ok!(Swaps::pool_join(
            Origin::signed(CHARLIE),
            0,
            amount,
            vec![_10000, _10000, _10000, _10000]
        ));
        assert_ok!(Swaps::pool_exit(Origin::signed(CHARLIE), 0, amount, vec![0, 0, 0, 0]));

        // It's not true that the balances are _exactly_ the same. But they only vary up to
        // negligible precision!
        let pool_account_id = Swaps::pool_account_id(0);
        let precision = 30;
        assert_approx!(Currencies::free_balance(ASSET_A, &pool_account_id), _100, precision);
        assert_approx!(Currencies::free_balance(ASSET_B, &pool_account_id), _100, precision);
        assert_approx!(Currencies::free_balance(ASSET_C, &pool_account_id), _100, precision);
        assert_approx!(Currencies::free_balance(ASSET_D, &pool_account_id), _100, precision);
        assert_approx!(Currencies::free_balance(ASSET_A, &CHARLIE), _100, precision);
        assert_approx!(Currencies::free_balance(ASSET_B, &CHARLIE), _100, precision);
        assert_approx!(Currencies::free_balance(ASSET_C, &CHARLIE), _100, precision);
        assert_approx!(Currencies::free_balance(ASSET_D, &CHARLIE), _100, precision);
    });
}

#[test]
fn create_pool_fails_on_weight_below_minimum_weight() {
    ExtBuilder::default().build().execute_with(|| {
        ASSETS.iter().cloned().for_each(|asset| {
            let _ = Currencies::deposit(asset, &BOB, _100);
        });
        assert_noop!(
            Swaps::create_pool(
                BOB,
                ASSETS.iter().cloned().collect(),
                Some(ASSETS.last().unwrap().clone()),
                0,
                ScoringRule::CPMM,
                Some(0),
                Some(vec!(_2, <Runtime as crate::Config>::MinWeight::get() - 1, _2, _2))
            ),
            crate::Error::<Runtime>::BelowMinimumWeight,
        );
    });
}

#[test]
fn create_pool_fails_on_weight_above_maximum_weight() {
    ExtBuilder::default().build().execute_with(|| {
        ASSETS.iter().cloned().for_each(|asset| {
            let _ = Currencies::deposit(asset, &BOB, _100);
        });
        assert_noop!(
            Swaps::create_pool(
                BOB,
                ASSETS.iter().cloned().collect(),
                Some(ASSETS.last().unwrap().clone()),
                0,
                ScoringRule::CPMM,
                Some(0),
                Some(vec!(_2, <Runtime as crate::Config>::MaxWeight::get() + 1, _2, _2))
            ),
            crate::Error::<Runtime>::AboveMaximumWeight,
        );
    });
}

#[test]
fn create_pool_fails_on_total_weight_above_maximum_total_weight() {
    ExtBuilder::default().build().execute_with(|| {
        ASSETS.iter().cloned().for_each(|asset| {
            let _ = Currencies::deposit(asset, &BOB, _100);
        });
        let weight = <Runtime as crate::Config>::MaxTotalWeight::get() / 4 + 100;
        assert_noop!(
            Swaps::create_pool(
                BOB,
                ASSETS.iter().cloned().collect(),
                Some(ASSETS.last().unwrap().clone()),
                0,
                ScoringRule::CPMM,
                Some(0),
                Some(vec![weight; 4]),
            ),
            crate::Error::<Runtime>::MaxTotalWeight,
>>>>>>> 1f3b6377
        );
    });
}

fn alice_signed() -> Origin {
    Origin::signed(ALICE)
}

fn create_initial_pool(scoring_rule: ScoringRule, deposit: bool) {
    if deposit {
        ASSETS.iter().cloned().for_each(|asset| {
            let _ = Currencies::deposit(asset, &BOB, _100);
        });
    }

    assert_ok!(Swaps::create_pool(
        BOB,
        ASSETS.iter().cloned().collect(),
        Some(ASSETS.last().unwrap().clone()),
        0,
        scoring_rule,
        if scoring_rule == ScoringRule::CPMM { Some(0) } else { None },
        if scoring_rule == ScoringRule::CPMM { Some(vec!(_2, _2, _2, _2)) } else { None },
    ));
}

fn create_initial_pool_with_funds_for_alice(scoring_rule: ScoringRule, deposit: bool) {
    create_initial_pool(scoring_rule, deposit);
    let _ = Currencies::deposit(ASSET_A, &ALICE, _25);
    let _ = Currencies::deposit(ASSET_B, &ALICE, _25);
    let _ = Currencies::deposit(ASSET_C, &ALICE, _25);
    let _ = Currencies::deposit(ASSET_D, &ALICE, _25);
}

fn event_exists(raw_evt: crate::Event<Runtime>) -> bool {
    let evt = Event::Swaps(raw_evt);
    frame_system::Pallet::<Runtime>::events().iter().any(|e| e.event == evt)
}

fn assert_all_parameters(
    alice_assets: [u128; 4],
    alice_pool_assets: u128,
    pool_assets: [u128; 4],
    total_issuance: u128,
) {
    let pai = Swaps::pool_account_id(0);
    let psi = Swaps::pool_shares_id(0);

    assert_eq!(Currencies::free_balance(ASSET_A, &ALICE), alice_assets[0]);
    assert_eq!(Currencies::free_balance(ASSET_B, &ALICE), alice_assets[1]);
    assert_eq!(Currencies::free_balance(ASSET_C, &ALICE), alice_assets[2]);
    assert_eq!(Currencies::free_balance(ASSET_D, &ALICE), alice_assets[3]);

    assert_eq!(Currencies::free_balance(psi, &ALICE), alice_pool_assets);

    assert_eq!(Currencies::free_balance(ASSET_A, &pai), pool_assets[0]);
    assert_eq!(Currencies::free_balance(ASSET_B, &pai), pool_assets[1]);
    assert_eq!(Currencies::free_balance(ASSET_C, &pai), pool_assets[2]);
    assert_eq!(Currencies::free_balance(ASSET_D, &pai), pool_assets[3]);

    assert_eq!(Currencies::total_issuance(psi), total_issuance);
}

// Subsidize and start a Rikiddo pool. Extra is the amount of additional base asset added to who.
fn subsidize_and_start_rikiddo_pool(
    pool_id: PoolId,
    who: &<Runtime as frame_system::Config>::AccountId,
    extra: crate::BalanceOf<Runtime>,
) {
    let min_subsidy = <Runtime as crate::Config>::MinSubsidy::get();
    assert_ok!(Currencies::deposit(ASSET_D, who, min_subsidy + extra));
    assert_ok!(Swaps::pool_join_subsidy(Origin::signed(*who), pool_id, min_subsidy));
    assert_eq!(Swaps::end_subsidy_phase(pool_id).unwrap().result, true);
}<|MERGE_RESOLUTION|>--- conflicted
+++ resolved
@@ -1116,7 +1116,6 @@
     });
 }
 
-<<<<<<< HEAD
 #[test]
 fn create_pool_fails_if_base_asset_is_not_in_asset_vector() {
     ExtBuilder::default().build().execute_with(|| {
@@ -1131,7 +1130,10 @@
                 Some(vec!(_2, _2, _2)),
             ),
             crate::Error::<Runtime>::BaseAssetNotFound
-=======
+        );
+    });
+}
+  
 // Macro for comparing fixed point u128.
 macro_rules! assert_approx {
     ($left:expr, $right:expr, $precision:expr $(,)?) => {
@@ -1243,7 +1245,6 @@
                 Some(vec![weight; 4]),
             ),
             crate::Error::<Runtime>::MaxTotalWeight,
->>>>>>> 1f3b6377
         );
     });
 }
