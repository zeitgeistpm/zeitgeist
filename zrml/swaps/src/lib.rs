--- conflicted
+++ resolved
@@ -1661,12 +1661,8 @@
 
         fn destroy_pool(pool_id: PoolId) -> Result<Weight, DispatchError> {
             let pool = Self::pool_by_id(pool_id)?;
-<<<<<<< HEAD
             let pool_account = Self::pool_account_id(&pool_id);
-=======
-            let pool_account = Self::pool_account_id(pool_id);
             let asset_len = pool.assets.len() as u32;
->>>>>>> 2bc14c3a
             for asset in pool.assets.into_iter() {
                 let amount = T::AssetManager::free_balance(asset, &pool_account);
                 T::AssetManager::slash(asset, &pool_account, amount);
