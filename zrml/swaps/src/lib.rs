--- conflicted
+++ resolved
@@ -573,13 +573,8 @@
             asset_in: Asset<T::MarketId>,
             #[pallet::compact] asset_amount_in: BalanceOf<T>,
             asset_out: Asset<T::MarketId>,
-<<<<<<< HEAD
             min_asset_amount_out: Option<BalanceOf<T>>,
             max_price: Option<BalanceOf<T>>,
-=======
-            #[pallet::compact] min_asset_amount_out: BalanceOf<T>,
-            #[pallet::compact] max_price: BalanceOf<T>,
->>>>>>> ce520be3
         ) -> DispatchResultWithPostInfo {
             let who = ensure_signed(origin)?;
             let weight = <Self as Swaps<T::AccountId>>::swap_exact_amount_in(
@@ -613,17 +608,10 @@
             origin: OriginFor<T>,
             #[pallet::compact] pool_id: PoolId,
             asset_in: Asset<T::MarketId>,
-<<<<<<< HEAD
             max_asset_amount_in: Option<BalanceOf<T>>,
             asset_out: Asset<T::MarketId>,
-            asset_amount_out: BalanceOf<T>,
+            #[pallet::compact] asset_amount_out: BalanceOf<T>,
             max_price: Option<BalanceOf<T>>,
-=======
-            #[pallet::compact] max_amount_asset_in: BalanceOf<T>,
-            asset_out: Asset<T::MarketId>,
-            #[pallet::compact] asset_amount_out: BalanceOf<T>,
-            #[pallet::compact] max_price: BalanceOf<T>,
->>>>>>> ce520be3
         ) -> DispatchResultWithPostInfo {
             let who = ensure_signed(origin)?;
             let weight = <Self as Swaps<T::AccountId>>::swap_exact_amount_out(
