--- conflicted
+++ resolved
@@ -181,43 +181,8 @@
             #[pallet::compact] min_asset_amount: BalanceOf<T>,
         ) -> DispatchResult {
             let who = ensure_signed(origin)?;
-<<<<<<< HEAD
             Self::do_pool_exit_with_exact_pool_amount(
                 who,
-=======
-            let who_clone = who.clone();
-            Self::ensure_minimum_liquidity_shares(pool_id, &pool, pool_amount)?;
-
-            let params = PoolExitWithExactAmountParams {
-                asset,
-                asset_amount: |asset_balance: BalanceOf<T>, total_supply: BalanceOf<T>| {
-                    let mul: BalanceOf<T> = total_supply.bmul(T::MaxInRatio::get())?;
-                    ensure!(pool_amount <= mul, Error::<T>::MaxInRatio);
-                    let asset_amount: BalanceOf<T> = crate::math::calc_single_out_given_pool_in(
-                        asset_balance.saturated_into(),
-                        Self::pool_weight_rslt(&pool, &asset)?.saturated_into(),
-                        total_supply.saturated_into(),
-                        pool.total_weight.saturated_into(),
-                        pool_amount.saturated_into(),
-                        pool.swap_fee.saturated_into(),
-                        T::ExitFee::get().saturated_into(),
-                    )?
-                    .saturated_into();
-                    ensure!(asset_amount != Zero::zero(), Error::<T>::ZeroAmount);
-                    ensure!(asset_amount >= min_asset_amount, Error::<T>::LimitOut);
-                    ensure!(
-                        asset_amount <= asset_balance.bmul(T::MaxOutRatio::get())?,
-                        Error::<T>::MaxOutRatio
-                    );
-                    Self::ensure_minimum_balance(pool_id, &pool, asset, asset_amount)?;
-                    Ok(asset_amount)
-                },
-                bound: min_asset_amount,
-                ensure_balance: |_| Ok(()),
-                event: |evt| Self::deposit_event(Event::PoolExitWithExactPoolAmount(evt)),
-                who: who_clone,
-                pool_amount: |_, _| Ok(pool_amount),
->>>>>>> be75fa9c
                 pool_id,
                 asset,
                 pool_amount,
@@ -303,38 +268,8 @@
             #[pallet::compact] max_asset_amount: BalanceOf<T>,
         ) -> DispatchResult {
             let who = ensure_signed(origin)?;
-<<<<<<< HEAD
             Self::do_pool_join_with_exact_pool_amount(
                 who,
-=======
-            let who_clone = who.clone();
-            let params = PoolJoinWithExactAmountParams {
-                asset,
-                asset_amount: |asset_balance: BalanceOf<T>, total_supply: BalanceOf<T>| {
-                    let mul: BalanceOf<T> = total_supply.bmul(T::MaxOutRatio::get())?;
-                    ensure!(pool_amount <= mul, Error::<T>::MaxOutRatio);
-                    let asset_amount: BalanceOf<T> = crate::math::calc_single_in_given_pool_out(
-                        asset_balance.saturated_into(),
-                        Self::pool_weight_rslt(&pool, &asset)?.saturated_into(),
-                        total_supply.saturated_into(),
-                        pool.total_weight.saturated_into(),
-                        pool_amount.saturated_into(),
-                        pool.swap_fee.saturated_into(),
-                    )?
-                    .saturated_into();
-                    ensure!(asset_amount != Zero::zero(), Error::<T>::ZeroAmount);
-                    ensure!(asset_amount <= max_asset_amount, Error::<T>::LimitIn);
-                    ensure!(
-                        asset_amount <= asset_balance.checked_mul_res(&T::MaxInRatio::get())?,
-                        Error::<T>::MaxInRatio
-                    );
-                    Ok(asset_amount)
-                },
-                bound: max_asset_amount,
-                event: |evt| Self::deposit_event(Event::PoolJoinWithExactPoolAmount(evt)),
-                pool_account_id: &pool_account_id,
-                pool_amount: |_, _| Ok(pool_amount),
->>>>>>> be75fa9c
                 pool_id,
                 asset,
                 pool_amount,
@@ -737,18 +672,7 @@
                 pool: pool_ref,
             };
 
-<<<<<<< HEAD
             pool_exit_with_exact_amount::<_, _, _, _, T>(params)
-=======
-            Ok(crate::math::calc_spot_price(
-                balance_in.saturated_into(),
-                in_weight.saturated_into(),
-                balance_out.saturated_into(),
-                out_weight.saturated_into(),
-                swap_fee,
-            )?
-            .saturated_into())
->>>>>>> be75fa9c
         }
 
         #[require_transactional]
@@ -1206,16 +1130,11 @@
             })
         }
 
-<<<<<<< HEAD
-        fn pool_weight_rslt(pool: &PoolOf<T>, asset: &AssetOf<T>) -> Result<u128, Error<T>> {
-            pool.weights.get(asset).cloned().ok_or(Error::<T>::AssetNotInPool)
-=======
         fn pool_weight_rslt(
             pool: &PoolOf<T>,
             asset: &AssetOf<T>,
         ) -> Result<BalanceOf<T>, Error<T>> {
             pool.weights.get(asset).cloned().ok_or(Error::<T>::AssetNotBound)
->>>>>>> be75fa9c
         }
 
         /// Calculate the exit fee percentage for `pool`.
@@ -1352,47 +1271,9 @@
             asset: AssetOf<T>,
             asset_amount: BalanceOf<T>,
             max_pool_amount: BalanceOf<T>,
-<<<<<<< HEAD
         ) -> DispatchResult {
             Self::do_pool_exit_with_exact_asset_amount(
                 who,
-=======
-        ) -> Result<Weight, DispatchError> {
-            let pool = Self::pool_by_id(pool_id)?;
-            Self::ensure_minimum_balance(pool_id, &pool, asset, asset_amount)?;
-            let pool_ref = &pool;
-            let who_clone = who.clone();
-
-            let params = PoolExitWithExactAmountParams {
-                asset,
-                asset_amount: |_, _| Ok(asset_amount),
-                bound: max_pool_amount,
-                ensure_balance: |asset_balance: BalanceOf<T>| {
-                    ensure!(
-                        asset_amount <= asset_balance.bmul(T::MaxOutRatio::get())?,
-                        Error::<T>::MaxOutRatio
-                    );
-                    Ok(())
-                },
-                pool_amount: |asset_balance: BalanceOf<T>, total_supply: BalanceOf<T>| {
-                    let pool_amount: BalanceOf<T> = crate::math::calc_pool_in_given_single_out(
-                        asset_balance.saturated_into(),
-                        Self::pool_weight_rslt(pool_ref, &asset)?.saturated_into(),
-                        total_supply.saturated_into(),
-                        pool_ref.total_weight.saturated_into(),
-                        asset_amount.saturated_into(),
-                        pool_ref.swap_fee.saturated_into(),
-                        T::ExitFee::get().saturated_into(),
-                    )?
-                    .saturated_into();
-                    ensure!(pool_amount != Zero::zero(), Error::<T>::ZeroAmount);
-                    ensure!(pool_amount <= max_pool_amount, Error::<T>::LimitIn);
-                    Self::ensure_minimum_liquidity_shares(pool_id, &pool, pool_amount)?;
-                    Ok(pool_amount)
-                },
-                event: |evt| Self::deposit_event(Event::PoolExitWithExactAssetAmount(evt)),
-                who: who_clone,
->>>>>>> be75fa9c
                 pool_id,
                 asset,
                 asset_amount,
@@ -1406,41 +1287,9 @@
             asset_in: AssetOf<T>,
             asset_amount: BalanceOf<T>,
             min_pool_amount: BalanceOf<T>,
-<<<<<<< HEAD
         ) -> DispatchResult {
             Self::do_pool_join_with_exact_asset_amount(
                 who,
-=======
-        ) -> Result<Weight, DispatchError> {
-            ensure!(asset_amount != Zero::zero(), Error::<T>::ZeroAmount);
-            let pool = Pallet::<T>::pool_by_id(pool_id)?;
-            let pool_ref = &pool;
-            let pool_account_id = Pallet::<T>::pool_account_id(&pool_id);
-            let who_clone = who.clone();
-
-            let params = PoolJoinWithExactAmountParams {
-                asset: asset_in,
-                asset_amount: |_, _| Ok(asset_amount),
-                bound: min_pool_amount,
-                pool_amount: move |asset_balance: BalanceOf<T>, total_supply: BalanceOf<T>| {
-                    let mul: BalanceOf<T> = asset_balance.bmul(T::MaxInRatio::get())?;
-                    ensure!(asset_amount <= mul, Error::<T>::MaxInRatio);
-                    let pool_amount: BalanceOf<T> = crate::math::calc_pool_out_given_single_in(
-                        asset_balance.saturated_into(),
-                        Self::pool_weight_rslt(pool_ref, &asset_in)?.saturated_into(),
-                        total_supply.saturated_into(),
-                        pool_ref.total_weight.saturated_into(),
-                        asset_amount.saturated_into(),
-                        pool_ref.swap_fee.saturated_into(),
-                    )?
-                    .saturated_into();
-                    ensure!(pool_amount >= min_pool_amount, Error::<T>::LimitOut);
-                    Ok(pool_amount)
-                },
-                event: |evt| Self::deposit_event(Event::PoolJoinWithExactAssetAmount(evt)),
-                who: who_clone,
-                pool_account_id: &pool_account_id,
->>>>>>> be75fa9c
                 pool_id,
                 asset_in,
                 asset_amount,
@@ -1456,55 +1305,10 @@
             asset_out: AssetOf<T>,
             min_asset_amount_out: Option<BalanceOf<T>>,
             max_price: Option<BalanceOf<T>>,
-<<<<<<< HEAD
         ) -> DispatchResult {
             Self::do_swap_exact_amount_in(
                 who,
                 pool_id,
-=======
-        ) -> Result<Weight, DispatchError> {
-            ensure!(
-                min_asset_amount_out.is_some() || max_price.is_some(),
-                Error::<T>::LimitMissing,
-            );
-
-            let pool = Pallet::<T>::pool_by_id(pool_id)?;
-            let pool_account_id = Pallet::<T>::pool_account_id(&pool_id);
-
-            ensure!(
-                T::AssetManager::free_balance(asset_in, &who) >= asset_amount_in,
-                Error::<T>::InsufficientBalance
-            );
-
-            let params = SwapExactAmountParams {
-                // TODO(#1215): This probably doesn't need to be a closure.
-                asset_amounts: || {
-                    let balance_out = T::AssetManager::free_balance(asset_out, &pool_account_id);
-                    let balance_in = T::AssetManager::free_balance(asset_in, &pool_account_id);
-                    ensure!(
-                        asset_amount_in <= balance_in.bmul(T::MaxInRatio::get())?,
-                        Error::<T>::MaxInRatio
-                    );
-                    let asset_amount_out: BalanceOf<T> = crate::math::calc_out_given_in(
-                        balance_in.saturated_into(),
-                        Self::pool_weight_rslt(&pool, &asset_in)?.saturated_into(),
-                        balance_out.saturated_into(),
-                        Self::pool_weight_rslt(&pool, &asset_out)?.saturated_into(),
-                        asset_amount_in.saturated_into(),
-                        pool.swap_fee.saturated_into(),
-                    )?
-                    .saturated_into();
-
-                    if let Some(maao) = min_asset_amount_out {
-                        ensure!(asset_amount_out >= maao, Error::<T>::LimitOut);
-                    }
-
-                    Self::ensure_minimum_balance(pool_id, &pool, asset_out, asset_amount_out)?;
-
-                    Ok([asset_amount_in, asset_amount_out])
-                },
-                asset_bound: min_asset_amount_out,
->>>>>>> be75fa9c
                 asset_in,
                 asset_amount_in,
                 asset_out,
@@ -1521,45 +1325,10 @@
             asset_out: AssetOf<T>,
             asset_amount_out: BalanceOf<T>,
             max_price: Option<BalanceOf<T>>,
-<<<<<<< HEAD
         ) -> DispatchResult {
             Self::do_swap_exact_amount_out(
                 who,
                 pool_id,
-=======
-        ) -> Result<Weight, DispatchError> {
-            let pool = Pallet::<T>::pool_by_id(pool_id)?;
-            let pool_account_id = Pallet::<T>::pool_account_id(&pool_id);
-            ensure!(max_asset_amount_in.is_some() || max_price.is_some(), Error::<T>::LimitMissing);
-            Self::ensure_minimum_balance(pool_id, &pool, asset_out, asset_amount_out)?;
-
-            let params = SwapExactAmountParams {
-                asset_amounts: || {
-                    let balance_out = T::AssetManager::free_balance(asset_out, &pool_account_id);
-                    ensure!(
-                        asset_amount_out <= balance_out.bmul(T::MaxOutRatio::get(),)?,
-                        Error::<T>::MaxOutRatio,
-                    );
-
-                    let balance_in = T::AssetManager::free_balance(asset_in, &pool_account_id);
-                    let asset_amount_in: BalanceOf<T> = crate::math::calc_in_given_out(
-                        balance_in.saturated_into(),
-                        Self::pool_weight_rslt(&pool, &asset_in)?.saturated_into(),
-                        balance_out.saturated_into(),
-                        Self::pool_weight_rslt(&pool, &asset_out)?.saturated_into(),
-                        asset_amount_out.saturated_into(),
-                        pool.swap_fee.saturated_into(),
-                    )?
-                    .saturated_into();
-
-                    if let Some(maai) = max_asset_amount_in {
-                        ensure!(asset_amount_in <= maai, Error::<T>::LimitIn);
-                    }
-
-                    Ok([asset_amount_in, asset_amount_out])
-                },
-                asset_bound: max_asset_amount_in,
->>>>>>> be75fa9c
                 asset_in,
                 max_asset_amount_in,
                 asset_out,
