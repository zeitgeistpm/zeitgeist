--- conflicted
+++ resolved
@@ -1938,11 +1938,7 @@
                         let pool_amount = <BalanceOf<T>>::zero();
                         (pool_status, total_subsidy, total_weight, weights, pool_amount)
                     }
-<<<<<<< HEAD
-                    ScoringRule::Lmsr => {
-=======
-                    ScoringRule::Orderbook => {
->>>>>>> 575ebecf
+                    ScoringRule::Lmsr | ScoringRule::Orderbook => {
                         return Err(Error::<T>::InvalidScoringRule.into());
                     }
                 };
@@ -2503,11 +2499,7 @@
                                 T::RikiddoSigmoidFeeMarketEma::cost(pool_id, &outstanding_after)?;
                             cost_before.checked_sub(&cost_after).ok_or(ArithmeticError::Overflow)?
                         }
-<<<<<<< HEAD
-                        ScoringRule::Lmsr => {
-=======
-                        ScoringRule::Orderbook => {
->>>>>>> 575ebecf
+                        ScoringRule::Lmsr | ScoringRule::Orderbook => {
                             return Err(Error::<T>::InvalidScoringRule.into());
                         }
                     };
@@ -2559,11 +2551,7 @@
                 ScoringRule::RikiddoSigmoidFeeMarketEma => Ok(
                     T::WeightInfo::swap_exact_amount_in_rikiddo(pool.assets.len().saturated_into()),
                 ),
-<<<<<<< HEAD
-                ScoringRule::Lmsr => Err(Error::<T>::InvalidScoringRule.into()),
-=======
-                ScoringRule::Orderbook => Err(Error::<T>::InvalidScoringRule.into()),
->>>>>>> 575ebecf
+                ScoringRule::Lmsr | ScoringRule::Orderbook => Err(Error::<T>::InvalidScoringRule.into()),
             }
         }
 
@@ -2671,11 +2659,7 @@
                                 T::RikiddoSigmoidFeeMarketEma::cost(pool_id, &outstanding_after)?;
                             cost_after.checked_sub(&cost_before).ok_or(ArithmeticError::Overflow)?
                         }
-<<<<<<< HEAD
-                        ScoringRule::Lmsr => {
-=======
-                        ScoringRule::Orderbook => {
->>>>>>> 575ebecf
+                        ScoringRule::Lmsr | ScoringRule::Orderbook => {
                             return Err(Error::<T>::InvalidScoringRule.into());
                         }
                     };
@@ -2739,11 +2723,7 @@
                         pool.assets.len().saturated_into(),
                     ))
                 }
-<<<<<<< HEAD
-                ScoringRule::Lmsr => Err(Error::<T>::InvalidScoringRule.into()),
-=======
-                ScoringRule::Orderbook => Err(Error::<T>::InvalidScoringRule.into()),
->>>>>>> 575ebecf
+                ScoringRule::Lmsr | ScoringRule::Orderbook => Err(Error::<T>::InvalidScoringRule.into()),
             }
         }
     }
