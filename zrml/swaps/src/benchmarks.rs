// Copyright 2021-2022 Zeitgeist PM LLC.
//
// This file is part of Zeitgeist.
//
// Zeitgeist is free software: you can redistribute it and/or modify it
// under the terms of the GNU General Public License as published by the
// Free Software Foundation, either version 3 of the License, or (at
// your option) any later version.
//
// Zeitgeist is distributed in the hope that it will be useful, but
// WITHOUT ANY WARRANTY; without even the implied warranty of
// MERCHANTABILITY or FITNESS FOR A PARTICULAR PURPOSE. See the GNU
// General Public License for more details.
//
// You should have received a copy of the GNU General Public License
// along with Zeitgeist. If not, see <https://www.gnu.org/licenses/>.
//
// This file incorporates work covered by the license above but
// published without copyright notice by Balancer Labs
// (<https://balancer.finance>, contact@balancer.finance) in the
// balancer-core repository
// <https://github.com/balancer-labs/balancer-core>.

// Auto-generated code is a no man's land
#![allow(clippy::integer_arithmetic, clippy::indexing_slicing)]
#![cfg(feature = "runtime-benchmarks")]

use super::*;
#[cfg(test)]
use crate::Pallet as Swaps;
use crate::{fixed::bmul, Config};
use frame_benchmarking::{
    account, benchmarks, impl_benchmark_test_suite, vec, whitelisted_caller, Vec,
};
use frame_support::{dispatch::UnfilteredDispatchable, traits::Get};
use frame_system::RawOrigin;
use orml_traits::MultiCurrency;
use sp_runtime::traits::{SaturatedConversion, Zero};
use zeitgeist_primitives::{
    constants::BASE,
    traits::Swaps as _,
    types::{
<<<<<<< HEAD
        Asset, Deadlines, Market, MarketCreation, MarketDisputeMechanism, MarketPeriod,
        MarketStatus, MarketType, OutcomeReport, PoolStatus, ScoringRule,
=======
        Asset, Market, MarketCreation, MarketDisputeMechanism, MarketPeriod, MarketStatus,
        MarketType, OutcomeReport, PoolId, PoolStatus, ScoringRule,
>>>>>>> fb21b995
    },
};
use zrml_market_commons::MarketCommonsPalletApi;

// Generates `acc_total` accounts, of which `acc_asset` account do own `asset`
fn generate_accounts_with_assets<T: Config>(
    acc_total: u32,
    acc_asset: u16,
    acc_amount: BalanceOf<T>,
) -> Result<Vec<T::AccountId>, &'static str> {
    let mut accounts = Vec::new();

    for i in 0..acc_total {
        let acc = account("AssetHolder", i, 0);

        for j in 0..acc_asset {
            let asset = Asset::CategoricalOutcome::<T::MarketId>(0u32.into(), j);
            T::AssetManager::deposit(asset, &acc, acc_amount)?;
        }

        accounts.push(acc);
    }

    Ok(accounts)
}

// Generates ``asset_count`` assets
fn generate_assets<T: Config>(
    owner: &T::AccountId,
    asset_count: usize,
    asset_amount: Option<BalanceOf<T>>,
) -> Vec<Asset<T::MarketId>> {
    let mut assets: Vec<Asset<T::MarketId>> = Vec::new();

    let asset_amount_unwrapped: BalanceOf<T> = {
        match asset_amount {
            Some(ac) => ac,
            _ => T::MinLiquidity::get(),
        }
    };

    // Generate MaxAssets assets and generate enough liquidity
    for i in 0..asset_count {
        let asset = Asset::CategoricalOutcome(0u32.into(), i.saturated_into());
        assets.push(asset);

        T::AssetManager::deposit(asset, owner, asset_amount_unwrapped).unwrap()
    }

    assets
}

// Creates a pool containing `asset_count` (default: max assets) assets.
// Returns `PoolId`, `Vec<Asset<...>>`, ``MarketId`
fn bench_create_pool<T: Config>(
    caller: T::AccountId,
    asset_count: Option<usize>,
    asset_amount: Option<BalanceOf<T>>,
    scoring_rule: ScoringRule,
    subsidize: bool,
    weights: Option<Vec<u128>>,
) -> (u128, Vec<Asset<T::MarketId>>, T::MarketId) {
    let asset_count_unwrapped: usize = {
        match asset_count {
            Some(ac) => ac,
            _ => T::MaxAssets::get().into(),
        }
    };

    let market_id = T::MarketId::from(0u8);
    let assets = generate_assets::<T>(&caller, asset_count_unwrapped, asset_amount);
    let some_weights = if weights.is_some() {
        weights
    } else {
        Some(vec![T::MinWeight::get(); asset_count_unwrapped])
    };
    let base_asset = *assets.last().unwrap();

    let pool_id = Pallet::<T>::create_pool(
        caller.clone(),
        assets.clone(),
        base_asset,
        market_id,
        scoring_rule,
        if scoring_rule == ScoringRule::CPMM { Some(Zero::zero()) } else { None },
        if scoring_rule == ScoringRule::CPMM { Some(T::MinLiquidity::get()) } else { None },
        if scoring_rule == ScoringRule::CPMM { some_weights } else { None },
    )
    .unwrap();

    if scoring_rule == ScoringRule::CPMM {
        let _ = Pallet::<T>::open_pool(pool_id);
    }

    if subsidize {
        let min_subsidy = T::MinSubsidy::get();
        T::AssetManager::deposit(base_asset, &caller, min_subsidy).unwrap();
        let _ = Call::<T>::pool_join_subsidy { pool_id, amount: T::MinSubsidy::get() }
            .dispatch_bypass_filter(RawOrigin::Signed(caller).into())
            .unwrap();
        let _ = Pallet::<T>::end_subsidy_phase(pool_id).unwrap();
    }

    (pool_id, assets, market_id)
}

benchmarks! {
    admin_clean_up_pool_cpmm_categorical {
        // We're excluding the case of two assets, which would leave us with only one outcome
        // token and cause `create_market` to error.
        let a in 3..T::MaxAssets::get().into();
        let category_count = (a - 1) as u16;
        let caller: T::AccountId = whitelisted_caller();
        let market_id = T::MarketCommons::push_market(
            Market {
                creation: MarketCreation::Permissionless,
                creator_fee: 0,
                creator: caller.clone(),
                market_type: MarketType::Categorical(category_count),
                dispute_mechanism: MarketDisputeMechanism::Authorized(caller.clone()),
                metadata: vec![0; 50],
                oracle: caller.clone(),
                period: MarketPeriod::Block(0u32.into()..1u32.into()),
                report: None,
                resolved_outcome: None,
                scoring_rule: ScoringRule::CPMM,
                status: MarketStatus::Active,
            }
        )?;
        let pool_id: PoolId = 0;
        let _ = T::MarketCommons::insert_market_pool(market_id, pool_id);
        let _ = bench_create_pool::<T>(
            caller,
            Some(a as usize),
            None,
            ScoringRule::CPMM,
            false,
            None,
        );
        let _ = Pallet::<T>::mutate_pool(pool_id, |pool| {
            pool.pool_status = PoolStatus::Closed;
            Ok(())
        });

}: admin_clean_up_pool(RawOrigin::Root, market_id, OutcomeReport::Categorical(0))

    admin_clean_up_pool_cpmm_scalar {
        let caller: T::AccountId = whitelisted_caller();
        let market_id = T::MarketCommons::push_market(
            Market {
                creation: MarketCreation::Permissionless,
                creator_fee: 0,
                creator: caller.clone(),
                market_type: MarketType::Scalar(0..=99),
                dispute_mechanism: MarketDisputeMechanism::Authorized(caller.clone()),
                metadata: vec![0; 50],
                oracle: caller.clone(),
                period: MarketPeriod::Block(0u32.into()..1u32.into()),
                deadlines: Deadlines {
                    grace_period: 1_u32.into(),
                    oracle_duration: 1_u32.into(),
                    dispute_duration: 1_u32.into(),
                },
                report: None,
                resolved_outcome: None,
                scoring_rule: ScoringRule::CPMM,
                status: MarketStatus::Active,
            }
        )?;
        let pool_id: PoolId = 0;
        let asset_count = 3;
        let _ = T::MarketCommons::insert_market_pool(market_id, pool_id);
        let _ = bench_create_pool::<T>(
            caller,
            Some(asset_count),
            None,
            ScoringRule::CPMM,
            false,
            None,
        );
        let _ = Pallet::<T>::mutate_pool(pool_id, |pool| {
            pool.pool_status = PoolStatus::Closed;
            Ok(())
        });

    }: admin_clean_up_pool(RawOrigin::Root, market_id, OutcomeReport::Scalar(33))

    end_subsidy_phase {
        // Total assets
        let a in (T::MinAssets::get().into())..T::MaxAssets::get().into();
        // Total subsidy providers
        let b in 0..10;

        // Create pool with a assets
        let caller: T::AccountId = whitelisted_caller();
        let (pool_id, _, _) = bench_create_pool::<T>(
            caller,
            Some(a.saturated_into()),
            None,
            ScoringRule::RikiddoSigmoidFeeMarketEma,
            false,
            None,
        );
        let amount = T::MinSubsidy::get();

        // Create b accounts, add MinSubsidy base assets and join subsidy
        let accounts = generate_accounts_with_assets::<T>(
            b,
            a.saturated_into(),
            amount,
        ).unwrap();

        // Join subsidy with each account
        for account in accounts {
            let _ = Call::<T>::pool_join_subsidy { pool_id, amount }
                .dispatch_bypass_filter(RawOrigin::Signed(account).into())?;
        }
    }: { Pallet::<T>::end_subsidy_phase(pool_id)? }

    destroy_pool_in_subsidy_phase {
        // Total subsidy providers
        let a in 0..10;
        let min_assets_plus_base_asset = 3u16;

        // Create pool with assets
        let caller: T::AccountId = whitelisted_caller();
        let (pool_id, _, _) = bench_create_pool::<T>(
            caller,
            Some(min_assets_plus_base_asset.into()),
            None,
            ScoringRule::RikiddoSigmoidFeeMarketEma,
            false,
            None,
        );
        let amount = T::MinSubsidy::get();

        // Create a accounts, add MinSubsidy base assets and join subsidy
        let accounts = generate_accounts_with_assets::<T>(
            a,
            min_assets_plus_base_asset,
            amount,
        ).unwrap();

        // Join subsidy with each account
        for account in accounts {
            let _ = Call::<T>::pool_join_subsidy { pool_id, amount }
                .dispatch_bypass_filter(RawOrigin::Signed(account).into())?;
        }
    }: { Pallet::<T>::destroy_pool_in_subsidy_phase(pool_id)? }

    distribute_pool_share_rewards {
        // Total accounts
        let a in 10..20;
        // Total pool share holders
        let b in 0..10;

        let min_assets_plus_base_asset = 3u16;
        let amount = T::MinSubsidy::get();

        // Create a accounts, add MinSubsidy base assets
        let accounts = generate_accounts_with_assets::<T>(
            a,
            min_assets_plus_base_asset,
            amount,
        ).unwrap();

        let (pool_id, _, _) = bench_create_pool::<T>(
            accounts[0].clone(),
            Some(min_assets_plus_base_asset.into()),
            None,
            ScoringRule::RikiddoSigmoidFeeMarketEma,
            false,
            None,
        );

        // Join subsidy with b accounts
        for account in accounts[0..b.saturated_into()].iter() {
            let _ = Call::<T>::pool_join_subsidy { pool_id, amount }
                .dispatch_bypass_filter(RawOrigin::Signed(account.clone()).into())?;
        }

        Pallet::<T>::end_subsidy_phase(pool_id)?;
        let pool = <Pools<T>>::get(pool_id).unwrap();
    }: {
        Pallet::<T>::distribute_pool_share_rewards(
            &pool,
            pool_id,
            pool.base_asset,
            Asset::CategoricalOutcome(1337u16.saturated_into(), 1337u16.saturated_into()),
            &account("ScrapCollector", 0, 0)
        );
    }

    pool_exit {
        let a in 2 .. T::MaxAssets::get().into();
        let caller: T::AccountId = whitelisted_caller();
        let (pool_id, ..) = bench_create_pool::<T>(
            caller.clone(),
            Some(a as usize),
            Some(T::MinLiquidity::get() * 2u32.into()),
            ScoringRule::CPMM,
            false,
            None,
        );
        let pool_amount = T::MinLiquidity::get() / 2u32.into();
        let min_assets_out = vec![0u32.into(); a as usize];
    }: _(RawOrigin::Signed(caller), pool_id, pool_amount, min_assets_out)

    pool_exit_subsidy {
        let caller: T::AccountId = whitelisted_caller();
        let (pool_id, ..) = bench_create_pool::<T>(
            caller.clone(),
            None,
            Some(T::MinSubsidy::get()),
            ScoringRule::RikiddoSigmoidFeeMarketEma,
            false,
            None,
        );
        let _ = Call::<T>::pool_join_subsidy { pool_id, amount: T::MinSubsidy::get() }
            .dispatch_bypass_filter(RawOrigin::Signed(caller.clone()).into())?;
    }: _(RawOrigin::Signed(caller), pool_id, T::MinSubsidy::get())

    pool_exit_with_exact_asset_amount {
        let a = T::MaxAssets::get();
        let caller: T::AccountId = whitelisted_caller();
        let (pool_id, assets, ..) = bench_create_pool::<T>(
            caller.clone(),
            Some(a as usize),
            None,
            ScoringRule::CPMM,
            false,
            None,
        );
        let asset_amount: BalanceOf<T> = BASE.saturated_into();
        let pool_amount = T::MinLiquidity::get();
    }: _(RawOrigin::Signed(caller), pool_id, assets[0], asset_amount, pool_amount)

    pool_exit_with_exact_pool_amount {
        let a = T::MaxAssets::get();
        let caller: T::AccountId = whitelisted_caller();
        let (pool_id, assets, ..) = bench_create_pool::<T>(
            caller.clone(),
            Some(a as usize),
            None,
            ScoringRule::CPMM,
            false,
            None,
        );
        let asset_amount: BalanceOf<T> = BASE.saturated_into();
        let pool_amount = 0u32.into();
    }: _(RawOrigin::Signed(caller), pool_id, assets[0], asset_amount, pool_amount)

    pool_join {
        let a in 2 .. T::MaxAssets::get().into();
        let caller: T::AccountId = whitelisted_caller();
        let (pool_id, ..) = bench_create_pool::<T>(
            caller.clone(),
            Some(a as usize),
            Some(T::MinLiquidity::get() * 2u32.into()),
            ScoringRule::CPMM,
            false,
            None,
        );
        let pool_amount = T::MinLiquidity::get();
        let max_assets_in = vec![T::MinLiquidity::get(); a as usize];
    }: _(RawOrigin::Signed(caller), pool_id, pool_amount, max_assets_in)

    pool_join_subsidy {
        let caller: T::AccountId = whitelisted_caller();
        let (pool_id, ..) = bench_create_pool::<T>(
            caller.clone(),
            None,
            Some(T::MinSubsidy::get()),
            ScoringRule::RikiddoSigmoidFeeMarketEma,
            false,
            None,
        );
    }: _(RawOrigin::Signed(caller), pool_id, T::MinSubsidy::get())

    pool_join_with_exact_asset_amount {
        let a = T::MaxAssets::get();
        let caller: T::AccountId = whitelisted_caller();
        let (pool_id, assets, ..) = bench_create_pool::<T>(
            caller.clone(),
            Some(a as usize),
            Some(T::MinLiquidity::get() * 2u32.into()),
            ScoringRule::CPMM,
            false,
            None,
        );
        let asset_amount: BalanceOf<T> = BASE.saturated_into();
        let min_pool_amount = 0u32.into();
    }: _(RawOrigin::Signed(caller), pool_id, assets[0], asset_amount, min_pool_amount)

    pool_join_with_exact_pool_amount {
        let a = T::MaxAssets::get();
        let caller: T::AccountId = whitelisted_caller();
        let (pool_id, assets, ..) = bench_create_pool::<T>(
            caller.clone(),
            Some(a as usize),
            Some(T::MinLiquidity::get() * 2u32.into()),
            ScoringRule::CPMM,
            false,
            None,
        );
        let pool_amount = BASE.saturated_into();
        let max_asset_amount: BalanceOf<T> = T::MinLiquidity::get();
    }: _(RawOrigin::Signed(caller), pool_id, assets[0], pool_amount, max_asset_amount)

    clean_up_pool_categorical_without_reward_distribution {
        // Total possible outcomes
        let a in 3..T::MaxAssets::get().into();

        let amount = T::MinSubsidy::get();

        // Create pool with a assets
        let caller = whitelisted_caller();

        let (pool_id, _, _) = bench_create_pool::<T>(
            caller,
            Some(a.saturated_into()),
            None,
            ScoringRule::CPMM,
            false,
            None,
        );
        let _ = Pallet::<T>::mutate_pool(pool_id, |pool| {
            pool.pool_status = PoolStatus::Closed;
            Ok(())
        });
    }: {
        Pallet::<T>::clean_up_pool_categorical(
            pool_id,
            &OutcomeReport::Categorical(0),
            &account("ScrapCollector", 0, 0),
        )?;
    }

    swap_exact_amount_in_cpmm {
        // We're trying to get as many iterations in `bpow_approx` as possible. Experiments have
        // shown that y = 3/4, weight_ratio=1/2 (almost) maximizes the number of iterations for
        // calculating y^r within the set of values allowed in `swap_exact_amount_in` (see
        // `math::calc_out_given_in`). To get these values, we use the following parameters:
        // amount_in = 1/3 * balance_in, weight_in = 1, weight_out = 2.
        let asset_count = T::MaxAssets::get();
        let balance: BalanceOf<T> = T::MinLiquidity::get();
        let asset_amount_in: BalanceOf<T> = bmul(
            balance.saturated_into(),
            T::MaxInRatio::get().saturated_into(),
        )
        .unwrap()
        .saturated_into();
        let weight_in = T::MinWeight::get();
        let weight_out = 2 * weight_in;
        let mut weights = vec![weight_in; asset_count as usize];
        weights[asset_count as usize - 1] = weight_out;
        let caller: T::AccountId = whitelisted_caller();
        let (pool_id, assets, ..) = bench_create_pool::<T>(
            caller.clone(),
            Some(asset_count as usize),
            Some(balance),
            ScoringRule::CPMM,
            false,
            Some(weights),
        );
        let asset_in = assets[0];
        T::AssetManager::deposit(asset_in, &caller, u64::MAX.saturated_into()).unwrap();
        let asset_out = assets[asset_count as usize - 1];
        let min_asset_amount_out: Option<BalanceOf<T>> = Some(0u128.saturated_into());
        let max_price = Some(u128::MAX.saturated_into());
    }: swap_exact_amount_in(
        RawOrigin::Signed(caller),
        pool_id,
        asset_in,
        asset_amount_in,
        asset_out,
        min_asset_amount_out,
        max_price
    )

    swap_exact_amount_in_rikiddo {
        let a in 3 .. T::MaxAssets::get().into();
        let caller: T::AccountId = whitelisted_caller();
        let (pool_id, assets, ..) = bench_create_pool::<T>(
            caller.clone(),
            Some(a as usize),
            Some(BASE.saturated_into()),
            ScoringRule::RikiddoSigmoidFeeMarketEma,
            true,
            None,
        );
        let asset_amount_in: BalanceOf<T> = BASE.saturated_into();
        let min_asset_amount_out: Option<BalanceOf<T>> = Some(0u32.into());
        let max_price = Some((BASE * 1024).saturated_into());
    }: swap_exact_amount_in(RawOrigin::Signed(caller), pool_id, assets[0], asset_amount_in,
            *assets.last().unwrap(), min_asset_amount_out, max_price)

    swap_exact_amount_out_cpmm {
        // We're trying to get as many iterations in `bpow_approx` as possible. Experiments have
        // shown that y = 3/2, weight_ratio=1/4 (almost) maximizes the number of iterations for
        // calculating y^r within the set of values allowed in `swap_exact_amount_out` (see
        // `math::calc_in_given_out`). To get these values, we use the following parameters:
        // amount_out = 1/3 * balance_out, weight_out = 1, weight_in = 4.
        let asset_count = T::MaxAssets::get();
        let balance: BalanceOf<T> = T::MinLiquidity::get();
        let asset_amount_out: BalanceOf<T> = bmul(
            balance.saturated_into(),
            T::MaxOutRatio::get().saturated_into(),
        )
        .unwrap()
        .saturated_into();
        let weight_out = T::MinWeight::get();
        let weight_in = 4 * weight_out;
        let mut weights = vec![weight_in; asset_count as usize];
        weights[asset_count as usize - 1] = weight_out;
        let caller: T::AccountId = whitelisted_caller();
        let (pool_id, assets, ..) = bench_create_pool::<T>(
            caller.clone(),
            Some(asset_count as usize),
            Some(balance),
            ScoringRule::CPMM,
            false,
            Some(weights),
        );
        let asset_in = assets[0];
        T::AssetManager::deposit(asset_in, &caller, u64::MAX.saturated_into()).unwrap();
        let asset_out = assets[asset_count as usize - 1];
        let max_asset_amount_in: Option<BalanceOf<T>> = Some(u128::MAX.saturated_into());
        let max_price = Some(u128::MAX.saturated_into());
    }: swap_exact_amount_out(
        RawOrigin::Signed(caller),
        pool_id,
        asset_in,
        max_asset_amount_in,
        asset_out,
        asset_amount_out,
        max_price
    )

    swap_exact_amount_out_rikiddo {
        let a in 3 .. T::MaxAssets::get().into();
        let caller: T::AccountId = whitelisted_caller();
        let (pool_id, assets, ..) = bench_create_pool::<T>(
            caller.clone(),
            Some(a as usize),
            Some(BASE.saturated_into()),
            ScoringRule::RikiddoSigmoidFeeMarketEma,
            true,
            None,
        );
        let max_asset_amount_in: Option<BalanceOf<T>> = Some((BASE * 1024).saturated_into());
        let asset_amount_out: BalanceOf<T> = BASE.saturated_into();
        let max_price = Some((BASE * 1024).saturated_into());
    }: swap_exact_amount_out(RawOrigin::Signed(caller), pool_id, *assets.last().unwrap(), max_asset_amount_in,
           assets[0], asset_amount_out, max_price)
}

impl_benchmark_test_suite!(Swaps, crate::mock::ExtBuilder::default().build(), crate::mock::Runtime);<|MERGE_RESOLUTION|>--- conflicted
+++ resolved
@@ -40,13 +40,8 @@
     constants::BASE,
     traits::Swaps as _,
     types::{
-<<<<<<< HEAD
         Asset, Deadlines, Market, MarketCreation, MarketDisputeMechanism, MarketPeriod,
         MarketStatus, MarketType, OutcomeReport, PoolStatus, ScoringRule,
-=======
-        Asset, Market, MarketCreation, MarketDisputeMechanism, MarketPeriod, MarketStatus,
-        MarketType, OutcomeReport, PoolId, PoolStatus, ScoringRule,
->>>>>>> fb21b995
     },
 };
 use zrml_market_commons::MarketCommonsPalletApi;
@@ -170,6 +165,11 @@
                 metadata: vec![0; 50],
                 oracle: caller.clone(),
                 period: MarketPeriod::Block(0u32.into()..1u32.into()),
+                deadlines: Deadlines {
+                    grace_period: 1_u32.into(),
+                    oracle_duration: 1_u32.into(),
+                    dispute_duration: 1_u32.into(),
+                },
                 report: None,
                 resolved_outcome: None,
                 scoring_rule: ScoringRule::CPMM,
@@ -205,11 +205,6 @@
                 metadata: vec![0; 50],
                 oracle: caller.clone(),
                 period: MarketPeriod::Block(0u32.into()..1u32.into()),
-                deadlines: Deadlines {
-                    grace_period: 1_u32.into(),
-                    oracle_duration: 1_u32.into(),
-                    dispute_duration: 1_u32.into(),
-                },
                 report: None,
                 resolved_outcome: None,
                 scoring_rule: ScoringRule::CPMM,
