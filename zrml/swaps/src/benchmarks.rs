--- conflicted
+++ resolved
@@ -601,9 +601,15 @@
         let max_asset_amount_in: Option<BalanceOf<T>> = Some((BASE * 1024).saturated_into());
         let asset_amount_out: BalanceOf<T> = BASE.saturated_into();
         let max_price = Some((BASE * 1024).saturated_into());
-<<<<<<< HEAD
-    }: swap_exact_amount_out(RawOrigin::Signed(caller), pool_id, *assets.last().unwrap(), max_asset_amount_in,
-           assets[0], asset_amount_out, max_price)
+    }: swap_exact_amount_out(
+        RawOrigin::Signed(caller),
+        pool_id,
+        *assets.last().unwrap(),
+        max_asset_amount_in,
+        assets[0],
+        asset_amount_out,
+        max_price
+    )
 
     apply_to_cached_pools_noop {
         let a in 0..63; // The number of cached pools.
@@ -662,17 +668,6 @@
         // Ensure that all pools have been arbitraged.
         assert_eq!(PoolsCachedForArbitrage::<T>::iter().count(), 0);
     }
-=======
-    }: swap_exact_amount_out(
-        RawOrigin::Signed(caller),
-        pool_id,
-        *assets.last().unwrap(),
-        max_asset_amount_in,
-        assets[0],
-        asset_amount_out,
-        max_price
-    )
->>>>>>> 23c0a3f5
 }
 
 impl_benchmark_test_suite!(Swaps, crate::mock::ExtBuilder::default().build(), crate::mock::Runtime);