--- conflicted
+++ resolved
@@ -614,73 +614,6 @@
         let max_asset_amount_in: Option<BalanceOf<T>> = Some((BASE * 1024).saturated_into());
         let asset_amount_out: BalanceOf<T> = BASE.saturated_into();
         let max_price = Some((BASE * 1024).saturated_into());
-<<<<<<< HEAD
-    }: swap_exact_amount_out(RawOrigin::Signed(caller), pool_id, *assets.last().unwrap(), max_asset_amount_in,
-           assets[0], asset_amount_out, max_price)
-
-    open_pool {
-        let a in 2..T::MaxAssets::get().into();
-
-        let caller: T::AccountId = whitelisted_caller();
-        let (pool_id, ..) = initialize_pool::<T>(
-            &caller,
-            Some(a as usize),
-            None,
-            ScoringRule::CPMM,
-            None,
-        );
-        let pool = Pallet::<T>::pool_by_id(pool_id).unwrap();
-        assert_eq!(pool.pool_status, PoolStatus::Initialized);
-    }: {
-        Pallet::<T>::open_pool(pool_id).unwrap();
-    } verify {
-        let pool = Pallet::<T>::pool_by_id(pool_id).unwrap();
-        assert_eq!(pool.pool_status, PoolStatus::Active);
-    }
-
-    close_pool {
-        let a in 2..T::MaxAssets::get().into();
-
-        let caller: T::AccountId = whitelisted_caller();
-        let (pool_id, assets, ..) = bench_create_pool::<T>(
-            caller,
-            Some(a as usize),
-            None,
-            ScoringRule::CPMM,
-            false,
-            None,
-        );
-        let pool = Pallet::<T>::pool_by_id(pool_id).unwrap();
-        assert_eq!(pool.pool_status, PoolStatus::Active);
-    }: {
-        Pallet::<T>::close_pool(pool_id).unwrap();
-    } verify {
-        let pool = Pallet::<T>::pool_by_id(pool_id).unwrap();
-        assert_eq!(pool.pool_status, PoolStatus::Closed);
-    }
-
-    destroy_pool {
-        let a in 2..T::MaxAssets::get().into();
-
-        let caller: T::AccountId = whitelisted_caller();
-        let (pool_id, assets, ..) = bench_create_pool::<T>(
-            caller,
-            Some(a as usize),
-            None,
-            ScoringRule::CPMM,
-            false,
-            None,
-        );
-        assert!(Pallet::<T>::pool_by_id(pool_id).is_ok());
-    }: {
-        Pallet::<T>::destroy_pool(pool_id).unwrap();
-    } verify {
-        assert!(Pallet::<T>::pool_by_id(pool_id).is_err());
-        assert_last_event::<T>(Event::PoolDestroyed::<T>(
-            pool_id,
-        ).into());
-    }
-=======
     }: swap_exact_amount_out(
         RawOrigin::Signed(caller),
         pool_id,
@@ -690,7 +623,69 @@
         asset_amount_out,
         max_price
     )
->>>>>>> 6b6136b2
+
+    open_pool {
+        let a in 2..T::MaxAssets::get().into();
+
+        let caller: T::AccountId = whitelisted_caller();
+        let (pool_id, ..) = initialize_pool::<T>(
+            &caller,
+            Some(a as usize),
+            None,
+            ScoringRule::CPMM,
+            None,
+        );
+        let pool = Pallet::<T>::pool_by_id(pool_id).unwrap();
+        assert_eq!(pool.pool_status, PoolStatus::Initialized);
+    }: {
+        Pallet::<T>::open_pool(pool_id).unwrap();
+    } verify {
+        let pool = Pallet::<T>::pool_by_id(pool_id).unwrap();
+        assert_eq!(pool.pool_status, PoolStatus::Active);
+    }
+
+    close_pool {
+        let a in 2..T::MaxAssets::get().into();
+
+        let caller: T::AccountId = whitelisted_caller();
+        let (pool_id, assets, ..) = bench_create_pool::<T>(
+            caller,
+            Some(a as usize),
+            None,
+            ScoringRule::CPMM,
+            false,
+            None,
+        );
+        let pool = Pallet::<T>::pool_by_id(pool_id).unwrap();
+        assert_eq!(pool.pool_status, PoolStatus::Active);
+    }: {
+        Pallet::<T>::close_pool(pool_id).unwrap();
+    } verify {
+        let pool = Pallet::<T>::pool_by_id(pool_id).unwrap();
+        assert_eq!(pool.pool_status, PoolStatus::Closed);
+    }
+
+    destroy_pool {
+        let a in 2..T::MaxAssets::get().into();
+
+        let caller: T::AccountId = whitelisted_caller();
+        let (pool_id, assets, ..) = bench_create_pool::<T>(
+            caller,
+            Some(a as usize),
+            None,
+            ScoringRule::CPMM,
+            false,
+            None,
+        );
+        assert!(Pallet::<T>::pool_by_id(pool_id).is_ok());
+    }: {
+        Pallet::<T>::destroy_pool(pool_id).unwrap();
+    } verify {
+        assert!(Pallet::<T>::pool_by_id(pool_id).is_err());
+        assert_last_event::<T>(Event::PoolDestroyed::<T>(
+            pool_id,
+        ).into());
+    }
 }
 
 impl_benchmark_test_suite!(Swaps, crate::mock::ExtBuilder::default().build(), crate::mock::Runtime);