--- conflicted
+++ resolved
@@ -123,16 +123,6 @@
 benchmarks! {
     admin_set_pool_to_stale {
         let caller: T::AccountId = whitelisted_caller();
-<<<<<<< HEAD
-        let (pool_id, ..) = bench_create_pool::<T>(
-            caller,
-            Some(T::MaxAssets::get().into()),
-            None,
-            ScoringRule::CPMM,
-            false
-        );
-    }: _(RawOrigin::Root, MarketType::Categorical(0), pool_id as _, OutcomeReport::Categorical(0))
-=======
         T::MarketCommons::push_market(
             Market {
                 creation: MarketCreation::Permissionless,
@@ -152,7 +142,6 @@
         let _ = T::MarketCommons::insert_market_pool(0u32.saturated_into(), 0u128);
         let _ = bench_create_pool::<T>(caller, Some(T::MaxAssets::get().into()), None, ScoringRule::CPMM, false);
     }: _(RawOrigin::Root, 0u32.into(), OutcomeReport::Categorical(0))
->>>>>>> edd8f48a
 
     end_subsidy_phase {
         // Total assets
