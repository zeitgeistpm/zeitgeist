--- conflicted
+++ resolved
@@ -35,13 +35,9 @@
 
 pub fn construct_asset(seed: (u8, u128, u16)) -> Asset<u128> {
     let (module, seed0, seed1) = seed;
-<<<<<<< HEAD
+
     match module % 4 {
-        0 => Asset::Outcome(Outcome::CategoricalOutcome(seed0, seed1)),
-=======
-    match module % 5 {
         0 => Asset::CategoricalOutcome(seed0, seed1),
->>>>>>> b92420f3
         1 => {
             let scalar_position =
                 if seed1 % 2 == 0 { ScalarPosition::Long } else { ScalarPosition::Short };
