--- conflicted
+++ resolved
@@ -29,11 +29,7 @@
         MaxAssets, MaxSwapFee, MaxTotalWeight, MaxWeight, MinAssets, MinWeight, BASE, CENT,
     },
     traits::Swaps as SwapsTrait,
-<<<<<<< HEAD
-    types::{Asset, PoolId, ScalarPosition, ScoringRule},
-=======
-    types::{Asset, PoolId, ScalarPosition, SerdeWrapper},
->>>>>>> 20358a9b
+    types::{Asset, PoolId, ScalarPosition},
 };
 use zrml_swaps::mock::Swaps;
 
