// Copyright 2024 Forecasting Technologies LTD.
//
// This file is part of Zeitgeist.
//
// Zeitgeist is free software: you can redistribute it and/or modify it
// under the terms of the GNU General Public License as published by the
// Free Software Foundation, either version 3 of the License, or (at
// your option) any later version.
//
// Zeitgeist is distributed in the hope that it will be useful, but
// WITHOUT ANY WARRANTY; without even the implied warranty of
// MERCHANTABILITY or FITNESS FOR A PARTICULAR PURPOSE. See the GNU
// General Public License for more details.
//
// You should have received a copy of the GNU General Public License
// along with Zeitgeist. If not, see <https://www.gnu.org/licenses/>.

use crate::pallet::*;

impl<T: Config> NamedMultiReservableCurrency<T::AccountId> for Pallet<T> {
    type ReserveIdentifier =
        <T::Currencies as NamedMultiReservableCurrency<T::AccountId>>::ReserveIdentifier;

    fn reserved_balance_named(
        id: &Self::ReserveIdentifier,
        currency_id: Self::CurrencyId,
        who: &T::AccountId,
    ) -> Self::Balance {
        if let Ok(asset) = T::MarketAssetType::try_from(currency_id) {
            if T::MarketAssets::asset_exists(asset) {
                Self::log_unsupported(currency_id, "reserved_balance_named");
                return Zero::zero();
            }
<<<<<<< HEAD

            if let Ok(currency) = T::CurrencyType::try_from(currency_id) {
                return <T::Currencies as NamedMultiReservableCurrency<T::AccountId>>::reserved_balance_named(
                    id, currency, who,
                );
            }
        } else if let Ok(currency) = T::CurrencyType::try_from(currency_id) {
=======
        }
        if let Ok(currency) = T::CurrencyType::try_from(currency_id) {
>>>>>>> 9cc0158b
            return <T::Currencies as NamedMultiReservableCurrency<T::AccountId>>::reserved_balance_named(
                id, currency, who,
            );
        }

        Self::log_unsupported(currency_id, "reserved_balance_named");
        Zero::zero()
    }

    fn reserve_named(
        id: &Self::ReserveIdentifier,
        currency_id: Self::CurrencyId,
        who: &T::AccountId,
        value: Self::Balance,
    ) -> DispatchResult {
        if let Ok(asset) = T::MarketAssetType::try_from(currency_id) {
            if T::MarketAssets::asset_exists(asset) {
                return Err(Error::<T>::Unsupported.into());
            }
<<<<<<< HEAD

            if let Ok(currency) = T::CurrencyType::try_from(currency_id) {
                return <T::Currencies as NamedMultiReservableCurrency<T::AccountId>>::reserve_named(
                    id, currency, who, value
                );
            }
        } else if let Ok(currency) = T::CurrencyType::try_from(currency_id) {
=======
        }
        if let Ok(currency) = T::CurrencyType::try_from(currency_id) {
>>>>>>> 9cc0158b
            return <T::Currencies as NamedMultiReservableCurrency<T::AccountId>>::reserve_named(
                id, currency, who, value,
            );
        }

        Err(Error::<T>::Unsupported.into())
    }

    fn unreserve_named(
        id: &Self::ReserveIdentifier,
        currency_id: Self::CurrencyId,
        who: &T::AccountId,
        value: Self::Balance,
    ) -> Self::Balance {
        if let Ok(asset) = T::MarketAssetType::try_from(currency_id) {
            if T::MarketAssets::asset_exists(asset) {
                Self::log_unsupported(currency_id, "unreserve_named");
                return value;
            }
<<<<<<< HEAD

            if let Ok(currency) = T::CurrencyType::try_from(currency_id) {
                return <T::Currencies as NamedMultiReservableCurrency<T::AccountId>>::unreserve_named(
                    id, currency, who, value,
                );
            }
        } else if let Ok(currency) = T::CurrencyType::try_from(currency_id) {
=======
        }
        if let Ok(currency) = T::CurrencyType::try_from(currency_id) {
>>>>>>> 9cc0158b
            return <T::Currencies as NamedMultiReservableCurrency<T::AccountId>>::unreserve_named(
                id, currency, who, value,
            );
        }

        Self::log_unsupported(currency_id, "unreserve_named");
        value
    }

    fn slash_reserved_named(
        id: &Self::ReserveIdentifier,
        currency_id: Self::CurrencyId,
        who: &T::AccountId,
        value: Self::Balance,
    ) -> Self::Balance {
        if let Ok(asset) = T::MarketAssetType::try_from(currency_id) {
            if T::MarketAssets::asset_exists(asset) {
                Self::log_unsupported(currency_id, "slash_reserved_named");
                return value;
            }
<<<<<<< HEAD

            if let Ok(currency) = T::CurrencyType::try_from(currency_id) {
                return <T::Currencies as NamedMultiReservableCurrency<T::AccountId>>::slash_reserved_named(
                    id, currency, who, value
                );
            }
        } else if let Ok(currency) = T::CurrencyType::try_from(currency_id) {
=======
        }
        if let Ok(currency) = T::CurrencyType::try_from(currency_id) {
>>>>>>> 9cc0158b
            return <T::Currencies as NamedMultiReservableCurrency<T::AccountId>>::slash_reserved_named(
                id, currency, who, value
            );
        }

        Self::log_unsupported(currency_id, "slash_reserved_named");
        value
    }

    fn repatriate_reserved_named(
        id: &Self::ReserveIdentifier,
        currency_id: Self::CurrencyId,
        slashed: &T::AccountId,
        beneficiary: &T::AccountId,
        value: Self::Balance,
        status: Status,
    ) -> Result<Self::Balance, DispatchError> {
        if let Ok(asset) = T::MarketAssetType::try_from(currency_id) {
            if T::MarketAssets::asset_exists(asset) {
                return Err(Error::<T>::Unsupported.into());
            }
<<<<<<< HEAD

            if let Ok(currency) = T::CurrencyType::try_from(currency_id) {
                return <T::Currencies as NamedMultiReservableCurrency<T::AccountId>>::repatriate_reserved_named(
                    id, currency, slashed, beneficiary, value, status
                );
            }
        } else if let Ok(currency) = T::CurrencyType::try_from(currency_id) {
=======
        }
        if let Ok(currency) = T::CurrencyType::try_from(currency_id) {
>>>>>>> 9cc0158b
            return <T::Currencies as NamedMultiReservableCurrency<T::AccountId>>::repatriate_reserved_named(
                id, currency, slashed, beneficiary, value, status
            );
        }

        Err(Error::<T>::Unsupported.into())
    }
}<|MERGE_RESOLUTION|>--- conflicted
+++ resolved
@@ -31,18 +31,8 @@
                 Self::log_unsupported(currency_id, "reserved_balance_named");
                 return Zero::zero();
             }
-<<<<<<< HEAD
-
-            if let Ok(currency) = T::CurrencyType::try_from(currency_id) {
-                return <T::Currencies as NamedMultiReservableCurrency<T::AccountId>>::reserved_balance_named(
-                    id, currency, who,
-                );
-            }
-        } else if let Ok(currency) = T::CurrencyType::try_from(currency_id) {
-=======
         }
         if let Ok(currency) = T::CurrencyType::try_from(currency_id) {
->>>>>>> 9cc0158b
             return <T::Currencies as NamedMultiReservableCurrency<T::AccountId>>::reserved_balance_named(
                 id, currency, who,
             );
@@ -62,18 +52,8 @@
             if T::MarketAssets::asset_exists(asset) {
                 return Err(Error::<T>::Unsupported.into());
             }
-<<<<<<< HEAD
-
-            if let Ok(currency) = T::CurrencyType::try_from(currency_id) {
-                return <T::Currencies as NamedMultiReservableCurrency<T::AccountId>>::reserve_named(
-                    id, currency, who, value
-                );
-            }
-        } else if let Ok(currency) = T::CurrencyType::try_from(currency_id) {
-=======
         }
         if let Ok(currency) = T::CurrencyType::try_from(currency_id) {
->>>>>>> 9cc0158b
             return <T::Currencies as NamedMultiReservableCurrency<T::AccountId>>::reserve_named(
                 id, currency, who, value,
             );
@@ -93,18 +73,8 @@
                 Self::log_unsupported(currency_id, "unreserve_named");
                 return value;
             }
-<<<<<<< HEAD
-
-            if let Ok(currency) = T::CurrencyType::try_from(currency_id) {
-                return <T::Currencies as NamedMultiReservableCurrency<T::AccountId>>::unreserve_named(
-                    id, currency, who, value,
-                );
-            }
-        } else if let Ok(currency) = T::CurrencyType::try_from(currency_id) {
-=======
         }
         if let Ok(currency) = T::CurrencyType::try_from(currency_id) {
->>>>>>> 9cc0158b
             return <T::Currencies as NamedMultiReservableCurrency<T::AccountId>>::unreserve_named(
                 id, currency, who, value,
             );
@@ -125,18 +95,8 @@
                 Self::log_unsupported(currency_id, "slash_reserved_named");
                 return value;
             }
-<<<<<<< HEAD
-
-            if let Ok(currency) = T::CurrencyType::try_from(currency_id) {
-                return <T::Currencies as NamedMultiReservableCurrency<T::AccountId>>::slash_reserved_named(
-                    id, currency, who, value
-                );
-            }
-        } else if let Ok(currency) = T::CurrencyType::try_from(currency_id) {
-=======
         }
         if let Ok(currency) = T::CurrencyType::try_from(currency_id) {
->>>>>>> 9cc0158b
             return <T::Currencies as NamedMultiReservableCurrency<T::AccountId>>::slash_reserved_named(
                 id, currency, who, value
             );
@@ -158,18 +118,8 @@
             if T::MarketAssets::asset_exists(asset) {
                 return Err(Error::<T>::Unsupported.into());
             }
-<<<<<<< HEAD
-
-            if let Ok(currency) = T::CurrencyType::try_from(currency_id) {
-                return <T::Currencies as NamedMultiReservableCurrency<T::AccountId>>::repatriate_reserved_named(
-                    id, currency, slashed, beneficiary, value, status
-                );
-            }
-        } else if let Ok(currency) = T::CurrencyType::try_from(currency_id) {
-=======
         }
         if let Ok(currency) = T::CurrencyType::try_from(currency_id) {
->>>>>>> 9cc0158b
             return <T::Currencies as NamedMultiReservableCurrency<T::AccountId>>::repatriate_reserved_named(
                 id, currency, slashed, beneficiary, value, status
             );
