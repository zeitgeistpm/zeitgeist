[dependencies]
frame-benchmarking = { workspace = true, optional = true }
frame-support = { workspace = true }
frame-system = { workspace = true }
orml-traits = { workspace = true }
parity-scale-codec = { workspace = true, features = ["derive", "max-encoded-len"] }
scale-info = { workspace = true, features = ["derive"] }
sp-runtime = { workspace = true }
zeitgeist-primitives = { workspace = true }
zrml-market-commons = { workspace = true }

[dev-dependencies]
env_logger = { workspace = true }
orml-currencies = { workspace = true, features = ["default"] }
orml-tokens = { workspace = true, features = ["default"] }
pallet-balances = { workspace = true, features = ["default"] }
pallet-timestamp = { workspace = true, features = ["default"] }
sp-io = { workspace = true, features = ["default"] }
zeitgeist-primitives = { workspace = true, features = ["mock", "default"] }

[features]
default = ["std"]
runtime-benchmarks = [
    "frame-benchmarking/runtime-benchmarks",
    "frame-support/runtime-benchmarks",
    "frame-system/runtime-benchmarks",
]
std = [
    "frame-benchmarking?/std",
    "frame-support/std",
    "frame-system/std",
    "parity-scale-codec/std",
    "sp-runtime/std",
    "zeitgeist-primitives/std",
    "zrml-market-commons/std",
]
try-runtime = [
    "frame-support/try-runtime",
]

[package]
authors = ["Zeitgeist PM <contact@zeitgeist.pm>"]
edition = "2021"
name = "zrml-simple-disputes"
<<<<<<< HEAD
version = "0.5.0"
=======
version = "0.5.1"
>>>>>>> fd18a901
<|MERGE_RESOLUTION|>--- conflicted
+++ resolved
@@ -42,8 +42,4 @@
 authors = ["Zeitgeist PM <contact@zeitgeist.pm>"]
 edition = "2021"
 name = "zrml-simple-disputes"
-<<<<<<< HEAD
-version = "0.5.0"
-=======
-version = "0.5.1"
->>>>>>> fd18a901
+version = "0.5.1"