--- conflicted
+++ resolved
@@ -1,26 +1,8 @@
 [dependencies]
-<<<<<<< HEAD
-frame-benchmarking = { branch = "polkadot-v0.9.32", default-features = false, optional = true, git = "https://github.com/paritytech/substrate" }
-frame-support = { branch = "polkadot-v0.9.32", default-features = false, git = "https://github.com/paritytech/substrate" }
-frame-system = { branch = "polkadot-v0.9.32", default-features = false, git = "https://github.com/paritytech/substrate" }
-orml-traits = { branch = "polkadot-v0.9.32", default-features = false, git = "https://github.com/open-web3-stack/open-runtime-module-library" }
-parity-scale-codec = { default-features = false, features = ["derive", "max-encoded-len"], version = "3.0.0" }
-scale-info = { version = "2.1.1", default-features = false, features = ["derive"] }
-sp-runtime = { branch = "polkadot-v0.9.32", default-features = false, git = "https://github.com/paritytech/substrate" }
-zeitgeist-primitives = { default-features = false, path = "../../primitives" }
-zrml-market-commons = { default-features = false, path = "../market-commons" }
-
-[dev-dependencies]
-orml-currencies = { branch = "polkadot-v0.9.32", git = "https://github.com/open-web3-stack/open-runtime-module-library" }
-orml-tokens = { branch = "polkadot-v0.9.32", git = "https://github.com/open-web3-stack/open-runtime-module-library" }
-pallet-balances = { branch = "polkadot-v0.9.32", git = "https://github.com/paritytech/substrate" }
-pallet-timestamp = { branch = "polkadot-v0.9.32", git = "https://github.com/paritytech/substrate" }
-sp-io = { branch = "polkadot-v0.9.32", git = "https://github.com/paritytech/substrate" }
-zeitgeist-primitives = { default-features = false, features = ["mock"], path = "../../primitives" }
-=======
 frame-benchmarking = { workspace = true, optional = true }
 frame-support = { workspace = true }
 frame-system = { workspace = true }
+orml-traits = { workspace = true }
 parity-scale-codec = { workspace = true, features = ["derive", "max-encoded-len"] }
 scale-info = { workspace = true, features = ["derive"] }
 sp-runtime = { workspace = true }
@@ -28,11 +10,12 @@
 zrml-market-commons = { workspace = true }
 
 [dev-dependencies]
+orml-currencies = { workspace = true, features = ["default"] }
+orml-tokens = { workspace = true, features = ["default"] }
 pallet-balances = { workspace = true, features = ["default"] }
 pallet-timestamp = { workspace = true, features = ["default"] }
 sp-io = { workspace = true, features = ["default"] }
 zeitgeist-primitives = { workspace = true, features = ["mock", "default"] }
->>>>>>> 7a2e5cbb
 
 [features]
 default = ["std"]
