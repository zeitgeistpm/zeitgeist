[dependencies]
<<<<<<< HEAD
frame-benchmarking = { branch = "moonbeam-polkadot-v0.9.29", default-features = false, optional = true, git = "https://github.com/zeitgeistpm/substrate" }
frame-support = { branch = "moonbeam-polkadot-v0.9.29", default-features = false, git = "https://github.com/zeitgeistpm/substrate" }
frame-system = { branch = "moonbeam-polkadot-v0.9.29", default-features = false, git = "https://github.com/zeitgeistpm/substrate" }
orml-traits = { branch = "moonbeam-polkadot-v0.9.29", default-features = false, git = "https://github.com/zeitgeistpm/open-runtime-module-library" }
=======
frame-benchmarking = { branch = "polkadot-v0.9.32", default-features = false, optional = true, git = "https://github.com/paritytech/substrate" }
frame-support = { branch = "polkadot-v0.9.32", default-features = false, git = "https://github.com/paritytech/substrate" }
frame-system = { branch = "polkadot-v0.9.32", default-features = false, git = "https://github.com/paritytech/substrate" }
>>>>>>> 3aea0b9c
parity-scale-codec = { default-features = false, features = ["derive", "max-encoded-len"], version = "3.0.0" }
scale-info = { version = "2.1.1", default-features = false, features = ["derive"] }
sp-runtime = { branch = "polkadot-v0.9.32", default-features = false, git = "https://github.com/paritytech/substrate" }
zeitgeist-primitives = { default-features = false, path = "../../primitives" }
zrml-market-commons = { default-features = false, path = "../market-commons" }

[dev-dependencies]
<<<<<<< HEAD
orml-currencies = { branch = "moonbeam-polkadot-v0.9.29", git = "https://github.com/zeitgeistpm/open-runtime-module-library" }
orml-tokens = { branch = "moonbeam-polkadot-v0.9.29", git = "https://github.com/zeitgeistpm/open-runtime-module-library" }
pallet-balances = { branch = "moonbeam-polkadot-v0.9.29", git = "https://github.com/zeitgeistpm/substrate" }
pallet-timestamp = { branch = "moonbeam-polkadot-v0.9.29", git = "https://github.com/zeitgeistpm/substrate" }
sp-io = { branch = "moonbeam-polkadot-v0.9.29", git = "https://github.com/zeitgeistpm/substrate" }
=======
pallet-balances = { branch = "polkadot-v0.9.32", git = "https://github.com/paritytech/substrate" }
pallet-timestamp = { branch = "polkadot-v0.9.32", git = "https://github.com/paritytech/substrate" }
sp-io = { branch = "polkadot-v0.9.32", git = "https://github.com/paritytech/substrate" }
>>>>>>> 3aea0b9c
zeitgeist-primitives = { default-features = false, features = ["mock"], path = "../../primitives" }

[features]
default = ["std"]
runtime-benchmarks = [
    "frame-benchmarking/runtime-benchmarks",
    "frame-support/runtime-benchmarks",
    "frame-system/runtime-benchmarks",
]
std = [
    "frame-benchmarking?/std",
    "frame-support/std",
    "frame-system/std",
    "parity-scale-codec/std",
    "sp-runtime/std",
    "zeitgeist-primitives/std",
    "zrml-market-commons/std",
]
try-runtime = [
    "frame-support/try-runtime",
]

[package]
authors = ["Zeitgeist PM <contact@zeitgeist.pm>"]
edition = "2021"
name = "zrml-simple-disputes"
version = "0.3.8"<|MERGE_RESOLUTION|>--- conflicted
+++ resolved
@@ -1,14 +1,8 @@
 [dependencies]
-<<<<<<< HEAD
-frame-benchmarking = { branch = "moonbeam-polkadot-v0.9.29", default-features = false, optional = true, git = "https://github.com/zeitgeistpm/substrate" }
-frame-support = { branch = "moonbeam-polkadot-v0.9.29", default-features = false, git = "https://github.com/zeitgeistpm/substrate" }
-frame-system = { branch = "moonbeam-polkadot-v0.9.29", default-features = false, git = "https://github.com/zeitgeistpm/substrate" }
-orml-traits = { branch = "moonbeam-polkadot-v0.9.29", default-features = false, git = "https://github.com/zeitgeistpm/open-runtime-module-library" }
-=======
 frame-benchmarking = { branch = "polkadot-v0.9.32", default-features = false, optional = true, git = "https://github.com/paritytech/substrate" }
 frame-support = { branch = "polkadot-v0.9.32", default-features = false, git = "https://github.com/paritytech/substrate" }
 frame-system = { branch = "polkadot-v0.9.32", default-features = false, git = "https://github.com/paritytech/substrate" }
->>>>>>> 3aea0b9c
+orml-traits = { branch = "polkadot-v0.9.32", default-features = false, git = "https://github.com/open-web3-stack/open-runtime-module-library" }
 parity-scale-codec = { default-features = false, features = ["derive", "max-encoded-len"], version = "3.0.0" }
 scale-info = { version = "2.1.1", default-features = false, features = ["derive"] }
 sp-runtime = { branch = "polkadot-v0.9.32", default-features = false, git = "https://github.com/paritytech/substrate" }
@@ -16,17 +10,11 @@
 zrml-market-commons = { default-features = false, path = "../market-commons" }
 
 [dev-dependencies]
-<<<<<<< HEAD
-orml-currencies = { branch = "moonbeam-polkadot-v0.9.29", git = "https://github.com/zeitgeistpm/open-runtime-module-library" }
-orml-tokens = { branch = "moonbeam-polkadot-v0.9.29", git = "https://github.com/zeitgeistpm/open-runtime-module-library" }
-pallet-balances = { branch = "moonbeam-polkadot-v0.9.29", git = "https://github.com/zeitgeistpm/substrate" }
-pallet-timestamp = { branch = "moonbeam-polkadot-v0.9.29", git = "https://github.com/zeitgeistpm/substrate" }
-sp-io = { branch = "moonbeam-polkadot-v0.9.29", git = "https://github.com/zeitgeistpm/substrate" }
-=======
+orml-currencies = { branch = "polkadot-v0.9.32", git = "https://github.com/open-web3-stack/open-runtime-module-library" }
+orml-tokens = { branch = "polkadot-v0.9.32", git = "https://github.com/open-web3-stack/open-runtime-module-library" }
 pallet-balances = { branch = "polkadot-v0.9.32", git = "https://github.com/paritytech/substrate" }
 pallet-timestamp = { branch = "polkadot-v0.9.32", git = "https://github.com/paritytech/substrate" }
 sp-io = { branch = "polkadot-v0.9.32", git = "https://github.com/paritytech/substrate" }
->>>>>>> 3aea0b9c
 zeitgeist-primitives = { default-features = false, features = ["mock"], path = "../../primitives" }
 
 [features]
