// Copyright 2021-2022 Zeitgeist PM LLC.
//
// This file is part of Zeitgeist.
//
// Zeitgeist is free software: you can redistribute it and/or modify it
// under the terms of the GNU General Public License as published by the
// Free Software Foundation, either version 3 of the License, or (at
// your option) any later version.
//
// Zeitgeist is distributed in the hope that it will be useful, but
// WITHOUT ANY WARRANTY; without even the implied warranty of
// MERCHANTABILITY or FITNESS FOR A PARTICULAR PURPOSE. See the GNU
// General Public License for more details.
//
// You should have received a copy of the GNU General Public License
// along with Zeitgeist. If not, see <https://www.gnu.org/licenses/>.

#![cfg(test)]

use crate::{
    mock::{ExtBuilder, Runtime, SimpleDisputes},
    Error, MarketOf,
};
use frame_support::assert_noop;
use zeitgeist_primitives::{
    traits::DisputeApi,
    types::{
<<<<<<< HEAD
        Asset, Deadlines, Market, MarketCreation, MarketDispute, MarketDisputeMechanism,
=======
        Deadlines, Market, MarketBonds, MarketCreation, MarketDispute, MarketDisputeMechanism,
>>>>>>> db1f928f
        MarketPeriod, MarketStatus, MarketType, OutcomeReport, ScoringRule,
    },
};

<<<<<<< HEAD
const DEFAULT_MARKET: Market<u128, u64, u64, Asset<u128>> = Market {
    base_asset: Asset::Ztg,
=======
const DEFAULT_MARKET: MarketOf<Runtime> = Market {
>>>>>>> db1f928f
    creation: MarketCreation::Permissionless,
    creator_fee: 0,
    creator: 0,
    market_type: MarketType::Scalar(0..=100),
    dispute_mechanism: MarketDisputeMechanism::SimpleDisputes,
    metadata: vec![],
    oracle: 0,
    period: MarketPeriod::Block(0..100),
    deadlines: Deadlines { grace_period: 1_u64, oracle_duration: 1_u64, dispute_duration: 1_u64 },
    report: None,
    resolved_outcome: None,
    scoring_rule: ScoringRule::CPMM,
    status: MarketStatus::Disputed,
    bonds: MarketBonds { creation: None, oracle: None },
};

#[test]
fn on_dispute_denies_non_simple_disputes_markets() {
    ExtBuilder.build().execute_with(|| {
        let mut market = DEFAULT_MARKET;
        market.dispute_mechanism = MarketDisputeMechanism::Court;
        assert_noop!(
            SimpleDisputes::on_dispute(&[], &0, &market),
            Error::<Runtime>::MarketDoesNotHaveSimpleDisputesMechanism
        );
    });
}

#[test]
fn on_resolution_denies_non_simple_disputes_markets() {
    ExtBuilder.build().execute_with(|| {
        let mut market = DEFAULT_MARKET;
        market.dispute_mechanism = MarketDisputeMechanism::Court;
        assert_noop!(
            SimpleDisputes::on_resolution(&[], &0, &market),
            Error::<Runtime>::MarketDoesNotHaveSimpleDisputesMechanism
        );
    });
}

#[test]
fn on_resolution_sets_the_last_dispute_of_disputed_markets_as_the_canonical_outcome() {
    ExtBuilder.build().execute_with(|| {
        let mut market = DEFAULT_MARKET;
        market.status = MarketStatus::Disputed;
        let disputes = [
            MarketDispute { at: 0, by: 0, outcome: OutcomeReport::Scalar(0) },
            MarketDispute { at: 0, by: 0, outcome: OutcomeReport::Scalar(20) },
        ];
        assert_eq!(
            &SimpleDisputes::on_resolution(&disputes, &0, &market).unwrap().unwrap(),
            &disputes.last().unwrap().outcome
        )
    });
}<|MERGE_RESOLUTION|>--- conflicted
+++ resolved
@@ -25,21 +25,13 @@
 use zeitgeist_primitives::{
     traits::DisputeApi,
     types::{
-<<<<<<< HEAD
-        Asset, Deadlines, Market, MarketCreation, MarketDispute, MarketDisputeMechanism,
-=======
-        Deadlines, Market, MarketBonds, MarketCreation, MarketDispute, MarketDisputeMechanism,
->>>>>>> db1f928f
-        MarketPeriod, MarketStatus, MarketType, OutcomeReport, ScoringRule,
+        Asset, Deadlines, Market, MarketBonds, MarketCreation, MarketDispute,
+        MarketDisputeMechanism, MarketPeriod, MarketStatus, MarketType, OutcomeReport, ScoringRule,
     },
 };
 
-<<<<<<< HEAD
-const DEFAULT_MARKET: Market<u128, u64, u64, Asset<u128>> = Market {
+const DEFAULT_MARKET: MarketOf<Runtime> = Market {
     base_asset: Asset::Ztg,
-=======
-const DEFAULT_MARKET: MarketOf<Runtime> = Market {
->>>>>>> db1f928f
     creation: MarketCreation::Permissionless,
     creator_fee: 0,
     creator: 0,
