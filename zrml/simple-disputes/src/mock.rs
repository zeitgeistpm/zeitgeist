// Copyright 2022-2024 Forecasting Technologies LTD.
// Copyright 2021-2022 Zeitgeist PM LLC.
//
// This file is part of Zeitgeist.
//
// Zeitgeist is free software: you can redistribute it and/or modify it
// under the terms of the GNU General Public License as published by the
// Free Software Foundation, either version 3 of the License, or (at
// your option) any later version.
//
// Zeitgeist is distributed in the hope that it will be useful, but
// WITHOUT ANY WARRANTY; without even the implied warranty of
// MERCHANTABILITY or FITNESS FOR A PARTICULAR PURPOSE. See the GNU
// General Public License for more details.
//
// You should have received a copy of the GNU General Public License
// along with Zeitgeist. If not, see <https://www.gnu.org/licenses/>.

#![cfg(test)]

use crate::{self as zrml_simple_disputes};
use frame_support::{
    construct_runtime, ord_parameter_types,
    pallet_prelude::{DispatchError, Weight},
    traits::Everything,
};
use sp_runtime::{
    testing::Header,
    traits::{BlakeTwo256, IdentityLookup},
};
use zeitgeist_primitives::{
    constants::mock::{
        BlockHashCount, ExistentialDepositsAssets, GetNativeCurrencyId, MaxDisputes, MaxReserves,
        MinimumPeriod, OutcomeBond, OutcomeFactor, SimpleDisputesPalletId, BASE,
    },
    traits::{DisputeResolutionApi, MarketOfDisputeResolutionApi},
    types::{
<<<<<<< HEAD
        AccountIdTest, Amount, Balance, BasicCurrencyAdapter, BlockNumber, BlockTest, CurrencyId,
        Hash, Index, MarketId, Moment, UncheckedExtrinsicTest,
=======
        AccountIdTest, Amount, Assets, Balance, BasicCurrencyAdapter, BlockNumber, BlockTest, Hash,
        Index, MarketId, Moment, UncheckedExtrinsicTest,
>>>>>>> 9df7e688
    },
};

pub const ALICE: AccountIdTest = 0;
pub const BOB: AccountIdTest = 1;
pub const CHARLIE: AccountIdTest = 2;
pub const DAVE: AccountIdTest = 3;
pub const EVE: AccountIdTest = 4;
pub const FRED: AccountIdTest = 5;
pub const SUDO: AccountIdTest = 69;

pub const INITIAL_BALANCE: u128 = 1_000 * BASE;

ord_parameter_types! {
    pub const Sudo: AccountIdTest = SUDO;
}

construct_runtime!(
    pub enum Runtime
    where
        Block = BlockTest<Runtime>,
        NodeBlock = BlockTest<Runtime>,
        UncheckedExtrinsic = UncheckedExtrinsicTest<Runtime>,
    {
        AssetManager: orml_currencies::{Call, Pallet, Storage},
        Balances: pallet_balances::{Call, Config<T>, Event<T>, Pallet, Storage},
        MarketCommons: zrml_market_commons::{Pallet, Storage},
        SimpleDisputes: zrml_simple_disputes::{Event<T>, Pallet, Storage},
        System: frame_system::{Call, Config, Event<T>, Pallet, Storage},
        Timestamp: pallet_timestamp::{Pallet},
        Tokens: orml_tokens::{Config<T>, Event<T>, Pallet, Storage},
    }
);

// NoopResolution implements DisputeResolutionApi with no-ops.
pub struct NoopResolution;

impl DisputeResolutionApi for NoopResolution {
    type AccountId = AccountIdTest;
    type Balance = Balance;
    type BlockNumber = BlockNumber;
    type MarketId = MarketId;
    type Moment = Moment;

    fn resolve(
        _market_id: &Self::MarketId,
        _market: &MarketOfDisputeResolutionApi<Self>,
    ) -> Result<Weight, DispatchError> {
        Ok(Weight::zero())
    }

    fn add_auto_resolve(
        _market_id: &Self::MarketId,
        _resolve_at: Self::BlockNumber,
    ) -> Result<u32, DispatchError> {
        Ok(0u32)
    }

    fn auto_resolve_exists(_market_id: &Self::MarketId, _resolve_at: Self::BlockNumber) -> bool {
        false
    }

    fn remove_auto_resolve(_market_id: &Self::MarketId, _resolve_at: Self::BlockNumber) -> u32 {
        0u32
    }
}

impl crate::Config for Runtime {
    type Currency = Balances;
    type RuntimeEvent = ();
    type DisputeResolution = NoopResolution;
    type MarketCommons = MarketCommons;
    type MaxDisputes = MaxDisputes;
    type OutcomeBond = OutcomeBond;
    type OutcomeFactor = OutcomeFactor;
    type PalletId = SimpleDisputesPalletId;
    type WeightInfo = zrml_simple_disputes::weights::WeightInfo<Runtime>;
}

impl frame_system::Config for Runtime {
    type AccountData = pallet_balances::AccountData<Balance>;
    type AccountId = AccountIdTest;
    type BaseCallFilter = Everything;
    type BlockHashCount = BlockHashCount;
    type BlockLength = ();
    type BlockNumber = BlockNumber;
    type BlockWeights = ();
    type RuntimeCall = RuntimeCall;
    type DbWeight = ();
    type RuntimeEvent = ();
    type Hash = Hash;
    type Hashing = BlakeTwo256;
    type Header = Header;
    type Index = Index;
    type Lookup = IdentityLookup<Self::AccountId>;
    type MaxConsumers = frame_support::traits::ConstU32<16>;
    type OnKilledAccount = ();
    type OnNewAccount = ();
    type RuntimeOrigin = RuntimeOrigin;
    type PalletInfo = PalletInfo;
    type SS58Prefix = ();
    type SystemWeightInfo = ();
    type Version = ();
    type OnSetCode = ();
}

impl pallet_balances::Config for Runtime {
    type AccountStore = System;
    type Balance = Balance;
    type DustRemoval = ();
    type RuntimeEvent = ();
    type ExistentialDeposit = ();
    type MaxLocks = ();
    type MaxReserves = MaxReserves;
    type ReserveIdentifier = [u8; 8];
    type WeightInfo = ();
}

impl orml_currencies::Config for Runtime {
    type GetNativeCurrencyId = GetNativeCurrencyId;
    type MultiCurrency = Tokens;
    type NativeCurrency = BasicCurrencyAdapter<Runtime, Balances>;
    type WeightInfo = ();
}

impl orml_tokens::Config for Runtime {
    type Amount = Amount;
    type Balance = Balance;
    type CurrencyId = Assets;
    type DustRemovalWhitelist = Everything;
    type RuntimeEvent = ();
    type ExistentialDeposits = ExistentialDepositsAssets;
    type MaxLocks = ();
    type MaxReserves = MaxReserves;
    type CurrencyHooks = ();
    type ReserveIdentifier = [u8; 8];
    type WeightInfo = ();
}

impl zrml_market_commons::Config for Runtime {
    type Balance = Balance;
    type MarketId = MarketId;
    type Timestamp = Timestamp;
}

impl pallet_timestamp::Config for Runtime {
    type MinimumPeriod = MinimumPeriod;
    type Moment = Moment;
    type OnTimestampSet = ();
    type WeightInfo = ();
}

pub struct ExtBuilder {
    balances: Vec<(AccountIdTest, Balance)>,
}

impl Default for ExtBuilder {
    fn default() -> Self {
        Self {
            balances: vec![
                (ALICE, INITIAL_BALANCE),
                (BOB, INITIAL_BALANCE),
                (CHARLIE, INITIAL_BALANCE),
                (DAVE, INITIAL_BALANCE),
                (EVE, INITIAL_BALANCE),
                (FRED, INITIAL_BALANCE),
                (SUDO, INITIAL_BALANCE),
            ],
        }
    }
}

impl ExtBuilder {
    pub fn build(self) -> sp_io::TestExternalities {
        let mut t = frame_system::GenesisConfig::default().build_storage::<Runtime>().unwrap();

        // see the logs in tests when using `RUST_LOG=debug cargo test -- --nocapture`
        let _ = env_logger::builder().is_test(true).try_init();

        pallet_balances::GenesisConfig::<Runtime> { balances: self.balances }
            .assimilate_storage(&mut t)
            .unwrap();

        t.into()
    }
}<|MERGE_RESOLUTION|>--- conflicted
+++ resolved
@@ -35,13 +35,8 @@
     },
     traits::{DisputeResolutionApi, MarketOfDisputeResolutionApi},
     types::{
-<<<<<<< HEAD
-        AccountIdTest, Amount, Balance, BasicCurrencyAdapter, BlockNumber, BlockTest, CurrencyId,
-        Hash, Index, MarketId, Moment, UncheckedExtrinsicTest,
-=======
         AccountIdTest, Amount, Assets, Balance, BasicCurrencyAdapter, BlockNumber, BlockTest, Hash,
         Index, MarketId, Moment, UncheckedExtrinsicTest,
->>>>>>> 9df7e688
     },
 };
 
