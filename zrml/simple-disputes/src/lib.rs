// Copyright 2021-2022 Zeitgeist PM LLC.
//
// This file is part of Zeitgeist.
//
// Zeitgeist is free software: you can redistribute it and/or modify it
// under the terms of the GNU General Public License as published by the
// Free Software Foundation, either version 3 of the License, or (at
// your option) any later version.
//
// Zeitgeist is distributed in the hope that it will be useful, but
// WITHOUT ANY WARRANTY; without even the implied warranty of
// MERCHANTABILITY or FITNESS FOR A PARTICULAR PURPOSE. See the GNU
// General Public License for more details.
//
// You should have received a copy of the GNU General Public License
// along with Zeitgeist. If not, see <https://www.gnu.org/licenses/>.

#![doc = include_str!("../README.md")]
#![cfg_attr(not(feature = "std"), no_std)]

extern crate alloc;

mod mock;
mod simple_disputes_pallet_api;
mod tests;

pub use pallet::*;
pub use simple_disputes_pallet_api::SimpleDisputesPalletApi;

#[frame_support::pallet]
mod pallet {
    use crate::SimpleDisputesPalletApi;
    use core::marker::PhantomData;
    use frame_system::pallet_prelude::*;
    use frame_support::{
        dispatch::DispatchResult,
        ensure,
        traits::{Currency, Get, Hooks, IsType},
        PalletId,
        pallet_prelude::*,
        transactional,
    };
    use sp_runtime::{traits::Saturating, DispatchError};
    use zeitgeist_primitives::{
<<<<<<< HEAD
        traits::DisputeApi,
        types::{Report, Asset, Market, MarketDispute, MarketDisputeMechanism, MarketStatus, OutcomeReport},
=======
        traits::{DisputeApi, DisputeResolutionApi},
        types::{Market, MarketDispute, MarketDisputeMechanism, MarketStatus, OutcomeReport},
>>>>>>> e991d9ed
    };
    use sp_runtime::traits::Saturating;
    use sp_runtime::SaturatedConversion;
    use zeitgeist_primitives::traits::ZeitgeistAssetManager;
    use zrml_market_commons::MarketCommonsPalletApi;
    use orml_traits::currency::NamedMultiReservableCurrency;

    #[pallet::config]
    pub trait Config: frame_system::Config {
        /// Shares of outcome assets and native currency
        type AssetManager: ZeitgeistAssetManager<
            Self::AccountId,
            Balance = <CurrencyOf<Self> as Currency<Self::AccountId>>::Balance,
            CurrencyId = Asset<MarketIdOf<Self>>,
            ReserveIdentifier = [u8; 8],
        >;

        /// Event
        type Event: From<Event<Self>> + IsType<<Self as frame_system::Config>::Event>;

<<<<<<< HEAD
        /// The base amount of currency that must be bonded in order to create a dispute.
        #[pallet::constant]
        type DisputeBond: Get<BalanceOf<Self>>;

        /// The additional amount of currency that must be bonded when creating a subsequent
        /// dispute.
        #[pallet::constant]
        type DisputeFactor: Get<BalanceOf<Self>>;
=======
        type DisputeResolution: DisputeResolutionApi<
            AccountId = Self::AccountId,
            BlockNumber = Self::BlockNumber,
            MarketId = MarketIdOf<Self>,
            Moment = MomentOf<Self>,
        >;
>>>>>>> e991d9ed

        /// The identifier of individual markets.
        type MarketCommons: MarketCommonsPalletApi<
            AccountId = Self::AccountId,
            BlockNumber = Self::BlockNumber,
        >;

        /// The maximum number of disputes allowed on any single market.
        #[pallet::constant]
        type MaxDisputes: Get<u32>;

        /// The pallet identifier.
        #[pallet::constant]
        type PalletId: Get<PalletId>;

        #[pallet::constant]
        type PredictionMarketsPalletId: Get<PalletId>;
    }

    type BalanceOf<T> =
    <CurrencyOf<T> as Currency<<T as frame_system::Config>::AccountId>>::Balance;
    pub(crate) type CurrencyOf<T> =
        <<T as Config>::MarketCommons as MarketCommonsPalletApi>::Currency;
    pub(crate) type MarketIdOf<T> =
        <<T as Config>::MarketCommons as MarketCommonsPalletApi>::MarketId;
    pub(crate) type MomentOf<T> = <<T as Config>::MarketCommons as MarketCommonsPalletApi>::Moment;
    pub(crate) type MarketOf<T> = Market<
        <T as frame_system::Config>::AccountId,
        BalanceOf<T>,
        <T as frame_system::Config>::BlockNumber,
        MomentOf<T>,
    >;

    #[pallet::pallet]
    pub struct Pallet<T>(PhantomData<T>);

    /// For each market, this holds the dispute information for each dispute that's
    /// been issued.
    #[pallet::storage]
    pub type Disputes<T: Config> = StorageMap<
        _,
        Blake2_128Concat,
        MarketIdOf<T>,
        BoundedVec<MarketDispute<T::AccountId, T::BlockNumber>, T::MaxDisputes>,
        ValueQuery,
    >;

    #[pallet::event]
    #[pallet::generate_deposit(fn deposit_event)]
    pub enum Event<T>
    where
        T: Config, {
            OutcomeReserved { market_id: MarketIdOf<T>, dispute: MarketDispute<T::AccountId, T::BlockNumber> },
        }

    #[pallet::error]
    pub enum Error<T> {
        /// 1. Any resolution must either have a `Disputed` or `Reported` market status
        /// 2. If status is `Disputed`, then at least one dispute must exist
        InvalidMarketStatus,
        /// On dispute or resolution, someone tried to pass a non-simple-disputes market type
        MarketDoesNotHaveSimpleDisputesMechanism,
        StorageOverflow,
        OutcomeMismatch,
        CannotDisputeSameOutcome,
        MarketIsNotReported,
        MaxDisputesReached,
    }

    #[pallet::hooks]
    impl<T: Config> Hooks<T::BlockNumber> for Pallet<T> {}

<<<<<<< HEAD
    #[pallet::call]
    impl<T: Config> Pallet<T> {
        #[pallet::weight(5000)]
        #[transactional]
        pub fn reserve_outcome(
            origin: OriginFor<T>,
            #[pallet::compact] market_id: MarketIdOf<T>,
            outcome: OutcomeReport,
        ) -> DispatchResultWithPostInfo {
            let who = ensure_signed(origin)?;
            let market = T::MarketCommons::market(&market_id)?;
            ensure!(
                market.dispute_mechanism == MarketDisputeMechanism::SimpleDisputes,
                Error::<T>::MarketDoesNotHaveSimpleDisputesMechanism
            );
            ensure!(
                market.status == MarketStatus::Disputed,
                Error::<T>::InvalidMarketStatus
            );
            ensure!(market.matches_outcome_report(&outcome), Error::<T>::OutcomeMismatch);
            let report = market.report.as_ref().ok_or(Error::<T>::MarketIsNotReported)?;

            let now = <frame_system::Pallet<T>>::block_number();
            let disputes = Disputes::<T>::get(&market_id);
            let num_disputes: u32 = disputes.len().saturated_into();

            Self::ensure_can_not_dispute_the_same_outcome(&disputes, report, &outcome)?;
            Self::ensure_disputes_does_not_exceed_max_disputes(num_disputes)?;

            T::AssetManager::reserve_named(
                &Self::reserve_id(),
                Asset::Ztg,
                &who,
                default_dispute_bond::<T>(disputes.len()),
            )?;

            let market_dispute = MarketDispute { at: now, by: who, outcome };
            <Disputes<T>>::try_mutate(market_id, |disputes| {
                disputes.try_push(market_dispute.clone()).map_err(|_| <Error<T>>::StorageOverflow)
            })?;

            Self::deposit_event(Event::OutcomeReserved {
                market_id,
                dispute: market_dispute,
            });

            Ok((Some(5000)).into())
        }
    }

    impl<T: Config> Pallet<T> {
        #[inline]
        pub fn reserve_id() -> [u8; 8] {
            T::PredictionMarketsPalletId::get().0
        }

        fn ensure_can_not_dispute_the_same_outcome(
            disputes: &[MarketDispute<T::AccountId, T::BlockNumber>],
            report: &Report<T::AccountId, T::BlockNumber>,
            outcome: &OutcomeReport,
        ) -> DispatchResult {
            if let Some(last_dispute) = disputes.last() {
                ensure!(&last_dispute.outcome != outcome, Error::<T>::CannotDisputeSameOutcome);
            } else {
                ensure!(&report.outcome != outcome, Error::<T>::CannotDisputeSameOutcome);
            }

            Ok(())
        }

        #[inline]
        fn ensure_disputes_does_not_exceed_max_disputes(num_disputes: u32) -> DispatchResult {
            ensure!(num_disputes < T::MaxDisputes::get(), Error::<T>::MaxDisputesReached);
            Ok(())
=======
    impl<T> Pallet<T>
    where
        T: Config,
    {
        fn get_auto_resolve(
            disputes: &[MarketDispute<T::AccountId, T::BlockNumber>],
            market: &MarketOf<T>,
        ) -> Option<T::BlockNumber> {
            disputes.last().map(|last_dispute| {
                last_dispute.at.saturating_add(market.deadlines.dispute_duration)
            })
        }

        fn remove_auto_resolve(
            disputes: &[MarketDispute<T::AccountId, T::BlockNumber>],
            market_id: &MarketIdOf<T>,
            market: &MarketOf<T>,
        ) {
            if let Some(dispute_duration_ends_at_block) = Self::get_auto_resolve(disputes, market) {
                T::DisputeResolution::remove_auto_resolve(
                    market_id,
                    dispute_duration_ends_at_block,
                );
            }
>>>>>>> e991d9ed
        }
    }

    impl<T> DisputeApi for Pallet<T>
    where
        T: Config,
    {
        type AccountId = T::AccountId;
        type Balance = BalanceOf<T>;
        type BlockNumber = T::BlockNumber;
        type MarketId = MarketIdOf<T>;
        type Moment = MomentOf<T>;
        type Origin = T::Origin;

        fn on_dispute(
            disputes: &[MarketDispute<Self::AccountId, Self::BlockNumber>],
            market_id: &Self::MarketId,
            market: &MarketOf<T>,
        ) -> DispatchResult {
            ensure!(
                market.dispute_mechanism == MarketDisputeMechanism::SimpleDisputes,
                Error::<T>::MarketDoesNotHaveSimpleDisputesMechanism
            );
            Self::remove_auto_resolve(disputes, market_id, market);
            let curr_block_num = <frame_system::Pallet<T>>::block_number();
            // each dispute resets dispute_duration
            let dispute_duration_ends_at_block =
                curr_block_num.saturating_add(market.deadlines.dispute_duration);
            T::DisputeResolution::add_auto_resolve(market_id, dispute_duration_ends_at_block)?;
            Ok(())
        }

        fn on_resolution(
            disputes: &[MarketDispute<Self::AccountId, Self::BlockNumber>],
            _: &Self::MarketId,
            market: &MarketOf<T>,
        ) -> Result<Option<OutcomeReport>, DispatchError> {
            ensure!(
                market.dispute_mechanism == MarketDisputeMechanism::SimpleDisputes,
                Error::<T>::MarketDoesNotHaveSimpleDisputesMechanism
            );
            ensure!(market.status == MarketStatus::Disputed, Error::<T>::InvalidMarketStatus);

            if let Some(last_dispute) = disputes.last() {
                Ok(Some(last_dispute.outcome.clone()))
            } else {
                Err(Error::<T>::InvalidMarketStatus.into())
            }
        }

        fn get_auto_resolve(
            disputes: &[MarketDispute<Self::AccountId, Self::BlockNumber>],
            _: &Self::MarketId,
            market: &MarketOf<T>,
        ) -> Result<Option<Self::BlockNumber>, DispatchError> {
            ensure!(
                market.dispute_mechanism == MarketDisputeMechanism::SimpleDisputes,
                Error::<T>::MarketDoesNotHaveSimpleDisputesMechanism
            );
            Ok(Self::get_auto_resolve(disputes, market))
        }

        fn has_failed(
            _: &[MarketDispute<Self::AccountId, Self::BlockNumber>],
            _: &Self::MarketId,
            market: &MarketOf<T>,
        ) -> Result<bool, DispatchError> {
            ensure!(
                market.dispute_mechanism == MarketDisputeMechanism::SimpleDisputes,
                Error::<T>::MarketDoesNotHaveSimpleDisputesMechanism
            );
            // TODO when does simple disputes fail?
            Ok(false)
        }
    }

    impl<T> SimpleDisputesPalletApi for Pallet<T> where T: Config {}

    // No-one can bound more than BalanceOf<T>, therefore, this functions saturates
    pub(crate) fn default_dispute_bond<T>(n: usize) -> BalanceOf<T>
    where
        T: Config,
    {
        T::DisputeBond::get().saturating_add(
            T::DisputeFactor::get().saturating_mul(n.saturated_into::<u32>().into()),
        )
    }
}<|MERGE_RESOLUTION|>--- conflicted
+++ resolved
@@ -42,13 +42,8 @@
     };
     use sp_runtime::{traits::Saturating, DispatchError};
     use zeitgeist_primitives::{
-<<<<<<< HEAD
-        traits::DisputeApi,
+        traits::{DisputeApi, DisputeResolutionApi},
         types::{Report, Asset, Market, MarketDispute, MarketDisputeMechanism, MarketStatus, OutcomeReport},
-=======
-        traits::{DisputeApi, DisputeResolutionApi},
-        types::{Market, MarketDispute, MarketDisputeMechanism, MarketStatus, OutcomeReport},
->>>>>>> e991d9ed
     };
     use sp_runtime::traits::Saturating;
     use sp_runtime::SaturatedConversion;
@@ -69,23 +64,21 @@
         /// Event
         type Event: From<Event<Self>> + IsType<<Self as frame_system::Config>::Event>;
 
-<<<<<<< HEAD
         /// The base amount of currency that must be bonded in order to create a dispute.
         #[pallet::constant]
         type DisputeBond: Get<BalanceOf<Self>>;
 
-        /// The additional amount of currency that must be bonded when creating a subsequent
-        /// dispute.
-        #[pallet::constant]
-        type DisputeFactor: Get<BalanceOf<Self>>;
-=======
         type DisputeResolution: DisputeResolutionApi<
             AccountId = Self::AccountId,
             BlockNumber = Self::BlockNumber,
             MarketId = MarketIdOf<Self>,
             Moment = MomentOf<Self>,
         >;
->>>>>>> e991d9ed
+
+        /// The additional amount of currency that must be bonded when creating a subsequent
+        /// dispute.
+        #[pallet::constant]
+        type DisputeFactor: Get<BalanceOf<Self>>;
 
         /// The identifier of individual markets.
         type MarketCommons: MarketCommonsPalletApi<
@@ -158,7 +151,6 @@
     #[pallet::hooks]
     impl<T: Config> Hooks<T::BlockNumber> for Pallet<T> {}
 
-<<<<<<< HEAD
     #[pallet::call]
     impl<T: Config> Pallet<T> {
         #[pallet::weight(5000)]
@@ -233,11 +225,8 @@
         fn ensure_disputes_does_not_exceed_max_disputes(num_disputes: u32) -> DispatchResult {
             ensure!(num_disputes < T::MaxDisputes::get(), Error::<T>::MaxDisputesReached);
             Ok(())
-=======
-    impl<T> Pallet<T>
-    where
-        T: Config,
-    {
+        }
+
         fn get_auto_resolve(
             disputes: &[MarketDispute<T::AccountId, T::BlockNumber>],
             market: &MarketOf<T>,
@@ -258,7 +247,6 @@
                     dispute_duration_ends_at_block,
                 );
             }
->>>>>>> e991d9ed
         }
     }
 
