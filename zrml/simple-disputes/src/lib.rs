--- conflicted
+++ resolved
@@ -140,15 +140,9 @@
         type Origin = T::Origin;
 
         fn on_dispute(
-<<<<<<< HEAD
             disputes: &[MarketDispute<Self::AccountId, Self::BlockNumber>],
             market_id: &Self::MarketId,
             market: &Market<Self::AccountId, Self::BlockNumber, MomentOf<T>>,
-=======
-            _: &[MarketDispute<Self::AccountId, Self::BlockNumber>],
-            _: &Self::MarketId,
-            market: &MarketOf<T>,
->>>>>>> db1f928f
         ) -> DispatchResult {
             ensure!(
                 market.dispute_mechanism == MarketDisputeMechanism::SimpleDisputes,
