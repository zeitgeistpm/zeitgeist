// Copyright 2021-2022 Zeitgeist PM LLC.
//
// This file is part of Zeitgeist.
//
// Zeitgeist is free software: you can redistribute it and/or modify it
// under the terms of the GNU General Public License as published by the
// Free Software Foundation, either version 3 of the License, or (at
// your option) any later version.
//
// Zeitgeist is distributed in the hope that it will be useful, but
// WITHOUT ANY WARRANTY; without even the implied warranty of
// MERCHANTABILITY or FITNESS FOR A PARTICULAR PURPOSE. See the GNU
// General Public License for more details.
//
// You should have received a copy of the GNU General Public License
// along with Zeitgeist. If not, see <https://www.gnu.org/licenses/>.

#![doc = include_str!("../README.md")]
#![cfg_attr(not(feature = "std"), no_std)]

extern crate alloc;

mod mock;
mod simple_disputes_pallet_api;
mod tests;

pub use pallet::*;
pub use simple_disputes_pallet_api::SimpleDisputesPalletApi;

#[frame_support::pallet]
mod pallet {
    use crate::SimpleDisputesPalletApi;
    use core::marker::PhantomData;
    use frame_support::{
        dispatch::DispatchResult,
        traits::{Currency, Get, Hooks, IsType},
        PalletId,
    };
    use sp_runtime::DispatchError;
    use zeitgeist_primitives::{
        traits::DisputeApi,
        types::{
            Asset, Market, MarketDispute, MarketDisputeMechanism, MarketStatus, OutcomeReport,
        },
    };
    use zrml_market_commons::MarketCommonsPalletApi;

    type BalanceOf<T> =
        <CurrencyOf<T> as Currency<<T as frame_system::Config>::AccountId>>::Balance;
    pub(crate) type CurrencyOf<T> =
        <<T as Config>::MarketCommons as MarketCommonsPalletApi>::Currency;
    pub(crate) type MarketIdOf<T> =
        <<T as Config>::MarketCommons as MarketCommonsPalletApi>::MarketId;
    pub(crate) type MomentOf<T> = <<T as Config>::MarketCommons as MarketCommonsPalletApi>::Moment;
    pub(crate) type MarketOf<T> = Market<
        <T as frame_system::Config>::AccountId,
        BalanceOf<T>,
        <T as frame_system::Config>::BlockNumber,
        MomentOf<T>,
    >;

    #[pallet::call]
    impl<T: Config> Pallet<T> {}

    #[pallet::config]
    pub trait Config: frame_system::Config {
        /// Event
        type Event: From<Event<Self>> + IsType<<Self as frame_system::Config>::Event>;

        /// The identifier of individual markets.
        type MarketCommons: MarketCommonsPalletApi<
            AccountId = Self::AccountId,
            BlockNumber = Self::BlockNumber,
        >;

        /// The pallet identifier.
        #[pallet::constant]
        type PalletId: Get<PalletId>;
    }

    #[pallet::error]
    pub enum Error<T> {
        /// 1. Any resolution must either have a `Disputed` or `Reported` market status
        /// 2. If status is `Disputed`, then at least one dispute must exist
        InvalidMarketStatus,
        /// On dispute or resolution, someone tried to pass a non-simple-disputes market type
        MarketDoesNotHaveSimpleDisputesMechanism,
    }

    #[pallet::event]
    pub enum Event<T>
    where
        T: Config, {}

    #[pallet::hooks]
    impl<T: Config> Hooks<T::BlockNumber> for Pallet<T> {}

    impl<T> DisputeApi for Pallet<T>
    where
        T: Config,
    {
        type AccountId = T::AccountId;
        type Balance = BalanceOf<T>;
        type BlockNumber = T::BlockNumber;
        type MarketId = MarketIdOf<T>;
        type Moment = MomentOf<T>;
        type Origin = T::Origin;

        fn on_dispute(
            _: &[MarketDispute<Self::AccountId, Self::BlockNumber>],
            _: &Self::MarketId,
<<<<<<< HEAD
            market: &Market<Self::AccountId, Self::BlockNumber, MomentOf<T>, Asset<MarketIdOf<T>>>,
=======
            market: &MarketOf<T>,
>>>>>>> db1f928f
        ) -> DispatchResult {
            if market.dispute_mechanism != MarketDisputeMechanism::SimpleDisputes {
                return Err(Error::<T>::MarketDoesNotHaveSimpleDisputesMechanism.into());
            }
            Ok(())
        }

        fn on_resolution(
            disputes: &[MarketDispute<Self::AccountId, Self::BlockNumber>],
            _: &Self::MarketId,
<<<<<<< HEAD
            market: &Market<Self::AccountId, Self::BlockNumber, MomentOf<T>, Asset<MarketIdOf<T>>>,
=======
            market: &MarketOf<T>,
>>>>>>> db1f928f
        ) -> Result<Option<OutcomeReport>, DispatchError> {
            if market.dispute_mechanism != MarketDisputeMechanism::SimpleDisputes {
                return Err(Error::<T>::MarketDoesNotHaveSimpleDisputesMechanism.into());
            }
            if market.status != MarketStatus::Disputed {
                return Err(Error::<T>::InvalidMarketStatus.into());
            }

            if let Some(last_dispute) = disputes.last() {
                Ok(Some(last_dispute.outcome.clone()))
            } else {
                Err(Error::<T>::InvalidMarketStatus.into())
            }
        }
    }

    impl<T> SimpleDisputesPalletApi for Pallet<T> where T: Config {}

    #[pallet::pallet]
    pub struct Pallet<T>(PhantomData<T>);
}<|MERGE_RESOLUTION|>--- conflicted
+++ resolved
@@ -57,6 +57,7 @@
         BalanceOf<T>,
         <T as frame_system::Config>::BlockNumber,
         MomentOf<T>,
+        Asset<MarketIdOf<T>>,
     >;
 
     #[pallet::call]
@@ -109,11 +110,7 @@
         fn on_dispute(
             _: &[MarketDispute<Self::AccountId, Self::BlockNumber>],
             _: &Self::MarketId,
-<<<<<<< HEAD
-            market: &Market<Self::AccountId, Self::BlockNumber, MomentOf<T>, Asset<MarketIdOf<T>>>,
-=======
             market: &MarketOf<T>,
->>>>>>> db1f928f
         ) -> DispatchResult {
             if market.dispute_mechanism != MarketDisputeMechanism::SimpleDisputes {
                 return Err(Error::<T>::MarketDoesNotHaveSimpleDisputesMechanism.into());
@@ -124,11 +121,7 @@
         fn on_resolution(
             disputes: &[MarketDispute<Self::AccountId, Self::BlockNumber>],
             _: &Self::MarketId,
-<<<<<<< HEAD
-            market: &Market<Self::AccountId, Self::BlockNumber, MomentOf<T>, Asset<MarketIdOf<T>>>,
-=======
             market: &MarketOf<T>,
->>>>>>> db1f928f
         ) -> Result<Option<OutcomeReport>, DispatchError> {
             if market.dispute_mechanism != MarketDisputeMechanism::SimpleDisputes {
                 return Err(Error::<T>::MarketDoesNotHaveSimpleDisputesMechanism.into());
