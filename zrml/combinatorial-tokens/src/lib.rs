// Copyright 2025 Forecasting Technologies LTD.
//
// This file is part of Zeitgeist.
//
// Zeitgeist is free software: you can redistribute it and/or modify it
// under the terms of the GNU General Public License as published by the
// Free Software Foundation, either version 3 of the License, or (at
// your option) any later version.
//
// Zeitgeist is distributed in the hope that it will be useful, but
// WITHOUT ANY WARRANTY; without even the implied warranty of
// MERCHANTABILITY or FITNESS FOR A PARTICULAR PURPOSE. See the GNU
// General Public License for more details.
//
// You should have received a copy of the GNU General Public License
// along with Zeitgeist. If not, see <https://www.gnu.org/licenses/>.
//
// This file incorporates work licensed under the GNU Lesser General
// Public License 3.0 but published without copyright notice by Gnosis
// (<https://gnosis.io>, info@gnosis.io) in the
// conditional-tokens-contracts repository
// <https://github.com/gnosis/conditional-tokens-contracts>,
// and has been relicensed under GPL-3.0-or-later in this repository.

#![doc = include_str!("../README.md")]
#![cfg_attr(not(feature = "std"), no_std)]

extern crate alloc;

mod benchmarking;
pub mod mock;
mod tests;
pub mod traits;
pub mod types;
pub mod weights;

pub use pallet::*;

#[frame_support::pallet]
mod pallet {
    use crate::{
        traits::CombinatorialIdManager,
        types::{CollectionIdError, TransmutationType},
        weights::WeightInfoZeitgeist,
    };
    use alloc::{vec, vec::Vec};
    use core::{fmt::Debug, marker::PhantomData};
    use frame_support::{
        ensure,
        pallet_prelude::{DispatchResultWithPostInfo, IsType, StorageVersion},
        require_transactional, transactional, PalletId,
    };
    use frame_system::{
        ensure_signed,
        pallet_prelude::{BlockNumberFor, OriginFor},
    };
    use orml_traits::MultiCurrency;
    use parity_scale_codec::{Decode, Encode, MaxEncodedLen};
    use scale_info::TypeInfo;
    use sp_runtime::{
        traits::{AccountIdConversion, Get, Zero},
        DispatchError, DispatchResult, SaturatedConversion,
    };
    use zeitgeist_primitives::{
        math::{checked_ops_res::CheckedAddRes, fixed::FixedMul},
        traits::{
            CombinatorialTokensApi, CombinatorialTokensFuel, CombinatorialTokensUnsafeApi,
            MarketCommonsPalletApi, PayoutApi,
        },
        types::{Asset, CombinatorialId, SplitPositionDispatchInfo},
    };

    #[cfg(feature = "runtime-benchmarks")]
    use zeitgeist_primitives::traits::CombinatorialTokensBenchmarkHelper;

    #[pallet::config]
    pub trait Config: frame_system::Config {
        #[cfg(feature = "runtime-benchmarks")]
        type BenchmarkHelper: CombinatorialTokensBenchmarkHelper<
                Balance = BalanceOf<Self>,
                MarketId = MarketIdOf<Self>,
            >;

        /// Interface for calculating collection and position IDs.
        type CombinatorialIdManager: CombinatorialIdManager<
                Asset = AssetOf<Self>,
                MarketId = MarketIdOf<Self>,
                CombinatorialId = CombinatorialId,
                Fuel = Self::Fuel,
            >;

        type Fuel: Clone
            + CombinatorialTokensFuel
            + Debug
            + Decode
            + Encode
            + Eq
            + MaxEncodedLen
            + PartialEq
            + TypeInfo;

        type MarketCommons: MarketCommonsPalletApi<AccountId = Self::AccountId, BlockNumber = BlockNumberFor<Self>>;

        type MultiCurrency: MultiCurrency<Self::AccountId, CurrencyId = AssetOf<Self>>;

        /// Interface for acquiring the payout vector by market ID.
        type Payout: PayoutApi<Balance = BalanceOf<Self>, MarketId = MarketIdOf<Self>>;

        type RuntimeEvent: From<Event<Self>> + IsType<<Self as frame_system::Config>::RuntimeEvent>;

        #[pallet::constant]
        type PalletId: Get<PalletId>;

        type WeightInfo: WeightInfoZeitgeist;
    }

    #[pallet::pallet]
    #[pallet::storage_version(STORAGE_VERSION)]
    pub struct Pallet<T>(PhantomData<T>);

    pub type AccountIdOf<T> = <T as frame_system::Config>::AccountId;
    pub type AssetOf<T> = Asset<MarketIdOf<T>>;
    pub type BalanceOf<T> =
        <<T as Config>::MultiCurrency as MultiCurrency<AccountIdOf<T>>>::Balance;
    pub type CombinatorialIdOf<T> =
        <<T as Config>::CombinatorialIdManager as CombinatorialIdManager>::CombinatorialId;
<<<<<<< HEAD
    pub type MarketIdOf<T> = <<T as Config>::MarketCommons as MarketCommonsPalletApi>::MarketId;
    pub type SplitPositionDispatchInfoOf<T> =
=======
    pub(crate) type FuelOf<T> =
        <<T as Config>::CombinatorialIdManager as CombinatorialIdManager>::Fuel;
    pub(crate) type MarketIdOf<T> =
        <<T as Config>::MarketCommons as MarketCommonsPalletApi>::MarketId;
    pub(crate) type SplitPositionDispatchInfoOf<T> =
>>>>>>> 57e9348d
        SplitPositionDispatchInfo<CombinatorialIdOf<T>, MarketIdOf<T>>;

    pub(crate) const STORAGE_VERSION: StorageVersion = StorageVersion::new(0);

    #[pallet::event]
    #[pallet::generate_deposit(fn deposit_event)]
    pub enum Event<T>
    where
        T: Config,
    {
        /// User `who` has split `amount` units of token `asset_in` into the same amount of each
        /// token in `assets_out` using `partition`. The ith element of `partition` matches the ith
        /// element of `assets_out`, so `assets_out[i]` is the outcome represented by the specified
        /// `parent_collection_id` when split using `partition[i]` in `market_id`. The same goes for
        /// the `collection_ids` vector, the ith element of which specifies the collection ID of
        /// `assets_out[i]`.
        TokenSplit {
            who: AccountIdOf<T>,
            parent_collection_id: Option<CombinatorialId>,
            market_id: MarketIdOf<T>,
            partition: Vec<Vec<bool>>,
            asset_in: AssetOf<T>,
            assets_out: Vec<AssetOf<T>>,
            collection_ids: Vec<CombinatorialId>,
            amount: BalanceOf<T>,
        },

        /// User `who` has merged `amount` units of each of the tokens in `assets_in` into the same
        /// amount of `asset_out`. The ith element of the `partition` matches the ith element of
        /// `assets_in`, so `assets_in[i]` is the outcome represented by the specified
        /// `parent_collection_id` when split using `partition[i]` in `market_id`. Note that the
        /// `parent_collection_id` is equal to the collection ID of the position `asset_out`; if
        /// `asset_out` is the collateral token, then `parent_collection_id` is `None`.
        TokenMerged {
            who: AccountIdOf<T>,
            parent_collection_id: Option<CombinatorialId>,
            market_id: MarketIdOf<T>,
            partition: Vec<Vec<bool>>,
            asset_out: AssetOf<T>,
            assets_in: Vec<AssetOf<T>>,
            amount: BalanceOf<T>,
        },

        /// User `who` has redeemed `amount_in` units of `asset_in` for `amount_out` units of
        /// `asset_out` using the report for the market specified by `market_id`. The
        /// `parent_collection_id` specifies the collection ID of the `asset_out`; it is `None` if
        /// the `asset_out` is the collateral token.
        TokenRedeemed {
            who: AccountIdOf<T>,
            parent_collection_id: Option<CombinatorialId>,
            market_id: MarketIdOf<T>,
            index_set: Vec<bool>,
            asset_in: AssetOf<T>,
            amount_in: BalanceOf<T>,
            asset_out: AssetOf<T>,
            amount_out: BalanceOf<T>,
        },
    }

    #[pallet::error]
    pub enum Error<T> {
        /// An error for the collection ID retrieval occured.
        CollectionIdRetrievalFailed(CollectionIdError),

        /// Specified index set is trival, empty, or doesn't match the market's number of outcomes.
        InvalidIndexSet,

        /// Specified partition is empty, contains overlaps, is too long or doesn't match the
        /// market's number of outcomes.
        InvalidPartition,

        /// Specified market is not resolved.
        PayoutVectorNotFound,

        /// Account holds no tokens of this type.
        NoTokensFound,

        /// Specified token holds no redeemable value.
        TokenHasNoValue,

        /// Something unexpected happened. You shouldn't see this.
        UnexpectedError,
    }

    #[pallet::call]
    impl<T: Config> Pallet<T> {
        /// Split `amount` units of the position specified by `parent_collection_id` over the market
        /// with ID `market_id` according to the given `partition`.
        ///
        /// The `partition` is specified as a vector whose elements are equal-length `Vec<bool>`. A
        /// `true` entry at the `i`th index of a partition element means that the `i`th outcome
        /// token of the market is contained in this element of the partition.
        ///
        /// For each element `b` of the partition, the split mints a new outcome token which is made
        /// up of the position to be split and the conjunction `(x|...|z)` where `x, ..., z` are the
        /// items of `b`. The position to be split, in turn, is burned or transferred into the
        /// pallet account, depending on whether or not it is a true combinatorial token or
        /// collateral.
        ///
        /// If the `parent_collection_id` is `None`, then the position split is the collateral of the
        /// market given by `market_id`.
        ///
        /// If the `parent_collection_id` is `Some(pid)`, then there are two cases: vertical and
        /// horizontal split. If `partition` is complete (i.e. there is no index `i` so that `b[i]`
        /// is `false` for all `b` in `partition`), the position split is the position obtained by
        /// combining `pid` with the collateral of the market given by `market_id`. If `partition`
        /// is not complete, the position split is the position made up of the
        /// `parent_collection_id` and the conjunction `(x|...|z)` where `x, ..., z` are the items
        /// covered by `partition`.
        ///
        /// The `fuel` parameter specifies how much work the cryptographic id manager will do 
        /// and can be used for benchmarking purposes.
        #[pallet::call_index(0)]
        #[pallet::weight(
            T::WeightInfo::split_position_vertical_sans_parent(
                partition.len().saturated_into(),
                fuel.total(),
            )
            .max(T::WeightInfo::split_position_vertical_with_parent(
                partition.len().saturated_into(),
                fuel.total(),
            ))
            .max(T::WeightInfo::split_position_horizontal(
                partition.len().saturated_into(),
                fuel.total(),
            ))
        )]
        #[transactional]
        pub fn split_position(
            origin: OriginFor<T>,
            parent_collection_id: Option<CombinatorialIdOf<T>>,
            market_id: MarketIdOf<T>,
            partition: Vec<Vec<bool>>,
            amount: BalanceOf<T>,
            fuel: FuelOf<T>,
        ) -> DispatchResultWithPostInfo {
            let who = ensure_signed(origin)?;

            let SplitPositionDispatchInfo { post_dispatch_info, .. } = Self::do_split_position(
                who,
                parent_collection_id,
                market_id,
                partition,
                amount,
                fuel,
            )?;

            DispatchResultWithPostInfo::Ok(post_dispatch_info)
        }

        /// Merge `amount` units of the tokens obtained by splitting `parent_collection_id` using
        /// `partition` into the position specified by `parent_collection_id` (vertical split) or
        /// the position obtained by splitting `parent_collection_id` according to `partiton` over
        /// the market with ID `market_id` (horizontal; see below for details).
        ///
        /// The `partition` is specified as a vector whose elements are equal-length `Vec<bool>`. A
        /// `true` entry at the `i`th index of a partition element means that the `i`th outcome
        /// token of the market is contained in this element of the partition.
        ///
        /// For each element `b` of the partition, the split burns the outcome tokens which are made
        /// up of the position to be split and the conjunction `(x|...|z)` where `x, ..., z` are the
        /// items of `b`. The position given by `parent_collection_id` is
        ///
        /// If the `parent_collection_id` is `None`, then the position split is the collateral of the
        /// market given by `market_id`.
        ///
        /// If the `parent_collection_id` is `Some(pid)`, then there are two cases: vertical and
        /// horizontal merge. If `partition` is complete (i.e. there is no index `i` so that `b[i]`
        /// is `false` for all `b` in `partition`), the the result of the merge is the position
        /// defined by `parent_collection_id`. If `partition` is not complete, the result of the
        /// merge is the position made up of the `parent_collection_id` and the conjunction
        /// `(x|...|z)` where `x, ..., z` are the items covered by `partition`.
        ///
        /// The `fuel` parameter specifies how much work the cryptographic id manager will do 
        /// and can be used for benchmarking purposes.
        #[pallet::call_index(1)]
        #[pallet::weight(
            T::WeightInfo::merge_position_vertical_sans_parent(
                partition.len().saturated_into(),
                fuel.total(),
            )
            .max(T::WeightInfo::merge_position_vertical_with_parent(
                partition.len().saturated_into(),
                fuel.total(),
            ))
            .max(T::WeightInfo::merge_position_horizontal(
                partition.len().saturated_into(),
                fuel.total(),
            ))
        )]
        #[transactional]
        pub fn merge_position(
            origin: OriginFor<T>,
            parent_collection_id: Option<CombinatorialIdOf<T>>,
            market_id: MarketIdOf<T>,
            partition: Vec<Vec<bool>>,
            amount: BalanceOf<T>,
            fuel: FuelOf<T>,
        ) -> DispatchResultWithPostInfo {
            let who = ensure_signed(origin)?;
            Self::do_merge_position(who, parent_collection_id, market_id, partition, amount, fuel)
        }

        /// (Partially) redeems a position if part of it belongs to a resolved market given by
        /// `market_id`.
        ///
        /// The position to be redeemed is the position obtained by combining the position given by
        /// `parent_collection_id` and `collateral` with the conjunction `(x|...|z)` where `x, ...
        /// z` are the outcome tokens of the market `market_id` given by `partition`.
        ///
        /// The position to be redeemed is completely removed from the origin's wallet. According to
        /// how much the conjunction `(x|...|z)` is valued, the user is paid in the position defined
        /// by `parent_collection_id` and `collateral`.
        ///
        /// The `fuel` parameter specifies how much work the cryptographic id manager will do 
        /// and can be used for benchmarking purposes.
        #[pallet::call_index(2)]
        #[pallet::weight(
            T::WeightInfo::redeem_position_with_parent(
                index_set.len().saturated_into(),
                fuel.total(),
            )
            .max(T::WeightInfo::redeem_position_sans_parent(
                index_set.len().saturated_into(),
                fuel.total()
            ))
        )]
        #[transactional]
        pub fn redeem_position(
            origin: OriginFor<T>,
            parent_collection_id: Option<CombinatorialIdOf<T>>,
            market_id: MarketIdOf<T>,
            index_set: Vec<bool>,
            fuel: FuelOf<T>,
        ) -> DispatchResultWithPostInfo {
            let who = ensure_signed(origin)?;
            Self::do_redeem_position(who, parent_collection_id, market_id, index_set, fuel)
        }
    }

    impl<T: Config> Pallet<T> {
        #[require_transactional]
        fn do_split_position(
            who: AccountIdOf<T>,
            parent_collection_id: Option<CombinatorialIdOf<T>>,
            market_id: MarketIdOf<T>,
            partition: Vec<Vec<bool>>,
            amount: BalanceOf<T>,
            fuel: FuelOf<T>,
        ) -> Result<SplitPositionDispatchInfoOf<T>, DispatchError> {
            let (transmutation_type, position) = Self::transmutation_asset(
                parent_collection_id,
                market_id,
                partition.clone(),
                fuel.clone(),
            )?;

            // Destroy the token to be split.
            let weight = match transmutation_type {
                TransmutationType::VerticalWithParent => {
                    // Split combinatorial token into higher level position.
                    // This will fail if the market has a different collateral than the previous
                    // markets.
                    T::MultiCurrency::ensure_can_withdraw(position, &who, amount)?;
                    T::MultiCurrency::withdraw(position, &who, amount)?;

                    T::WeightInfo::split_position_vertical_with_parent(
                        partition.len().saturated_into(),
                        fuel.total(),
                    )
                }
                TransmutationType::VerticalSansParent => {
                    // Split collateral into first level position. Store the collateral in the
                    // pallet account. This is the legacy `buy_complete_set`.
                    T::MultiCurrency::ensure_can_withdraw(position, &who, amount)?;
                    T::MultiCurrency::transfer(position, &who, &Self::account_id(), amount)?;

                    T::WeightInfo::split_position_vertical_sans_parent(
                        partition.len().saturated_into(),
                        fuel.total(),
                    )
                }
                TransmutationType::Horizontal => {
                    // Horizontal split.
                    T::MultiCurrency::ensure_can_withdraw(position, &who, amount)?;
                    T::MultiCurrency::withdraw(position, &who, amount)?;

                    T::WeightInfo::split_position_horizontal(
                        partition.len().saturated_into(),
                        fuel.total(),
                    )
                }
            };

            // Deposit the new tokens.
            let collection_ids = partition
                .iter()
                .cloned()
                .map(|index_set| {
                    Self::collection_id_from_parent_collection(
                        parent_collection_id,
                        market_id,
                        index_set,
                        fuel.clone(),
                    )
                })
                .collect::<Result<Vec<_>, _>>()?;
            let positions = collection_ids
                .iter()
                .cloned()
                .map(|collection_id| Self::position_from_collection_id(market_id, collection_id))
                .collect::<Result<Vec<_>, _>>()?;
            // Security note: Safe as iterations are limited to the number of assets in the market
            // thanks to the `ensure!` invocations in `Self::free_index_set`.
            for &position in positions.iter() {
                T::MultiCurrency::deposit(position, &who, amount)?;
            }

            Self::deposit_event(Event::<T>::TokenSplit {
                who,
                parent_collection_id,
                market_id,
                partition,
                asset_in: position,
                assets_out: positions.clone(),
                collection_ids: collection_ids.clone(),
                amount,
            });

            let dispatch_info = SplitPositionDispatchInfo {
                collection_ids,
                position_ids: positions,
                post_dispatch_info: Some(weight).into(),
            };

            Ok(dispatch_info)
        }

        #[require_transactional]
        fn do_merge_position(
            who: AccountIdOf<T>,
            parent_collection_id: Option<CombinatorialIdOf<T>>,
            market_id: MarketIdOf<T>,
            partition: Vec<Vec<bool>>,
            amount: BalanceOf<T>,
            fuel: FuelOf<T>,
        ) -> DispatchResultWithPostInfo {
            let (transmutation_type, position) = Self::transmutation_asset(
                parent_collection_id,
                market_id,
                partition.clone(),
                fuel.clone(),
            )?;

            // Destroy the old tokens.
            let positions = partition
                .iter()
                .cloned()
                .map(|index_set| {
                    Self::position_from_parent_collection(
                        parent_collection_id,
                        market_id,
                        index_set,
                        fuel.clone(),
                    )
                })
                .collect::<Result<Vec<_>, _>>()?;
            // Security note: Safe as iterations are limited to the number of assets in the market
            // thanks to the `ensure!` invocations in `Self::free_index_set`.
            for &position in positions.iter() {
                T::MultiCurrency::withdraw(position, &who, amount)?;
            }

            let weight = match transmutation_type {
                TransmutationType::VerticalWithParent => {
                    // Merge combinatorial token into higher level position.
                    T::MultiCurrency::deposit(position, &who, amount)?;

                    T::WeightInfo::merge_position_vertical_with_parent(
                        partition.len().saturated_into(),
                        fuel.total(),
                    )
                }
                TransmutationType::VerticalSansParent => {
                    // Merge first-level tokens into collateral. Move collateral from the pallet
                    // account to the user's wallet. This is the legacy `sell_complete_set`.
                    T::MultiCurrency::transfer(position, &Self::account_id(), &who, amount)?;

                    T::WeightInfo::merge_position_vertical_sans_parent(
                        partition.len().saturated_into(),
                        fuel.total(),
                    )
                }
                TransmutationType::Horizontal => {
                    // Horizontal merge.
                    T::MultiCurrency::deposit(position, &who, amount)?;

                    T::WeightInfo::merge_position_horizontal(
                        partition.len().saturated_into(),
                        fuel.total(),
                    )
                }
            };

            Self::deposit_event(Event::<T>::TokenMerged {
                who,
                parent_collection_id,
                market_id,
                partition,
                asset_out: position,
                assets_in: positions,
                amount,
            });

            Ok(Some(weight).into())
        }

        fn do_redeem_position(
            who: T::AccountId,
            parent_collection_id: Option<CombinatorialIdOf<T>>,
            market_id: MarketIdOf<T>,
            index_set: Vec<bool>,
            fuel: FuelOf<T>,
        ) -> DispatchResultWithPostInfo {
            let payout_vector =
                T::Payout::payout_vector(market_id).ok_or(Error::<T>::PayoutVectorNotFound)?;

            let market = T::MarketCommons::market(&market_id)?;
            let asset_count = market.outcomes() as usize;
            let collateral_token = market.base_asset;

            ensure!(index_set.len() == asset_count, Error::<T>::InvalidIndexSet);
            ensure!(index_set.iter().any(|&b| b), Error::<T>::InvalidIndexSet);
            ensure!(!index_set.iter().all(|&b| b), Error::<T>::InvalidIndexSet);

            // Add up values of each outcome.
            let mut total_stake: BalanceOf<T> = Zero::zero();
            // Security note: Safe because `zip` will limit this loop to `payout_vector.len()`
            // iterations.
            for (&index, value) in index_set.iter().zip(payout_vector.iter()) {
                if index {
                    total_stake = total_stake.checked_add_res(value)?;
                }
            }

            ensure!(!total_stake.is_zero(), Error::<T>::TokenHasNoValue);

            let position = Self::position_from_parent_collection(
                parent_collection_id,
                market_id,
                index_set.clone(),
                fuel.clone(),
            )?;
            let amount = T::MultiCurrency::free_balance(position, &who);
            ensure!(!amount.is_zero(), Error::<T>::NoTokensFound);
            T::MultiCurrency::withdraw(position, &who, amount)?;

            let total_payout = total_stake.bmul(amount)?;

            let (weight, asset_out) = if let Some(pci) = parent_collection_id {
                // Merge combinatorial token into higher level position. Destroy the tokens.
                let position_id = T::CombinatorialIdManager::get_position_id(collateral_token, pci);
                let position = Asset::CombinatorialToken(position_id);
                T::MultiCurrency::deposit(position, &who, total_payout)?;

                let weight = T::WeightInfo::redeem_position_with_parent(
                    index_set.len().saturated_into(),
                    fuel.total(),
                );

                (weight, position)
            } else {
                T::MultiCurrency::transfer(
                    collateral_token,
                    &Self::account_id(),
                    &who,
                    total_payout,
                )?;

                let weight = T::WeightInfo::redeem_position_sans_parent(
                    index_set.len().saturated_into(),
                    fuel.total(),
                );

                (weight, collateral_token)
            };

            Self::deposit_event(Event::<T>::TokenRedeemed {
                who,
                parent_collection_id,
                market_id,
                index_set,
                asset_in: position,
                amount_in: amount,
                asset_out,
                amount_out: total_payout,
            });

            Ok(Some(weight).into())
        }

        pub fn account_id() -> T::AccountId {
            T::PalletId::get().into_account_truncating()
        }

        pub(crate) fn free_index_set(
            market_id: MarketIdOf<T>,
            partition: &[Vec<bool>],
        ) -> Result<Vec<bool>, DispatchError> {
            let market = T::MarketCommons::market(&market_id)?;
            let asset_count = market.outcomes() as usize;
            let mut free_index_set = vec![true; asset_count];

            for index_set in partition.iter() {
                // Ensure that the partition is not trivial and matches the market's outcomes.
                ensure!(index_set.iter().any(|&i| i), Error::<T>::InvalidPartition);
                ensure!(index_set.len() == asset_count, Error::<T>::InvalidPartition);
                ensure!(!index_set.iter().all(|&i| i), Error::<T>::InvalidPartition);

                // Ensure that `index_set` is disjoint from the previously iterated elements of the
                // partition.
                ensure!(
                    free_index_set.iter().zip(index_set.iter()).all(|(i, j)| *i || !*j),
                    Error::<T>::InvalidPartition
                );

                // Remove indices of `index_set` from `free_index_set`.
                free_index_set =
                    free_index_set.iter().zip(index_set.iter()).map(|(i, j)| *i && !*j).collect();
            }

            Ok(free_index_set)
        }

        pub(crate) fn transmutation_asset(
            parent_collection_id: Option<CombinatorialIdOf<T>>,
            market_id: MarketIdOf<T>,
            partition: Vec<Vec<bool>>,
            fuel: FuelOf<T>,
        ) -> Result<(TransmutationType, AssetOf<T>), DispatchError> {
            let market = T::MarketCommons::market(&market_id)?;
            let collateral_token = market.base_asset;
            let free_index_set = Self::free_index_set(market_id, &partition)?;

            let result = if !free_index_set.iter().any(|&i| i) {
                // Vertical merge.
                if let Some(pci) = parent_collection_id {
                    let position_id =
                        T::CombinatorialIdManager::get_position_id(collateral_token, pci);
                    let position = Asset::CombinatorialToken(position_id);

                    (TransmutationType::VerticalWithParent, position)
                } else {
                    (TransmutationType::VerticalSansParent, collateral_token)
                }
            } else {
                let remaining_index_set = free_index_set.into_iter().map(|i| !i).collect();
                let position = Self::position_from_parent_collection(
                    parent_collection_id,
                    market_id,
                    remaining_index_set,
                    fuel,
                )?;

                (TransmutationType::Horizontal, position)
            };

            Ok(result)
        }

        pub(crate) fn collection_id_from_parent_collection(
            parent_collection_id: Option<CombinatorialIdOf<T>>,
            market_id: MarketIdOf<T>,
            index_set: Vec<bool>,
            fuel: FuelOf<T>,
        ) -> Result<CombinatorialIdOf<T>, DispatchError> {
            T::CombinatorialIdManager::get_collection_id(
                parent_collection_id,
                market_id,
                index_set,
                fuel,
            )
            .map_err(|collection_id_error| {
                Error::<T>::CollectionIdRetrievalFailed(collection_id_error).into()
            })
        }

        pub(crate) fn position_from_collection_id(
            market_id: MarketIdOf<T>,
            collection_id: CombinatorialIdOf<T>,
        ) -> Result<AssetOf<T>, DispatchError> {
            let market = T::MarketCommons::market(&market_id)?;
            let collateral_token = market.base_asset;

            let position_id =
                T::CombinatorialIdManager::get_position_id(collateral_token, collection_id);
            let asset = Asset::CombinatorialToken(position_id);

            Ok(asset)
        }

        pub fn position_from_parent_collection(
            parent_collection_id: Option<CombinatorialIdOf<T>>,
            market_id: MarketIdOf<T>,
            index_set: Vec<bool>,
            fuel: FuelOf<T>,
        ) -> Result<AssetOf<T>, DispatchError> {
            let collection_id = Self::collection_id_from_parent_collection(
                parent_collection_id,
                market_id,
                index_set,
                fuel,
            )?;

            Self::position_from_collection_id(market_id, collection_id)
        }
    }

    impl<T> CombinatorialTokensApi for Pallet<T>
    where
        T: Config,
    {
        type AccountId = T::AccountId;
        type Balance = BalanceOf<T>;
        type CombinatorialId = CombinatorialIdOf<T>;
        type MarketId = MarketIdOf<T>;
        type Fuel = <<T as Config>::CombinatorialIdManager as CombinatorialIdManager>::Fuel;

        fn split_position(
            who: Self::AccountId,
            parent_collection_id: Option<Self::CombinatorialId>,
            market_id: Self::MarketId,
            partition: Vec<Vec<bool>>,
            amount: Self::Balance,
            fuel: Self::Fuel,
        ) -> Result<SplitPositionDispatchInfoOf<T>, DispatchError> {
            Self::do_split_position(who, parent_collection_id, market_id, partition, amount, fuel)
        }
    }

    impl<T> CombinatorialTokensUnsafeApi for Pallet<T>
    where
        T: Config,
    {
        type AccountId = T::AccountId;
        type Balance = BalanceOf<T>;
        type MarketId = MarketIdOf<T>;

        fn split_position_unsafe(
            who: Self::AccountId,
            collateral: Asset<Self::MarketId>,
            assets: Vec<Asset<Self::MarketId>>,
            amount: Self::Balance,
        ) -> DispatchResult {
            T::MultiCurrency::ensure_can_withdraw(collateral, &who, amount)?;
            T::MultiCurrency::transfer(collateral, &who, &Pallet::<T>::account_id(), amount)?;

            for &asset in assets.iter() {
                T::MultiCurrency::deposit(asset, &who, amount)?;
            }

            Ok(())
        }

        fn merge_position_unsafe(
            who: Self::AccountId,
            collateral: Asset<Self::MarketId>,
            assets: Vec<Asset<Self::MarketId>>,
            amount: Self::Balance,
        ) -> DispatchResult {
            T::MultiCurrency::transfer(collateral, &Pallet::<T>::account_id(), &who, amount)?;

            for &asset in assets.iter() {
                T::MultiCurrency::ensure_can_withdraw(asset, &who, amount)?;
                T::MultiCurrency::withdraw(asset, &who, amount)?;
            }

            Ok(())
        }
    }
}<|MERGE_RESOLUTION|>--- conflicted
+++ resolved
@@ -124,16 +124,11 @@
         <<T as Config>::MultiCurrency as MultiCurrency<AccountIdOf<T>>>::Balance;
     pub type CombinatorialIdOf<T> =
         <<T as Config>::CombinatorialIdManager as CombinatorialIdManager>::CombinatorialId;
-<<<<<<< HEAD
-    pub type MarketIdOf<T> = <<T as Config>::MarketCommons as MarketCommonsPalletApi>::MarketId;
-    pub type SplitPositionDispatchInfoOf<T> =
-=======
     pub(crate) type FuelOf<T> =
         <<T as Config>::CombinatorialIdManager as CombinatorialIdManager>::Fuel;
     pub(crate) type MarketIdOf<T> =
         <<T as Config>::MarketCommons as MarketCommonsPalletApi>::MarketId;
     pub(crate) type SplitPositionDispatchInfoOf<T> =
->>>>>>> 57e9348d
         SplitPositionDispatchInfo<CombinatorialIdOf<T>, MarketIdOf<T>>;
 
     pub(crate) const STORAGE_VERSION: StorageVersion = StorageVersion::new(0);
