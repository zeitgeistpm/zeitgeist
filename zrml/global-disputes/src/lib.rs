--- conflicted
+++ resolved
@@ -450,19 +450,10 @@
         /// # Weight
         ///
         /// Complexity: `O(n)`, where `n` is the number of owners for the winning outcome.
-<<<<<<< HEAD
-        #[frame_support::transactional]
+        #[pallet::call_index(2)]
         #[pallet::weight(T::WeightInfo::reward_outcome_owner_paid_possession()
             .max(T::WeightInfo::reward_outcome_owner_shared_possession(T::MaxOwners::get())))]
-=======
-        #[pallet::call_index(2)]
-        #[pallet::weight(
-            T::WeightInfo::reward_outcome_owner_no_funds(T::MaxOwners::get()).max(
-                T::WeightInfo::reward_outcome_owner_with_funds(T::MaxOwners::get()),
-            )
-        )]
         #[frame_support::transactional]
->>>>>>> 4f5fe1f5
         pub fn reward_outcome_owner(
             origin: OriginFor<T>,
             #[pallet::compact] market_id: MarketIdOf<T>,
