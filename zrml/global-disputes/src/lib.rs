--- conflicted
+++ resolved
@@ -1,9 +1,4 @@
-<<<<<<< HEAD
 // Copyright 2022-2023 Forecasting Technologies LTD.
-// Copyright 2021-2022 Zeitgeist PM LLC.
-=======
-// Copyright 2022 Forecasting Technologies LTD.
->>>>>>> b32774bf
 //
 // This file is part of Zeitgeist.
 //
