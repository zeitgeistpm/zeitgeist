--- conflicted
+++ resolved
@@ -24,11 +24,7 @@
     BalanceOf<T>,
     <T as frame_system::Config>::BlockNumber,
     MomentOf<T>,
-<<<<<<< HEAD
-    zeitgeist_primitives::types::Asset<MarketIdOf<T>>,
-=======
     zeitgeist_primitives::types::BaseAsset,
->>>>>>> 9df7e688
     MarketIdOf<T>,
 >;
 
@@ -42,11 +38,7 @@
 
     zeitgeist_primitives::types::Market {
         market_id: Default::default(),
-<<<<<<< HEAD
-        base_asset: zeitgeist_primitives::types::Asset::Ztg,
-=======
         base_asset: zeitgeist_primitives::types::BaseAsset::Ztg,
->>>>>>> 9df7e688
         creation: zeitgeist_primitives::types::MarketCreation::Permissionless,
         creator_fee: sp_runtime::Perbill::zero(),
         creator: T::GlobalDisputesPalletId::get().into_account_truncating(),
