// Copyright 2023-2024 Forecasting Technologies LTD.
//
// This file is part of Zeitgeist.
//
// Zeitgeist is free software: you can redistribute it and/or modify it
// under the terms of the GNU General Public License as published by the
// Free Software Foundation, either version 3 of the License, or (at
// your option) any later version.
//
// Zeitgeist is distributed in the hope that it will be useful, but
// WITHOUT ANY WARRANTY; without even the implied warranty of
// MERCHANTABILITY or FITNESS FOR A PARTICULAR PURPOSE. See the GNU
// General Public License for more details.
//
// You should have received a copy of the GNU General Public License
// along with Zeitgeist. If not, see <https://www.gnu.org/licenses/>.

#![doc = include_str!("../README.md")]
#![cfg_attr(not(feature = "std"), no_std)]

extern crate alloc;

mod benchmarking;
mod mock;
mod tests;
mod utils;
pub mod weights;

pub use pallet::*;

#[frame_support::pallet]
mod pallet {
    use crate::weights::WeightInfoZeitgeist;
    use alloc::collections::BTreeMap;
    use core::marker::PhantomData;
    use frame_support::{
        ensure, log,
        pallet_prelude::{Decode, DispatchError, Encode, TypeInfo},
        require_transactional,
        traits::{
            fungibles::{Create, Inspect},
            Get, IsType, StorageVersion,
        },
        PalletId, RuntimeDebug,
    };
    use frame_system::{
        ensure_signed,
        pallet_prelude::{BlockNumberFor, OriginFor},
    };
    use orml_traits::MultiCurrency;
    use pallet_assets::ManagedDestroy;
    use sp_runtime::{
        traits::{AccountIdConversion, CheckedSub, Zero},
        DispatchResult,
    };
    use zeitgeist_macros::unreachable_non_terminating;
    use zeitgeist_primitives::{
        math::fixed::FixedMulDiv,
        traits::{DistributeFees, MarketTransitionApi},
        types::{
            Asset, BaseAsset, Market, MarketAssetClass, MarketStatus, MarketType, OutcomeReport,
            ParimutuelAssetClass, ResultWithWeightInfo, ScoringRule,
        },
    };
    use zrml_market_commons::MarketCommonsPalletApi;

    #[pallet::config]
    pub trait Config: frame_system::Config {
        /// The module handling the creation of market assets.
        type AssetCreator: Create<Self::AccountId, AssetId = AssetOf<Self>, Balance = BalanceOf<Self>>;

        /// The api to handle different asset classes.
        type AssetManager: MultiCurrency<Self::AccountId, CurrencyId = AssetOf<Self>>;

        /// The module handling the destruction of market assets.
        type AssetDestroyer: ManagedDestroy<Self::AccountId, AssetId = AssetOf<Self>, Balance = BalanceOf<Self>>;

        /// The way how fees are taken from the market base asset.
        type ExternalFees: DistributeFees<
                Asset = AssetOf<Self>,
                AccountId = AccountIdOf<Self>,
                Balance = BalanceOf<Self>,
                MarketId = MarketIdOf<Self>,
            >;

        type MarketCommons: MarketCommonsPalletApi<
                AccountId = Self::AccountId,
                BlockNumber = Self::BlockNumber,
                Balance = BalanceOf<Self>,
            >;

        /// The minimum amount each bet must be. Must be larger than or equal to the existential
        /// deposit of parimutuel shares.
        #[pallet::constant]
        type MinBetSize: Get<BalanceOf<Self>>;

        #[pallet::constant]
        type PalletId: Get<PalletId>;

        type RuntimeEvent: From<Event<Self>> + IsType<<Self as frame_system::Config>::RuntimeEvent>;

        /// Weights generated by benchmarks.
        type WeightInfo: WeightInfoZeitgeist;
    }

    /// The current storage version.
    const STORAGE_VERSION: StorageVersion = StorageVersion::new(0);
    const LOG_TARGET: &str = "runtime::zrml-parimutuel";

    pub(crate) type AssetOf<T> = Asset<MarketIdOf<T>>;
    pub(crate) type ParimutuelShareOf<T> = ParimutuelAssetClass<MarketIdOf<T>>;
    pub(crate) type AccountIdOf<T> = <T as frame_system::Config>::AccountId;
    pub(crate) type BalanceOf<T> =
        <<T as Config>::AssetManager as MultiCurrency<AccountIdOf<T>>>::Balance;
    pub(crate) type MarketIdOf<T> =
        <<T as Config>::MarketCommons as MarketCommonsPalletApi>::MarketId;
    pub(crate) type MomentOf<T> = <<T as Config>::MarketCommons as MarketCommonsPalletApi>::Moment;
    pub(crate) type MarketOf<T> =
        Market<AccountIdOf<T>, BalanceOf<T>, BlockNumberFor<T>, MomentOf<T>, BaseAsset>;

    #[pallet::pallet]
    #[pallet::storage_version(STORAGE_VERSION)]
    pub struct Pallet<T>(PhantomData<T>);

    #[pallet::event]
    #[pallet::generate_deposit(pub(crate) fn deposit_event)]
    pub enum Event<T>
    where
        T: Config,
    {
        /// An outcome was bought.
        OutcomeBought {
            market_id: MarketIdOf<T>,
            buyer: AccountIdOf<T>,
            asset: AssetOf<T>,
            amount_minus_fees: BalanceOf<T>,
            fees: BalanceOf<T>,
        },
        /// Rewards of the pot were claimed.
        RewardsClaimed {
            market_id: MarketIdOf<T>,
            asset: AssetOf<T>,
            withdrawn_asset_balance: BalanceOf<T>,
            base_asset_payoff: BalanceOf<T>,
            sender: AccountIdOf<T>,
        },
        /// A market base asset was refunded.
        BalanceRefunded {
            market_id: MarketIdOf<T>,
            asset: AssetOf<T>,
            refunded_balance: BalanceOf<T>,
            sender: AccountIdOf<T>,
        },
    }

    #[pallet::error]
    pub enum Error<T> {
        /// There was no buyer for the winning outcome or all winners already claimed their rewards.
        /// Use the `refund` extrinsic to get the initial bet back,
        /// in case there was no buyer for the winning outcome.
        #[codec(index = 0)]
        NoRewardShareOutstanding,
        /// The market is not active.
        #[codec(index = 1)]
        MarketIsNotActive,
        /// The specified amount is below the minimum bet size.
        #[codec(index = 2)]
        AmountBelowMinimumBetSize,
        /// The specified asset was not found in the market assets.
        #[codec(index = 4)]
        InvalidOutcomeAsset,
        /// The scoring rule is not parimutuel.
        #[codec(index = 5)]
        InvalidScoringRule,
        /// The specified amount can not be transferred.
        #[codec(index = 6)]
        InsufficientBalance,
        /// The market is not resolved yet.
        #[codec(index = 7)]
        MarketIsNotResolvedYet,
        /// An unexpected error occured. This should never happen!
        /// There was an internal coding mistake.
        #[codec(index = 8)]
        Unexpected,
        /// There is no resolved outcome present for the market.
        #[codec(index = 9)]
        NoResolvedOutcome,
        /// The refund is not allowed.
        #[codec(index = 10)]
        RefundNotAllowed,
        /// There is no balance to refund.
        #[codec(index = 11)]
        RefundableBalanceIsZero,
        /// There is no reward, because there are no winning shares.
        #[codec(index = 12)]
        NoWinningShares,
        /// Only categorical markets are allowed for parimutuels.
        #[codec(index = 13)]
        NotCategorical,
        /// There is no reward to distribute.
        #[codec(index = 14)]
        NoRewardToDistribute,
        /// Action cannot be completed because an unexpected error has occurred. This should be
        /// reported to protocol maintainers.
        #[codec(index = 15)]
        InconsistentState(InconsistentStateError),
    }

    // NOTE: these errors should never happen.
    #[derive(Encode, Decode, Eq, PartialEq, TypeInfo, frame_support::PalletError, RuntimeDebug)]
    pub enum InconsistentStateError {
        /// There are not enough funds in the pot to reward the calculated amount.
        InsufficientFundsInPotAccount,
        /// The outcome issuance is greater than the market base asset.
        OutcomeIssuanceGreaterCollateral,
    }

    #[pallet::call]
    impl<T: Config> Pallet<T> {
        /// Buy parimutuel shares for the market's base asset.
        ///
        /// # Arguments
        ///
        /// - `asset`: The outcome asset to buy the shares of.
        /// - `amount`: The amount of base asset to spend
        /// and of parimutuel shares to receive.
        /// Keep in mind that there are external fees taken from this amount.
        ///
        /// Complexity: `O(1)`
        #[pallet::call_index(0)]
        #[pallet::weight(T::WeightInfo::buy())]
        #[frame_support::transactional]
        pub fn buy(
            origin: OriginFor<T>,
            asset: ParimutuelShareOf<T>,
            #[pallet::compact] amount: BalanceOf<T>,
        ) -> DispatchResult {
            let who = ensure_signed(origin)?;

            Self::do_buy(who, asset, amount)?;

            Ok(())
        }

        /// Claim winnings from a resolved market.
        ///
        /// Complexity: `O(1)`
        #[pallet::call_index(1)]
        #[pallet::weight(T::WeightInfo::claim_rewards())]
        #[frame_support::transactional]
        pub fn claim_rewards(origin: OriginFor<T>, market_id: MarketIdOf<T>) -> DispatchResult {
            let who = ensure_signed(origin)?;

            Self::do_claim_rewards(who, market_id)?;

            Ok(())
        }

        /// Refund the base asset of losing categorical outcome assets
        /// in case that there was no account betting on the winner outcome.
        ///
        /// # Arguments
        ///
        /// - `refund_asset`: The outcome asset to refund.
        ///
        /// Complexity: `O(1)`
        #[pallet::call_index(2)]
        #[pallet::weight(T::WeightInfo::claim_refunds())]
        #[frame_support::transactional]
        pub fn claim_refunds(
            origin: OriginFor<T>,
            refund_asset: ParimutuelShareOf<T>,
        ) -> DispatchResult {
            let who = ensure_signed(origin)?;

            Self::do_claim_refunds(who, refund_asset)?;

            Ok(())
        }
    }

    impl<T> Pallet<T>
    where
        T: Config,
    {
        #[inline]
        pub(crate) fn pot_account(market_id: MarketIdOf<T>) -> AccountIdOf<T> {
            T::PalletId::get().into_sub_account_truncating(market_id)
        }

        /// Check the values for validity.
        fn check_values(
            winning_balance: BalanceOf<T>,
            pot_total: BalanceOf<T>,
            outcome_total: BalanceOf<T>,
            payoff: BalanceOf<T>,
        ) -> DispatchResult {
            ensure!(
                pot_total >= winning_balance,
                Error::<T>::InconsistentState(
                    InconsistentStateError::InsufficientFundsInPotAccount
                )
            );
            ensure!(
                pot_total >= outcome_total,
                Error::<T>::InconsistentState(
                    InconsistentStateError::OutcomeIssuanceGreaterCollateral
                )
            );
            if payoff < winning_balance {
                log::debug!(
                    target: LOG_TARGET,
                    "The payoff in base asset should be greater than or equal to the winning outcome \
                    balance."
                );
                debug_assert!(false);
            }
            if pot_total < payoff {
                log::debug!(
                    target: LOG_TARGET,
                    "The payoff in base asset should not exceed the total amount of the base asset!"
                );
                debug_assert!(false);
            }
            Ok(())
        }

        pub fn market_assets_contains(
            market: &MarketOf<T>,
            asset: &ParimutuelShareOf<T>,
        ) -> DispatchResult {
            let index = match asset {
                ParimutuelShareOf::<T>::Share(_, idx) => *idx,
            };

            match market.market_type {
                MarketType::Categorical(categories) => {
                    ensure!(index < categories, Error::<T>::InvalidOutcomeAsset);
                    Ok(())
                }
                MarketType::Scalar(_) => Err(Error::<T>::NotCategorical.into()),
            }
        }

        #[require_transactional]
        fn do_buy(
            who: T::AccountId,
            asset: ParimutuelShareOf<T>,
            amount: BalanceOf<T>,
        ) -> DispatchResult {
            let market_id = match asset {
                ParimutuelShareOf::<T>::Share(market_id, _) => market_id,
            };
            let market = T::MarketCommons::market(&market_id)?;
            let base_asset = market.base_asset;
            ensure!(
                T::AssetManager::ensure_can_withdraw(base_asset.into(), &who, amount).is_ok(),
                Error::<T>::InsufficientBalance
            );
            ensure!(market.status == MarketStatus::Active, Error::<T>::MarketIsNotActive);
            ensure!(market.scoring_rule == ScoringRule::Parimutuel, Error::<T>::InvalidScoringRule);
            ensure!(
                matches!(market.market_type, MarketType::Categorical(_)),
                Error::<T>::NotCategorical
            );
            Self::market_assets_contains(&market, &asset)?;

            let external_fees =
                T::ExternalFees::distribute(market_id, base_asset.into(), &who, amount);
            let amount_minus_fees =
                amount.checked_sub(&external_fees).ok_or(Error::<T>::Unexpected)?;
            ensure!(
                amount_minus_fees >= T::MinBetSize::get(),
                Error::<T>::AmountBelowMinimumBetSize
            );
            let pot_account = Self::pot_account(market_id);

            T::AssetManager::transfer(base_asset.into(), &who, &pot_account, amount_minus_fees)?;
            T::AssetManager::deposit(asset.into(), &who, amount_minus_fees)?;

            Self::deposit_event(Event::OutcomeBought {
                market_id,
                buyer: who,
                asset: asset.into(),
                amount_minus_fees,
                fees: external_fees,
            });

            Ok(())
        }

        fn ensure_parimutuel_market_resolved(market: &MarketOf<T>) -> DispatchResult {
            ensure!(market.status == MarketStatus::Resolved, Error::<T>::MarketIsNotResolvedYet);
            ensure!(market.scoring_rule == ScoringRule::Parimutuel, Error::<T>::InvalidScoringRule);
            ensure!(
                matches!(market.market_type, MarketType::Categorical(_)),
                Error::<T>::NotCategorical
            );
            Ok(())
        }

        fn get_winning_asset(
            market_id: MarketIdOf<T>,
            market: &MarketOf<T>,
        ) -> Result<AssetOf<T>, DispatchError> {
            let winning_outcome =
                market.resolved_outcome.clone().ok_or(Error::<T>::NoResolvedOutcome)?;
            let winning_asset = match winning_outcome {
                OutcomeReport::Categorical(category_index) => {
                    Asset::ParimutuelShare(market_id, category_index)
                }
                OutcomeReport::Scalar(_) => return Err(Error::<T>::NotCategorical.into()),
            };
            Ok(winning_asset)
        }

        #[require_transactional]
        fn do_claim_rewards(who: T::AccountId, market_id: MarketIdOf<T>) -> DispatchResult {
            let market = T::MarketCommons::market(&market_id)?;
            Self::ensure_parimutuel_market_resolved(&market)?;
            let winning_asset = Self::get_winning_asset(market_id, &market)?;
            // each Parimutuel outcome asset has the market id included
            // this allows us to query all outstanding shares for each discrete asset
            let outcome_total = T::AssetManager::total_issuance(winning_asset);
            // if there are no outstanding reward shares, but the pot account is not empty
            // then use the refund extrinsic to get the initial bet back
            ensure!(outcome_total != BalanceOf::<T>::zero(), Error::<T>::NoRewardShareOutstanding);
            let winning_balance = T::AssetManager::free_balance(winning_asset, &who);
            ensure!(!winning_balance.is_zero(), Error::<T>::NoWinningShares);
            if outcome_total < winning_balance {
                log::debug!(
                    target: LOG_TARGET,
                    "The outcome issuance should be at least as high as the individual balance of \
                     this outcome!"
                );
                debug_assert!(false);
            }

            let pot_account = Self::pot_account(market_id);
            let pot_total = T::AssetManager::free_balance(market.base_asset.into(), &pot_account);
            let payoff = pot_total.bmul_bdiv(winning_balance, outcome_total)?;

            Self::check_values(winning_balance, pot_total, outcome_total, payoff)?;

            let withdrawn_asset_balance = winning_balance;

            T::AssetManager::withdraw(winning_asset, &who, withdrawn_asset_balance)?;

            let remaining_bal =
                T::AssetManager::free_balance(market.base_asset.into(), &pot_account);
            let base_asset_payoff = payoff.min(remaining_bal);

            T::AssetManager::transfer(
                market.base_asset.into(),
                &pot_account,
                &who,
                base_asset_payoff,
            )?;

            if outcome_total == winning_balance {
                let destroy_result = T::AssetDestroyer::managed_destroy(winning_asset, None);
                unreachable_non_terminating!(
                    destroy_result.is_ok(),
                    LOG_TARGET,
                    "Can't destroy winning outcome asset {:?}: {:?}",
                    winning_asset,
                    destroy_result.err()
                );
            }

            Self::deposit_event(Event::RewardsClaimed {
                market_id,
                asset: winning_asset,
                withdrawn_asset_balance,
                base_asset_payoff,
                sender: who.clone(),
            });

            Ok(())
        }

        #[require_transactional]
        fn do_claim_refunds(
            who: T::AccountId,
            refund_asset: ParimutuelShareOf<T>,
        ) -> DispatchResult {
            let market_id = match refund_asset {
                ParimutuelShareOf::<T>::Share(market_id, _) => market_id,
            };
            let market = T::MarketCommons::market(&market_id)?;
            Self::ensure_parimutuel_market_resolved(&market)?;
            Self::market_assets_contains(&market, &refund_asset)?;
            let winning_asset = Self::get_winning_asset(market_id, &market)?;
            let outcome_total = T::AssetManager::total_issuance(winning_asset);
            ensure!(outcome_total == <BalanceOf<T>>::zero(), Error::<T>::RefundNotAllowed);

            let refund_asset_general: AssetOf<T> = refund_asset.into();
            let refund_balance = T::AssetManager::free_balance(refund_asset_general, &who);
            ensure!(!refund_balance.is_zero(), Error::<T>::RefundableBalanceIsZero);
            if refund_asset_general == winning_asset {
                log::debug!(
                    target: LOG_TARGET,
                    "Since we were checking the total issuance of the winning asset to be zero, if \
                     the refund balance is non-zero, then the winning asset can't be the refund \
                     asset!"
                );
                debug_assert!(false);
            }

            T::AssetManager::withdraw(refund_asset_general, &who, refund_balance)?;

            let pot_account = Self::pot_account(market_id);
            let pot_total = T::AssetManager::free_balance(market.base_asset.into(), &pot_account);
            if pot_total < refund_balance {
                log::debug!(
                    target: LOG_TARGET,
                    "The pot total is lower than the refund balance! This should never happen!"
                );
                debug_assert!(false);
            }
            let refund_balance = refund_balance.min(pot_total);

            T::AssetManager::transfer(
                market.base_asset.into(),
                &pot_account,
                &who,
                refund_balance,
            )?;

            if T::AssetCreator::total_issuance(refund_asset_general).is_zero() {
                let destroy_result = T::AssetDestroyer::managed_destroy(refund_asset_general, None);
                unreachable_non_terminating!(
                    destroy_result.is_ok(),
                    LOG_TARGET,
                    "Can't destroy losing outcome asset {:?}: {:?}",
                    refund_asset_general,
                    destroy_result
                );
            }

            Self::deposit_event(Event::BalanceRefunded {
                market_id,
                asset: refund_asset_general,
                refunded_balance: refund_balance,
                sender: who.clone(),
            });

            Ok(())
        }

        fn get_assets_to_destroy<F>(
            market_id: &MarketIdOf<T>,
            market: &MarketOf<T>,
            filter: F,
        ) -> BTreeMap<AssetOf<T>, Option<T::AccountId>>
        where
            F: Copy + FnOnce(MarketAssetClass<MarketIdOf<T>>) -> bool,
        {
<<<<<<< HEAD
            // Destroy losing assets.
=======
>>>>>>> 52fba8a5
            BTreeMap::<AssetOf<T>, Option<T::AccountId>>::from_iter(
                market
                    .outcome_assets(*market_id)
                    .into_iter()
                    .filter(|asset| filter(*asset))
                    .map(|asset| (AssetOf::<T>::from(asset), None)),
            )
        }
    }

    impl<T: Config> MarketTransitionApi<MarketIdOf<T>> for Pallet<T> {
        fn on_activation(market_id: &MarketIdOf<T>) -> ResultWithWeightInfo<DispatchResult> {
            let market_result = T::MarketCommons::market(market_id);

            let market = match market_result {
                Ok(market) if market.scoring_rule == ScoringRule::Parimutuel => market,
                Err(e) => {
                    return ResultWithWeightInfo::new(Err(e), T::DbWeight::get().reads(1));
                }
                _ => {
                    return ResultWithWeightInfo::new(Ok(()), T::DbWeight::get().reads(1));
                }
            };

            for outcome in market.outcome_assets(*market_id) {
                let admin = Self::pot_account(*market_id);
                let is_sufficient = true;
                let min_balance = 1u8;
                if let Err(e) = T::AssetCreator::create(
                    outcome.into(),
                    admin,
                    is_sufficient,
                    min_balance.into(),
                ) {
                    return ResultWithWeightInfo::new(Err(e), T::WeightInfo::on_activation());
                }
            }

            ResultWithWeightInfo::new(Ok(()), T::WeightInfo::on_activation())
        }

        fn on_resolution(market_id: &MarketIdOf<T>) -> ResultWithWeightInfo<DispatchResult> {
            let market_result = T::MarketCommons::market(market_id);

            let market = match market_result {
                Ok(market) if market.scoring_rule == ScoringRule::Parimutuel => market,
                Err(e) => {
                    return ResultWithWeightInfo::new(Err(e), T::DbWeight::get().reads(1));
                }
                _ => {
                    return ResultWithWeightInfo::new(Ok(()), T::DbWeight::get().reads(1));
                }
            };

            let winning_asset_option = market.resolved_outcome_into_asset(*market_id);
            let winning_asset = if let Some(winning_asset) = winning_asset_option {
                winning_asset
            } else {
                unreachable_non_terminating!(
                    winning_asset_option.is_some(),
                    LOG_TARGET,
                    "Resolved market with id {:?} does not have a resolved outcome",
                    market_id,
                );
                return ResultWithWeightInfo::new(Ok(()), T::DbWeight::get().reads(1));
            };

            let outcome_total = T::AssetManager::total_issuance(winning_asset.into());
            let assets_to_destroy = if outcome_total.is_zero() {
                Self::get_assets_to_destroy(market_id, &market, |asset| {
                    T::AssetCreator::total_issuance(asset.into()).is_zero()
                })
            } else {
                Self::get_assets_to_destroy(market_id, &market, |asset| asset != winning_asset)
            };

            let destroy_result =
                T::AssetDestroyer::managed_destroy_multi(assets_to_destroy.clone());
            unreachable_non_terminating!(
                destroy_result.is_ok(),
                LOG_TARGET,
                "Can't destroy losing outcome assets {:?}: {:?}",
                assets_to_destroy,
                destroy_result
            );

            ResultWithWeightInfo::new(Ok(()), T::WeightInfo::on_resolution())
        }
    }
}<|MERGE_RESOLUTION|>--- conflicted
+++ resolved
@@ -556,10 +556,6 @@
         where
             F: Copy + FnOnce(MarketAssetClass<MarketIdOf<T>>) -> bool,
         {
-<<<<<<< HEAD
-            // Destroy losing assets.
-=======
->>>>>>> 52fba8a5
             BTreeMap::<AssetOf<T>, Option<T::AccountId>>::from_iter(
                 market
                     .outcome_assets(*market_id)
