--- conflicted
+++ resolved
@@ -158,11 +158,7 @@
     }
 
     #[benchmark]
-<<<<<<< HEAD
-    fn on_resultion() {
-=======
     fn on_resolution() {
->>>>>>> 52fba8a5
         let market_id = setup_market::<T>(MarketType::Categorical(64u16));
         assert_ok!(Parimutuel::<T>::on_activation(&market_id).result);
 
