// Copyright 2023-2024 Forecasting Technologies LTD.
//
// This file is part of Zeitgeist.
//
// Zeitgeist is free software: you can redistribute it and/or modify it
// under the terms of the GNU General Public License as published by the
// Free Software Foundation, either version 3 of the License, or (at
// your option) any later version.
//
// Zeitgeist is distributed in the hope that it will be useful, but
// WITHOUT ANY WARRANTY; without even the implied warranty of
// MERCHANTABILITY or FITNESS FOR A PARTICULAR PURPOSE. See the GNU
// General Public License for more details.
//
// You should have received a copy of the GNU General Public License
// along with Zeitgeist. If not, see <https://www.gnu.org/licenses/>.

#[cfg(any(feature = "runtime-benchmarks", test))]
pub(crate) fn market_mock<T>(creator: T::AccountId) -> crate::MarketOf<T>
where
    T: crate::Config,
{
    use frame_support::traits::Get;
    use sp_runtime::{traits::AccountIdConversion, Perbill};
    use zeitgeist_primitives::types::{
        BaseAsset, Deadlines, MarketBonds, MarketCreation, MarketDisputeMechanism, MarketPeriod,
        MarketStatus, MarketType, ScoringRule,
    };

    zeitgeist_primitives::types::Market {
        market_id: Default::default(),
<<<<<<< HEAD
        base_asset: Asset::Ztg,
=======
        base_asset: BaseAsset::Ztg,
>>>>>>> 9df7e688
        creation: MarketCreation::Permissionless,
        creator_fee: Perbill::zero(),
        creator,
        market_type: MarketType::Categorical(10u16),
        dispute_mechanism: Some(MarketDisputeMechanism::Authorized),
        metadata: Default::default(),
        oracle: T::PalletId::get().into_account_truncating(),
        period: MarketPeriod::Block(Default::default()),
        deadlines: Deadlines {
            grace_period: 1_u32.into(),
            oracle_duration: 1_u32.into(),
            dispute_duration: 1_u32.into(),
        },
        report: None,
        resolved_outcome: None,
        scoring_rule: ScoringRule::Parimutuel,
        status: MarketStatus::Active,
        bonds: MarketBonds::default(),
        early_close: None,
    }
}<|MERGE_RESOLUTION|>--- conflicted
+++ resolved
@@ -29,11 +29,7 @@
 
     zeitgeist_primitives::types::Market {
         market_id: Default::default(),
-<<<<<<< HEAD
-        base_asset: Asset::Ztg,
-=======
         base_asset: BaseAsset::Ztg,
->>>>>>> 9df7e688
         creation: MarketCreation::Permissionless,
         creator_fee: Perbill::zero(),
         creator,
