// Copyright 2021-2022 Zeitgeist PM LLC.
//
// This file is part of Zeitgeist.
//
// Zeitgeist is free software: you can redistribute it and/or modify it
// under the terms of the GNU General Public License as published by the
// Free Software Foundation, either version 3 of the License, or (at
// your option) any later version.
//
// Zeitgeist is distributed in the hope that it will be useful, but
// WITHOUT ANY WARRANTY; without even the implied warranty of
// MERCHANTABILITY or FITNESS FOR A PARTICULAR PURPOSE. See the GNU
// General Public License for more details.
//
// You should have received a copy of the GNU General Public License
// along with Zeitgeist. If not, see <https://www.gnu.org/licenses/>.

#[cfg(feature = "try-runtime")]
use crate::MarketIdOf;
use crate::{BalanceOf, Config, MomentOf};
#[cfg(feature = "try-runtime")]
use alloc::collections::BTreeMap;
#[cfg(feature = "try-runtime")]
use alloc::format;
use alloc::vec::Vec;
#[cfg(feature = "try-runtime")]
use frame_support::migration::storage_key_iter;
#[cfg(feature = "try-runtime")]
use frame_support::traits::OnRuntimeUpgradeHelpersExt;
use frame_support::{
    dispatch::Weight,
    log,
    pallet_prelude::PhantomData,
    traits::{Get, OnRuntimeUpgrade, StorageVersion},
    RuntimeDebug,
};
use parity_scale_codec::{Decode, Encode};
use scale_info::TypeInfo;
use sp_runtime::traits::Saturating;
use zeitgeist_primitives::types::{
    Asset, Bond, Deadlines, Market, MarketBonds, MarketCreation, MarketDisputeMechanism,
    MarketPeriod, MarketStatus, MarketType, OutcomeReport, Report, ScoringRule,
};
#[cfg(feature = "try-runtime")]
use zrml_market_commons::MarketCommonsPalletApi;
use zrml_market_commons::Pallet as MarketCommonsPallet;

#[cfg(any(feature = "try-runtime", test))]
const MARKET_COMMONS: &[u8] = b"MarketCommons";
#[cfg(any(feature = "try-runtime", test))]
const MARKETS: &[u8] = b"Markets";

const MARKET_COMMONS_REQUIRED_STORAGE_VERSION: u16 = 5;
const MARKET_COMMONS_NEXT_STORAGE_VERSION: u16 = 6;

#[derive(Clone, Decode, Encode, PartialEq, Eq, RuntimeDebug, TypeInfo)]
pub struct OldMarketBonds<AI, BA> {
    pub creation: Option<Bond<AI, BA>>,
    pub oracle: Option<Bond<AI, BA>>,
}

#[derive(Clone, Decode, Encode, Eq, PartialEq, RuntimeDebug, TypeInfo)]
pub struct OldMarket<AI, BA, BN, M, A> {
    pub base_asset: A,
    pub creator: AI,
    pub creation: MarketCreation,
    pub creator_fee: u8,
    pub oracle: AI,
    pub metadata: Vec<u8>,
    pub market_type: MarketType,
    pub period: MarketPeriod<BN, M>,
    pub deadlines: Deadlines<BN>,
    pub scoring_rule: ScoringRule,
    pub status: MarketStatus,
    pub report: Option<Report<AI, BN>>,
    pub resolved_outcome: Option<OutcomeReport>,
    pub dispute_mechanism: MarketDisputeMechanism,
    pub bonds: OldMarketBonds<AI, BA>,
}

type OldMarketOf<T> = OldMarket<
    <T as frame_system::Config>::AccountId,
    BalanceOf<T>,
    <T as frame_system::Config>::BlockNumber,
    MomentOf<T>,
    Asset<<T as zrml_market_commons::Config>::MarketId>,
>;

#[frame_support::storage_alias]
pub(crate) type Markets<T: Config> = StorageMap<
    MarketCommonsPallet<T>,
    frame_support::Blake2_128Concat,
    <T as zrml_market_commons::Config>::MarketId,
    OldMarketOf<T>,
>;

pub struct AddOutsiderBond<T>(PhantomData<T>);

impl<T: Config + zrml_market_commons::Config> OnRuntimeUpgrade for AddOutsiderBond<T> {
    fn on_runtime_upgrade() -> Weight {
        let mut total_weight = T::DbWeight::get().reads(1);
        let market_commons_version = StorageVersion::get::<MarketCommonsPallet<T>>();
        if market_commons_version != MARKET_COMMONS_REQUIRED_STORAGE_VERSION {
            log::info!(
                "AddOutsiderBond: market-commons version is {:?}, but {:?} is required",
                market_commons_version,
                MARKET_COMMONS_REQUIRED_STORAGE_VERSION,
            );
            return total_weight;
        }
        log::info!("AddOutsiderBond: Starting...");

<<<<<<< HEAD
        let new_markets = storage_iter::<OldMarketOf<T>>(MARKET_COMMONS, MARKETS)
            .map(|(key, old_market)| {
                total_weight = total_weight.saturating_add(T::DbWeight::get().reads(1));
                let creation = Some(match old_market.creation {
                    MarketCreation::Advised => Bond {
                        who: old_market.creator.clone(),
                        value: T::AdvisoryBond::get(),
                        is_settled: old_market.status != MarketStatus::Proposed,
                    },
                    MarketCreation::Permissionless => Bond {
                        who: old_market.creator.clone(),
                        value: T::ValidityBond::get(),
                        is_settled: matches!(
                            old_market.status,
                            MarketStatus::Resolved | MarketStatus::InsufficientSubsidy,
                        ),
                    },
                });
                let oracle = Some(Bond {
                    who: old_market.creator.clone(),
                    value: T::OracleBond::get(),
                    is_settled: matches!(
                        old_market.status,
                        MarketStatus::Resolved | MarketStatus::InsufficientSubsidy,
                    ),
                });
                let new_market = Market {
                    base_asset: Asset::Ztg,
                    creator: old_market.creator,
                    creation: old_market.creation,
                    creator_fee: old_market.creator_fee,
                    oracle: old_market.oracle,
                    metadata: old_market.metadata,
                    market_type: old_market.market_type,
                    period: old_market.period,
                    scoring_rule: old_market.scoring_rule,
                    status: old_market.status,
                    report: old_market.report,
                    resolved_outcome: old_market.resolved_outcome,
                    dispute_mechanism: old_market.dispute_mechanism,
                    deadlines: old_market.deadlines,
                    bonds: MarketBonds { creation, oracle, dispute: None },
                };
                (key, new_market)
            })
            .collect::<Vec<_>>();
=======
        let mut translated = 0u64;
        zrml_market_commons::Markets::<T>::translate::<OldMarketOf<T>, _>(|_key, old_market| {
            translated.saturating_inc();
>>>>>>> 0fd31bf8

            let new_market = Market {
                base_asset: old_market.base_asset,
                creator: old_market.creator,
                creation: old_market.creation,
                creator_fee: old_market.creator_fee,
                oracle: old_market.oracle,
                metadata: old_market.metadata,
                market_type: old_market.market_type,
                period: old_market.period,
                scoring_rule: old_market.scoring_rule,
                status: old_market.status,
                report: old_market.report,
                resolved_outcome: old_market.resolved_outcome,
                dispute_mechanism: old_market.dispute_mechanism,
                deadlines: old_market.deadlines,
                bonds: MarketBonds {
                    creation: old_market.bonds.creation,
                    oracle: old_market.bonds.oracle,
                    outsider: None,
                },
            };

            Some(new_market)
        });
        log::info!("AddOutsiderBond: Upgraded {} markets.", translated);
        total_weight =
            total_weight.saturating_add(T::DbWeight::get().reads_writes(translated, translated));

        StorageVersion::new(MARKET_COMMONS_NEXT_STORAGE_VERSION).put::<MarketCommonsPallet<T>>();
        total_weight = total_weight.saturating_add(T::DbWeight::get().writes(1));
        log::info!("AddOutsiderBond: Done!");
        total_weight
    }

    #[cfg(feature = "try-runtime")]
    fn pre_upgrade() -> Result<(), &'static str> {
        use frame_support::pallet_prelude::Blake2_128Concat;

        let old_markets = storage_key_iter::<MarketIdOf<T>, OldMarketOf<T>, Blake2_128Concat>(
            MARKET_COMMONS,
            MARKETS,
        )
        .collect::<BTreeMap<_, _>>();
        Self::set_temp_storage(old_markets, "old_markets");

        let markets = Markets::<T>::iter_keys().count() as u32;
        let decodable_markets = Markets::<T>::iter_values().count() as u32;
        if markets != decodable_markets {
            log::error!(
                "Can only decode {} of {} markets - others will be dropped",
                decodable_markets,
                markets
            );
        } else {
            log::info!("Markets: {}, Decodable Markets: {}", markets, decodable_markets);
        }

        Ok(())
    }

    #[cfg(feature = "try-runtime")]
    fn post_upgrade() -> Result<(), &'static str> {
        let old_markets: BTreeMap<MarketIdOf<T>, OldMarketOf<T>> =
            Self::get_temp_storage("old_markets").unwrap();
        let new_market_count = <zrml_market_commons::Pallet<T>>::market_iter().count();
        assert_eq!(old_markets.len(), new_market_count);
        for (market_id, new_market) in <zrml_market_commons::Pallet<T>>::market_iter() {
            let old_market = old_markets
                .get(&market_id)
                .expect(&format!("Market {:?} not found", market_id)[..]);
            assert_eq!(new_market.base_asset, old_market.base_asset);
            assert_eq!(new_market.creator, old_market.creator);
            assert_eq!(new_market.creation, old_market.creation);
            assert_eq!(new_market.creator_fee, old_market.creator_fee);
            assert_eq!(new_market.oracle, old_market.oracle);
            assert_eq!(new_market.metadata, old_market.metadata);
            assert_eq!(new_market.market_type, old_market.market_type);
            assert_eq!(new_market.period, old_market.period);
            assert_eq!(new_market.deadlines, old_market.deadlines);
            assert_eq!(new_market.scoring_rule, old_market.scoring_rule);
            assert_eq!(new_market.status, old_market.status);
            assert_eq!(new_market.report, old_market.report);
            assert_eq!(new_market.resolved_outcome, old_market.resolved_outcome);
            assert_eq!(new_market.dispute_mechanism, old_market.dispute_mechanism);
            assert_eq!(new_market.bonds.oracle, old_market.bonds.oracle);
            assert_eq!(new_market.bonds.creation, old_market.bonds.creation);
            // new field
            assert_eq!(new_market.bonds.outsider, None);
        }
        log::info!("AddOutsiderBond: Market Counter post-upgrade is {}!", new_market_count);
        assert!(new_market_count > 0);
        Ok(())
    }
}

#[cfg(test)]
mod tests {
    use super::*;
    use crate::{
        mock::{ExtBuilder, Runtime},
        MarketIdOf, MarketOf,
    };
    use frame_support::{
        dispatch::fmt::Debug, migration::put_storage_value, Blake2_128Concat, StorageHasher,
    };
    use zrml_market_commons::MarketCommonsPalletApi;

    #[test]
    fn on_runtime_upgrade_increments_the_storage_version() {
        ExtBuilder::default().build().execute_with(|| {
            set_up_version();
            AddOutsiderBond::<Runtime>::on_runtime_upgrade();
            assert_eq!(
                StorageVersion::get::<MarketCommonsPallet<Runtime>>(),
                MARKET_COMMONS_NEXT_STORAGE_VERSION
            );
        });
    }

    #[test]
    fn on_runtime_upgrade_is_noop_if_versions_are_not_correct() {
        ExtBuilder::default().build().execute_with(|| {
            // Don't set up chain to signal that storage is already up to date.
            let (_, new_markets) = construct_old_new_tuple();
            populate_test_data::<Blake2_128Concat, MarketIdOf<Runtime>, MarketOf<Runtime>>(
                MARKET_COMMONS,
                MARKETS,
                new_markets.clone(),
            );
            AddOutsiderBond::<Runtime>::on_runtime_upgrade();
            let actual = <zrml_market_commons::Pallet<Runtime>>::market(&0u128).unwrap();
            assert_eq!(actual, new_markets[0]);
        });
    }

    #[test]
    fn on_runtime_upgrade_correctly_updates_markets() {
        ExtBuilder::default().build().execute_with(|| {
            set_up_version();
            let (old_markets, new_markets) = construct_old_new_tuple();
            populate_test_data::<Blake2_128Concat, MarketIdOf<Runtime>, OldMarketOf<Runtime>>(
                MARKET_COMMONS,
                MARKETS,
                old_markets,
            );
            AddOutsiderBond::<Runtime>::on_runtime_upgrade();
            let actual = <zrml_market_commons::Pallet<Runtime>>::market(&0u128).unwrap();
            assert_eq!(actual, new_markets[0]);
        });
    }

    fn set_up_version() {
        StorageVersion::new(MARKET_COMMONS_REQUIRED_STORAGE_VERSION)
            .put::<MarketCommonsPallet<Runtime>>();
    }

    fn construct_old_new_tuple() -> (Vec<OldMarketOf<Runtime>>, Vec<MarketOf<Runtime>>) {
        let base_asset = Asset::Ztg;
        let creator = 999;
        let creator_fee = 1;
        let oracle = 2;
        let metadata = vec![3, 4, 5];
        let market_type = MarketType::Categorical(6);
        let period = MarketPeriod::Block(7..8);
        let scoring_rule = ScoringRule::CPMM;
        let status = MarketStatus::Disputed;
        let creation = MarketCreation::Permissionless;
        let report = None;
        let resolved_outcome = None;
        let dispute_mechanism = MarketDisputeMechanism::Authorized;
        let deadlines = Deadlines::default();
        let old_bonds = OldMarketBonds {
            creation: Some(Bond::new(creator, <Runtime as Config>::ValidityBond::get())),
            oracle: Some(Bond::new(creator, <Runtime as Config>::OracleBond::get())),
        };
        let new_bonds = MarketBonds {
            creation: Some(Bond::new(creator, <Runtime as Config>::ValidityBond::get())),
            oracle: Some(Bond::new(creator, <Runtime as Config>::OracleBond::get())),
            outsider: None,
        };

        let old_market = OldMarket {
            base_asset,
            creator,
            creation: creation.clone(),
            creator_fee,
            oracle,
            metadata: metadata.clone(),
            market_type: market_type.clone(),
            period: period.clone(),
            scoring_rule,
            status,
            report: report.clone(),
            resolved_outcome: resolved_outcome.clone(),
            dispute_mechanism: dispute_mechanism.clone(),
            deadlines,
            bonds: old_bonds,
        };
<<<<<<< HEAD
        vec![
            construct_markets(
                MarketCreation::Permissionless,
                MarketStatus::Disputed,
                MarketBonds {
                    creation: Some(Bond {
                        who: creator,
                        value: <Runtime as Config>::ValidityBond::get(),
                        is_settled: false,
                    }),
                    oracle: Some(Bond {
                        who: creator,
                        value: <Runtime as Config>::OracleBond::get(),
                        is_settled: false,
                    }),
                    dispute: None,
                },
            ),
            construct_markets(
                MarketCreation::Permissionless,
                MarketStatus::Resolved,
                MarketBonds {
                    creation: Some(Bond {
                        who: creator,
                        value: <Runtime as Config>::ValidityBond::get(),
                        is_settled: true,
                    }),
                    oracle: Some(Bond {
                        who: creator,
                        value: <Runtime as Config>::OracleBond::get(),
                        is_settled: true,
                    }),
                    dispute: None,
                },
            ),
            construct_markets(
                MarketCreation::Advised,
                MarketStatus::Proposed,
                MarketBonds {
                    creation: Some(Bond {
                        who: creator,
                        value: <Runtime as Config>::AdvisoryBond::get(),
                        is_settled: false,
                    }),
                    oracle: Some(Bond {
                        who: creator,
                        value: <Runtime as Config>::OracleBond::get(),
                        is_settled: false,
                    }),
                    dispute: None,
                },
            ),
            construct_markets(
                MarketCreation::Advised,
                MarketStatus::Active,
                MarketBonds {
                    creation: Some(Bond {
                        who: creator,
                        value: <Runtime as Config>::AdvisoryBond::get(),
                        is_settled: true,
                    }),
                    oracle: Some(Bond {
                        who: creator,
                        value: <Runtime as Config>::OracleBond::get(),
                        is_settled: false,
                    }),
                    dispute: None,
                },
            ),
            construct_markets(
                MarketCreation::Advised,
                MarketStatus::Resolved,
                MarketBonds {
                    creation: Some(Bond {
                        who: creator,
                        value: <Runtime as Config>::AdvisoryBond::get(),
                        is_settled: true,
                    }),
                    oracle: Some(Bond {
                        who: creator,
                        value: <Runtime as Config>::OracleBond::get(),
                        is_settled: true,
                    }),
                    dispute: None,
                },
            ),
            // Technically, the market below has the wrong scoring rule, but that's irrelevant to
            // the test.
            construct_markets(
                MarketCreation::Permissionless,
                MarketStatus::InsufficientSubsidy,
                MarketBonds {
                    creation: Some(Bond {
                        who: creator,
                        value: <Runtime as Config>::ValidityBond::get(),
                        is_settled: true,
                    }),
                    oracle: Some(Bond {
                        who: creator,
                        value: <Runtime as Config>::OracleBond::get(),
                        is_settled: true,
                    }),
                    dispute: None,
                },
            ),
        ]
=======
        let new_market = Market {
            base_asset,
            creator,
            creation,
            creator_fee,
            oracle,
            metadata,
            market_type,
            period,
            scoring_rule,
            status,
            report,
            resolved_outcome,
            dispute_mechanism,
            deadlines,
            bonds: new_bonds,
        };
        (vec![old_market], vec![new_market])
>>>>>>> 0fd31bf8
    }

    #[allow(unused)]
    fn populate_test_data<H, K, V>(pallet: &[u8], prefix: &[u8], data: Vec<V>)
    where
        H: StorageHasher,
        K: TryFrom<usize> + Encode,
        V: Encode + Clone,
        <K as TryFrom<usize>>::Error: Debug,
    {
        for (key, value) in data.iter().enumerate() {
            let storage_hash = utility::key_to_hash::<H, K>(K::try_from(key).unwrap());
            put_storage_value::<V>(pallet, prefix, &storage_hash, (*value).clone());
        }
    }
}

<<<<<<< HEAD
#[cfg(feature = "try-runtime")]
use alloc::string::ToString;
use frame_support::{migration::storage_key_iter, Twox64Concat};
use frame_system::pallet_prelude::BlockNumberFor;
use sp_runtime::{traits::Saturating, SaturatedConversion};
use zeitgeist_primitives::types::AuthorityReport;
use zrml_authorized::Pallet as AuthorizedPallet;

const AUTHORIZED: &[u8] = b"Authorized";
const AUTHORIZED_OUTCOME_REPORTS: &[u8] = b"AuthorizedOutcomeReports";

const AUTHORIZED_REQUIRED_STORAGE_VERSION: u16 = 2;
const AUTHORIZED_NEXT_STORAGE_VERSION: u16 = 3;

pub struct AddFieldToAuthorityReport<T>(PhantomData<T>);

// Add resolve_at block number value field to `AuthorizedOutcomeReports` map.
impl<T: Config + zrml_market_commons::Config + zrml_authorized::Config> OnRuntimeUpgrade
    for AddFieldToAuthorityReport<T>
{
    fn on_runtime_upgrade() -> Weight
    where
        T: Config,
    {
        let mut total_weight = T::DbWeight::get().reads(1);
        let authorized_version = StorageVersion::get::<AuthorizedPallet<T>>();
        if authorized_version != AUTHORIZED_REQUIRED_STORAGE_VERSION {
            log::info!(
                "AddFieldToAuthorityReport: authorized version is {:?}, require {:?};",
                authorized_version,
                AUTHORIZED_REQUIRED_STORAGE_VERSION,
            );
            return total_weight;
        }
        log::info!("AddFieldToAuthorityReport: Starting...");

        let mut authorized_resolutions =
            BTreeMap::<<T as zrml_market_commons::Config>::MarketId, BlockNumberFor<T>>::new();
        for (resolve_at, bounded_vec) in crate::MarketIdsPerDisputeBlock::<T>::iter() {
            total_weight = total_weight.saturating_add(T::DbWeight::get().reads(1));

            for id in bounded_vec.into_inner().iter() {
                if let Ok(market) = <zrml_market_commons::Pallet<T>>::market(id) {
                    if market.dispute_mechanism == MarketDisputeMechanism::Authorized {
                        authorized_resolutions.insert(*id, resolve_at);
                    }
                } else {
                    log::warn!("AddFieldToAuthorityReport: Could not find market with id {:?}", id);
                }
            }
        }

        let mut new_storage_map: Vec<(
            <T as zrml_market_commons::Config>::MarketId,
            AuthorityReport<BlockNumberFor<T>>,
        )> = Vec::new();

        let now = frame_system::Pallet::<T>::block_number();
        total_weight = total_weight.saturating_add(T::DbWeight::get().reads(1));

        for (market_id, old_value) in storage_key_iter::<
            <T as zrml_market_commons::Config>::MarketId,
            OutcomeReport,
            Twox64Concat,
        >(AUTHORIZED, AUTHORIZED_OUTCOME_REPORTS)
        {
            total_weight = total_weight.saturating_add(T::DbWeight::get().reads(1));

            let resolve_at: Option<BlockNumberFor<T>> =
                authorized_resolutions.get(&market_id).cloned();

            match resolve_at {
                Some(block) if now <= block => {
                    new_storage_map.push((
                        market_id,
                        AuthorityReport { resolve_at: block, outcome: old_value },
                    ));
                }
                _ => {
                    log::warn!(
                        "AddFieldToAuthorityReport: Market was not found in \
                         MarketIdsPerDisputeBlock; market id: {:?}",
                        market_id
                    );
                    // example case market id 432
                    // https://github.com/zeitgeistpm/zeitgeist/pull/701 market id 432 is invalid, because of zero-division error in the past
                    // we have to handle manually here, because MarketIdsPerDisputeBlock does not contain 432
                    let mut resolve_at = now.saturating_add(T::CorrectionPeriod::get());
                    total_weight = total_weight.saturating_add(T::DbWeight::get().reads(1));

                    let mut bounded_vec = <crate::MarketIdsPerDisputeBlock<T>>::get(resolve_at);
                    while bounded_vec.is_full() {
                        // roll the dice until we find a block that is not full
                        total_weight = total_weight.saturating_add(T::DbWeight::get().reads(1));
                        resolve_at = resolve_at.saturating_add(1u32.into());
                        bounded_vec = <crate::MarketIdsPerDisputeBlock<T>>::get(resolve_at);
                    }
                    // is not full, so we can push
                    bounded_vec.force_push(market_id);
                    <crate::MarketIdsPerDisputeBlock<T>>::insert(resolve_at, bounded_vec);
                    total_weight = total_weight.saturating_add(T::DbWeight::get().writes(1));

                    new_storage_map
                        .push((market_id, AuthorityReport { resolve_at, outcome: old_value }));
                }
            }
        }

        for (market_id, new_value) in new_storage_map {
            let hash = utility::key_to_hash::<
                Twox64Concat,
                <T as zrml_market_commons::Config>::MarketId,
            >(market_id);
            put_storage_value::<AuthorityReport<T::BlockNumber>>(
                AUTHORIZED,
                AUTHORIZED_OUTCOME_REPORTS,
                &hash,
                new_value,
            );
            total_weight = total_weight.saturating_add(T::DbWeight::get().writes(1));
        }

        StorageVersion::new(AUTHORIZED_NEXT_STORAGE_VERSION).put::<AuthorizedPallet<T>>();
        total_weight = total_weight.saturating_add(T::DbWeight::get().writes(1));
        log::info!("AddFieldToAuthorityReport: Done!");
        total_weight
    }

    #[cfg(feature = "try-runtime")]
    fn pre_upgrade() -> Result<(), &'static str> {
        let mut counter = 0_u32;
        for (key, value) in storage_iter::<OutcomeReport>(AUTHORIZED, AUTHORIZED_OUTCOME_REPORTS) {
            Self::set_temp_storage(value, &format!("{:?}", key.as_slice()));

            counter = counter.saturating_add(1_u32);
        }
        let counter_key = "counter_key".to_string();
        Self::set_temp_storage(counter, &counter_key);
        Ok(())
    }

    #[cfg(feature = "try-runtime")]
    fn post_upgrade() -> Result<(), &'static str> {
        let mut markets_count = 0_u32;
        let old_counter_key = "counter_key".to_string();
        for (key, new_value) in
            storage_iter::<AuthorityReport<T::BlockNumber>>(AUTHORIZED, AUTHORIZED_OUTCOME_REPORTS)
        {
            let key_str = format!("{:?}", key.as_slice());

            let AuthorityReport { resolve_at: _, outcome } = new_value;
            let old_value: OutcomeReport = Self::get_temp_storage(&key_str)
                .unwrap_or_else(|| panic!("old value not found for market id {:?}", key_str));

            assert_eq!(old_value, outcome);

            markets_count += 1_u32;
        }
        let old_markets_count: u32 =
            Self::get_temp_storage(&old_counter_key).expect("old counter key storage not found");
        assert_eq!(markets_count, old_markets_count);
        Ok(())
    }
}

#[cfg(test)]
mod tests_authorized {
    use super::*;
    use crate::{
        mock::{ExtBuilder, MarketCommons, Runtime, ALICE, BOB},
        CacheSize, MarketIdOf,
    };
    use frame_support::{BoundedVec, Twox64Concat};
    use zeitgeist_primitives::types::{MarketId, OutcomeReport};
    use zrml_market_commons::MarketCommonsPalletApi;

    #[test]
    fn on_runtime_upgrade_increments_the_storage_versions() {
        ExtBuilder::default().build().execute_with(|| {
            set_up_chain();
            AddFieldToAuthorityReport::<Runtime>::on_runtime_upgrade();
            let authorized_version = StorageVersion::get::<AuthorizedPallet<Runtime>>();
            assert_eq!(authorized_version, AUTHORIZED_NEXT_STORAGE_VERSION);
        });
    }

    #[test]
    fn on_runtime_sets_new_struct_with_resolve_at() {
        ExtBuilder::default().build().execute_with(|| {
            set_up_chain();

            <frame_system::Pallet<Runtime>>::set_block_number(10_000);

            let hash = crate::migrations::utility::key_to_hash::<Twox64Concat, MarketId>(0);
            let outcome = OutcomeReport::Categorical(42u16);
            put_storage_value::<OutcomeReport>(
                AUTHORIZED,
                AUTHORIZED_OUTCOME_REPORTS,
                &hash,
                outcome.clone(),
            );

            let resolve_at = 42_000;

            let sample_market = get_sample_market();
            let market_id: MarketId = MarketCommons::push_market(sample_market).unwrap();
            let bounded_vec =
                BoundedVec::<MarketIdOf<Runtime>, CacheSize>::try_from(vec![market_id])
                    .expect("BoundedVec should be created");
            crate::MarketIdsPerDisputeBlock::<Runtime>::insert(resolve_at, bounded_vec);

            AddFieldToAuthorityReport::<Runtime>::on_runtime_upgrade();

            let expected = AuthorityReport { resolve_at, outcome };

            let actual = frame_support::migration::get_storage_value::<
                AuthorityReport<<Runtime as frame_system::Config>::BlockNumber>,
            >(AUTHORIZED, AUTHORIZED_OUTCOME_REPORTS, &hash)
            .unwrap();
            assert_eq!(expected, actual);
        });
    }

    #[test]
    fn on_runtime_is_noop_if_versions_are_not_correct() {
        ExtBuilder::default().build().execute_with(|| {
            // storage migration already executed (storage version is incremented already)
            StorageVersion::new(AUTHORIZED_NEXT_STORAGE_VERSION).put::<AuthorizedPallet<Runtime>>();

            let hash = crate::migrations::utility::key_to_hash::<Twox64Concat, MarketId>(0);
            let outcome = OutcomeReport::Categorical(42u16);

            let report = AuthorityReport { resolve_at: 42, outcome };
            put_storage_value::<AuthorityReport<<Runtime as frame_system::Config>::BlockNumber>>(
                AUTHORIZED,
                AUTHORIZED_OUTCOME_REPORTS,
                &hash,
                report.clone(),
            );

            AddFieldToAuthorityReport::<Runtime>::on_runtime_upgrade();

            let actual = frame_support::migration::get_storage_value::<
                AuthorityReport<<Runtime as frame_system::Config>::BlockNumber>,
            >(AUTHORIZED, AUTHORIZED_OUTCOME_REPORTS, &hash)
            .unwrap();
            assert_eq!(report, actual);
        });
    }

    fn set_up_chain() {
        StorageVersion::new(AUTHORIZED_REQUIRED_STORAGE_VERSION).put::<AuthorizedPallet<Runtime>>();
    }

    fn get_sample_market() -> zeitgeist_primitives::types::Market<u128, u128, u64, u64, Asset<u128>>
    {
        zeitgeist_primitives::types::Market {
            base_asset: Asset::Ztg,
            creation: zeitgeist_primitives::types::MarketCreation::Permissionless,
            creator_fee: 0,
            creator: ALICE,
            market_type: zeitgeist_primitives::types::MarketType::Scalar(0..=100),
            dispute_mechanism: zeitgeist_primitives::types::MarketDisputeMechanism::Authorized,
            metadata: Default::default(),
            oracle: BOB,
            period: zeitgeist_primitives::types::MarketPeriod::Block(Default::default()),
            deadlines: zeitgeist_primitives::types::Deadlines {
                grace_period: 1_u32.into(),
                oracle_duration: 1_u32.into(),
                dispute_duration: 1_u32.into(),
            },
            report: None,
            resolved_outcome: None,
            scoring_rule: zeitgeist_primitives::types::ScoringRule::CPMM,
            status: zeitgeist_primitives::types::MarketStatus::Disputed,
            bonds: Default::default(),
        }
    }
}

use frame_support::dispatch::EncodeLike;
use zeitgeist_primitives::types::{MarketDispute, OldMarketDispute};

const PREDICTION_MARKETS_REQUIRED_STORAGE_VERSION: u16 = 7;
const PREDICTION_MARKETS_NEXT_STORAGE_VERSION: u16 = 8;

#[cfg(feature = "try-runtime")]
type OldDisputesOf<T> = frame_support::BoundedVec<
    OldMarketDispute<
        <T as frame_system::Config>::AccountId,
        <T as frame_system::Config>::BlockNumber,
    >,
    <T as crate::Config>::MaxDisputes,
>;

pub struct MoveDataToSimpleDisputes<T>(PhantomData<T>);

impl<T: Config + zrml_simple_disputes::Config + zrml_market_commons::Config> OnRuntimeUpgrade
    for MoveDataToSimpleDisputes<T>
where
    <T as zrml_market_commons::Config>::MarketId: EncodeLike<
        <<T as zrml_simple_disputes::Config>::MarketCommons as MarketCommonsPalletApi>::MarketId,
    >,
{
    fn on_runtime_upgrade() -> Weight {
        use orml_traits::NamedMultiReservableCurrency;

        let mut total_weight = T::DbWeight::get().reads(1);
        let pm_version = StorageVersion::get::<crate::Pallet<T>>();
        if pm_version != PREDICTION_MARKETS_REQUIRED_STORAGE_VERSION {
            log::info!(
                "MoveDataToSimpleDisputes: market-commons version is {:?}, but {:?} is required",
                pm_version,
                PREDICTION_MARKETS_REQUIRED_STORAGE_VERSION,
            );
            return total_weight;
        }
        log::info!("MoveDataToSimpleDisputes: Starting...");

        total_weight = total_weight.saturating_add(T::DbWeight::get().reads(1));

        for (market_id, old_disputes) in crate::Disputes::<T>::drain() {
            total_weight = total_weight.saturating_add(T::DbWeight::get().writes(1));

            total_weight = total_weight.saturating_add(T::DbWeight::get().reads(1));
            if let Ok(mut market) = <zrml_market_commons::Pallet<T>>::market(&market_id) {
                match market.dispute_mechanism {
                    MarketDisputeMechanism::Authorized => {
                        // TODO Move this part of the migration (market mutation)
                        // TODO into the OutsiderBond migration (needs to run before this migration)
                        // TODO because it needs to iterate over all Disputes of the pm pallet
                        // TODO in this current migration we drain all Disputes of the pm pallet
                        if let Some(first_dispute) = old_disputes.first() {
                            let OldMarketDispute { at: _, by, outcome: _ } = first_dispute;
                            market.bonds.dispute =
                                Some(Bond::new(by.clone(), T::DisputeBond::get()));

                            total_weight =
                                total_weight.saturating_add(T::DbWeight::get().writes(1));
                            zrml_market_commons::Markets::<T>::insert(market_id, market);
                        } else {
                            log::warn!(
                                "MoveDataToSimpleDisputes: Could not find first dispute for \
                                 market id {:?}",
                                market_id
                            );
                        }
                        // for authorized use the first dispute as actual dispute caller
                        continue;
                    }
                    // for simple-disputes ignore who called the dispute the first time
                    // and just use the below code to fill Disputes inside simple-disputes
                    MarketDisputeMechanism::SimpleDisputes => (),
                    // ignore / delete all disputes for court markets
                    MarketDisputeMechanism::Court => continue,
                }
            } else {
                log::warn!(
                    "MoveDataToSimpleDisputes: Could not find market with market id {:?}",
                    market_id
                );
            }

            total_weight = total_weight.saturating_add(T::DbWeight::get().reads(1));
            let mut new_disputes = zrml_simple_disputes::Disputes::<T>::get(market_id);
            for (i, old_dispute) in old_disputes.iter().enumerate() {
                let bond = zrml_simple_disputes::default_outcome_bond::<T>(i);
                let new_dispute = MarketDispute {
                    at: old_dispute.at,
                    by: old_dispute.by.clone(),
                    outcome: old_dispute.outcome.clone(),
                    bond,
                };
                let res = new_disputes.try_push(new_dispute);
                if res.is_err() {
                    log::error!(
                        "MoveDataToSimpleDisputes: Could not push dispute for market id {:?}",
                        market_id
                    );
                }

                // switch to new reserve identifier for simple disputes
                let sd_pallet_id = zeitgeist_primitives::constants::SD_PALLET_ID;
                let sd_reserve_id = sd_pallet_id.0;
                let pm_pallet_id = zeitgeist_primitives::constants::PM_PALLET_ID;
                let pm_reserve_id = pm_pallet_id.0;

                // charge weight defensivly for unreserve_named
                // https://github.com/open-web3-stack/open-runtime-module-library/blob/24f0a8b6e04e1078f70d0437fb816337cdf4f64c/tokens/src/lib.rs#L1516-L1547
                total_weight = total_weight.saturating_add(T::DbWeight::get().reads_writes(4, 3));
                let reserved_balance = <T as Config>::AssetManager::reserved_balance_named(
                    &pm_reserve_id,
                    Asset::Ztg,
                    &old_dispute.by,
                );
                if reserved_balance < bond.saturated_into::<u128>().saturated_into() {
                    log::error!(
                        "MoveDataToSimpleDisputes: Could not unreserve {:?} for {:?} because \
                         reserved balance is only {:?}. Market id: {:?}",
                        bond,
                        old_dispute.by,
                        reserved_balance,
                        market_id,
                    );
                }
                <T as Config>::AssetManager::unreserve_named(
                    &pm_reserve_id,
                    Asset::Ztg,
                    &old_dispute.by,
                    bond.saturated_into::<u128>().saturated_into(),
                );

                // charge weight defensivly for reserve_named
                // https://github.com/open-web3-stack/open-runtime-module-library/blob/24f0a8b6e04e1078f70d0437fb816337cdf4f64c/tokens/src/lib.rs#L1486-L1499
                total_weight = total_weight.saturating_add(T::DbWeight::get().reads_writes(3, 3));
                let res = <T as Config>::AssetManager::reserve_named(
                    &sd_reserve_id,
                    Asset::Ztg,
                    &old_dispute.by,
                    bond.saturated_into::<u128>().saturated_into(),
                );
                if res.is_err() {
                    log::error!(
                        "MoveDataToSimpleDisputes: Could not reserve bond for dispute caller {:?} \
                         and market id {:?}",
                        old_dispute.by,
                        market_id
                    );
                }
            }

            total_weight = total_weight.saturating_add(T::DbWeight::get().writes(1));
            zrml_simple_disputes::Disputes::<T>::insert(market_id, new_disputes);
        }

        StorageVersion::new(PREDICTION_MARKETS_NEXT_STORAGE_VERSION).put::<crate::Pallet<T>>();
        total_weight = total_weight.saturating_add(T::DbWeight::get().writes(1));
        log::info!("MoveDataToSimpleDisputes: Done!");
        total_weight
    }

    #[cfg(feature = "try-runtime")]
    fn pre_upgrade() -> Result<(), &'static str> {
        log::info!("MoveDataToSimpleDisputes: Start pre_upgrade!");

        let old_disputes = crate::Disputes::<T>::iter().collect::<BTreeMap<_, _>>();
        Self::set_temp_storage(old_disputes, "old_disputes");

        Ok(())
    }

    #[cfg(feature = "try-runtime")]
    fn post_upgrade() -> Result<(), &'static str> {
        let old_disputes: BTreeMap<MarketIdOf<T>, OldDisputesOf<T>> =
            Self::get_temp_storage("old_disputes").unwrap();

        log::info!("MoveDataToSimpleDisputes: (post_upgrade) Start first try-runtime part!");

        for (market_id, o) in old_disputes.iter() {
            let market = <zrml_market_commons::Pallet<T>>::market(market_id)
                .expect(&format!("Market for market id {:?} not found", market_id)[..]);

            // market id is a reference, but we need the raw value to encode with the where clause
            let disputes = zrml_simple_disputes::Disputes::<T>::get(*market_id);

            match market.dispute_mechanism {
                MarketDisputeMechanism::Authorized => {
                    let first_dispute = o
                        .first()
                        .expect(&format!("First dispute for market {:?} not found", market_id)[..]);
                    let disputor = first_dispute.by.clone();
                    let bond = T::DisputeBond::get();
                    assert_eq!(
                        market.bonds.dispute,
                        Some(Bond { who: disputor, value: bond, is_settled: false }),
                    );

                    let simple_disputes_count = disputes.iter().count();
                    assert_eq!(simple_disputes_count, 0);
                    continue;
                }
                MarketDisputeMechanism::SimpleDisputes => {
                    let new_count = disputes.iter().count();
                    let old_count = o.iter().count();
                    assert_eq!(new_count, old_count);
                }
                MarketDisputeMechanism::Court => {
                    panic!("Court should not be contained at all.")
                }
            }
        }

        log::info!("MoveDataToSimpleDisputes: (post_upgrade) Start second try-runtime part!");

        assert!(crate::Disputes::<T>::iter().count() == 0);

        for (market_id, new_disputes) in zrml_simple_disputes::Disputes::<T>::iter() {
            let old_disputes = old_disputes
                .get(&market_id.saturated_into::<u128>().saturated_into())
                .expect(&format!("Disputes for market {:?} not found", market_id)[..]);

            let market = <T as zrml_simple_disputes::Config>::MarketCommons::market(&market_id)
                .expect(&format!("Market for market id {:?} not found", market_id)[..]);
            match market.dispute_mechanism {
                MarketDisputeMechanism::Authorized => {
                    panic!("Authorized should not be contained in simple disputes.");
                }
                MarketDisputeMechanism::SimpleDisputes => (),
                MarketDisputeMechanism::Court => {
                    panic!("Court should not be contained in simple disputes.");
                }
            }

            for (i, new_dispute) in new_disputes.iter().enumerate() {
                let old_dispute =
                    old_disputes.get(i).expect(&format!("Dispute at index {} not found", i)[..]);
                assert_eq!(new_dispute.at, old_dispute.at);
                assert_eq!(new_dispute.by, old_dispute.by);
                assert_eq!(new_dispute.outcome, old_dispute.outcome);
                assert_eq!(new_dispute.bond, zrml_simple_disputes::default_outcome_bond::<T>(i));
            }
        }

        log::info!("MoveDataToSimpleDisputes: Done! (post_upgrade)");
        Ok(())
    }
}

=======
>>>>>>> 0fd31bf8
// We use these utilities to prevent having to make the swaps pallet a dependency of
// prediciton-markets. The calls are based on the implementation of `StorageVersion`, found here:
// https://github.com/paritytech/substrate/blob/bc7a1e6c19aec92bfa247d8ca68ec63e07061032/frame/support/src/traits/metadata.rs#L168-L230
// and previous migrations.

mod utility {
    use crate::{BalanceOf, Config, MarketIdOf};
    use alloc::vec::Vec;
    use frame_support::{
        migration::{get_storage_value, put_storage_value},
        storage::{storage_prefix, unhashed},
        traits::StorageVersion,
        Blake2_128Concat, StorageHasher,
    };
    use parity_scale_codec::Encode;
    use zeitgeist_primitives::types::{Pool, PoolId};

    #[allow(unused)]
    const SWAPS: &[u8] = b"Swaps";
    #[allow(unused)]
    const POOLS: &[u8] = b"Pools";
    #[allow(unused)]
    fn storage_prefix_of_swaps_pallet() -> [u8; 32] {
        storage_prefix(b"Swaps", b":__STORAGE_VERSION__:")
    }
    #[allow(unused)]
    pub fn key_to_hash<H, K>(key: K) -> Vec<u8>
    where
        H: StorageHasher,
        K: Encode,
    {
        key.using_encoded(H::hash).as_ref().to_vec()
    }
    #[allow(unused)]
    pub fn get_on_chain_storage_version_of_swaps_pallet() -> StorageVersion {
        let key = storage_prefix_of_swaps_pallet();
        unhashed::get_or_default(&key)
    }
    #[allow(unused)]
    pub fn put_storage_version_of_swaps_pallet(value: u16) {
        let key = storage_prefix_of_swaps_pallet();
        unhashed::put(&key, &StorageVersion::new(value));
    }
    #[allow(unused)]
    pub fn get_pool<T: Config>(pool_id: PoolId) -> Option<Pool<BalanceOf<T>, MarketIdOf<T>>> {
        let hash = key_to_hash::<Blake2_128Concat, PoolId>(pool_id);
        let pool_maybe =
            get_storage_value::<Option<Pool<BalanceOf<T>, MarketIdOf<T>>>>(SWAPS, POOLS, &hash);
        pool_maybe.unwrap_or(None)
    }
    #[allow(unused)]
    pub fn set_pool<T: Config>(pool_id: PoolId, pool: Pool<BalanceOf<T>, MarketIdOf<T>>) {
        let hash = key_to_hash::<Blake2_128Concat, PoolId>(pool_id);
        put_storage_value(SWAPS, POOLS, &hash, Some(pool));
    }
}<|MERGE_RESOLUTION|>--- conflicted
+++ resolved
@@ -94,74 +94,25 @@
     OldMarketOf<T>,
 >;
 
-pub struct AddOutsiderBond<T>(PhantomData<T>);
-
-impl<T: Config + zrml_market_commons::Config> OnRuntimeUpgrade for AddOutsiderBond<T> {
+pub struct AddOutsiderAndDisputeBond<T>(PhantomData<T>);
+
+impl<T: Config + zrml_market_commons::Config> OnRuntimeUpgrade for AddOutsiderAndDisputeBond<T> {
     fn on_runtime_upgrade() -> Weight {
         let mut total_weight = T::DbWeight::get().reads(1);
         let market_commons_version = StorageVersion::get::<MarketCommonsPallet<T>>();
         if market_commons_version != MARKET_COMMONS_REQUIRED_STORAGE_VERSION {
             log::info!(
-                "AddOutsiderBond: market-commons version is {:?}, but {:?} is required",
+                "AddOutsiderAndDisputeBond: market-commons version is {:?}, but {:?} is required",
                 market_commons_version,
                 MARKET_COMMONS_REQUIRED_STORAGE_VERSION,
             );
             return total_weight;
         }
-        log::info!("AddOutsiderBond: Starting...");
-
-<<<<<<< HEAD
-        let new_markets = storage_iter::<OldMarketOf<T>>(MARKET_COMMONS, MARKETS)
-            .map(|(key, old_market)| {
-                total_weight = total_weight.saturating_add(T::DbWeight::get().reads(1));
-                let creation = Some(match old_market.creation {
-                    MarketCreation::Advised => Bond {
-                        who: old_market.creator.clone(),
-                        value: T::AdvisoryBond::get(),
-                        is_settled: old_market.status != MarketStatus::Proposed,
-                    },
-                    MarketCreation::Permissionless => Bond {
-                        who: old_market.creator.clone(),
-                        value: T::ValidityBond::get(),
-                        is_settled: matches!(
-                            old_market.status,
-                            MarketStatus::Resolved | MarketStatus::InsufficientSubsidy,
-                        ),
-                    },
-                });
-                let oracle = Some(Bond {
-                    who: old_market.creator.clone(),
-                    value: T::OracleBond::get(),
-                    is_settled: matches!(
-                        old_market.status,
-                        MarketStatus::Resolved | MarketStatus::InsufficientSubsidy,
-                    ),
-                });
-                let new_market = Market {
-                    base_asset: Asset::Ztg,
-                    creator: old_market.creator,
-                    creation: old_market.creation,
-                    creator_fee: old_market.creator_fee,
-                    oracle: old_market.oracle,
-                    metadata: old_market.metadata,
-                    market_type: old_market.market_type,
-                    period: old_market.period,
-                    scoring_rule: old_market.scoring_rule,
-                    status: old_market.status,
-                    report: old_market.report,
-                    resolved_outcome: old_market.resolved_outcome,
-                    dispute_mechanism: old_market.dispute_mechanism,
-                    deadlines: old_market.deadlines,
-                    bonds: MarketBonds { creation, oracle, dispute: None },
-                };
-                (key, new_market)
-            })
-            .collect::<Vec<_>>();
-=======
+        log::info!("AddOutsiderAndDisputeBond: Starting...");
+
         let mut translated = 0u64;
         zrml_market_commons::Markets::<T>::translate::<OldMarketOf<T>, _>(|_key, old_market| {
             translated.saturating_inc();
->>>>>>> 0fd31bf8
 
             let new_market = Market {
                 base_asset: old_market.base_asset,
@@ -182,18 +133,20 @@
                     creation: old_market.bonds.creation,
                     oracle: old_market.bonds.oracle,
                     outsider: None,
+                    // TODO
+                    dispute: None,
                 },
             };
 
             Some(new_market)
         });
-        log::info!("AddOutsiderBond: Upgraded {} markets.", translated);
+        log::info!("AddOutsiderAndDisputeBond: Upgraded {} markets.", translated);
         total_weight =
             total_weight.saturating_add(T::DbWeight::get().reads_writes(translated, translated));
 
         StorageVersion::new(MARKET_COMMONS_NEXT_STORAGE_VERSION).put::<MarketCommonsPallet<T>>();
         total_weight = total_weight.saturating_add(T::DbWeight::get().writes(1));
-        log::info!("AddOutsiderBond: Done!");
+        log::info!("AddOutsiderAndDisputeBond: Done!");
         total_weight
     }
 
@@ -251,8 +204,10 @@
             assert_eq!(new_market.bonds.creation, old_market.bonds.creation);
             // new field
             assert_eq!(new_market.bonds.outsider, None);
-        }
-        log::info!("AddOutsiderBond: Market Counter post-upgrade is {}!", new_market_count);
+            // TODO
+            assert_eq!(new_market.bonds.dispute, None);
+        }
+        log::info!("AddOutsiderAndDisputeBond: Market Counter post-upgrade is {}!", new_market_count);
         assert!(new_market_count > 0);
         Ok(())
     }
@@ -342,6 +297,8 @@
             creation: Some(Bond::new(creator, <Runtime as Config>::ValidityBond::get())),
             oracle: Some(Bond::new(creator, <Runtime as Config>::OracleBond::get())),
             outsider: None,
+            // TODO
+            dispute: None,
         };
 
         let old_market = OldMarket {
@@ -361,114 +318,6 @@
             deadlines,
             bonds: old_bonds,
         };
-<<<<<<< HEAD
-        vec![
-            construct_markets(
-                MarketCreation::Permissionless,
-                MarketStatus::Disputed,
-                MarketBonds {
-                    creation: Some(Bond {
-                        who: creator,
-                        value: <Runtime as Config>::ValidityBond::get(),
-                        is_settled: false,
-                    }),
-                    oracle: Some(Bond {
-                        who: creator,
-                        value: <Runtime as Config>::OracleBond::get(),
-                        is_settled: false,
-                    }),
-                    dispute: None,
-                },
-            ),
-            construct_markets(
-                MarketCreation::Permissionless,
-                MarketStatus::Resolved,
-                MarketBonds {
-                    creation: Some(Bond {
-                        who: creator,
-                        value: <Runtime as Config>::ValidityBond::get(),
-                        is_settled: true,
-                    }),
-                    oracle: Some(Bond {
-                        who: creator,
-                        value: <Runtime as Config>::OracleBond::get(),
-                        is_settled: true,
-                    }),
-                    dispute: None,
-                },
-            ),
-            construct_markets(
-                MarketCreation::Advised,
-                MarketStatus::Proposed,
-                MarketBonds {
-                    creation: Some(Bond {
-                        who: creator,
-                        value: <Runtime as Config>::AdvisoryBond::get(),
-                        is_settled: false,
-                    }),
-                    oracle: Some(Bond {
-                        who: creator,
-                        value: <Runtime as Config>::OracleBond::get(),
-                        is_settled: false,
-                    }),
-                    dispute: None,
-                },
-            ),
-            construct_markets(
-                MarketCreation::Advised,
-                MarketStatus::Active,
-                MarketBonds {
-                    creation: Some(Bond {
-                        who: creator,
-                        value: <Runtime as Config>::AdvisoryBond::get(),
-                        is_settled: true,
-                    }),
-                    oracle: Some(Bond {
-                        who: creator,
-                        value: <Runtime as Config>::OracleBond::get(),
-                        is_settled: false,
-                    }),
-                    dispute: None,
-                },
-            ),
-            construct_markets(
-                MarketCreation::Advised,
-                MarketStatus::Resolved,
-                MarketBonds {
-                    creation: Some(Bond {
-                        who: creator,
-                        value: <Runtime as Config>::AdvisoryBond::get(),
-                        is_settled: true,
-                    }),
-                    oracle: Some(Bond {
-                        who: creator,
-                        value: <Runtime as Config>::OracleBond::get(),
-                        is_settled: true,
-                    }),
-                    dispute: None,
-                },
-            ),
-            // Technically, the market below has the wrong scoring rule, but that's irrelevant to
-            // the test.
-            construct_markets(
-                MarketCreation::Permissionless,
-                MarketStatus::InsufficientSubsidy,
-                MarketBonds {
-                    creation: Some(Bond {
-                        who: creator,
-                        value: <Runtime as Config>::ValidityBond::get(),
-                        is_settled: true,
-                    }),
-                    oracle: Some(Bond {
-                        who: creator,
-                        value: <Runtime as Config>::OracleBond::get(),
-                        is_settled: true,
-                    }),
-                    dispute: None,
-                },
-            ),
-        ]
-=======
         let new_market = Market {
             base_asset,
             creator,
@@ -487,7 +336,6 @@
             bonds: new_bonds,
         };
         (vec![old_market], vec![new_market])
->>>>>>> 0fd31bf8
     }
 
     #[allow(unused)]
@@ -505,287 +353,10 @@
     }
 }
 
-<<<<<<< HEAD
 #[cfg(feature = "try-runtime")]
 use alloc::string::ToString;
-use frame_support::{migration::storage_key_iter, Twox64Concat};
-use frame_system::pallet_prelude::BlockNumberFor;
-use sp_runtime::{traits::Saturating, SaturatedConversion};
-use zeitgeist_primitives::types::AuthorityReport;
-use zrml_authorized::Pallet as AuthorizedPallet;
-
-const AUTHORIZED: &[u8] = b"Authorized";
-const AUTHORIZED_OUTCOME_REPORTS: &[u8] = b"AuthorizedOutcomeReports";
-
-const AUTHORIZED_REQUIRED_STORAGE_VERSION: u16 = 2;
-const AUTHORIZED_NEXT_STORAGE_VERSION: u16 = 3;
-
-pub struct AddFieldToAuthorityReport<T>(PhantomData<T>);
-
-// Add resolve_at block number value field to `AuthorizedOutcomeReports` map.
-impl<T: Config + zrml_market_commons::Config + zrml_authorized::Config> OnRuntimeUpgrade
-    for AddFieldToAuthorityReport<T>
-{
-    fn on_runtime_upgrade() -> Weight
-    where
-        T: Config,
-    {
-        let mut total_weight = T::DbWeight::get().reads(1);
-        let authorized_version = StorageVersion::get::<AuthorizedPallet<T>>();
-        if authorized_version != AUTHORIZED_REQUIRED_STORAGE_VERSION {
-            log::info!(
-                "AddFieldToAuthorityReport: authorized version is {:?}, require {:?};",
-                authorized_version,
-                AUTHORIZED_REQUIRED_STORAGE_VERSION,
-            );
-            return total_weight;
-        }
-        log::info!("AddFieldToAuthorityReport: Starting...");
-
-        let mut authorized_resolutions =
-            BTreeMap::<<T as zrml_market_commons::Config>::MarketId, BlockNumberFor<T>>::new();
-        for (resolve_at, bounded_vec) in crate::MarketIdsPerDisputeBlock::<T>::iter() {
-            total_weight = total_weight.saturating_add(T::DbWeight::get().reads(1));
-
-            for id in bounded_vec.into_inner().iter() {
-                if let Ok(market) = <zrml_market_commons::Pallet<T>>::market(id) {
-                    if market.dispute_mechanism == MarketDisputeMechanism::Authorized {
-                        authorized_resolutions.insert(*id, resolve_at);
-                    }
-                } else {
-                    log::warn!("AddFieldToAuthorityReport: Could not find market with id {:?}", id);
-                }
-            }
-        }
-
-        let mut new_storage_map: Vec<(
-            <T as zrml_market_commons::Config>::MarketId,
-            AuthorityReport<BlockNumberFor<T>>,
-        )> = Vec::new();
-
-        let now = frame_system::Pallet::<T>::block_number();
-        total_weight = total_weight.saturating_add(T::DbWeight::get().reads(1));
-
-        for (market_id, old_value) in storage_key_iter::<
-            <T as zrml_market_commons::Config>::MarketId,
-            OutcomeReport,
-            Twox64Concat,
-        >(AUTHORIZED, AUTHORIZED_OUTCOME_REPORTS)
-        {
-            total_weight = total_weight.saturating_add(T::DbWeight::get().reads(1));
-
-            let resolve_at: Option<BlockNumberFor<T>> =
-                authorized_resolutions.get(&market_id).cloned();
-
-            match resolve_at {
-                Some(block) if now <= block => {
-                    new_storage_map.push((
-                        market_id,
-                        AuthorityReport { resolve_at: block, outcome: old_value },
-                    ));
-                }
-                _ => {
-                    log::warn!(
-                        "AddFieldToAuthorityReport: Market was not found in \
-                         MarketIdsPerDisputeBlock; market id: {:?}",
-                        market_id
-                    );
-                    // example case market id 432
-                    // https://github.com/zeitgeistpm/zeitgeist/pull/701 market id 432 is invalid, because of zero-division error in the past
-                    // we have to handle manually here, because MarketIdsPerDisputeBlock does not contain 432
-                    let mut resolve_at = now.saturating_add(T::CorrectionPeriod::get());
-                    total_weight = total_weight.saturating_add(T::DbWeight::get().reads(1));
-
-                    let mut bounded_vec = <crate::MarketIdsPerDisputeBlock<T>>::get(resolve_at);
-                    while bounded_vec.is_full() {
-                        // roll the dice until we find a block that is not full
-                        total_weight = total_weight.saturating_add(T::DbWeight::get().reads(1));
-                        resolve_at = resolve_at.saturating_add(1u32.into());
-                        bounded_vec = <crate::MarketIdsPerDisputeBlock<T>>::get(resolve_at);
-                    }
-                    // is not full, so we can push
-                    bounded_vec.force_push(market_id);
-                    <crate::MarketIdsPerDisputeBlock<T>>::insert(resolve_at, bounded_vec);
-                    total_weight = total_weight.saturating_add(T::DbWeight::get().writes(1));
-
-                    new_storage_map
-                        .push((market_id, AuthorityReport { resolve_at, outcome: old_value }));
-                }
-            }
-        }
-
-        for (market_id, new_value) in new_storage_map {
-            let hash = utility::key_to_hash::<
-                Twox64Concat,
-                <T as zrml_market_commons::Config>::MarketId,
-            >(market_id);
-            put_storage_value::<AuthorityReport<T::BlockNumber>>(
-                AUTHORIZED,
-                AUTHORIZED_OUTCOME_REPORTS,
-                &hash,
-                new_value,
-            );
-            total_weight = total_weight.saturating_add(T::DbWeight::get().writes(1));
-        }
-
-        StorageVersion::new(AUTHORIZED_NEXT_STORAGE_VERSION).put::<AuthorizedPallet<T>>();
-        total_weight = total_weight.saturating_add(T::DbWeight::get().writes(1));
-        log::info!("AddFieldToAuthorityReport: Done!");
-        total_weight
-    }
-
-    #[cfg(feature = "try-runtime")]
-    fn pre_upgrade() -> Result<(), &'static str> {
-        let mut counter = 0_u32;
-        for (key, value) in storage_iter::<OutcomeReport>(AUTHORIZED, AUTHORIZED_OUTCOME_REPORTS) {
-            Self::set_temp_storage(value, &format!("{:?}", key.as_slice()));
-
-            counter = counter.saturating_add(1_u32);
-        }
-        let counter_key = "counter_key".to_string();
-        Self::set_temp_storage(counter, &counter_key);
-        Ok(())
-    }
-
-    #[cfg(feature = "try-runtime")]
-    fn post_upgrade() -> Result<(), &'static str> {
-        let mut markets_count = 0_u32;
-        let old_counter_key = "counter_key".to_string();
-        for (key, new_value) in
-            storage_iter::<AuthorityReport<T::BlockNumber>>(AUTHORIZED, AUTHORIZED_OUTCOME_REPORTS)
-        {
-            let key_str = format!("{:?}", key.as_slice());
-
-            let AuthorityReport { resolve_at: _, outcome } = new_value;
-            let old_value: OutcomeReport = Self::get_temp_storage(&key_str)
-                .unwrap_or_else(|| panic!("old value not found for market id {:?}", key_str));
-
-            assert_eq!(old_value, outcome);
-
-            markets_count += 1_u32;
-        }
-        let old_markets_count: u32 =
-            Self::get_temp_storage(&old_counter_key).expect("old counter key storage not found");
-        assert_eq!(markets_count, old_markets_count);
-        Ok(())
-    }
-}
-
-#[cfg(test)]
-mod tests_authorized {
-    use super::*;
-    use crate::{
-        mock::{ExtBuilder, MarketCommons, Runtime, ALICE, BOB},
-        CacheSize, MarketIdOf,
-    };
-    use frame_support::{BoundedVec, Twox64Concat};
-    use zeitgeist_primitives::types::{MarketId, OutcomeReport};
-    use zrml_market_commons::MarketCommonsPalletApi;
-
-    #[test]
-    fn on_runtime_upgrade_increments_the_storage_versions() {
-        ExtBuilder::default().build().execute_with(|| {
-            set_up_chain();
-            AddFieldToAuthorityReport::<Runtime>::on_runtime_upgrade();
-            let authorized_version = StorageVersion::get::<AuthorizedPallet<Runtime>>();
-            assert_eq!(authorized_version, AUTHORIZED_NEXT_STORAGE_VERSION);
-        });
-    }
-
-    #[test]
-    fn on_runtime_sets_new_struct_with_resolve_at() {
-        ExtBuilder::default().build().execute_with(|| {
-            set_up_chain();
-
-            <frame_system::Pallet<Runtime>>::set_block_number(10_000);
-
-            let hash = crate::migrations::utility::key_to_hash::<Twox64Concat, MarketId>(0);
-            let outcome = OutcomeReport::Categorical(42u16);
-            put_storage_value::<OutcomeReport>(
-                AUTHORIZED,
-                AUTHORIZED_OUTCOME_REPORTS,
-                &hash,
-                outcome.clone(),
-            );
-
-            let resolve_at = 42_000;
-
-            let sample_market = get_sample_market();
-            let market_id: MarketId = MarketCommons::push_market(sample_market).unwrap();
-            let bounded_vec =
-                BoundedVec::<MarketIdOf<Runtime>, CacheSize>::try_from(vec![market_id])
-                    .expect("BoundedVec should be created");
-            crate::MarketIdsPerDisputeBlock::<Runtime>::insert(resolve_at, bounded_vec);
-
-            AddFieldToAuthorityReport::<Runtime>::on_runtime_upgrade();
-
-            let expected = AuthorityReport { resolve_at, outcome };
-
-            let actual = frame_support::migration::get_storage_value::<
-                AuthorityReport<<Runtime as frame_system::Config>::BlockNumber>,
-            >(AUTHORIZED, AUTHORIZED_OUTCOME_REPORTS, &hash)
-            .unwrap();
-            assert_eq!(expected, actual);
-        });
-    }
-
-    #[test]
-    fn on_runtime_is_noop_if_versions_are_not_correct() {
-        ExtBuilder::default().build().execute_with(|| {
-            // storage migration already executed (storage version is incremented already)
-            StorageVersion::new(AUTHORIZED_NEXT_STORAGE_VERSION).put::<AuthorizedPallet<Runtime>>();
-
-            let hash = crate::migrations::utility::key_to_hash::<Twox64Concat, MarketId>(0);
-            let outcome = OutcomeReport::Categorical(42u16);
-
-            let report = AuthorityReport { resolve_at: 42, outcome };
-            put_storage_value::<AuthorityReport<<Runtime as frame_system::Config>::BlockNumber>>(
-                AUTHORIZED,
-                AUTHORIZED_OUTCOME_REPORTS,
-                &hash,
-                report.clone(),
-            );
-
-            AddFieldToAuthorityReport::<Runtime>::on_runtime_upgrade();
-
-            let actual = frame_support::migration::get_storage_value::<
-                AuthorityReport<<Runtime as frame_system::Config>::BlockNumber>,
-            >(AUTHORIZED, AUTHORIZED_OUTCOME_REPORTS, &hash)
-            .unwrap();
-            assert_eq!(report, actual);
-        });
-    }
-
-    fn set_up_chain() {
-        StorageVersion::new(AUTHORIZED_REQUIRED_STORAGE_VERSION).put::<AuthorizedPallet<Runtime>>();
-    }
-
-    fn get_sample_market() -> zeitgeist_primitives::types::Market<u128, u128, u64, u64, Asset<u128>>
-    {
-        zeitgeist_primitives::types::Market {
-            base_asset: Asset::Ztg,
-            creation: zeitgeist_primitives::types::MarketCreation::Permissionless,
-            creator_fee: 0,
-            creator: ALICE,
-            market_type: zeitgeist_primitives::types::MarketType::Scalar(0..=100),
-            dispute_mechanism: zeitgeist_primitives::types::MarketDisputeMechanism::Authorized,
-            metadata: Default::default(),
-            oracle: BOB,
-            period: zeitgeist_primitives::types::MarketPeriod::Block(Default::default()),
-            deadlines: zeitgeist_primitives::types::Deadlines {
-                grace_period: 1_u32.into(),
-                oracle_duration: 1_u32.into(),
-                dispute_duration: 1_u32.into(),
-            },
-            report: None,
-            resolved_outcome: None,
-            scoring_rule: zeitgeist_primitives::types::ScoringRule::CPMM,
-            status: zeitgeist_primitives::types::MarketStatus::Disputed,
-            bonds: Default::default(),
-        }
-    }
-}
-
+use zrml_market_commons::MarketCommonsPalletApi;
+use sp_runtime::SaturatedConversion;
 use frame_support::dispatch::EncodeLike;
 use zeitgeist_primitives::types::{MarketDispute, OldMarketDispute};
 
@@ -1034,8 +605,6 @@
     }
 }
 
-=======
->>>>>>> 0fd31bf8
 // We use these utilities to prevent having to make the swaps pallet a dependency of
 // prediciton-markets. The calls are based on the implementation of `StorageVersion`, found here:
 // https://github.com/paritytech/substrate/blob/bc7a1e6c19aec92bfa247d8ca68ec63e07061032/frame/support/src/traits/metadata.rs#L168-L230
