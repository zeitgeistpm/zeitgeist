// Copyright 2021-2022 Zeitgeist PM LLC.
//
// This file is part of Zeitgeist.
//
// Zeitgeist is free software: you can redistribute it and/or modify it
// under the terms of the GNU General Public License as published by the
// Free Software Foundation, either version 3 of the License, or (at
// your option) any later version.
//
// Zeitgeist is distributed in the hope that it will be useful, but
// WITHOUT ANY WARRANTY; without even the implied warranty of
// MERCHANTABILITY or FITNESS FOR A PARTICULAR PURPOSE. See the GNU
// General Public License for more details.
//
// You should have received a copy of the GNU General Public License
// along with Zeitgeist. If not, see <https://www.gnu.org/licenses/>.

<<<<<<< HEAD
=======
use crate::{Config, Disputes, Pallet};
use alloc::{vec, vec::Vec};
use frame_support::{
    dispatch::Weight,
    log,
    pallet_prelude::PhantomData,
    traits::{Get, OnRuntimeUpgrade, StorageVersion},
    BoundedVec,
};
use parity_scale_codec::EncodeLike;
use zeitgeist_primitives::{
    constants::BASE,
    types::{MarketType, OutcomeReport},
};
use zrml_authorized::{AuthorizedOutcomeReports, Pallet as AuthorizedPallet};
use zrml_court::{Pallet as CourtPallet, Votes};
use zrml_market_commons::{MarketCommonsPalletApi, Pallet as MarketCommonsPallet};

const AUTHORIZED_REQUIRED_STORAGE_VERSION: u16 = 1;
const AUTHORIZED_NEXT_STORAGE_VERSION: u16 = 2;
const COURT_REQUIRED_STORAGE_VERSION: u16 = 1;
const COURT_NEXT_STORAGE_VERSION: u16 = 2;
const MARKET_COMMONS_REQUIRED_STORAGE_VERSION: u16 = 2;
const MARKET_COMMONS_NEXT_STORAGE_VERSION: u16 = 3;
const PREDICTION_MARKETS_REQUIRED_STORAGE_VERSION: u16 = 5;
const PREDICTION_MARKETS_NEXT_STORAGE_VERSION: u16 = 6;

pub struct TransformScalarMarketsToFixedPoint<T>(PhantomData<T>);

// Transform all scalar intervals by BASE, thereby turning every scalar position into a fixed point
// number with ten digits after the decimal point. This update should only be executed if the
// interpretation of metadata in changed in parallel. If that is the case, market description need
// not be updated.
impl<T: Config + zrml_market_commons::Config + zrml_authorized::Config + zrml_court::Config>
    OnRuntimeUpgrade for TransformScalarMarketsToFixedPoint<T>
where
    <T as zrml_market_commons::Config>::MarketId: EncodeLike<
        <<T as zrml_authorized::Config>::MarketCommons as MarketCommonsPalletApi>::MarketId,
    >,
    <T as zrml_market_commons::Config>::MarketId:
        EncodeLike<<<T as zrml_court::Config>::MarketCommons as MarketCommonsPalletApi>::MarketId>,
    <T as zrml_market_commons::Config>::MarketId:
        EncodeLike<<<T as Config>::MarketCommons as MarketCommonsPalletApi>::MarketId>,
{
    fn on_runtime_upgrade() -> Weight
    where
        T: Config,
    {
        let mut total_weight = T::DbWeight::get().reads(4);
        let authorized_version = StorageVersion::get::<AuthorizedPallet<T>>();
        let court_version = StorageVersion::get::<CourtPallet<T>>();
        let market_commons_version = StorageVersion::get::<MarketCommonsPallet<T>>();
        let prediction_markets_version = StorageVersion::get::<Pallet<T>>();
        if authorized_version != AUTHORIZED_REQUIRED_STORAGE_VERSION
            || court_version != COURT_REQUIRED_STORAGE_VERSION
            || market_commons_version != MARKET_COMMONS_REQUIRED_STORAGE_VERSION
            || prediction_markets_version != PREDICTION_MARKETS_REQUIRED_STORAGE_VERSION
        {
            log::info!(
                "TransformScalarMarketsToFixedPoint: authorized version is {:?}, require {:?}; \
                 court version is {:?}, require {:?}; market-commons version is {:?}, require \
                 {:?}; prediction-markets version is {:?}, require {:?}",
                authorized_version,
                AUTHORIZED_REQUIRED_STORAGE_VERSION,
                court_version,
                COURT_REQUIRED_STORAGE_VERSION,
                market_commons_version,
                MARKET_COMMONS_REQUIRED_STORAGE_VERSION,
                prediction_markets_version,
                PREDICTION_MARKETS_REQUIRED_STORAGE_VERSION,
            );
            return total_weight;
        }
        log::info!("TransformScalarMarketsToFixedPoint: Starting...");

        let mut new_scalar_markets: Vec<_> = vec![];
        for (market_id, mut market) in MarketCommonsPallet::<T>::market_iter() {
            total_weight = total_weight.saturating_add(T::DbWeight::get().reads(1));
            if let MarketType::Scalar(range) = market.market_type {
                let new_start = to_fixed_point(*range.start());
                let new_end = to_fixed_point(*range.end());
                market.market_type = MarketType::Scalar(new_start..=new_end);

                if let Some(mut report) = market.report {
                    if let OutcomeReport::Scalar(value) = report.outcome {
                        report.outcome = OutcomeReport::Scalar(to_fixed_point(value));
                    }
                    market.report = Some(report);
                }

                if let Some(mut resolved_outcome) = market.resolved_outcome {
                    if let OutcomeReport::Scalar(value) = resolved_outcome {
                        resolved_outcome = OutcomeReport::Scalar(to_fixed_point(value));
                    }
                    market.resolved_outcome = Some(resolved_outcome);
                }

                let old_disputes = Disputes::<T>::get(market_id);
                total_weight = total_weight.saturating_add(T::DbWeight::get().reads(1));
                let new_disputes = if old_disputes.is_empty() {
                    None
                } else {
                    BoundedVec::try_from(
                        old_disputes
                            .into_iter()
                            .map(|mut dispute| {
                                if let OutcomeReport::Scalar(value) = dispute.outcome {
                                    dispute.outcome = OutcomeReport::Scalar(to_fixed_point(value));
                                };
                                dispute
                            })
                            .collect::<Vec<_>>(),
                    )
                    .ok()
                };

                let authorized_report = match AuthorizedOutcomeReports::<T>::get(market_id) {
                    Some(mut outcome_report) => {
                        if let OutcomeReport::Scalar(value) = outcome_report {
                            outcome_report = OutcomeReport::Scalar(to_fixed_point(value));
                        };
                        Some(outcome_report)
                    }
                    None => None,
                };
                total_weight = total_weight.saturating_add(T::DbWeight::get().reads(1));

                let votes = Votes::<T>::iter_prefix(market_id)
                    .filter_map(|(juror, (block_number, outcome_report))| {
                        total_weight = total_weight.saturating_add(T::DbWeight::get().reads(1));
                        match outcome_report {
                            OutcomeReport::Scalar(value) => Some((
                                juror,
                                (block_number, OutcomeReport::Scalar(to_fixed_point(value))),
                            )),
                            _ => None,
                        }
                    })
                    .collect::<Vec<_>>();

                new_scalar_markets.push((
                    market_id,
                    market,
                    new_disputes,
                    authorized_report,
                    votes,
                ));
            }
        }

        for (market_id, market, disputes, authorized_report, votes) in new_scalar_markets {
            let _ = MarketCommonsPallet::<T>::mutate_market(&market_id, |old_market| {
                *old_market = market;
                Ok(())
            });
            total_weight = total_weight.saturating_add(T::DbWeight::get().writes(1));

            if let Some(disputes_unwrapped) = disputes {
                Disputes::<T>::insert(market_id, disputes_unwrapped);
                total_weight = total_weight.saturating_add(T::DbWeight::get().writes(1));
            }

            if let Some(outcome_report) = authorized_report {
                AuthorizedOutcomeReports::<T>::insert(market_id, outcome_report);
                total_weight = total_weight.saturating_add(T::DbWeight::get().writes(1));
            }

            for (juror, vote) in votes {
                Votes::<T>::insert(market_id, juror, vote);
                total_weight = total_weight.saturating_add(T::DbWeight::get().writes(1));
            }
        }

        StorageVersion::new(AUTHORIZED_NEXT_STORAGE_VERSION).put::<AuthorizedPallet<T>>();
        StorageVersion::new(COURT_NEXT_STORAGE_VERSION).put::<CourtPallet<T>>();
        StorageVersion::new(MARKET_COMMONS_NEXT_STORAGE_VERSION).put::<MarketCommonsPallet<T>>();
        StorageVersion::new(PREDICTION_MARKETS_NEXT_STORAGE_VERSION).put::<Pallet<T>>();
        total_weight = total_weight.saturating_add(T::DbWeight::get().writes(4));
        log::info!("TransformScalarMarketsToFixedPoint: Done!");
        total_weight
    }

    #[cfg(feature = "try-runtime")]
    fn pre_upgrade() -> Result<(), &'static str> {
        // Check that no saturation occurs.
        for (market_id, market) in MarketCommonsPallet::<T>::market_iter().drain() {
            if let MarketType::Scalar(range) = market.market_type {
                assert!(
                    range.end().checked_mul(BASE).is_some(),
                    "TransformScalarMarketsToFixedPoint: Arithmetic overflow when transforming \
                     market {:?}",
                    market_id,
                );
            }
        }
        Ok(())
    }

    #[cfg(feature = "try-runtime")]
    fn post_upgrade() -> Result<(), &'static str> {
        for (market_id, market) in MarketCommonsPallet::<T>::market_iter().drain() {
            if let MarketType::Scalar(range) = market.market_type {
                assert_ne!(
                    range.start(),
                    range.end(),
                    "TransformScalarMarketsToFixedPoint: Scalar range broken after transformation \
                     of market {:?}",
                    market_id,
                );
            }
        }

        let authorized_version = StorageVersion::get::<AuthorizedPallet<T>>();
        let court_version = StorageVersion::get::<CourtPallet<T>>();
        let market_commons_version = StorageVersion::get::<MarketCommonsPallet<T>>();
        let prediction_markets_version = StorageVersion::get::<Pallet<T>>();
        assert_eq!(
            authorized_version, AUTHORIZED_NEXT_STORAGE_VERSION,
            "TransformScalarMarketsToFixedPoint: authorized storage version mismatch",
        );
        assert_eq!(
            court_version, COURT_NEXT_STORAGE_VERSION,
            "TransformScalarMarketsToFixedPoint: court storage version mismatch",
        );
        assert_eq!(
            market_commons_version, MARKET_COMMONS_NEXT_STORAGE_VERSION,
            "TransformScalarMarketsToFixedPoint: market_commons storage version mismatch",
        );
        assert_eq!(
            prediction_markets_version, PREDICTION_MARKETS_NEXT_STORAGE_VERSION,
            "TransformScalarMarketsToFixedPoint: prediction_markets storage version mismatch",
        );

        Ok(())
    }
}

fn to_fixed_point(value: u128) -> u128 {
    value.saturating_mul(BASE)
}

#[cfg(test)]
mod tests {
    use super::*;
    use crate::{
        mock::{ExtBuilder, Runtime},
        Disputes, MomentOf,
    };
    use zeitgeist_primitives::types::{
        Deadlines, MarketCreation, MarketDispute, MarketDisputeMechanism, MarketId, MarketPeriod,
        MarketStatus, OutcomeReport, Report, ScoringRule,
    };
    use zrml_market_commons::Markets;

    type Market = zeitgeist_primitives::types::Market<
        <Runtime as frame_system::Config>::AccountId,
        <Runtime as frame_system::Config>::BlockNumber,
        MomentOf<Runtime>,
    >;
    type MarketDisputeOf<T> = MarketDispute<
        <T as frame_system::Config>::AccountId,
        <T as frame_system::Config>::BlockNumber,
    >;

    #[test]
    fn on_runtime_upgrade_increments_the_storage_versions() {
        ExtBuilder::default().build().execute_with(|| {
            set_up_chain();
            TransformScalarMarketsToFixedPoint::<Runtime>::on_runtime_upgrade();
            let authorized_version = StorageVersion::get::<AuthorizedPallet<Runtime>>();
            let court_version = StorageVersion::get::<CourtPallet<Runtime>>();
            let market_commons_version = StorageVersion::get::<MarketCommonsPallet<Runtime>>();
            let prediction_markets_version = StorageVersion::get::<Pallet<Runtime>>();
            assert_eq!(authorized_version, AUTHORIZED_NEXT_STORAGE_VERSION);
            assert_eq!(court_version, COURT_NEXT_STORAGE_VERSION);
            assert_eq!(market_commons_version, MARKET_COMMONS_NEXT_STORAGE_VERSION);
            assert_eq!(prediction_markets_version, PREDICTION_MARKETS_NEXT_STORAGE_VERSION);
        });
    }

    #[test]
    fn on_runtime_upgrade_ignores_categorical_markets() {
        ExtBuilder::default().build().execute_with(|| {
            set_up_chain();
            let market_id: MarketId = 7;
            let market = Market {
                creator: 1,
                creation: MarketCreation::Permissionless,
                creator_fee: 2,
                oracle: 3,
                metadata: vec![4, 5],
                market_type: MarketType::Categorical(14),
                period: MarketPeriod::Block(6..7),
                deadlines: Deadlines { grace_period: 8, oracle_duration: 9, dispute_duration: 10 },
                scoring_rule: ScoringRule::CPMM,
                status: MarketStatus::Resolved,
                report: Some(Report { at: 11, by: 12, outcome: OutcomeReport::Categorical(13) }),
                resolved_outcome: Some(OutcomeReport::Categorical(13)),
                dispute_mechanism: MarketDisputeMechanism::Court,
            };
            Markets::<Runtime>::insert(market_id, market.clone());
            TransformScalarMarketsToFixedPoint::<Runtime>::on_runtime_upgrade();
            let market_after = Markets::<Runtime>::get(market_id);
            assert_eq!(market, market_after.unwrap());
        });
    }

    #[test]
    fn on_runtime_transforms_scalar_markets_and_their_disputes() {
        ExtBuilder::default().build().execute_with(|| {
            set_up_chain();

            let market_id: MarketId = 7;
            let market = Market {
                creator: 1,
                creation: MarketCreation::Permissionless,
                creator_fee: 2,
                oracle: 3,
                metadata: vec![4, 5],
                market_type: MarketType::Scalar(14..=15),
                period: MarketPeriod::Block(6..7),
                deadlines: Deadlines { grace_period: 8, oracle_duration: 9, dispute_duration: 10 },
                scoring_rule: ScoringRule::CPMM,
                status: MarketStatus::Resolved,
                report: Some(Report { at: 11, by: 12, outcome: OutcomeReport::Categorical(13) }),
                resolved_outcome: Some(OutcomeReport::Categorical(13)),
                dispute_mechanism: MarketDisputeMechanism::Court,
            };
            Markets::<Runtime>::insert(market_id, market.clone());

            let dispute =
                MarketDisputeOf::<Runtime> { at: 16, by: 17, outcome: OutcomeReport::Scalar(18) };
            Disputes::<Runtime>::insert(
                market_id,
                BoundedVec::try_from(vec![dispute.clone()]).unwrap(),
            );

            AuthorizedOutcomeReports::<Runtime>::insert(market_id, OutcomeReport::Scalar(19));

            let juror = 20;
            let block_number = 21;
            Votes::<Runtime>::insert(market_id, juror, (block_number, OutcomeReport::Scalar(22)));

            TransformScalarMarketsToFixedPoint::<Runtime>::on_runtime_upgrade();

            let mut market_expected = market;
            market_expected.market_type = MarketType::Scalar(140_000_000_000..=150_000_000_000);
            let market_after = Markets::<Runtime>::get(market_id).unwrap();
            assert_eq!(market_after, market_expected);

            let mut dispute_expected = dispute;
            dispute_expected.outcome = OutcomeReport::Scalar(180_000_000_000);
            let disputes_after = Disputes::<Runtime>::get(market_id);
            assert_eq!(disputes_after.len(), 1);
            assert_eq!(disputes_after[0], dispute_expected);

            let authorized_report_after =
                AuthorizedOutcomeReports::<Runtime>::get(market_id).unwrap();
            assert_eq!(authorized_report_after, OutcomeReport::Scalar(190_000_000_000));

            let vote_after = Votes::<Runtime>::get(market_id, juror).unwrap();
            assert_eq!(vote_after, (block_number, OutcomeReport::Scalar(220_000_000_000)));
        });
    }

    #[test]
    fn on_runtime_is_noop_if_versions_are_not_correct() {
        ExtBuilder::default().build().execute_with(|| {
            // Don't set up chain to signal that storage is already up to date.

            let market_id: MarketId = 7;
            let market = Market {
                creator: 1,
                creation: MarketCreation::Permissionless,
                creator_fee: 2,
                oracle: 3,
                metadata: vec![4, 5],
                market_type: MarketType::Scalar(14..=15),
                period: MarketPeriod::Block(6..7),
                deadlines: Deadlines { grace_period: 8, oracle_duration: 9, dispute_duration: 10 },
                scoring_rule: ScoringRule::CPMM,
                status: MarketStatus::Resolved,
                report: Some(Report { at: 11, by: 12, outcome: OutcomeReport::Categorical(13) }),
                resolved_outcome: Some(OutcomeReport::Categorical(13)),
                dispute_mechanism: MarketDisputeMechanism::Court,
            };
            Markets::<Runtime>::insert(market_id, market.clone());

            let dispute =
                MarketDisputeOf::<Runtime> { at: 16, by: 17, outcome: OutcomeReport::Scalar(18) };
            Disputes::<Runtime>::insert(
                market_id,
                BoundedVec::try_from(vec![dispute.clone()]).unwrap(),
            );

            AuthorizedOutcomeReports::<Runtime>::insert(market_id, OutcomeReport::Scalar(19));

            let juror = 20;
            let vote = (21, OutcomeReport::Scalar(22));
            Votes::<Runtime>::insert(market_id, juror, vote.clone());

            TransformScalarMarketsToFixedPoint::<Runtime>::on_runtime_upgrade();

            let market_after = Markets::<Runtime>::get(market_id).unwrap();
            assert_eq!(market_after, market);

            let disputes_after = Disputes::<Runtime>::get(market_id);
            assert_eq!(disputes_after.len(), 1);
            assert_eq!(disputes_after[0], dispute);

            let authorized_report_after =
                AuthorizedOutcomeReports::<Runtime>::get(market_id).unwrap();
            assert_eq!(authorized_report_after, OutcomeReport::Scalar(19));

            let vote_after = Votes::<Runtime>::get(market_id, juror).unwrap();
            assert_eq!(vote_after, vote);
        });
    }

    fn set_up_chain() {
        StorageVersion::new(AUTHORIZED_REQUIRED_STORAGE_VERSION).put::<AuthorizedPallet<Runtime>>();
        StorageVersion::new(COURT_REQUIRED_STORAGE_VERSION).put::<CourtPallet<Runtime>>();
        StorageVersion::new(MARKET_COMMONS_REQUIRED_STORAGE_VERSION)
            .put::<MarketCommonsPallet<Runtime>>();
        StorageVersion::new(PREDICTION_MARKETS_REQUIRED_STORAGE_VERSION).put::<Pallet<Runtime>>();
    }
}

>>>>>>> fce46362
// We use these utilities to prevent having to make the swaps pallet a dependency of
// prediciton-markets. The calls are based on the implementation of `StorageVersion`, found here:
// https://github.com/paritytech/substrate/blob/bc7a1e6c19aec92bfa247d8ca68ec63e07061032/frame/support/src/traits/metadata.rs#L168-L230
// and previous migrations.
mod utility {
    use crate::{BalanceOf, Config, MarketIdOf};
    use alloc::vec::Vec;
    use frame_support::{
        migration::{get_storage_value, put_storage_value},
        storage::{storage_prefix, unhashed},
        traits::StorageVersion,
        Blake2_128Concat, StorageHasher,
    };
    use parity_scale_codec::Encode;
    use zeitgeist_primitives::types::{Pool, PoolId};

<<<<<<< HEAD
    #[allow(unused)]
    pub fn storage_prefix_of_market_common_pallet() -> [u8; 32] {
        storage_prefix(b"MarketCommons", b":__STORAGE_VERSION__:")
    }

    #[allow(unused)]
    pub fn get_on_chain_storage_version_of_market_commons_pallet() -> StorageVersion {
        let key = storage_prefix_of_market_common_pallet();
        unhashed::get_or_default(&key)
    }

    #[allow(unused)]
    pub fn put_storage_version_of_market_commons_pallet(value: u16) {
        let key = storage_prefix_of_market_common_pallet();
        unhashed::put(&key, &StorageVersion::new(value));
    }

=======
>>>>>>> fce46362
    #[allow(unused)]
    const SWAPS: &[u8] = b"Swaps";
    #[allow(unused)]
    const POOLS: &[u8] = b"Pools";
    #[allow(unused)]
    fn storage_prefix_of_swaps_pallet() -> [u8; 32] {
        storage_prefix(b"Swaps", b":__STORAGE_VERSION__:")
    }
    #[allow(unused)]
    pub fn key_to_hash<H, K>(key: K) -> Vec<u8>
    where
        H: StorageHasher,
        K: Encode,
    {
        key.using_encoded(H::hash).as_ref().to_vec()
    }
    #[allow(unused)]
    pub fn get_on_chain_storage_version_of_swaps_pallet() -> StorageVersion {
        let key = storage_prefix_of_swaps_pallet();
        unhashed::get_or_default(&key)
    }
    #[allow(unused)]
    pub fn put_storage_version_of_swaps_pallet(value: u16) {
        let key = storage_prefix_of_swaps_pallet();
        unhashed::put(&key, &StorageVersion::new(value));
    }
    #[allow(unused)]
    pub fn get_pool<T: Config>(pool_id: PoolId) -> Option<Pool<BalanceOf<T>, MarketIdOf<T>>> {
        let hash = key_to_hash::<Blake2_128Concat, PoolId>(pool_id);
        let pool_maybe =
            get_storage_value::<Option<Pool<BalanceOf<T>, MarketIdOf<T>>>>(SWAPS, POOLS, &hash);
        pool_maybe.unwrap_or(None)
    }
    #[allow(unused)]
    pub fn set_pool<T: Config>(pool_id: PoolId, pool: Pool<BalanceOf<T>, MarketIdOf<T>>) {
        let hash = key_to_hash::<Blake2_128Concat, PoolId>(pool_id);
        put_storage_value(SWAPS, POOLS, &hash, Some(pool));
    }
}<|MERGE_RESOLUTION|>--- conflicted
+++ resolved
@@ -15,8 +15,6 @@
 // You should have received a copy of the GNU General Public License
 // along with Zeitgeist. If not, see <https://www.gnu.org/licenses/>.
 
-<<<<<<< HEAD
-=======
 use crate::{Config, Disputes, Pallet};
 use alloc::{vec, vec::Vec};
 use frame_support::{
@@ -445,7 +443,6 @@
     }
 }
 
->>>>>>> fce46362
 // We use these utilities to prevent having to make the swaps pallet a dependency of
 // prediciton-markets. The calls are based on the implementation of `StorageVersion`, found here:
 // https://github.com/paritytech/substrate/blob/bc7a1e6c19aec92bfa247d8ca68ec63e07061032/frame/support/src/traits/metadata.rs#L168-L230
@@ -462,26 +459,6 @@
     use parity_scale_codec::Encode;
     use zeitgeist_primitives::types::{Pool, PoolId};
 
-<<<<<<< HEAD
-    #[allow(unused)]
-    pub fn storage_prefix_of_market_common_pallet() -> [u8; 32] {
-        storage_prefix(b"MarketCommons", b":__STORAGE_VERSION__:")
-    }
-
-    #[allow(unused)]
-    pub fn get_on_chain_storage_version_of_market_commons_pallet() -> StorageVersion {
-        let key = storage_prefix_of_market_common_pallet();
-        unhashed::get_or_default(&key)
-    }
-
-    #[allow(unused)]
-    pub fn put_storage_version_of_market_commons_pallet(value: u16) {
-        let key = storage_prefix_of_market_common_pallet();
-        unhashed::put(&key, &StorageVersion::new(value));
-    }
-
-=======
->>>>>>> fce46362
     #[allow(unused)]
     const SWAPS: &[u8] = b"Swaps";
     #[allow(unused)]
