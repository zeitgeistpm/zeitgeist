// Copyright 2021-2022 Zeitgeist PM LLC.
//
// This file is part of Zeitgeist.
//
// Zeitgeist is free software: you can redistribute it and/or modify it
// under the terms of the GNU General Public License as published by the
// Free Software Foundation, either version 3 of the License, or (at
// your option) any later version.
//
// Zeitgeist is distributed in the hope that it will be useful, but
// WITHOUT ANY WARRANTY; without even the implied warranty of
// MERCHANTABILITY or FITNESS FOR A PARTICULAR PURPOSE. See the GNU
// General Public License for more details.
//
// You should have received a copy of the GNU General Public License
// along with Zeitgeist. If not, see <https://www.gnu.org/licenses/>.

#[cfg(feature = "try-runtime")]
use crate::Disputes;
use crate::{
    CacheSize, Config, MarketIdOf, MarketIdsPerDisputeBlock, MarketIdsPerReportBlock, MomentOf,
    Pallet,
};
use frame_support::{
    dispatch::Weight,
    log,
    migration::{put_storage_value, storage_iter},
    pallet_prelude::PhantomData,
    storage::PrefixIterator,
    traits::{Get, OnRuntimeUpgrade, StorageVersion},
    BoundedVec, Twox64Concat,
};
use sp_runtime::traits::Saturating;
extern crate alloc;
use alloc::vec::Vec;
use parity_scale_codec::{Decode, Encode};
use zeitgeist_primitives::types::{
    Deadlines, Market, MarketCreation, MarketDisputeMechanism, MarketPeriod, MarketStatus,
    MarketType, OutcomeReport, Report, ScoringRule,
};
<<<<<<< HEAD

#[cfg(feature = "try-runtime")]
use crate::Disputes;
=======
>>>>>>> 6b6136b2
#[cfg(feature = "try-runtime")]
use zrml_market_commons::MarketCommonsPalletApi;

const PREDICTION_MARKETS_REQUIRED_STORAGE_VERSION_FOR_MIGRATE_MARKET_IDS_STORAGE: u16 = 4;
const PREDICTION_MARKETS_NEXT_STORAGE_VERSION_FOR_MIGRATE_MARKET_IDS_STORAGE: u16 = 5;

const MARKET_COMMONS_REQUIRED_STORAGE_VERSION: u16 = 1;
const MARKET_COMMONS_NEXT_STORAGE_VERSION: u16 = 2;

const MARKET_COMMONS: &[u8] = b"MarketCommons";
const MARKETS: &[u8] = b"Markets";

#[derive(Clone, Decode, Encode)]
pub struct LegacyMarket<AI, BN, M> {
    pub creator: AI,
    pub creation: MarketCreation,
    pub creator_fee: u8,
    pub oracle: AI,
    pub metadata: Vec<u8>,
    pub market_type: MarketType,
    pub period: MarketPeriod<BN, M>,
    pub scoring_rule: ScoringRule,
    pub status: MarketStatus,
    pub report: Option<Report<AI, BN>>,
    pub resolved_outcome: Option<OutcomeReport>,
    pub dispute_mechanism: MarketDisputeMechanism<AI>,
}

type LegacyMarketOf<T> = LegacyMarket<
    <T as frame_system::Config>::AccountId,
    <T as frame_system::Config>::BlockNumber,
    MomentOf<T>,
>;
type MarketOf<T> = Market<
    <T as frame_system::Config>::AccountId,
    <T as frame_system::Config>::BlockNumber,
    MomentOf<T>,
>;

pub struct UpdateMarketsForDeadlines<T>(PhantomData<T>);

pub struct MigrateMarketIdsPerBlockStorage<T>(PhantomData<T>);

impl<T: Config> OnRuntimeUpgrade for UpdateMarketsForDeadlines<T> {
    fn on_runtime_upgrade() -> frame_support::weights::Weight
    where
        T: Config,
    {
        let mut total_weight = T::DbWeight::get().reads(1);
        let storage_version = utility::get_on_chain_storage_version_of_market_commons_pallet();
        if storage_version != MARKET_COMMONS_REQUIRED_STORAGE_VERSION {
            log::info!("Skipping updates of markets; prediction-markets already up to date");
            return total_weight;
        }
        log::info!("Starting updates of markets");
        let dispute_duration = T::DisputePeriod::get();
        let oracle_duration = T::ReportingPeriod::get();
        let deadlines = Deadlines { grace_period: 0_u32.into(), oracle_duration, dispute_duration };
        let mut new_markets_data: Vec<(Vec<u8>, MarketOf<T>)> = Vec::new();
        for (key, legacy_market) in storage_iter::<LegacyMarketOf<T>>(MARKET_COMMONS, MARKETS) {
            total_weight = total_weight.saturating_add(T::DbWeight::get().reads(1));
            let new_market = Market {
                creator: legacy_market.creator,
                creation: legacy_market.creation,
                creator_fee: legacy_market.creator_fee,
                oracle: legacy_market.oracle,
                metadata: legacy_market.metadata,
                market_type: legacy_market.market_type,
                period: legacy_market.period,
                scoring_rule: legacy_market.scoring_rule,
                status: legacy_market.status,
                report: legacy_market.report,
                resolved_outcome: legacy_market.resolved_outcome,
                dispute_mechanism: legacy_market.dispute_mechanism,
                deadlines,
            };
            new_markets_data.push((key, new_market));
        }
        for (key, new_market) in new_markets_data {
            put_storage_value::<MarketOf<T>>(MARKET_COMMONS, MARKETS, &key, new_market);
            total_weight = total_weight.saturating_add(T::DbWeight::get().writes(1));
        }
        log::info!("Completed updates of markets");
        utility::put_storage_version_of_market_commons_pallet(MARKET_COMMONS_NEXT_STORAGE_VERSION);
        total_weight = total_weight.saturating_add(T::DbWeight::get().writes(1));
        total_weight
    }

    #[cfg(feature = "try-runtime")]
    fn pre_upgrade() -> Result<(), &'static str> {
        Ok(())
    }

    #[cfg(feature = "try-runtime")]
    fn post_upgrade() -> Result<(), &'static str> {
        let dispute_duration = T::DisputePeriod::get();
        let oracle_duration = T::ReportingPeriod::get();
        let deadlines = Deadlines { grace_period: 0_u32.into(), oracle_duration, dispute_duration };
        for (market_id, market) in storage_iter::<MarketOf<T>>(MARKET_COMMONS, MARKETS) {
            assert_eq!(
                market.deadlines, deadlines,
                "found unexpected deadlines in market. market_id: {:?}, deadlines: {:?}",
                market_id, market.deadlines
            );
        }
        Ok(())
    }
}

impl<T: Config> OnRuntimeUpgrade for MigrateMarketIdsPerBlockStorage<T> {
    fn on_runtime_upgrade() -> Weight
    where
        T: Config,
    {
        let mut total_weight = T::DbWeight::get().reads(2);

        if StorageVersion::get::<Pallet<T>>()
            != PREDICTION_MARKETS_REQUIRED_STORAGE_VERSION_FOR_MIGRATE_MARKET_IDS_STORAGE
            || utility::get_on_chain_storage_version_of_market_commons_pallet()
                != MARKET_COMMONS_NEXT_STORAGE_VERSION
        {
            log::info!(
                "Skipping storage migration for MarketIds; prediction-markets already up to date"
            );
            return total_weight;
        }

        log::info!("Starting storage cleanup of MigrateMarketIdsPerBlockStorage");

        type DisputeBlockToMarketIdsTuple<T> =
            (<T as frame_system::Config>::BlockNumber, BoundedVec<MarketIdOf<T>, CacheSize>);
        type IterType<T> = PrefixIterator<DisputeBlockToMarketIdsTuple<T>>;

        let market_ids_per_dispute_iterator: IterType<T> =
            frame_support::migration::storage_key_iter::<_, _, Twox64Concat>(
                b"PredictionMarkets",
                b"MarketIdsPerDisputeBlock",
            );

        let market_ids_per_dispute: Vec<DisputeBlockToMarketIdsTuple<T>> =
            market_ids_per_dispute_iterator.collect();
        total_weight = total_weight
            .saturating_add(T::DbWeight::get().reads(market_ids_per_dispute.len() as u64));
        let mut updated_data = Vec::new();
        for (dispute_start_block, market_ids) in market_ids_per_dispute {
            let dispute_duration = T::DisputePeriod::get();
            let new_dispute_start_block = dispute_start_block.saturating_add(dispute_duration);
            updated_data.push((new_dispute_start_block, market_ids));
            MarketIdsPerDisputeBlock::<T>::remove(dispute_start_block);
            total_weight = total_weight.saturating_add(T::DbWeight::get().writes(1));
        }
        for (new_dispute_start_block, market_ids) in updated_data {
            total_weight = total_weight.saturating_add(T::DbWeight::get().writes(1));
            MarketIdsPerDisputeBlock::<T>::insert(new_dispute_start_block, market_ids);
        }

        let market_ids_per_report_iterator: IterType<T> =
            frame_support::migration::storage_key_iter::<_, _, Twox64Concat>(
                b"PredictionMarkets",
                b"MarketIdsPerReportBlock",
            );

        let market_ids_per_report: Vec<DisputeBlockToMarketIdsTuple<T>> =
            market_ids_per_report_iterator.collect();
        total_weight = total_weight
            .saturating_add(T::DbWeight::get().reads(market_ids_per_report.len() as u64));
        let mut updated_data = Vec::new();
        for (dispute_start_block, market_ids) in market_ids_per_report {
            let dispute_duration = T::DisputePeriod::get();
            let new_dispute_start_block = dispute_start_block.saturating_add(dispute_duration);
            updated_data.push((new_dispute_start_block, market_ids));
            MarketIdsPerReportBlock::<T>::remove(dispute_start_block);
            total_weight = total_weight.saturating_add(T::DbWeight::get().writes(1));
        }
        for (new_dispute_start_block, market_ids) in updated_data {
            total_weight = total_weight.saturating_add(T::DbWeight::get().writes(1));
            MarketIdsPerReportBlock::<T>::insert(new_dispute_start_block, market_ids);
        }
        StorageVersion::new(PREDICTION_MARKETS_NEXT_STORAGE_VERSION_FOR_MIGRATE_MARKET_IDS_STORAGE)
            .put::<Pallet<T>>();
        total_weight = total_weight.saturating_add(T::DbWeight::get().writes(1));

        log::info!("Completed storage migration of MigrateMarketIdsPerBlockStorage");
        total_weight
    }

    #[cfg(feature = "try-runtime")]
    fn pre_upgrade() -> Result<(), &'static str> {
        Ok(())
    }

    #[cfg(feature = "try-runtime")]
    fn post_upgrade() -> Result<(), &'static str> {
        log::info!("Started post_upgrade of MigrateMarketIdsPerBlockStorage");
        for (key, market_ids) in MarketIdsPerDisputeBlock::<T>::iter() {
            for market_id in market_ids {
                log::info!(
                    "PostUpgrade check for MarketIdsPerDisputeBlock on market_id: {:?}",
                    market_id
                );
                let market =
                    T::MarketCommons::market(&market_id).map_err(|_| "invalid market_id")?;
                let disputes = Disputes::<T>::get(market_id);
                let dispute = disputes.last().ok_or("No dispute found")?;
                assert_eq!(
                    key,
                    dispute.at + market.deadlines.dispute_duration,
                    "key in MarketIdsPerDisputeBlock must be equal to dispute.at + \
                     disputed_duration"
                );
            }
        }
        for (key, market_ids) in MarketIdsPerReportBlock::<T>::iter() {
            for market_id in market_ids {
                log::info!(
                    "PostUpgrade check for MarketIdsPerReportBlock on market_id: {:?}",
                    market_id
                );
                let market =
                    T::MarketCommons::market(&market_id).map_err(|_| "invalid market_id")?;
                let report = market.report.ok_or("No report found")?;
                assert_eq!(
                    key,
                    report.at + market.deadlines.dispute_duration,
                    "key in MarketIdsPerReportBlock must be equal to report.at + dispute_duration"
                );
            }
        }
        log::info!("Completed post_upgrade of MigrateMarketIdsPerBlockStorage");
        Ok(())
    }
}

// We use these utilities to prevent having to make the swaps pallet a dependency of
// prediciton-markets. The calls are based on the implementation of `StorageVersion`, found here:
// https://github.com/paritytech/substrate/blob/bc7a1e6c19aec92bfa247d8ca68ec63e07061032/frame/support/src/traits/metadata.rs#L168-L230
// and previous migrations.
mod utility {
    use crate::{BalanceOf, Config, MarketIdOf};
    use alloc::vec::Vec;
    use frame_support::{
        migration::{get_storage_value, put_storage_value},
        storage::{storage_prefix, unhashed},
        traits::StorageVersion,
        Blake2_128Concat, StorageHasher,
    };
    use parity_scale_codec::Encode;
    use zeitgeist_primitives::types::{Pool, PoolId};

    pub fn storage_prefix_of_market_common_pallet() -> [u8; 32] {
        storage_prefix(b"MarketCommons", b":__STORAGE_VERSION__:")
    }

    pub fn get_on_chain_storage_version_of_market_commons_pallet() -> StorageVersion {
        let key = storage_prefix_of_market_common_pallet();
        unhashed::get_or_default(&key)
    }

    pub fn put_storage_version_of_market_commons_pallet(value: u16) {
        let key = storage_prefix_of_market_common_pallet();
        unhashed::put(&key, &StorageVersion::new(value));
    }

    #[allow(unused)]
    const SWAPS: &[u8] = b"Swaps";
    #[allow(unused)]
    const POOLS: &[u8] = b"Pools";
    #[allow(unused)]
    fn storage_prefix_of_swaps_pallet() -> [u8; 32] {
        storage_prefix(b"Swaps", b":__STORAGE_VERSION__:")
    }
    #[allow(unused)]
    pub fn key_to_hash<H, K>(key: K) -> Vec<u8>
    where
        H: StorageHasher,
        K: Encode,
    {
        key.using_encoded(H::hash).as_ref().to_vec()
    }
    #[allow(unused)]
    pub fn get_on_chain_storage_version_of_swaps_pallet() -> StorageVersion {
        let key = storage_prefix_of_swaps_pallet();
        unhashed::get_or_default(&key)
    }
    #[allow(unused)]
    pub fn put_storage_version_of_swaps_pallet(value: u16) {
        let key = storage_prefix_of_swaps_pallet();
        unhashed::put(&key, &StorageVersion::new(value));
    }
    #[allow(unused)]
    pub fn get_pool<T: Config>(pool_id: PoolId) -> Option<Pool<BalanceOf<T>, MarketIdOf<T>>> {
        let hash = key_to_hash::<Blake2_128Concat, PoolId>(pool_id);
        let pool_maybe =
            get_storage_value::<Option<Pool<BalanceOf<T>, MarketIdOf<T>>>>(SWAPS, POOLS, &hash);
        pool_maybe.unwrap_or(None)
    }
    #[allow(unused)]
    pub fn set_pool<T: Config>(pool_id: PoolId, pool: Pool<BalanceOf<T>, MarketIdOf<T>>) {
        let hash = key_to_hash::<Blake2_128Concat, PoolId>(pool_id);
        put_storage_value(SWAPS, POOLS, &hash, Some(pool));
    }
}

#[cfg(test)]
mod tests {
    use super::*;
    use crate::{mock::*, CacheSize, Disputes};
    use alloc::{vec, vec::Vec};
    use core::fmt::Debug;
    use frame_support::{assert_ok, storage::unhashed, Blake2_128Concat, StorageHasher};
    use parity_scale_codec::Encode;
    use sp_runtime::traits::BlockNumberProvider;
    use zeitgeist_primitives::types::{
        Deadlines, Market, MarketCreation, MarketDispute, MarketDisputeMechanism, MarketId,
        MarketPeriod, MarketStatus, MarketType, OutcomeReport, Report,
    };
    use zrml_market_commons::MarketCommonsPalletApi;

    #[test]
    fn test_on_runtime_upgrade_on_untouched_chain() {
        ExtBuilder::default().build().execute_with(|| {
            setup_chain();
            MigrateMarketIdsPerBlockStorage::<Runtime>::on_runtime_upgrade();
        });
    }

    #[test]
    fn on_runtime_upgrade_updates_storage_versions() {
        ExtBuilder::default().build().execute_with(|| {
            setup_chain();
            MigrateMarketIdsPerBlockStorage::<Runtime>::on_runtime_upgrade();
            assert_eq!(
                StorageVersion::get::<Pallet<Runtime>>(),
                PREDICTION_MARKETS_NEXT_STORAGE_VERSION_FOR_MIGRATE_MARKET_IDS_STORAGE
            );
        });
    }

    #[test]
    fn test_migrate_market_ids_on_runtime_upgrade() {
        ExtBuilder::default().build().execute_with(|| {
            setup_chain();

            System::set_block_number(1);
            create_test_market();
            create_test_market();
            let market_ids_reported =
                BoundedVec::<MarketIdOf<Runtime>, CacheSize>::try_from(vec![0])
                    .expect("boundedvec creation failed");
            let market_ids_disputed =
                BoundedVec::<MarketIdOf<Runtime>, CacheSize>::try_from(vec![1])
                    .expect("boundedvec creation failed");
            System::set_block_number(4);
            let dispute_block = System::current_block_number().saturating_sub(1_u32.into());
            MarketIdsPerDisputeBlock::<Runtime>::insert(dispute_block, market_ids_disputed.clone());
            MarketIdsPerReportBlock::<Runtime>::insert(dispute_block, market_ids_reported.clone());
            let report = Report {
                at: dispute_block,
                by: BOB,
                outcome: zeitgeist_primitives::types::OutcomeReport::Categorical(3),
            };

            assert_ok!(<MarketCommons as MarketCommonsPalletApi>::mutate_market(&0, |market| {
                market.report = Some(report);
                Ok(())
            }));

            let dispute = MarketDispute {
                at: dispute_block,
                by: EVE,
                outcome: OutcomeReport::Categorical(1),
            };
            let disputes = BoundedVec::<
                MarketDispute<
                    <Runtime as frame_system::Config>::AccountId,
                    <Runtime as frame_system::Config>::BlockNumber,
                >,
                <Runtime as Config>::MaxDisputes,
            >::try_from(vec![dispute])
            .expect("boundedvec creation failed");
            Disputes::<Runtime>::insert(1, disputes);
            MigrateMarketIdsPerBlockStorage::<Runtime>::on_runtime_upgrade();
            let market_reported = MarketCommons::market(&0).expect("invalid market_id");
            let market_disputed = MarketCommons::market(&1).expect("invalid market_id");
            assert_eq!(
                MarketIdsPerDisputeBlock::<Runtime>::get(
                    dispute_block + market_disputed.deadlines.dispute_duration
                ),
                market_ids_disputed
            );
            assert_eq!(
                MarketIdsPerReportBlock::<Runtime>::get(
                    dispute_block + market_reported.deadlines.dispute_duration
                ),
                market_ids_reported
            );
        });
    }

    #[test]
    fn test_dispute_blocks_with_gap_of_dispute_duration() {
        ExtBuilder::default().build().execute_with(|| {
            setup_chain();

            System::set_block_number(1);
            let market_ids_reported_0 =
                BoundedVec::<MarketIdOf<Runtime>, CacheSize>::try_from(vec![0])
                    .expect("boundedvec creation failed");
            let market_ids_disputed_0 =
                BoundedVec::<MarketIdOf<Runtime>, CacheSize>::try_from(vec![1])
                    .expect("boundedvec creation failed");
            System::set_block_number(4);
            let dispute_block = System::current_block_number().saturating_sub(1_u32.into());
            MarketIdsPerDisputeBlock::<Runtime>::insert(
                dispute_block,
                market_ids_disputed_0.clone(),
            );
            MarketIdsPerReportBlock::<Runtime>::insert(
                dispute_block,
                market_ids_reported_0.clone(),
            );
            let dispute_duration = <Runtime as Config>::DisputePeriod::get();
            let next_dispute_block = dispute_block + dispute_duration;
            let market_ids_reported_1 =
                BoundedVec::<MarketIdOf<Runtime>, CacheSize>::try_from(vec![2])
                    .expect("boundedvec creation failed");
            let market_ids_disputed_1 =
                BoundedVec::<MarketIdOf<Runtime>, CacheSize>::try_from(vec![3])
                    .expect("boundedvec creation failed");
            MarketIdsPerDisputeBlock::<Runtime>::insert(
                next_dispute_block,
                market_ids_disputed_1.clone(),
            );
            MarketIdsPerReportBlock::<Runtime>::insert(
                next_dispute_block,
                market_ids_reported_1.clone(),
            );
            MigrateMarketIdsPerBlockStorage::<Runtime>::on_runtime_upgrade();
            // after migration dispute_block's data is stored against next_dispute_block
            assert_eq!(
                MarketIdsPerDisputeBlock::<Runtime>::get(next_dispute_block),
                market_ids_disputed_0
            );
            assert_eq!(
                MarketIdsPerReportBlock::<Runtime>::get(next_dispute_block),
                market_ids_reported_0
            );
            // after migration next_dispute_block's data is stored against
            // next_dispute_block + dispute_duration
            assert_eq!(
                MarketIdsPerDisputeBlock::<Runtime>::get(next_dispute_block + dispute_duration),
                market_ids_disputed_1
            );
            assert_eq!(
                MarketIdsPerReportBlock::<Runtime>::get(next_dispute_block + dispute_duration),
                market_ids_reported_1
            );
        });
    }

    fn setup_chain() {
        StorageVersion::new(
            PREDICTION_MARKETS_REQUIRED_STORAGE_VERSION_FOR_MIGRATE_MARKET_IDS_STORAGE,
        )
        .put::<Pallet<Runtime>>();
        let key = utility::storage_prefix_of_market_common_pallet();
        unhashed::put(&key, &StorageVersion::new(MARKET_COMMONS_NEXT_STORAGE_VERSION));
    }

    fn create_test_data_for_market_update() -> (Vec<LegacyMarketOf<Runtime>>, Vec<MarketOf<Runtime>>)
    {
        let old_markets: Vec<LegacyMarketOf<Runtime>> = vec![
            LegacyMarket {
                creator: 1_u128,
                creation: MarketCreation::Permissionless,
                creator_fee: 100_u8,
                oracle: 2_u128,
                metadata: vec![],
                market_type: MarketType::Categorical(2),
                period: MarketPeriod::Block(1..10),
                scoring_rule: ScoringRule::CPMM,
                status: MarketStatus::Proposed,
                report: None,
                resolved_outcome: None,
                dispute_mechanism: MarketDisputeMechanism::SimpleDisputes,
            },
            LegacyMarket {
                creator: 1_u128,
                creation: MarketCreation::Advised,
                creator_fee: 100_u8,
                oracle: 2_u128,
                metadata: vec![],
                market_type: MarketType::Scalar(1_u128..=5_u128),
                period: MarketPeriod::Timestamp(1..10),
                scoring_rule: ScoringRule::CPMM,
                status: MarketStatus::Active,
                report: None,
                resolved_outcome: None,
                dispute_mechanism: MarketDisputeMechanism::Authorized(3_u128),
            },
        ];
        let dispute_duration = <Runtime as Config>::DisputePeriod::get();
        let oracle_duration = <Runtime as Config>::ReportingPeriod::get();
        let deadlines = Deadlines { grace_period: 0_u32.into(), oracle_duration, dispute_duration };
        let expected_markets: Vec<MarketOf<Runtime>> = vec![
            Market {
                creator: 1_u128,
                creation: MarketCreation::Permissionless,
                creator_fee: 100_u8,
                oracle: 2_u128,
                metadata: vec![],
                market_type: MarketType::Categorical(2),
                period: MarketPeriod::Block(1..10),
                scoring_rule: ScoringRule::CPMM,
                status: MarketStatus::Proposed,
                report: None,
                resolved_outcome: None,
                dispute_mechanism: MarketDisputeMechanism::SimpleDisputes,
                deadlines,
            },
            Market {
                creator: 1_u128,
                creation: MarketCreation::Advised,
                creator_fee: 100_u8,
                oracle: 2_u128,
                metadata: vec![],
                market_type: MarketType::Scalar(1_u128..=5_u128),
                period: MarketPeriod::Timestamp(1..10),
                scoring_rule: ScoringRule::CPMM,
                status: MarketStatus::Active,
                report: None,
                resolved_outcome: None,
                dispute_mechanism: MarketDisputeMechanism::Authorized(3_u128),
                deadlines,
            },
        ];
        (old_markets, expected_markets)
    }

    #[test]
    fn test_on_runtime_upgrade() {
        ExtBuilder::default().build().execute_with(|| {
            utility::put_storage_version_of_market_commons_pallet(
                MARKET_COMMONS_REQUIRED_STORAGE_VERSION,
            );
            let (legacy_markets, expected_markets) = create_test_data_for_market_update();
            populate_test_data::<Blake2_128Concat, MarketId, LegacyMarketOf<Runtime>>(
                MARKET_COMMONS,
                MARKETS,
                legacy_markets,
            );
            UpdateMarketsForDeadlines::<Runtime>::on_runtime_upgrade();
            assert_eq!(
                utility::get_on_chain_storage_version_of_market_commons_pallet(),
                MARKET_COMMONS_NEXT_STORAGE_VERSION
            );
            for (market_id, market_expected) in expected_markets.iter().enumerate() {
                let market_actual = MarketCommons::market(&(market_id as u128)).unwrap();
                assert_eq!(market_actual, *market_expected);
            }
        });
    }

    fn populate_test_data<H, K, V>(pallet: &[u8], prefix: &[u8], data: Vec<V>)
    where
        H: StorageHasher,
        K: TryFrom<usize> + Encode,
        V: Encode + Clone,
        <K as TryFrom<usize>>::Error: Debug,
    {
        for (key, value) in data.iter().enumerate() {
            let storage_hash = utility::key_to_hash::<H, K>(
                K::try_from(key).expect("usize to K conversion failed"),
            );
            put_storage_value::<V>(pallet, prefix, &storage_hash, (*value).clone());
        }
    }

    fn create_test_market() {
        let dispute_duration = <Runtime as crate::Config>::DisputePeriod::get();

        let deadlines = Deadlines {
            grace_period: <Runtime as crate::Config>::MaxGracePeriod::get(),
            oracle_duration: <Runtime as crate::Config>::MaxOracleDuration::get(),
            dispute_duration,
        };
        let mut metadata = [0; 50];
        metadata[0] = 0x15;
        metadata[1] = 0x30;
        let market = Market {
            creation: MarketCreation::Advised,
            creator_fee: 0,
            creator: ALICE,
            market_type: MarketType::Categorical(5),
            dispute_mechanism: MarketDisputeMechanism::Authorized(CHARLIE),
            metadata: Vec::from(metadata),
            oracle: BOB,
            period: MarketPeriod::Block(2..10),
            deadlines,
            report: None,
            resolved_outcome: None,
            status: MarketStatus::Active,
            scoring_rule: zeitgeist_primitives::types::ScoringRule::CPMM,
        };
        let _res = <MarketCommons as MarketCommonsPalletApi>::push_market(market);
    }
}<|MERGE_RESOLUTION|>--- conflicted
+++ resolved
@@ -38,12 +38,6 @@
     Deadlines, Market, MarketCreation, MarketDisputeMechanism, MarketPeriod, MarketStatus,
     MarketType, OutcomeReport, Report, ScoringRule,
 };
-<<<<<<< HEAD
-
-#[cfg(feature = "try-runtime")]
-use crate::Disputes;
-=======
->>>>>>> 6b6136b2
 #[cfg(feature = "try-runtime")]
 use zrml_market_commons::MarketCommonsPalletApi;
 
