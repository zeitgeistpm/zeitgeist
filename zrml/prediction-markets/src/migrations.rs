// Copyright 2022-2023 Forecasting Technologies LTD.
// Copyright 2021-2022 Zeitgeist PM LLC.
//
// This file is part of Zeitgeist.
//
// Zeitgeist is free software: you can redistribute it and/or modify it
// under the terms of the GNU General Public License as published by the
// Free Software Foundation, either version 3 of the License, or (at
// your option) any later version.
//
// Zeitgeist is distributed in the hope that it will be useful, but
// WITHOUT ANY WARRANTY; without even the implied warranty of
// MERCHANTABILITY or FITNESS FOR A PARTICULAR PURPOSE. See the GNU
// General Public License for more details.
//
// You should have received a copy of the GNU General Public License
// along with Zeitgeist. If not, see <https://www.gnu.org/licenses/>.

#[cfg(feature = "try-runtime")]
use crate::MarketIdOf;
use crate::{BalanceOf, Config, MomentOf};
#[cfg(feature = "try-runtime")]
use alloc::collections::BTreeMap;
#[cfg(feature = "try-runtime")]
use alloc::format;
use alloc::vec::Vec;
#[cfg(feature = "try-runtime")]
use frame_support::migration::storage_key_iter;
use frame_support::{
    dispatch::Weight,
    log,
    pallet_prelude::PhantomData,
    traits::{Get, OnRuntimeUpgrade, StorageVersion},
    RuntimeDebug,
};
use parity_scale_codec::{Decode, Encode};
use scale_info::TypeInfo;
use sp_runtime::{traits::Saturating, Perbill};
use zeitgeist_primitives::types::{
    Asset, Deadlines, Market, MarketBonds, MarketCreation, MarketDisputeMechanism, MarketPeriod,
    MarketStatus, MarketType, OutcomeReport, Report, ScoringRule,
};
#[cfg(feature = "try-runtime")]
use zrml_market_commons::MarketCommonsPalletApi;
use zrml_market_commons::Pallet as MarketCommonsPallet;

#[cfg(any(feature = "try-runtime", test))]
const MARKET_COMMONS: &[u8] = b"MarketCommons";
#[cfg(any(feature = "try-runtime", test))]
const MARKETS: &[u8] = b"Markets";

<<<<<<< HEAD
const MARKET_COMMONS_REQUIRED_STORAGE_VERSION: u16 = 6;
const MARKET_COMMONS_NEXT_STORAGE_VERSION: u16 = 7;

#[derive(Clone, Decode, Encode, PartialEq, Eq, RuntimeDebug, TypeInfo)]
pub struct OldMarketBonds<AI, BA> {
    pub creation: Option<Bond<AI, BA>>,
    pub oracle: Option<Bond<AI, BA>>,
    pub outsider: Option<Bond<AI, BA>>,
    pub close_dispute: Option<Bond<AI, BA>>,
    pub close_request: Option<Bond<AI, BA>>,
}
=======
const MARKET_COMMONS_REQUIRED_STORAGE_VERSION: u16 = 7;
const MARKET_COMMONS_NEXT_STORAGE_VERSION: u16 = 8;
>>>>>>> b86b9448

#[derive(Clone, Decode, Encode, Eq, PartialEq, RuntimeDebug, TypeInfo)]
pub struct OldMarket<AI, BA, BN, M, A> {
    /// Base asset of the market.
    pub base_asset: A,
    /// Creator of this market.
    pub creator: AI,
    /// Creation type.
    pub creation: MarketCreation,
    /// A fee that is charged each trade and given to the market creator.
    pub creator_fee: Perbill,
    /// Oracle that reports the outcome of this market.
    pub oracle: AI,
    /// Metadata for the market, usually a content address of IPFS
    /// hosted JSON. Currently limited to 66 bytes (see `MaxEncodedLen` implementation)
    pub metadata: Vec<u8>,
    /// The type of the market.
    pub market_type: MarketType,
    /// Market start and end
    pub period: MarketPeriod<BN, M>,
    /// Market deadlines.
    pub deadlines: Deadlines<BN>,
    /// The scoring rule used for the market.
    pub scoring_rule: ScoringRule,
    /// The current status of the market.
    pub status: MarketStatus,
    /// The report of the market. Only `Some` if it has been reported.
    pub report: Option<Report<AI, BN>>,
    /// The resolved outcome.
    pub resolved_outcome: Option<OutcomeReport>,
    /// See [`MarketDisputeMechanism`].
    pub dispute_mechanism: MarketDisputeMechanism,
<<<<<<< HEAD
    pub bonds: OldMarketBonds<AI, BA>,
    pub premature_close: Option<BN>,
=======
    /// The bonds reserved for this market.
    pub bonds: MarketBonds<AI, BA>,
>>>>>>> b86b9448
}

type OldMarketOf<T> = OldMarket<
    <T as frame_system::Config>::AccountId,
    BalanceOf<T>,
    <T as frame_system::Config>::BlockNumber,
    MomentOf<T>,
    Asset<<T as zrml_market_commons::Config>::MarketId>,
>;

#[frame_support::storage_alias]
pub(crate) type Markets<T: Config> = StorageMap<
    MarketCommonsPallet<T>,
    frame_support::Blake2_128Concat,
    <T as zrml_market_commons::Config>::MarketId,
    OldMarketOf<T>,
>;

pub struct MigrateMarkets<T>(PhantomData<T>);

impl<T: Config + zrml_market_commons::Config> OnRuntimeUpgrade for MigrateMarkets<T> {
    fn on_runtime_upgrade() -> Weight {
        let mut total_weight = T::DbWeight::get().reads(1);
        let market_commons_version = StorageVersion::get::<MarketCommonsPallet<T>>();
        if market_commons_version != MARKET_COMMONS_REQUIRED_STORAGE_VERSION {
            log::info!(
                "MigrateMarkets: market-commons version is {:?}, but {:?} is required",
                market_commons_version,
                MARKET_COMMONS_REQUIRED_STORAGE_VERSION,
            );
            return total_weight;
        }
        log::info!("MigrateMarkets: Starting...");
        let mut translated = 0u64;
<<<<<<< HEAD
        zrml_market_commons::Markets::<T>::translate::<OldMarketOf<T>, _>(
            |market_id, old_market| {
                translated.saturating_inc();

                let mut dispute_bond = None;
                // SimpleDisputes is regarded in the following migration `MoveDataToSimpleDisputes`
                if let MarketDisputeMechanism::Authorized = old_market.dispute_mechanism {
                    total_weight = total_weight.saturating_add(T::DbWeight::get().reads(1));
                    let old_disputes = crate::Disputes::<T>::get(market_id);
                    if let Some(first_dispute) = old_disputes.first() {
                        let OldMarketDispute { at: _, by, outcome: _ } = first_dispute;
                        dispute_bond = Some(Bond::new(by.clone(), T::DisputeBond::get()));
                    }
                }

                let new_market = Market {
                    base_asset: old_market.base_asset,
                    creator: old_market.creator,
                    creation: old_market.creation,
                    // Zero can be safely assumed here as it was hardcoded before
                    creator_fee: Perbill::zero(),
                    oracle: old_market.oracle,
                    metadata: old_market.metadata,
                    market_type: old_market.market_type,
                    period: old_market.period,
                    scoring_rule: old_market.scoring_rule,
                    status: old_market.status,
                    report: old_market.report,
                    resolved_outcome: old_market.resolved_outcome,
                    dispute_mechanism: old_market.dispute_mechanism,
                    deadlines: old_market.deadlines,
                    bonds: MarketBonds {
                        creation: old_market.bonds.creation,
                        oracle: old_market.bonds.oracle,
                        outsider: old_market.bonds.outsider,
                        dispute: dispute_bond,
                        // TODO properly add migration for this!!!
                        close_dispute: None,
                        close_request: None,
                    },
                    premature_close: None,
                };

                Some(new_market)
            },
        );
        log::info!("AddDisputeBondAndConvertCreatorFee: Upgraded {} markets.", translated);
=======
        zrml_market_commons::Markets::<T>::translate::<OldMarketOf<T>, _>(|_, old_market| {
            translated.saturating_inc();
            Some(Market {
                base_asset: old_market.base_asset,
                creator: old_market.creator,
                creation: old_market.creation,
                creator_fee: old_market.creator_fee,
                oracle: old_market.oracle,
                metadata: old_market.metadata,
                market_type: old_market.market_type,
                period: old_market.period,
                scoring_rule: old_market.scoring_rule,
                status: old_market.status,
                report: old_market.report,
                resolved_outcome: old_market.resolved_outcome,
                dispute_mechanism: Some(old_market.dispute_mechanism),
                deadlines: old_market.deadlines,
                bonds: old_market.bonds,
            })
        });
        log::info!("MigrateMarkets: Upgraded {} markets.", translated);
>>>>>>> b86b9448
        total_weight =
            total_weight.saturating_add(T::DbWeight::get().reads_writes(translated, translated));
        StorageVersion::new(MARKET_COMMONS_NEXT_STORAGE_VERSION).put::<MarketCommonsPallet<T>>();
        total_weight = total_weight.saturating_add(T::DbWeight::get().writes(1));
        log::info!("MigrateMarkets: Done!");
        total_weight
    }

    #[cfg(feature = "try-runtime")]
    fn pre_upgrade() -> Result<Vec<u8>, &'static str> {
        use frame_support::pallet_prelude::Blake2_128Concat;
        let old_markets = storage_key_iter::<MarketIdOf<T>, OldMarketOf<T>, Blake2_128Concat>(
            MARKET_COMMONS,
            MARKETS,
        )
        .collect::<BTreeMap<_, _>>();
        let markets = Markets::<T>::iter_keys().count() as u32;
        let decodable_markets = Markets::<T>::iter_values().count() as u32;
        if markets != decodable_markets {
            log::error!(
                "Can only decode {} of {} markets - others will be dropped",
                decodable_markets,
                markets
            );
        } else {
            log::info!("Markets: {}", markets);
        }
        Ok(old_markets.encode())
    }

    #[cfg(feature = "try-runtime")]
    fn post_upgrade(previous_state: Vec<u8>) -> Result<(), &'static str> {
        let old_markets: BTreeMap<MarketIdOf<T>, OldMarketOf<T>> =
            Decode::decode(&mut &previous_state[..])
                .map_err(|_| "Failed to decode state: Invalid state")?;
        let new_market_count = <zrml_market_commons::Pallet<T>>::market_iter().count();
        assert_eq!(old_markets.len(), new_market_count);
        for (market_id, new_market) in <zrml_market_commons::Pallet<T>>::market_iter() {
            let old_market = old_markets
                .get(&market_id)
                .expect(&format!("Market {:?} not found", market_id)[..]);
            assert_eq!(new_market.base_asset, old_market.base_asset);
            assert_eq!(new_market.creator, old_market.creator);
            assert_eq!(new_market.creation, old_market.creation);
            assert_eq!(new_market.creator_fee, old_market.creator_fee);
            assert_eq!(new_market.oracle, old_market.oracle);
            assert_eq!(new_market.metadata, old_market.metadata);
            assert_eq!(new_market.market_type, old_market.market_type);
            assert_eq!(new_market.period, old_market.period);
            assert_eq!(new_market.deadlines, old_market.deadlines);
            assert_eq!(new_market.scoring_rule, old_market.scoring_rule);
            assert_eq!(new_market.status, old_market.status);
            assert_eq!(new_market.report, old_market.report);
            assert_eq!(new_market.resolved_outcome, old_market.resolved_outcome);
            assert_eq!(new_market.dispute_mechanism, Some(old_market.dispute_mechanism.clone()));
            assert_eq!(new_market.bonds.oracle, old_market.bonds.oracle);
            assert_eq!(new_market.bonds, old_market.bonds);
        }
        log::info!("MigrateMarkets: Market Counter post-upgrade is {}!", new_market_count);
        Ok(())
    }
}

#[cfg(test)]
mod tests {
    use super::*;
    use crate::{
        mock::{ExtBuilder, Runtime},
        MarketIdOf, MarketOf,
    };
    use frame_support::{
        dispatch::fmt::Debug, migration::put_storage_value, storage_root, Blake2_128Concat,
        StateVersion, StorageHasher,
    };
    use test_case::test_case;
    use zrml_market_commons::MarketCommonsPalletApi;

    #[test]
    fn on_runtime_upgrade_increments_the_storage_version() {
        ExtBuilder::default().build().execute_with(|| {
            set_up_version();
            MigrateMarkets::<Runtime>::on_runtime_upgrade();
            assert_eq!(
                StorageVersion::get::<MarketCommonsPallet<Runtime>>(),
                MARKET_COMMONS_NEXT_STORAGE_VERSION
            );
        });
    }

    #[test]
    fn on_runtime_upgrade_is_noop_if_versions_are_not_correct() {
        ExtBuilder::default().build().execute_with(|| {
            // Don't set up chain to signal that storage is already up to date.
            let (_, new_markets) = construct_old_new_tuple(MarketDisputeMechanism::Court);
            populate_test_data::<Blake2_128Concat, MarketIdOf<Runtime>, MarketOf<Runtime>>(
                MARKET_COMMONS,
                MARKETS,
                new_markets.clone(),
            );
            let tmp = storage_root(StateVersion::V1);
            MigrateMarkets::<Runtime>::on_runtime_upgrade();
            assert_eq!(tmp, storage_root(StateVersion::V1));
        });
    }

    #[test_case(MarketDisputeMechanism::Authorized)]
    #[test_case(MarketDisputeMechanism::Court)]
    fn on_runtime_upgrade_correctly_updates_markets(dispute_mechanism: MarketDisputeMechanism) {
        ExtBuilder::default().build().execute_with(|| {
            set_up_version();
            let (old_markets, new_markets) = construct_old_new_tuple(dispute_mechanism);
            populate_test_data::<Blake2_128Concat, MarketIdOf<Runtime>, OldMarketOf<Runtime>>(
                MARKET_COMMONS,
                MARKETS,
                old_markets,
            );
            MigrateMarkets::<Runtime>::on_runtime_upgrade();
            let actual = <zrml_market_commons::Pallet<Runtime>>::market(&0u128).unwrap();
            assert_eq!(actual, new_markets[0]);
        });
    }

    fn set_up_version() {
        StorageVersion::new(MARKET_COMMONS_REQUIRED_STORAGE_VERSION)
            .put::<MarketCommonsPallet<Runtime>>();
    }

    fn construct_old_new_tuple(
        dispute_mechanism: MarketDisputeMechanism,
    ) -> (Vec<OldMarketOf<Runtime>>, Vec<MarketOf<Runtime>>) {
        let base_asset = Asset::Ztg;
        let creator = 999;
        let creator_fee = Perbill::from_parts(1);
        let oracle = 2;
        let metadata = vec![3, 4, 5];
        let market_type = MarketType::Categorical(6);
        let period = MarketPeriod::Block(7..8);
        let scoring_rule = ScoringRule::CPMM;
        let status = MarketStatus::Disputed;
        let creation = MarketCreation::Permissionless;
        let report = None;
        let resolved_outcome = None;
        let deadlines = Deadlines::default();
<<<<<<< HEAD
        let old_bonds = OldMarketBonds {
            creation: Some(Bond::new(creator, <Runtime as Config>::ValidityBond::get())),
            oracle: Some(Bond::new(creator, <Runtime as Config>::OracleBond::get())),
            outsider: Some(Bond::new(creator, <Runtime as Config>::OutsiderBond::get())),
            close_dispute: None,
            close_request: None,
        };
        let dispute_bond = disputor.map(|disputor| Bond::new(disputor, DisputeBond::get()));
        let new_bonds = MarketBonds {
            creation: Some(Bond::new(creator, <Runtime as Config>::ValidityBond::get())),
            oracle: Some(Bond::new(creator, <Runtime as Config>::OracleBond::get())),
            outsider: Some(Bond::new(creator, <Runtime as Config>::OutsiderBond::get())),
            dispute: dispute_bond,
            close_dispute: None,
            close_request: None,
        };
=======
        let bonds: MarketBonds<_, _> = Default::default();
>>>>>>> b86b9448

        let old_market = OldMarket {
            base_asset,
            creator,
            creation: creation.clone(),
            creator_fee,
            oracle,
            metadata: metadata.clone(),
            market_type: market_type.clone(),
            period: period.clone(),
            scoring_rule,
            status,
            report: report.clone(),
            resolved_outcome: resolved_outcome.clone(),
            dispute_mechanism: dispute_mechanism.clone(),
            deadlines,
<<<<<<< HEAD
            bonds: old_bonds,
            premature_close: None,
=======
            bonds: bonds.clone(),
>>>>>>> b86b9448
        };
        let new_market = Market {
            base_asset,
            creator,
            creation,
            creator_fee,
            oracle,
            metadata,
            market_type,
            period,
            scoring_rule,
            status,
            report,
            resolved_outcome,
            dispute_mechanism: Some(dispute_mechanism),
            deadlines,
<<<<<<< HEAD
            bonds: new_bonds,
            premature_close: None,
=======
            bonds,
>>>>>>> b86b9448
        };
        (vec![old_market], vec![new_market])
    }

    #[allow(unused)]
    fn populate_test_data<H, K, V>(pallet: &[u8], prefix: &[u8], data: Vec<V>)
    where
        H: StorageHasher,
        K: TryFrom<usize> + Encode,
        V: Encode + Clone,
        <K as TryFrom<usize>>::Error: Debug,
    {
        for (key, value) in data.iter().enumerate() {
            let storage_hash = utility::key_to_hash::<H, K>(K::try_from(key).unwrap());
            put_storage_value::<V>(pallet, prefix, &storage_hash, (*value).clone());
        }
    }
}

<<<<<<< HEAD
use frame_support::dispatch::EncodeLike;
use sp_runtime::SaturatedConversion;
use zeitgeist_primitives::types::{MarketDispute, OldMarketDispute};

const PREDICTION_MARKETS_REQUIRED_STORAGE_VERSION: u16 = 6;
const PREDICTION_MARKETS_NEXT_STORAGE_VERSION: u16 = 7;

#[cfg(feature = "try-runtime")]
type OldDisputesOf<T> = frame_support::BoundedVec<
    OldMarketDispute<
        <T as frame_system::Config>::AccountId,
        <T as frame_system::Config>::BlockNumber,
    >,
    <T as crate::Config>::MaxDisputes,
>;

pub struct MoveDataToSimpleDisputes<T>(PhantomData<T>);

impl<T: Config + zrml_simple_disputes::Config + zrml_market_commons::Config> OnRuntimeUpgrade
    for MoveDataToSimpleDisputes<T>
where
    <T as zrml_market_commons::Config>::MarketId: EncodeLike<
        <<T as zrml_simple_disputes::Config>::MarketCommons as MarketCommonsPalletApi>::MarketId,
    >,
{
    fn on_runtime_upgrade() -> Weight {
        use orml_traits::NamedMultiReservableCurrency;

        let mut total_weight = T::DbWeight::get().reads(1);
        let pm_version = StorageVersion::get::<crate::Pallet<T>>();
        if pm_version != PREDICTION_MARKETS_REQUIRED_STORAGE_VERSION {
            log::info!(
                "MoveDataToSimpleDisputes: prediction-markets version is {:?}, but {:?} is \
                 required",
                pm_version,
                PREDICTION_MARKETS_REQUIRED_STORAGE_VERSION,
            );
            return total_weight;
        }
        log::info!("MoveDataToSimpleDisputes: Starting...");

        total_weight = total_weight.saturating_add(T::DbWeight::get().reads(1));

        // important drain disputes storage item from prediction markets pallet
        for (market_id, old_disputes) in crate::Disputes::<T>::drain() {
            total_weight = total_weight.saturating_add(T::DbWeight::get().reads_writes(1, 1));
            if let Ok(market) = <zrml_market_commons::Pallet<T>>::market(&market_id) {
                match market.dispute_mechanism {
                    MarketDisputeMechanism::Authorized => continue,
                    // just transform SimpleDispute disputes
                    MarketDisputeMechanism::SimpleDisputes => (),
                    MarketDisputeMechanism::Court => continue,
                }
            } else {
                log::warn!(
                    "MoveDataToSimpleDisputes: Could not find market with market id {:?}",
                    market_id
                );
            }

            total_weight = total_weight.saturating_add(T::DbWeight::get().reads(1));
            let mut new_disputes = zrml_simple_disputes::Disputes::<T>::get(market_id);
            for (i, old_dispute) in old_disputes.iter().enumerate() {
                let bond = zrml_simple_disputes::default_outcome_bond::<T>(i);
                let new_dispute = MarketDispute {
                    at: old_dispute.at,
                    by: old_dispute.by.clone(),
                    outcome: old_dispute.outcome.clone(),
                    bond,
                };
                let res = new_disputes.try_push(new_dispute);
                if res.is_err() {
                    log::error!(
                        "MoveDataToSimpleDisputes: Could not push dispute for market id {:?}",
                        market_id
                    );
                }

                // switch to new reserve identifier for simple disputes
                let sd_reserve_id = <zrml_simple_disputes::Pallet<T>>::reserve_id();
                let pm_reserve_id = <crate::Pallet<T>>::reserve_id();

                // charge weight defensivly for unreserve_named
                // https://github.com/open-web3-stack/open-runtime-module-library/blob/24f0a8b6e04e1078f70d0437fb816337cdf4f64c/tokens/src/lib.rs#L1516-L1547
                total_weight = total_weight.saturating_add(T::DbWeight::get().reads_writes(4, 3));
                let reserved_balance = <T as Config>::AssetManager::reserved_balance_named(
                    &pm_reserve_id,
                    Asset::Ztg,
                    &old_dispute.by,
                );
                if reserved_balance < bond.saturated_into::<u128>().saturated_into() {
                    // warns for battery station market id 386
                    // https://discord.com/channels/737780518313000960/817041223201587230/958682619413934151
                    log::warn!(
                        "MoveDataToSimpleDisputes: Could not unreserve {:?} for {:?} because \
                         reserved balance is only {:?}. Market id: {:?}",
                        bond,
                        old_dispute.by,
                        reserved_balance,
                        market_id,
                    );
                }
                <T as Config>::AssetManager::unreserve_named(
                    &pm_reserve_id,
                    Asset::Ztg,
                    &old_dispute.by,
                    bond.saturated_into::<u128>().saturated_into(),
                );

                // charge weight defensivly for reserve_named
                // https://github.com/open-web3-stack/open-runtime-module-library/blob/24f0a8b6e04e1078f70d0437fb816337cdf4f64c/tokens/src/lib.rs#L1486-L1499
                total_weight = total_weight.saturating_add(T::DbWeight::get().reads_writes(3, 3));
                let res = <T as Config>::AssetManager::reserve_named(
                    &sd_reserve_id,
                    Asset::Ztg,
                    &old_dispute.by,
                    bond.saturated_into::<u128>().saturated_into(),
                );
                if res.is_err() {
                    log::error!(
                        "MoveDataToSimpleDisputes: Could not reserve bond for dispute caller {:?} \
                         and market id {:?}",
                        old_dispute.by,
                        market_id
                    );
                }
            }

            total_weight = total_weight.saturating_add(T::DbWeight::get().writes(1));
            zrml_simple_disputes::Disputes::<T>::insert(market_id, new_disputes);
        }

        StorageVersion::new(PREDICTION_MARKETS_NEXT_STORAGE_VERSION).put::<crate::Pallet<T>>();
        total_weight = total_weight.saturating_add(T::DbWeight::get().writes(1));
        log::info!("MoveDataToSimpleDisputes: Done!");
        total_weight
    }

    #[cfg(feature = "try-runtime")]
    fn pre_upgrade() -> Result<Vec<u8>, &'static str> {
        log::info!("MoveDataToSimpleDisputes: Start pre_upgrade!");

        let old_disputes = crate::Disputes::<T>::iter().collect::<BTreeMap<_, _>>();
        Ok(old_disputes.encode())
    }

    #[cfg(feature = "try-runtime")]
    fn post_upgrade(previous_state: Vec<u8>) -> Result<(), &'static str> {
        let old_disputes: BTreeMap<MarketIdOf<T>, OldDisputesOf<T>> =
            Decode::decode(&mut &previous_state[..])
                .expect("Failed to decode state: Invalid state");

        log::info!("MoveDataToSimpleDisputes: (post_upgrade) Start first try-runtime part!");

        for (market_id, o) in old_disputes.iter() {
            let market = <zrml_market_commons::Pallet<T>>::market(market_id)
                .expect(&format!("Market for market id {:?} not found", market_id)[..]);

            // market id is a reference, but we need the raw value to encode with the where clause
            let disputes = zrml_simple_disputes::Disputes::<T>::get(*market_id);

            match market.dispute_mechanism {
                MarketDisputeMechanism::Authorized => {
                    let simple_disputes_count = disputes.iter().count();
                    assert_eq!(simple_disputes_count, 0);
                    continue;
                }
                MarketDisputeMechanism::SimpleDisputes => {
                    let new_count = disputes.iter().count();
                    let old_count = o.iter().count();
                    assert_eq!(new_count, old_count);
                }
                MarketDisputeMechanism::Court => {
                    panic!("Court should not be contained at all.")
                }
            }
        }

        log::info!("MoveDataToSimpleDisputes: (post_upgrade) Start second try-runtime part!");

        assert!(crate::Disputes::<T>::iter().count() == 0);

        for (market_id, new_disputes) in zrml_simple_disputes::Disputes::<T>::iter() {
            let old_disputes = old_disputes
                .get(&market_id.saturated_into::<u128>().saturated_into())
                .expect(&format!("Disputes for market {:?} not found", market_id)[..]);

            let market = <T as zrml_simple_disputes::Config>::MarketCommons::market(&market_id)
                .expect(&format!("Market for market id {:?} not found", market_id)[..]);
            match market.dispute_mechanism {
                MarketDisputeMechanism::Authorized => {
                    panic!("Authorized should not be contained in simple disputes.");
                }
                MarketDisputeMechanism::SimpleDisputes => (),
                MarketDisputeMechanism::Court => {
                    panic!("Court should not be contained in simple disputes.");
                }
            }

            for (i, new_dispute) in new_disputes.iter().enumerate() {
                let old_dispute =
                    old_disputes.get(i).expect(&format!("Dispute at index {} not found", i)[..]);
                assert_eq!(new_dispute.at, old_dispute.at);
                assert_eq!(new_dispute.by, old_dispute.by);
                assert_eq!(new_dispute.outcome, old_dispute.outcome);
                assert_eq!(new_dispute.bond, zrml_simple_disputes::default_outcome_bond::<T>(i));
            }
        }

        log::info!("MoveDataToSimpleDisputes: Done! (post_upgrade)");
        Ok(())
    }
}

#[cfg(test)]
mod tests_simple_disputes_migration {
    use super::*;
    use crate::{
        mock::{DisputeBond, ExtBuilder, Runtime},
        MarketOf,
    };
    use orml_traits::NamedMultiReservableCurrency;
    use zrml_market_commons::MarketCommonsPalletApi;

    #[test]
    fn on_runtime_upgrade_increments_the_storage_version() {
        ExtBuilder::default().build().execute_with(|| {
            set_up_version();
            MoveDataToSimpleDisputes::<Runtime>::on_runtime_upgrade();
            assert_eq!(
                StorageVersion::get::<crate::Pallet<Runtime>>(),
                PREDICTION_MARKETS_NEXT_STORAGE_VERSION
            );
        });
    }

    #[test]
    fn on_runtime_upgrade_is_noop_if_versions_are_not_correct() {
        ExtBuilder::default().build().execute_with(|| {
            // Don't set up chain to signal that storage is already up to date.
            let market_id = 0u128;
            let mut disputes = zrml_simple_disputes::Disputes::<Runtime>::get(market_id);
            let dispute = MarketDispute {
                at: 42u64,
                by: 0u128,
                outcome: OutcomeReport::Categorical(0u16),
                bond: DisputeBond::get(),
            };
            disputes.try_push(dispute.clone()).unwrap();
            zrml_simple_disputes::Disputes::<Runtime>::insert(market_id, disputes);
            let market = get_market(MarketDisputeMechanism::SimpleDisputes);
            <zrml_market_commons::Pallet<Runtime>>::push_market(market).unwrap();

            MoveDataToSimpleDisputes::<Runtime>::on_runtime_upgrade();

            let actual = zrml_simple_disputes::Disputes::<Runtime>::get(0);
            assert_eq!(actual, vec![dispute]);
        });
    }

    #[test]
    fn on_runtime_upgrade_correctly_updates_simple_disputes() {
        ExtBuilder::default().build().execute_with(|| {
            set_up_version();
            let market_id = 0u128;

            let mut disputes = crate::Disputes::<Runtime>::get(0);
            for i in 0..<Runtime as crate::Config>::MaxDisputes::get() {
                let dispute = OldMarketDispute {
                    at: i as u64 + 42u64,
                    by: i as u128,
                    outcome: OutcomeReport::Categorical(i),
                };
                disputes.try_push(dispute).unwrap();
            }
            crate::Disputes::<Runtime>::insert(market_id, disputes);
            let market = get_market(MarketDisputeMechanism::SimpleDisputes);
            <zrml_market_commons::Pallet<Runtime>>::push_market(market).unwrap();

            MoveDataToSimpleDisputes::<Runtime>::on_runtime_upgrade();

            let mut disputes = zrml_simple_disputes::Disputes::<Runtime>::get(market_id);
            for i in 0..<Runtime as crate::Config>::MaxDisputes::get() {
                let dispute = disputes.get_mut(i as usize).unwrap();

                assert_eq!(dispute.at, i as u64 + 42u64);
                assert_eq!(dispute.by, i as u128);
                assert_eq!(dispute.outcome, OutcomeReport::Categorical(i));

                let bond = zrml_simple_disputes::default_outcome_bond::<Runtime>(i as usize);
                assert_eq!(dispute.bond, bond);
            }
        });
    }

    #[test]
    fn on_runtime_upgrade_correctly_updates_reserve_ids() {
        ExtBuilder::default().build().execute_with(|| {
            set_up_version();
            let market_id = 0u128;

            let mut disputes = crate::Disputes::<Runtime>::get(0);
            for i in 0..<Runtime as crate::Config>::MaxDisputes::get() {
                let dispute = OldMarketDispute {
                    at: i as u64 + 42u64,
                    by: i as u128,
                    outcome: OutcomeReport::Categorical(i),
                };
                let bond = zrml_simple_disputes::default_outcome_bond::<Runtime>(i.into());
                let pm_reserve_id = crate::Pallet::<Runtime>::reserve_id();
                let res = <Runtime as crate::Config>::AssetManager::reserve_named(
                    &pm_reserve_id,
                    Asset::Ztg,
                    &dispute.by,
                    bond.saturated_into::<u128>().saturated_into(),
                );
                assert!(res.is_ok());
                disputes.try_push(dispute).unwrap();
            }
            crate::Disputes::<Runtime>::insert(market_id, disputes);
            let market = get_market(MarketDisputeMechanism::SimpleDisputes);
            <zrml_market_commons::Pallet<Runtime>>::push_market(market).unwrap();

            MoveDataToSimpleDisputes::<Runtime>::on_runtime_upgrade();

            let mut disputes = zrml_simple_disputes::Disputes::<Runtime>::get(market_id);
            for i in 0..<Runtime as crate::Config>::MaxDisputes::get() {
                let dispute = disputes.get_mut(i as usize).unwrap();

                let sd_reserve_id = zrml_simple_disputes::Pallet::<Runtime>::reserve_id();
                let reserved_balance =
                    <Runtime as crate::Config>::AssetManager::reserved_balance_named(
                        &sd_reserve_id,
                        Asset::Ztg,
                        &dispute.by,
                    );
                let bond = zrml_simple_disputes::default_outcome_bond::<Runtime>(i.into());
                assert_eq!(reserved_balance, bond);
                assert!(reserved_balance > 0);

                let pm_reserve_id = crate::Pallet::<Runtime>::reserve_id();
                let reserved_balance =
                    <Runtime as crate::Config>::AssetManager::reserved_balance_named(
                        &pm_reserve_id,
                        Asset::Ztg,
                        &dispute.by,
                    );
                assert_eq!(reserved_balance, 0);
            }
        });
    }

    fn set_up_version() {
        StorageVersion::new(PREDICTION_MARKETS_REQUIRED_STORAGE_VERSION)
            .put::<crate::Pallet<Runtime>>();
    }

    fn get_market(dispute_mechanism: MarketDisputeMechanism) -> MarketOf<Runtime> {
        let base_asset = Asset::Ztg;
        let creator = 999;
        let creator_fee = Perbill::zero();
        let oracle = 2;
        let metadata = vec![3, 4, 5];
        let market_type = MarketType::Categorical(6);
        let period = MarketPeriod::Block(7..8);
        let scoring_rule = ScoringRule::CPMM;
        let status = MarketStatus::Disputed;
        let creation = MarketCreation::Permissionless;
        let report = None;
        let resolved_outcome = None;
        let deadlines = Deadlines::default();
        let bonds = MarketBonds {
            creation: Some(Bond::new(creator, <Runtime as Config>::ValidityBond::get())),
            oracle: Some(Bond::new(creator, <Runtime as Config>::OracleBond::get())),
            outsider: None,
            dispute: None,
            close_dispute: None,
            close_request: None,
        };

        Market {
            base_asset,
            creator,
            creation,
            creator_fee,
            oracle,
            metadata,
            market_type,
            period,
            scoring_rule,
            status,
            report,
            resolved_outcome,
            dispute_mechanism,
            deadlines,
            bonds,
            premature_close: None,
        }
    }
}

=======
>>>>>>> b86b9448
// We use these utilities to prevent having to make the swaps pallet a dependency of
// prediciton-markets. The calls are based on the implementation of `StorageVersion`, found here:
// https://github.com/paritytech/substrate/blob/bc7a1e6c19aec92bfa247d8ca68ec63e07061032/frame/support/src/traits/metadata.rs#L168-L230
// and previous migrations.

mod utility {
    use crate::{BalanceOf, Config, MarketIdOf};
    use alloc::vec::Vec;
    use frame_support::{
        migration::{get_storage_value, put_storage_value},
        storage::{storage_prefix, unhashed},
        traits::StorageVersion,
        Blake2_128Concat, StorageHasher,
    };
    use parity_scale_codec::Encode;
    use zeitgeist_primitives::types::{Pool, PoolId};

    #[allow(unused)]
    const SWAPS: &[u8] = b"Swaps";
    #[allow(unused)]
    const POOLS: &[u8] = b"Pools";
    #[allow(unused)]
    fn storage_prefix_of_swaps_pallet() -> [u8; 32] {
        storage_prefix(b"Swaps", b":__STORAGE_VERSION__:")
    }
    #[allow(unused)]
    pub fn key_to_hash<H, K>(key: K) -> Vec<u8>
    where
        H: StorageHasher,
        K: Encode,
    {
        key.using_encoded(H::hash).as_ref().to_vec()
    }
    #[allow(unused)]
    pub fn get_on_chain_storage_version_of_swaps_pallet() -> StorageVersion {
        let key = storage_prefix_of_swaps_pallet();
        unhashed::get_or_default(&key)
    }
    #[allow(unused)]
    pub fn put_storage_version_of_swaps_pallet(value: u16) {
        let key = storage_prefix_of_swaps_pallet();
        unhashed::put(&key, &StorageVersion::new(value));
    }
    #[allow(unused)]
    pub fn get_pool<T: Config>(pool_id: PoolId) -> Option<Pool<BalanceOf<T>, MarketIdOf<T>>> {
        let hash = key_to_hash::<Blake2_128Concat, PoolId>(pool_id);
        let pool_maybe =
            get_storage_value::<Option<Pool<BalanceOf<T>, MarketIdOf<T>>>>(SWAPS, POOLS, &hash);
        pool_maybe.unwrap_or(None)
    }
    #[allow(unused)]
    pub fn set_pool<T: Config>(pool_id: PoolId, pool: Pool<BalanceOf<T>, MarketIdOf<T>>) {
        let hash = key_to_hash::<Blake2_128Concat, PoolId>(pool_id);
        put_storage_value(SWAPS, POOLS, &hash, Some(pool));
    }
}<|MERGE_RESOLUTION|>--- conflicted
+++ resolved
@@ -49,22 +49,16 @@
 #[cfg(any(feature = "try-runtime", test))]
 const MARKETS: &[u8] = b"Markets";
 
-<<<<<<< HEAD
-const MARKET_COMMONS_REQUIRED_STORAGE_VERSION: u16 = 6;
-const MARKET_COMMONS_NEXT_STORAGE_VERSION: u16 = 7;
+const MARKET_COMMONS_REQUIRED_STORAGE_VERSION: u16 = 8;
+const MARKET_COMMONS_NEXT_STORAGE_VERSION: u16 = 9;
 
 #[derive(Clone, Decode, Encode, PartialEq, Eq, RuntimeDebug, TypeInfo)]
 pub struct OldMarketBonds<AI, BA> {
     pub creation: Option<Bond<AI, BA>>,
     pub oracle: Option<Bond<AI, BA>>,
     pub outsider: Option<Bond<AI, BA>>,
-    pub close_dispute: Option<Bond<AI, BA>>,
-    pub close_request: Option<Bond<AI, BA>>,
+    pub dispute: Option<Bond<AI, BA>>,
 }
-=======
-const MARKET_COMMONS_REQUIRED_STORAGE_VERSION: u16 = 7;
-const MARKET_COMMONS_NEXT_STORAGE_VERSION: u16 = 8;
->>>>>>> b86b9448
 
 #[derive(Clone, Decode, Encode, Eq, PartialEq, RuntimeDebug, TypeInfo)]
 pub struct OldMarket<AI, BA, BN, M, A> {
@@ -97,13 +91,7 @@
     pub resolved_outcome: Option<OutcomeReport>,
     /// See [`MarketDisputeMechanism`].
     pub dispute_mechanism: MarketDisputeMechanism,
-<<<<<<< HEAD
     pub bonds: OldMarketBonds<AI, BA>,
-    pub premature_close: Option<BN>,
-=======
-    /// The bonds reserved for this market.
-    pub bonds: MarketBonds<AI, BA>,
->>>>>>> b86b9448
 }
 
 type OldMarketOf<T> = OldMarket<
@@ -122,37 +110,25 @@
     OldMarketOf<T>,
 >;
 
-pub struct MigrateMarkets<T>(PhantomData<T>);
-
-impl<T: Config + zrml_market_commons::Config> OnRuntimeUpgrade for MigrateMarkets<T> {
+pub struct AddEarlyCloseBonds<T>(PhantomData<T>);
+
+impl<T: Config + zrml_market_commons::Config> OnRuntimeUpgrade for AddEarlyCloseBonds<T> {
     fn on_runtime_upgrade() -> Weight {
         let mut total_weight = T::DbWeight::get().reads(1);
         let market_commons_version = StorageVersion::get::<MarketCommonsPallet<T>>();
         if market_commons_version != MARKET_COMMONS_REQUIRED_STORAGE_VERSION {
             log::info!(
-                "MigrateMarkets: market-commons version is {:?}, but {:?} is required",
+                "AddEarlyCloseBonds: market-commons version is {:?}, but {:?} is required",
                 market_commons_version,
                 MARKET_COMMONS_REQUIRED_STORAGE_VERSION,
             );
             return total_weight;
         }
-        log::info!("MigrateMarkets: Starting...");
+        log::info!("AddEarlyCloseBonds: Starting...");
         let mut translated = 0u64;
-<<<<<<< HEAD
         zrml_market_commons::Markets::<T>::translate::<OldMarketOf<T>, _>(
             |market_id, old_market| {
                 translated.saturating_inc();
-
-                let mut dispute_bond = None;
-                // SimpleDisputes is regarded in the following migration `MoveDataToSimpleDisputes`
-                if let MarketDisputeMechanism::Authorized = old_market.dispute_mechanism {
-                    total_weight = total_weight.saturating_add(T::DbWeight::get().reads(1));
-                    let old_disputes = crate::Disputes::<T>::get(market_id);
-                    if let Some(first_dispute) = old_disputes.first() {
-                        let OldMarketDispute { at: _, by, outcome: _ } = first_dispute;
-                        dispute_bond = Some(Bond::new(by.clone(), T::DisputeBond::get()));
-                    }
-                }
 
                 let new_market = Market {
                     base_asset: old_market.base_asset,
@@ -175,7 +151,6 @@
                         oracle: old_market.bonds.oracle,
                         outsider: old_market.bonds.outsider,
                         dispute: dispute_bond,
-                        // TODO properly add migration for this!!!
                         close_dispute: None,
                         close_request: None,
                     },
@@ -185,35 +160,12 @@
                 Some(new_market)
             },
         );
-        log::info!("AddDisputeBondAndConvertCreatorFee: Upgraded {} markets.", translated);
-=======
-        zrml_market_commons::Markets::<T>::translate::<OldMarketOf<T>, _>(|_, old_market| {
-            translated.saturating_inc();
-            Some(Market {
-                base_asset: old_market.base_asset,
-                creator: old_market.creator,
-                creation: old_market.creation,
-                creator_fee: old_market.creator_fee,
-                oracle: old_market.oracle,
-                metadata: old_market.metadata,
-                market_type: old_market.market_type,
-                period: old_market.period,
-                scoring_rule: old_market.scoring_rule,
-                status: old_market.status,
-                report: old_market.report,
-                resolved_outcome: old_market.resolved_outcome,
-                dispute_mechanism: Some(old_market.dispute_mechanism),
-                deadlines: old_market.deadlines,
-                bonds: old_market.bonds,
-            })
-        });
-        log::info!("MigrateMarkets: Upgraded {} markets.", translated);
->>>>>>> b86b9448
+        log::info!("AddEarlyCloseBonds: Upgraded {} markets.", translated);
         total_weight =
             total_weight.saturating_add(T::DbWeight::get().reads_writes(translated, translated));
         StorageVersion::new(MARKET_COMMONS_NEXT_STORAGE_VERSION).put::<MarketCommonsPallet<T>>();
         total_weight = total_weight.saturating_add(T::DbWeight::get().writes(1));
-        log::info!("MigrateMarkets: Done!");
+        log::info!("AddEarlyCloseBonds: Done!");
         total_weight
     }
 
@@ -265,9 +217,20 @@
             assert_eq!(new_market.resolved_outcome, old_market.resolved_outcome);
             assert_eq!(new_market.dispute_mechanism, Some(old_market.dispute_mechanism.clone()));
             assert_eq!(new_market.bonds.oracle, old_market.bonds.oracle);
-            assert_eq!(new_market.bonds, old_market.bonds);
+            assert_eq!(new_market.bonds.creation, old_market.bonds.creation);
+            assert_eq!(new_market.bonds.outsider, old_market.bonds.outsider);
+            assert_eq!(new_market.creator_fee, Perbill::zero());
+            assert_eq!(new_market.bonds.dispute, old_market.bonds.dispute);
+            // new fields
+            assert_eq!(new_market.bonds.close_request, None);
+            assert_eq!(new_market.bonds.close_dispute, None);
         }
-        log::info!("MigrateMarkets: Market Counter post-upgrade is {}!", new_market_count);
+
+        log::info!(
+            "AddEarlyCloseBonds: Market Counter post-upgrade is {}!",
+            new_market_count
+        );
+        assert!(new_market_count > 0);
         Ok(())
     }
 }
@@ -290,7 +253,7 @@
     fn on_runtime_upgrade_increments_the_storage_version() {
         ExtBuilder::default().build().execute_with(|| {
             set_up_version();
-            MigrateMarkets::<Runtime>::on_runtime_upgrade();
+            AddEarlyCloseBonds::<Runtime>::on_runtime_upgrade();
             assert_eq!(
                 StorageVersion::get::<MarketCommonsPallet<Runtime>>(),
                 MARKET_COMMONS_NEXT_STORAGE_VERSION
@@ -309,7 +272,7 @@
                 new_markets.clone(),
             );
             let tmp = storage_root(StateVersion::V1);
-            MigrateMarkets::<Runtime>::on_runtime_upgrade();
+            AddEarlyCloseBonds::<Runtime>::on_runtime_upgrade();
             assert_eq!(tmp, storage_root(StateVersion::V1));
         });
     }
@@ -325,7 +288,7 @@
                 MARKETS,
                 old_markets,
             );
-            MigrateMarkets::<Runtime>::on_runtime_upgrade();
+            AddEarlyCloseBonds::<Runtime>::on_runtime_upgrade();
             let actual = <zrml_market_commons::Pallet<Runtime>>::market(&0u128).unwrap();
             assert_eq!(actual, new_markets[0]);
         });
@@ -352,26 +315,21 @@
         let report = None;
         let resolved_outcome = None;
         let deadlines = Deadlines::default();
-<<<<<<< HEAD
         let old_bonds = OldMarketBonds {
             creation: Some(Bond::new(creator, <Runtime as Config>::ValidityBond::get())),
             oracle: Some(Bond::new(creator, <Runtime as Config>::OracleBond::get())),
             outsider: Some(Bond::new(creator, <Runtime as Config>::OutsiderBond::get())),
-            close_dispute: None,
-            close_request: None,
+            dispute: None,
         };
         let dispute_bond = disputor.map(|disputor| Bond::new(disputor, DisputeBond::get()));
         let new_bonds = MarketBonds {
             creation: Some(Bond::new(creator, <Runtime as Config>::ValidityBond::get())),
             oracle: Some(Bond::new(creator, <Runtime as Config>::OracleBond::get())),
             outsider: Some(Bond::new(creator, <Runtime as Config>::OutsiderBond::get())),
-            dispute: dispute_bond,
+            dispute: None,
             close_dispute: None,
             close_request: None,
         };
-=======
-        let bonds: MarketBonds<_, _> = Default::default();
->>>>>>> b86b9448
 
         let old_market = OldMarket {
             base_asset,
@@ -388,12 +346,7 @@
             resolved_outcome: resolved_outcome.clone(),
             dispute_mechanism: dispute_mechanism.clone(),
             deadlines,
-<<<<<<< HEAD
             bonds: old_bonds,
-            premature_close: None,
-=======
-            bonds: bonds.clone(),
->>>>>>> b86b9448
         };
         let new_market = Market {
             base_asset,
@@ -410,12 +363,8 @@
             resolved_outcome,
             dispute_mechanism: Some(dispute_mechanism),
             deadlines,
-<<<<<<< HEAD
             bonds: new_bonds,
             premature_close: None,
-=======
-            bonds,
->>>>>>> b86b9448
         };
         (vec![old_market], vec![new_market])
     }
@@ -435,410 +384,6 @@
     }
 }
 
-<<<<<<< HEAD
-use frame_support::dispatch::EncodeLike;
-use sp_runtime::SaturatedConversion;
-use zeitgeist_primitives::types::{MarketDispute, OldMarketDispute};
-
-const PREDICTION_MARKETS_REQUIRED_STORAGE_VERSION: u16 = 6;
-const PREDICTION_MARKETS_NEXT_STORAGE_VERSION: u16 = 7;
-
-#[cfg(feature = "try-runtime")]
-type OldDisputesOf<T> = frame_support::BoundedVec<
-    OldMarketDispute<
-        <T as frame_system::Config>::AccountId,
-        <T as frame_system::Config>::BlockNumber,
-    >,
-    <T as crate::Config>::MaxDisputes,
->;
-
-pub struct MoveDataToSimpleDisputes<T>(PhantomData<T>);
-
-impl<T: Config + zrml_simple_disputes::Config + zrml_market_commons::Config> OnRuntimeUpgrade
-    for MoveDataToSimpleDisputes<T>
-where
-    <T as zrml_market_commons::Config>::MarketId: EncodeLike<
-        <<T as zrml_simple_disputes::Config>::MarketCommons as MarketCommonsPalletApi>::MarketId,
-    >,
-{
-    fn on_runtime_upgrade() -> Weight {
-        use orml_traits::NamedMultiReservableCurrency;
-
-        let mut total_weight = T::DbWeight::get().reads(1);
-        let pm_version = StorageVersion::get::<crate::Pallet<T>>();
-        if pm_version != PREDICTION_MARKETS_REQUIRED_STORAGE_VERSION {
-            log::info!(
-                "MoveDataToSimpleDisputes: prediction-markets version is {:?}, but {:?} is \
-                 required",
-                pm_version,
-                PREDICTION_MARKETS_REQUIRED_STORAGE_VERSION,
-            );
-            return total_weight;
-        }
-        log::info!("MoveDataToSimpleDisputes: Starting...");
-
-        total_weight = total_weight.saturating_add(T::DbWeight::get().reads(1));
-
-        // important drain disputes storage item from prediction markets pallet
-        for (market_id, old_disputes) in crate::Disputes::<T>::drain() {
-            total_weight = total_weight.saturating_add(T::DbWeight::get().reads_writes(1, 1));
-            if let Ok(market) = <zrml_market_commons::Pallet<T>>::market(&market_id) {
-                match market.dispute_mechanism {
-                    MarketDisputeMechanism::Authorized => continue,
-                    // just transform SimpleDispute disputes
-                    MarketDisputeMechanism::SimpleDisputes => (),
-                    MarketDisputeMechanism::Court => continue,
-                }
-            } else {
-                log::warn!(
-                    "MoveDataToSimpleDisputes: Could not find market with market id {:?}",
-                    market_id
-                );
-            }
-
-            total_weight = total_weight.saturating_add(T::DbWeight::get().reads(1));
-            let mut new_disputes = zrml_simple_disputes::Disputes::<T>::get(market_id);
-            for (i, old_dispute) in old_disputes.iter().enumerate() {
-                let bond = zrml_simple_disputes::default_outcome_bond::<T>(i);
-                let new_dispute = MarketDispute {
-                    at: old_dispute.at,
-                    by: old_dispute.by.clone(),
-                    outcome: old_dispute.outcome.clone(),
-                    bond,
-                };
-                let res = new_disputes.try_push(new_dispute);
-                if res.is_err() {
-                    log::error!(
-                        "MoveDataToSimpleDisputes: Could not push dispute for market id {:?}",
-                        market_id
-                    );
-                }
-
-                // switch to new reserve identifier for simple disputes
-                let sd_reserve_id = <zrml_simple_disputes::Pallet<T>>::reserve_id();
-                let pm_reserve_id = <crate::Pallet<T>>::reserve_id();
-
-                // charge weight defensivly for unreserve_named
-                // https://github.com/open-web3-stack/open-runtime-module-library/blob/24f0a8b6e04e1078f70d0437fb816337cdf4f64c/tokens/src/lib.rs#L1516-L1547
-                total_weight = total_weight.saturating_add(T::DbWeight::get().reads_writes(4, 3));
-                let reserved_balance = <T as Config>::AssetManager::reserved_balance_named(
-                    &pm_reserve_id,
-                    Asset::Ztg,
-                    &old_dispute.by,
-                );
-                if reserved_balance < bond.saturated_into::<u128>().saturated_into() {
-                    // warns for battery station market id 386
-                    // https://discord.com/channels/737780518313000960/817041223201587230/958682619413934151
-                    log::warn!(
-                        "MoveDataToSimpleDisputes: Could not unreserve {:?} for {:?} because \
-                         reserved balance is only {:?}. Market id: {:?}",
-                        bond,
-                        old_dispute.by,
-                        reserved_balance,
-                        market_id,
-                    );
-                }
-                <T as Config>::AssetManager::unreserve_named(
-                    &pm_reserve_id,
-                    Asset::Ztg,
-                    &old_dispute.by,
-                    bond.saturated_into::<u128>().saturated_into(),
-                );
-
-                // charge weight defensivly for reserve_named
-                // https://github.com/open-web3-stack/open-runtime-module-library/blob/24f0a8b6e04e1078f70d0437fb816337cdf4f64c/tokens/src/lib.rs#L1486-L1499
-                total_weight = total_weight.saturating_add(T::DbWeight::get().reads_writes(3, 3));
-                let res = <T as Config>::AssetManager::reserve_named(
-                    &sd_reserve_id,
-                    Asset::Ztg,
-                    &old_dispute.by,
-                    bond.saturated_into::<u128>().saturated_into(),
-                );
-                if res.is_err() {
-                    log::error!(
-                        "MoveDataToSimpleDisputes: Could not reserve bond for dispute caller {:?} \
-                         and market id {:?}",
-                        old_dispute.by,
-                        market_id
-                    );
-                }
-            }
-
-            total_weight = total_weight.saturating_add(T::DbWeight::get().writes(1));
-            zrml_simple_disputes::Disputes::<T>::insert(market_id, new_disputes);
-        }
-
-        StorageVersion::new(PREDICTION_MARKETS_NEXT_STORAGE_VERSION).put::<crate::Pallet<T>>();
-        total_weight = total_weight.saturating_add(T::DbWeight::get().writes(1));
-        log::info!("MoveDataToSimpleDisputes: Done!");
-        total_weight
-    }
-
-    #[cfg(feature = "try-runtime")]
-    fn pre_upgrade() -> Result<Vec<u8>, &'static str> {
-        log::info!("MoveDataToSimpleDisputes: Start pre_upgrade!");
-
-        let old_disputes = crate::Disputes::<T>::iter().collect::<BTreeMap<_, _>>();
-        Ok(old_disputes.encode())
-    }
-
-    #[cfg(feature = "try-runtime")]
-    fn post_upgrade(previous_state: Vec<u8>) -> Result<(), &'static str> {
-        let old_disputes: BTreeMap<MarketIdOf<T>, OldDisputesOf<T>> =
-            Decode::decode(&mut &previous_state[..])
-                .expect("Failed to decode state: Invalid state");
-
-        log::info!("MoveDataToSimpleDisputes: (post_upgrade) Start first try-runtime part!");
-
-        for (market_id, o) in old_disputes.iter() {
-            let market = <zrml_market_commons::Pallet<T>>::market(market_id)
-                .expect(&format!("Market for market id {:?} not found", market_id)[..]);
-
-            // market id is a reference, but we need the raw value to encode with the where clause
-            let disputes = zrml_simple_disputes::Disputes::<T>::get(*market_id);
-
-            match market.dispute_mechanism {
-                MarketDisputeMechanism::Authorized => {
-                    let simple_disputes_count = disputes.iter().count();
-                    assert_eq!(simple_disputes_count, 0);
-                    continue;
-                }
-                MarketDisputeMechanism::SimpleDisputes => {
-                    let new_count = disputes.iter().count();
-                    let old_count = o.iter().count();
-                    assert_eq!(new_count, old_count);
-                }
-                MarketDisputeMechanism::Court => {
-                    panic!("Court should not be contained at all.")
-                }
-            }
-        }
-
-        log::info!("MoveDataToSimpleDisputes: (post_upgrade) Start second try-runtime part!");
-
-        assert!(crate::Disputes::<T>::iter().count() == 0);
-
-        for (market_id, new_disputes) in zrml_simple_disputes::Disputes::<T>::iter() {
-            let old_disputes = old_disputes
-                .get(&market_id.saturated_into::<u128>().saturated_into())
-                .expect(&format!("Disputes for market {:?} not found", market_id)[..]);
-
-            let market = <T as zrml_simple_disputes::Config>::MarketCommons::market(&market_id)
-                .expect(&format!("Market for market id {:?} not found", market_id)[..]);
-            match market.dispute_mechanism {
-                MarketDisputeMechanism::Authorized => {
-                    panic!("Authorized should not be contained in simple disputes.");
-                }
-                MarketDisputeMechanism::SimpleDisputes => (),
-                MarketDisputeMechanism::Court => {
-                    panic!("Court should not be contained in simple disputes.");
-                }
-            }
-
-            for (i, new_dispute) in new_disputes.iter().enumerate() {
-                let old_dispute =
-                    old_disputes.get(i).expect(&format!("Dispute at index {} not found", i)[..]);
-                assert_eq!(new_dispute.at, old_dispute.at);
-                assert_eq!(new_dispute.by, old_dispute.by);
-                assert_eq!(new_dispute.outcome, old_dispute.outcome);
-                assert_eq!(new_dispute.bond, zrml_simple_disputes::default_outcome_bond::<T>(i));
-            }
-        }
-
-        log::info!("MoveDataToSimpleDisputes: Done! (post_upgrade)");
-        Ok(())
-    }
-}
-
-#[cfg(test)]
-mod tests_simple_disputes_migration {
-    use super::*;
-    use crate::{
-        mock::{DisputeBond, ExtBuilder, Runtime},
-        MarketOf,
-    };
-    use orml_traits::NamedMultiReservableCurrency;
-    use zrml_market_commons::MarketCommonsPalletApi;
-
-    #[test]
-    fn on_runtime_upgrade_increments_the_storage_version() {
-        ExtBuilder::default().build().execute_with(|| {
-            set_up_version();
-            MoveDataToSimpleDisputes::<Runtime>::on_runtime_upgrade();
-            assert_eq!(
-                StorageVersion::get::<crate::Pallet<Runtime>>(),
-                PREDICTION_MARKETS_NEXT_STORAGE_VERSION
-            );
-        });
-    }
-
-    #[test]
-    fn on_runtime_upgrade_is_noop_if_versions_are_not_correct() {
-        ExtBuilder::default().build().execute_with(|| {
-            // Don't set up chain to signal that storage is already up to date.
-            let market_id = 0u128;
-            let mut disputes = zrml_simple_disputes::Disputes::<Runtime>::get(market_id);
-            let dispute = MarketDispute {
-                at: 42u64,
-                by: 0u128,
-                outcome: OutcomeReport::Categorical(0u16),
-                bond: DisputeBond::get(),
-            };
-            disputes.try_push(dispute.clone()).unwrap();
-            zrml_simple_disputes::Disputes::<Runtime>::insert(market_id, disputes);
-            let market = get_market(MarketDisputeMechanism::SimpleDisputes);
-            <zrml_market_commons::Pallet<Runtime>>::push_market(market).unwrap();
-
-            MoveDataToSimpleDisputes::<Runtime>::on_runtime_upgrade();
-
-            let actual = zrml_simple_disputes::Disputes::<Runtime>::get(0);
-            assert_eq!(actual, vec![dispute]);
-        });
-    }
-
-    #[test]
-    fn on_runtime_upgrade_correctly_updates_simple_disputes() {
-        ExtBuilder::default().build().execute_with(|| {
-            set_up_version();
-            let market_id = 0u128;
-
-            let mut disputes = crate::Disputes::<Runtime>::get(0);
-            for i in 0..<Runtime as crate::Config>::MaxDisputes::get() {
-                let dispute = OldMarketDispute {
-                    at: i as u64 + 42u64,
-                    by: i as u128,
-                    outcome: OutcomeReport::Categorical(i),
-                };
-                disputes.try_push(dispute).unwrap();
-            }
-            crate::Disputes::<Runtime>::insert(market_id, disputes);
-            let market = get_market(MarketDisputeMechanism::SimpleDisputes);
-            <zrml_market_commons::Pallet<Runtime>>::push_market(market).unwrap();
-
-            MoveDataToSimpleDisputes::<Runtime>::on_runtime_upgrade();
-
-            let mut disputes = zrml_simple_disputes::Disputes::<Runtime>::get(market_id);
-            for i in 0..<Runtime as crate::Config>::MaxDisputes::get() {
-                let dispute = disputes.get_mut(i as usize).unwrap();
-
-                assert_eq!(dispute.at, i as u64 + 42u64);
-                assert_eq!(dispute.by, i as u128);
-                assert_eq!(dispute.outcome, OutcomeReport::Categorical(i));
-
-                let bond = zrml_simple_disputes::default_outcome_bond::<Runtime>(i as usize);
-                assert_eq!(dispute.bond, bond);
-            }
-        });
-    }
-
-    #[test]
-    fn on_runtime_upgrade_correctly_updates_reserve_ids() {
-        ExtBuilder::default().build().execute_with(|| {
-            set_up_version();
-            let market_id = 0u128;
-
-            let mut disputes = crate::Disputes::<Runtime>::get(0);
-            for i in 0..<Runtime as crate::Config>::MaxDisputes::get() {
-                let dispute = OldMarketDispute {
-                    at: i as u64 + 42u64,
-                    by: i as u128,
-                    outcome: OutcomeReport::Categorical(i),
-                };
-                let bond = zrml_simple_disputes::default_outcome_bond::<Runtime>(i.into());
-                let pm_reserve_id = crate::Pallet::<Runtime>::reserve_id();
-                let res = <Runtime as crate::Config>::AssetManager::reserve_named(
-                    &pm_reserve_id,
-                    Asset::Ztg,
-                    &dispute.by,
-                    bond.saturated_into::<u128>().saturated_into(),
-                );
-                assert!(res.is_ok());
-                disputes.try_push(dispute).unwrap();
-            }
-            crate::Disputes::<Runtime>::insert(market_id, disputes);
-            let market = get_market(MarketDisputeMechanism::SimpleDisputes);
-            <zrml_market_commons::Pallet<Runtime>>::push_market(market).unwrap();
-
-            MoveDataToSimpleDisputes::<Runtime>::on_runtime_upgrade();
-
-            let mut disputes = zrml_simple_disputes::Disputes::<Runtime>::get(market_id);
-            for i in 0..<Runtime as crate::Config>::MaxDisputes::get() {
-                let dispute = disputes.get_mut(i as usize).unwrap();
-
-                let sd_reserve_id = zrml_simple_disputes::Pallet::<Runtime>::reserve_id();
-                let reserved_balance =
-                    <Runtime as crate::Config>::AssetManager::reserved_balance_named(
-                        &sd_reserve_id,
-                        Asset::Ztg,
-                        &dispute.by,
-                    );
-                let bond = zrml_simple_disputes::default_outcome_bond::<Runtime>(i.into());
-                assert_eq!(reserved_balance, bond);
-                assert!(reserved_balance > 0);
-
-                let pm_reserve_id = crate::Pallet::<Runtime>::reserve_id();
-                let reserved_balance =
-                    <Runtime as crate::Config>::AssetManager::reserved_balance_named(
-                        &pm_reserve_id,
-                        Asset::Ztg,
-                        &dispute.by,
-                    );
-                assert_eq!(reserved_balance, 0);
-            }
-        });
-    }
-
-    fn set_up_version() {
-        StorageVersion::new(PREDICTION_MARKETS_REQUIRED_STORAGE_VERSION)
-            .put::<crate::Pallet<Runtime>>();
-    }
-
-    fn get_market(dispute_mechanism: MarketDisputeMechanism) -> MarketOf<Runtime> {
-        let base_asset = Asset::Ztg;
-        let creator = 999;
-        let creator_fee = Perbill::zero();
-        let oracle = 2;
-        let metadata = vec![3, 4, 5];
-        let market_type = MarketType::Categorical(6);
-        let period = MarketPeriod::Block(7..8);
-        let scoring_rule = ScoringRule::CPMM;
-        let status = MarketStatus::Disputed;
-        let creation = MarketCreation::Permissionless;
-        let report = None;
-        let resolved_outcome = None;
-        let deadlines = Deadlines::default();
-        let bonds = MarketBonds {
-            creation: Some(Bond::new(creator, <Runtime as Config>::ValidityBond::get())),
-            oracle: Some(Bond::new(creator, <Runtime as Config>::OracleBond::get())),
-            outsider: None,
-            dispute: None,
-            close_dispute: None,
-            close_request: None,
-        };
-
-        Market {
-            base_asset,
-            creator,
-            creation,
-            creator_fee,
-            oracle,
-            metadata,
-            market_type,
-            period,
-            scoring_rule,
-            status,
-            report,
-            resolved_outcome,
-            dispute_mechanism,
-            deadlines,
-            bonds,
-            premature_close: None,
-        }
-    }
-}
-
-=======
->>>>>>> b86b9448
 // We use these utilities to prevent having to make the swaps pallet a dependency of
 // prediciton-markets. The calls are based on the implementation of `StorageVersion`, found here:
 // https://github.com/paritytech/substrate/blob/bc7a1e6c19aec92bfa247d8ca68ec63e07061032/frame/support/src/traits/metadata.rs#L168-L230
