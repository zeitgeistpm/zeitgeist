--- conflicted
+++ resolved
@@ -15,7 +15,6 @@
 // You should have received a copy of the GNU General Public License
 // along with Zeitgeist. If not, see <https://www.gnu.org/licenses/>.
 
-<<<<<<< HEAD
 use crate::{
     CacheSize, Config, Disputes, MarketIdOf, MarketIdsPerDisputeBlock, MarketIdsPerOpenBlock,
     MarketIdsPerOpenTimeFrame, MarketIdsPerReportBlock, Pallet,
@@ -37,318 +36,12 @@
 };
 use zrml_market_commons::MarketCommonsPalletApi;
 
-const SWAPS_REQUIRED_STORAGE_VERSION: u16 = 2;
-const SWAPS_NEXT_STORAGE_VERSION: u16 = 3;
-
 const MARKET_COMMONS_REQUIRED_STORAGE_VERSION: u16 = 2;
-
-const PREDICTION_MARKETS_REQUIRED_STORAGE_VERSION_FOR_MIGRATE_MARKET_POOLS: u16 = 2;
-const PREDICTION_MARKETS_NEXT_STORAGE_VERSION_FOR_MIGRATE_MARKET_POOLS: u16 = 3;
-
-const PREDICTION_MARKETS_REQUIRED_STORAGE_VERSION_FOR_CLEANUP_STORAGE_FOR_RESOLVED_MARKETS: u16 = 3;
-const PREDICTION_MARKETS_NEXT_STORAGE_VERSION_FOR_CLEANUP_STORAGE_FOR_RESOLVED_MARKETS: u16 = 4;
 
 const PREDICTION_MARKETS_REQUIRED_STORAGE_VERSION_FOR_MIGRATE_MARKET_IDS_STORAGE: u16 = 4;
 const PREDICTION_MARKETS_NEXT_STORAGE_VERSION_FOR_MIGRATE_MARKET_IDS_STORAGE: u16 = 5;
 
-pub struct MigrateMarketPoolsBeforeOpen<T>(PhantomData<T>);
-
-pub struct CleanUpStorageForResolvedOrClosedMarkets<T>(PhantomData<T>);
-
 pub struct MigrateMarketIdsPerBlockStorage<T>(PhantomData<T>);
-
-impl<T: Config> OnRuntimeUpgrade for MigrateMarketPoolsBeforeOpen<T> {
-    fn on_runtime_upgrade() -> Weight
-    where
-        T: Config,
-    {
-        let mut total_weight = T::DbWeight::get().reads(1);
-        if utility::get_on_chain_storage_version_of_swaps_pallet() != SWAPS_REQUIRED_STORAGE_VERSION
-        {
-            log::info!("Skipping storage migration of market pools; swaps already up to date");
-            return total_weight;
-        }
-        if StorageVersion::get::<Pallet<T>>()
-            != PREDICTION_MARKETS_REQUIRED_STORAGE_VERSION_FOR_MIGRATE_MARKET_POOLS
-        {
-            log::info!(
-                "Skipping storage migration of market pools; prediction-markets already up to date"
-            );
-            return total_weight;
-        }
-        log::info!("Starting storage migration of market pools");
-
-        let current_block = <frame_system::Pallet<T>>::block_number();
-        let current_time_frame =
-            Pallet::<T>::calculate_time_frame_of_moment(T::MarketCommons::now());
-        total_weight = total_weight.saturating_add(T::DbWeight::get().reads(2));
-
-        for (market_id, market) in T::MarketCommons::market_iter()
-            .filter(|(_, market)| market.status == MarketStatus::Active)
-        {
-            total_weight = total_weight.saturating_add(T::DbWeight::get().reads(1));
-
-            // No need to migrate if there's no pool.
-            total_weight = total_weight.saturating_add(T::DbWeight::get().reads(1));
-            let pool_id = match T::MarketCommons::market_pool(&market_id) {
-                Ok(pool_id) => pool_id,
-                Err(_) => continue,
-            };
-
-            // Don't continue unless the market is not yet open.
-            if match market.period {
-                MarketPeriod::Block(ref range) => current_block >= range.start,
-                MarketPeriod::Timestamp(ref range) => {
-                    current_time_frame >= Pallet::<T>::calculate_time_frame_of_moment(range.start)
-                }
-            } {
-                continue;
-            }
-
-            total_weight = total_weight.saturating_add(T::DbWeight::get().reads(1));
-            let mut pool = match utility::get_pool::<T>(pool_id) {
-                Some(pool) => pool,
-                None => {
-                    log::warn!("no pool found. market_id: {:?}. pool_id: {:?}", market_id, pool_id,);
-                    continue;
-                }
-            };
-            if pool.pool_status == PoolStatus::Active {
-                pool.pool_status = PoolStatus::Initialized;
-                utility::set_pool::<T>(pool_id, pool);
-                total_weight = total_weight.saturating_add(T::DbWeight::get().writes(1));
-
-                // We also need to cache the market for auto-open.
-                match market.period {
-                    MarketPeriod::Block(ref range) => {
-                        let _ = MarketIdsPerOpenBlock::<T>::try_mutate(&range.start, |ids| {
-                            ids.try_push(market_id)
-                        });
-                    }
-                    MarketPeriod::Timestamp(ref range) => {
-                        let open_time_frame =
-                            Pallet::<T>::calculate_time_frame_of_moment(range.start);
-                        let _ =
-                            MarketIdsPerOpenTimeFrame::<T>::try_mutate(&open_time_frame, |ids| {
-                                ids.try_push(market_id)
-                            });
-                    }
-                }
-                total_weight = total_weight.saturating_add(T::DbWeight::get().reads_writes(1, 1));
-            } else {
-                log::warn!(
-                    "found pool with unexpected status. market_id: {:?}. pool_id: {:?}",
-                    market_id,
-                    pool_id,
-                );
-            }
-        }
-
-        StorageVersion::new(PREDICTION_MARKETS_NEXT_STORAGE_VERSION_FOR_MIGRATE_MARKET_POOLS)
-            .put::<Pallet<T>>();
-        utility::put_storage_version_of_swaps_pallet(SWAPS_NEXT_STORAGE_VERSION);
-        total_weight = total_weight.saturating_add(T::DbWeight::get().writes(2));
-
-        log::info!("Completed storage migration of market pools");
-        total_weight
-    }
-
-    #[cfg(feature = "try-runtime")]
-    fn pre_upgrade() -> Result<(), &'static str> {
-        Ok(())
-    }
-
-    #[cfg(feature = "try-runtime")]
-    fn post_upgrade() -> Result<(), &'static str> {
-        let current_time_frame =
-            Pallet::<T>::calculate_time_frame_of_moment(T::MarketCommons::now());
-        let current_block = <frame_system::Pallet<T>>::block_number();
-
-        for (market_id, market) in T::MarketCommons::market_iter() {
-            let pool_id = match T::MarketCommons::market_pool(&market_id) {
-                Ok(pool_id) => pool_id,
-                Err(_) => continue,
-            };
-            let pool = match utility::get_pool::<T>(pool_id) {
-                Some(pool) => pool,
-                None => {
-                    log::warn!("no pool found. market_id: {:?}. pool_id: {:?}", market_id, pool_id,);
-                    continue;
-                }
-            };
-
-            let not_yet_open = match market.period {
-                MarketPeriod::Block(ref range) => current_block < range.start,
-                MarketPeriod::Timestamp(ref range) => {
-                    current_time_frame < Pallet::<T>::calculate_time_frame_of_moment(range.start)
-                }
-            };
-            if not_yet_open {
-                assert_eq!(
-                    pool.pool_status,
-                    PoolStatus::Initialized,
-                    "found unexpected status in initialized pool. pool_id: {:?}. status: {:?}",
-                    pool_id,
-                    pool.pool_status
-                );
-            } else {
-                // Check that pool status was not accidentally set to `Initialized`.
-                assert_ne!(
-                    pool.pool_status,
-                    PoolStatus::Initialized,
-                    "found unexpected status in non-initialized pool. pool_id: {:?}. status: {:?}",
-                    pool_id,
-                    pool.pool_status
-                );
-            }
-        }
-        Ok(())
-    }
-}
-
-impl<T: Config> OnRuntimeUpgrade for CleanUpStorageForResolvedOrClosedMarkets<T> {
-    fn on_runtime_upgrade() -> Weight
-    where
-        T: Config,
-    {
-        let mut total_weight = T::DbWeight::get().reads(1);
-
-        if StorageVersion::get::<Pallet<T>>()
-            != PREDICTION_MARKETS_REQUIRED_STORAGE_VERSION_FOR_CLEANUP_STORAGE_FOR_RESOLVED_MARKETS
-        {
-            log::info!("Skipping storage cleanup; prediction-markets already up to date");
-            return total_weight;
-        }
-
-        total_weight = total_weight.saturating_add(T::DbWeight::get().reads(2));
-        log::info!("Starting storage cleanup of CleanUpStorageForResolvedOrClosedMarkets");
-
-        let dispute_period = BLOCKS_PER_DAY as u32;
-        let current_block: T::BlockNumber = <frame_system::Pallet<T>>::block_number();
-        let last_dp_end_block =
-            current_block.saturating_sub(dispute_period.into()).saturating_sub(1_u32.into());
-        type DisputeBlockToMarketIdsTuple<T> =
-            (<T as frame_system::Config>::BlockNumber, BoundedVec<MarketIdOf<T>, CacheSize>);
-        type IterType<T> = PrefixIterator<DisputeBlockToMarketIdsTuple<T>>;
-
-        let market_ids_per_dispute_iterator: IterType<T> =
-            frame_support::migration::storage_key_iter::<_, _, Twox64Concat>(
-                b"PredictionMarkets",
-                b"MarketIdsPerDisputeBlock",
-            );
-
-        let market_ids_tobe_removed_per_dispute: Vec<DisputeBlockToMarketIdsTuple<T>> =
-            market_ids_per_dispute_iterator
-                .filter(|(dispute_start_block, _market_ids)| {
-                    *dispute_start_block <= last_dp_end_block
-                })
-                .collect();
-        for (dispute_start_block, _market_ids) in market_ids_tobe_removed_per_dispute {
-            total_weight = total_weight.saturating_add(T::DbWeight::get().writes(1));
-            MarketIdsPerDisputeBlock::<T>::remove(dispute_start_block);
-        }
-
-        let market_ids_per_report_iterator: IterType<T> =
-            frame_support::migration::storage_key_iter::<_, _, Twox64Concat>(
-                b"PredictionMarkets",
-                b"MarketIdsPerReportBlock",
-            );
-
-        let market_ids_tobe_removed_per_report: Vec<_> = market_ids_per_report_iterator
-            .filter(|(dispute_start_block, _market_ids)| *dispute_start_block <= last_dp_end_block)
-            .collect();
-        for (dispute_start_block, _market_ids) in market_ids_tobe_removed_per_report {
-            total_weight = total_weight.saturating_add(T::DbWeight::get().writes(1));
-            MarketIdsPerReportBlock::<T>::remove(dispute_start_block);
-        }
-        StorageVersion::new(
-            PREDICTION_MARKETS_NEXT_STORAGE_VERSION_FOR_CLEANUP_STORAGE_FOR_RESOLVED_MARKETS,
-        )
-        .put::<Pallet<T>>();
-        total_weight = total_weight.saturating_add(T::DbWeight::get().writes(1));
-
-        log::info!("Completed storage cleanup of CleanUpStorageForResolvedOrClosedMarkets");
-        total_weight
-    }
-
-    #[cfg(feature = "try-runtime")]
-    fn pre_upgrade() -> Result<(), &'static str> {
-        Ok(())
-    }
-
-    #[cfg(feature = "try-runtime")]
-    fn post_upgrade() -> Result<(), &'static str> {
-        let dispute_period = BLOCKS_PER_DAY as u32;
-        let current_block: T::BlockNumber = <frame_system::Pallet<T>>::block_number();
-        let last_dp_end_block =
-            current_block.saturating_sub(dispute_period.into()).saturating_sub(1_u32.into());
-        type DisputeBlockToMarketIdsTuple<T> =
-            (<T as frame_system::Config>::BlockNumber, BoundedVec<MarketIdOf<T>, CacheSize>);
-        type IterType<T> = PrefixIterator<DisputeBlockToMarketIdsTuple<T>>;
-
-        let mut market_ids_per_dispute_iterator: IterType<T> =
-            frame_support::migration::storage_key_iter::<_, _, Twox64Concat>(
-                b"PredictionMarkets",
-                b"MarketIdsPerDisputeBlock",
-            );
-        market_ids_per_dispute_iterator.try_for_each(
-            |(dispute_start_block, market_ids)| -> Result<(), &'static str> {
-                assert!(
-                    dispute_start_block > last_dp_end_block,
-                    "found unexpected storage key in MarketIdsPerDisputeBlock. \
-                     dispute_start_block: {:?}, last_dp_end_block: {:?} market_ids: {:?}",
-                    dispute_start_block,
-                    last_dp_end_block,
-                    market_ids
-                );
-
-                market_ids.iter().try_for_each(|market_id| -> Result<(), &'static str> {
-                    let market = T::MarketCommons::market(market_id)
-                        .map_err(|_| "invalid market_id found.")?;
-                    assert!(
-                        market.status == MarketStatus::Disputed,
-                        "found unexpected market status. market_id: {:?}, status: {:?}",
-                        market_id,
-                        market.status
-                    );
-                    Ok(())
-                })?;
-                Ok(())
-            },
-        )?;
-        let mut market_ids_per_reported_iterator: IterType<T> =
-            frame_support::migration::storage_key_iter::<_, _, Twox64Concat>(
-                b"PredictionMarkets",
-                b"MarketIdsPerReportBlock",
-            );
-        market_ids_per_reported_iterator.try_for_each(
-            |(dispute_start_block, market_ids)| -> Result<(), &'static str> {
-                assert!(
-                    dispute_start_block > last_dp_end_block,
-                    "found unexpected storage key in MarketIdsPerReportBlock. \
-                     dispute_start_block: {:?}, last_dp_end_block: {:?}, market_ids: {:?}",
-                    dispute_start_block,
-                    last_dp_end_block,
-                    market_ids
-                );
-
-                market_ids.iter().try_for_each(|market_id| -> Result<(), &'static str> {
-                    let market = T::MarketCommons::market(market_id)
-                        .map_err(|_| "invalid market_id found.")?;
-                    assert!(
-                        matches!(market.status, MarketStatus::Reported | MarketStatus::Disputed),
-                        "found unexpected market status. market_id: {:?}, status: {:?}",
-                        market_id,
-                        market.status
-                    );
-                    Ok(())
-                })?;
-                Ok(())
-            },
-        )?;
-        Ok(())
-    }
-}
 
 impl<T: Config> OnRuntimeUpgrade for MigrateMarketIdsPerBlockStorage<T> {
     fn on_runtime_upgrade() -> Weight
@@ -443,13 +136,7 @@
         Ok(())
     }
 }
-=======
-/*
->>>>>>> 68cd1625
-// We use these utilities to prevent having to make the swaps pallet a dependency of
-// prediciton-markets. The calls are based on the implementation of `StorageVersion`, found here:
-// https://github.com/paritytech/substrate/blob/bc7a1e6c19aec92bfa247d8ca68ec63e07061032/frame/support/src/traits/metadata.rs#L168-L230
-// and previous migrations.
+
 mod utility {
     use crate::{BalanceOf, Config, MarketIdOf};
     use alloc::vec::Vec;
@@ -462,58 +149,15 @@
     use parity_scale_codec::Encode;
     use zeitgeist_primitives::types::{Pool, PoolId};
 
-    const SWAPS: &[u8] = b"Swaps";
-    const POOLS: &[u8] = b"Pools";
-
-    fn storage_prefix_of_swaps_pallet() -> [u8; 32] {
-        storage_prefix(b"Swaps", b":__STORAGE_VERSION__:")
-    }
-
     pub fn storage_prefix_of_market_common_pallet() -> [u8; 32] {
         storage_prefix(b"MarketCommons", b":__STORAGE_VERSION__:")
-    }
-
-    fn key_to_hash<H, K>(key: K) -> Vec<u8>
-    where
-        H: StorageHasher,
-        K: Encode,
-    {
-        key.using_encoded(H::hash).as_ref().to_vec()
-    }
-
-    pub fn get_on_chain_storage_version_of_swaps_pallet() -> StorageVersion {
-        let key = storage_prefix_of_swaps_pallet();
-        unhashed::get_or_default(&key)
     }
 
     pub fn get_on_chain_storage_version_of_market_commons_pallet() -> StorageVersion {
         let key = storage_prefix_of_market_common_pallet();
         unhashed::get_or_default(&key)
     }
-
-    pub fn put_storage_version_of_swaps_pallet(value: u16) {
-        let key = storage_prefix_of_swaps_pallet();
-        unhashed::put(&key, &StorageVersion::new(value));
-    }
-
-    // pub fn put_storage_version_of_market_commons_pallet(value: u16) {
-    //     let key = storage_prefix_of_market_common_pallet();
-    //     unhashed::put(&key, &StorageVersion::new(value));
-    // }
-
-    pub fn get_pool<T: Config>(pool_id: PoolId) -> Option<Pool<BalanceOf<T>, MarketIdOf<T>>> {
-        let hash = key_to_hash::<Blake2_128Concat, PoolId>(pool_id);
-        let pool_maybe =
-            get_storage_value::<Option<Pool<BalanceOf<T>, MarketIdOf<T>>>>(SWAPS, POOLS, &hash);
-        pool_maybe.unwrap_or(None)
-    }
-
-    pub fn set_pool<T: Config>(pool_id: PoolId, pool: Pool<BalanceOf<T>, MarketIdOf<T>>) {
-        let hash = key_to_hash::<Blake2_128Concat, PoolId>(pool_id);
-        put_storage_value(SWAPS, POOLS, &hash, Some(pool));
-    }
 }
-<<<<<<< HEAD
 
 #[cfg(test)]
 mod tests {
@@ -538,8 +182,7 @@
     fn test_on_runtime_upgrade_on_untouched_chain() {
         ExtBuilder::default().build().execute_with(|| {
             setup_chain();
-            MigrateMarketPoolsBeforeOpen::<Runtime>::on_runtime_upgrade();
-            CleanUpStorageForResolvedOrClosedMarkets::<Runtime>::on_runtime_upgrade();
+            MigrateMarketIdsPerBlockStorage::<Runtime>::on_runtime_upgrade();
         });
     }
 
@@ -547,107 +190,22 @@
     fn on_runtime_upgrade_updates_storage_versions() {
         ExtBuilder::default().build().execute_with(|| {
             setup_chain();
-            MigrateMarketPoolsBeforeOpen::<Runtime>::on_runtime_upgrade();
-            CleanUpStorageForResolvedOrClosedMarkets::<Runtime>::on_runtime_upgrade();
+            MigrateMarketIdsPerBlockStorage::<Runtime>::on_runtime_upgrade();
             assert_eq!(
                 StorageVersion::get::<Pallet<Runtime>>(),
-                PREDICTION_MARKETS_NEXT_STORAGE_VERSION_FOR_CLEANUP_STORAGE_FOR_RESOLVED_MARKETS
-            );
-            assert_eq!(
-                utility::get_on_chain_storage_version_of_swaps_pallet(),
-                SWAPS_NEXT_STORAGE_VERSION
-            );
-        });
-    }
-
-    #[test]
-    fn test_market_ids_per_open_block_on_runtime_upgrade() {
-        ExtBuilder::default().build().execute_with(|| {
-            setup_chain();
-            assert_ok!(AssetManager::deposit(Asset::Ztg, &ALICE, 1_000 * BASE));
-
-            // Markets which end here will have to be closed on migration:
-            let time_11: MomentOf<Runtime> = (11 * MILLISECS_PER_BLOCK).into();
-            let time_22: MomentOf<Runtime> = (22 * MILLISECS_PER_BLOCK).into();
-            let time_33: MomentOf<Runtime> = (33 * MILLISECS_PER_BLOCK).into();
-            let time_77: MomentOf<Runtime> = (77 * MILLISECS_PER_BLOCK).into();
-            let time_11_frame = PredictionMarkets::calculate_time_frame_of_moment(time_11);
-            let time_33_frame = PredictionMarkets::calculate_time_frame_of_moment(time_33);
-
-            create_test_market_with_pool(MarketPeriod::Block(11..33));
-            create_test_market_with_pool(MarketPeriod::Timestamp(time_11..time_33));
-            create_test_market_with_pool(MarketPeriod::Block(33..77));
-            create_test_market_with_pool(MarketPeriod::Timestamp(time_33..time_77));
-
-            // Drain storage to simulate old code.
-            MarketIdsPerOpenBlock::<Runtime>::drain().last();
-            MarketIdsPerOpenTimeFrame::<Runtime>::drain().last();
-
-            run_to_block(22);
-            set_timestamp_for_on_initialize(time_22);
-            MigrateMarketPoolsBeforeOpen::<Runtime>::on_runtime_upgrade();
-
-            let auto_open_blocks_11 = MarketIdsPerOpenBlock::<Runtime>::get(11);
-            assert_eq!(auto_open_blocks_11.len(), 0);
-            let auto_open_blocks_33 = MarketIdsPerOpenBlock::<Runtime>::get(33);
-            assert_eq!(auto_open_blocks_33, vec![2]);
-
-            let auto_open_frames_11 = MarketIdsPerOpenTimeFrame::<Runtime>::get(time_11_frame);
-            assert_eq!(auto_open_frames_11.len(), 0);
-            let auto_open_frames_33 = MarketIdsPerOpenTimeFrame::<Runtime>::get(time_33_frame);
-            assert_eq!(auto_open_frames_33, vec![3]);
-
-            assert_eq!(Swaps::pool(0).unwrap().pool_status, PoolStatus::Active);
-            assert_eq!(Swaps::pool(1).unwrap().pool_status, PoolStatus::Active);
-            assert_eq!(Swaps::pool(2).unwrap().pool_status, PoolStatus::Initialized);
-            assert_eq!(Swaps::pool(3).unwrap().pool_status, PoolStatus::Initialized);
-        });
-    }
-
-    #[test]
-    fn test_cleanup_storage_for_resolved_or_closed_market_on_runtime_upgrade() {
-        ExtBuilder::default().build().execute_with(|| {
-            StorageVersion::new(PREDICTION_MARKETS_REQUIRED_STORAGE_VERSION_FOR_CLEANUP_STORAGE_FOR_RESOLVED_MARKETS)
-                .put::<Pallet<Runtime>>();
-
-            System::set_block_number(2);
-            let market_ids = BoundedVec::<MarketIdOf<Runtime>, CacheSize>::try_from(vec![0, 1])
-                .expect("BoundedVec creation failed");
-            let dispute_block = System::current_block_number().saturating_sub(1_u32.into());
-            let dispute_period : <Runtime as frame_system::Config>::BlockNumber = (BLOCKS_PER_DAY as u32).into();
-            MarketIdsPerDisputeBlock::<Runtime>::insert(dispute_block, market_ids.clone());
-            MarketIdsPerReportBlock::<Runtime>::insert(dispute_block, market_ids.clone());
-            System::set_block_number(System::current_block_number() + dispute_period);
-            assert_eq!(MarketIdsPerDisputeBlock::<Runtime>::get(dispute_block).len(), 2);
-            assert_eq!(MarketIdsPerReportBlock::<Runtime>::get(dispute_block).len(), 2);
-            CleanUpStorageForResolvedOrClosedMarkets::<Runtime>::on_runtime_upgrade();
-            assert_eq!(MarketIdsPerDisputeBlock::<Runtime>::get(dispute_block).len(), 0);
-            assert_eq!(MarketIdsPerReportBlock::<Runtime>::get(dispute_block).len(), 0);
-
-            let dispute_block = System::current_block_number();
-            MarketIdsPerDisputeBlock::<Runtime>::insert(dispute_block, market_ids.clone());
-            MarketIdsPerReportBlock::<Runtime>::insert(dispute_block, market_ids);
-            System::set_block_number(System::current_block_number() + dispute_period - 1);
-            CleanUpStorageForResolvedOrClosedMarkets::<Runtime>::on_runtime_upgrade();
-            // storage is untouched as DisputeDuration is not reached.
-            assert_eq!(MarketIdsPerDisputeBlock::<Runtime>::get(dispute_block).len(), 2);
-            assert_eq!(MarketIdsPerReportBlock::<Runtime>::get(dispute_block).len(), 2);
+               PREDICTION_MARKETS_NEXT_STORAGE_VERSION_FOR_MIGRATE_MARKET_IDS_STORAGE 
+            );
         });
     }
 
     #[test]
     fn test_migrate_market_ids_on_runtime_upgrade() {
         ExtBuilder::default().build().execute_with(|| {
-            StorageVersion::new(
-                PREDICTION_MARKETS_REQUIRED_STORAGE_VERSION_FOR_MIGRATE_MARKET_IDS_STORAGE,
-            )
-            .put::<Pallet<Runtime>>();
-            let key = utility::storage_prefix_of_market_common_pallet();
-            unhashed::put(&key, &StorageVersion::new(MARKET_COMMONS_REQUIRED_STORAGE_VERSION));
+            setup_chain();
 
             System::set_block_number(1);
-            create_test_maket();
-            create_test_maket();
+            create_test_market();
+            create_test_market();
             let market_ids_reported =
                 BoundedVec::<MarketIdOf<Runtime>, CacheSize>::try_from(vec![0])
                     .expect("boundedvec creation failed");
@@ -702,39 +260,13 @@
     }
 
     fn setup_chain() {
-        StorageVersion::new(PREDICTION_MARKETS_REQUIRED_STORAGE_VERSION_FOR_MIGRATE_MARKET_POOLS)
+        StorageVersion::new(PREDICTION_MARKETS_REQUIRED_STORAGE_VERSION_FOR_MIGRATE_MARKET_IDS_STORAGE)
             .put::<Pallet<Runtime>>();
-        utility::put_storage_version_of_swaps_pallet(SWAPS_REQUIRED_STORAGE_VERSION);
-    }
-
-    fn create_test_market_with_pool(period: MarketPeriod<BlockNumber, MomentOf<Runtime>>) {
-        let amount = 100 * BASE;
-        let category_count = 5;
-        let deadlines = Deadlines {
-            oracle_delay: <Runtime as crate::Config>::MaxOracleDelay::get(),
-            oracle_duration: <Runtime as crate::Config>::MaxOracleDuration::get(),
-            dispute_duration: <Runtime as crate::Config>::MinDisputeDuration::get(),
-        };
-        assert_ok!(PredictionMarkets::create_cpmm_market_and_deploy_assets(
-            Origin::signed(ALICE),
-            BOB,
-            period,
-            deadlines,
-            gen_metadata(0),
-            MarketType::Categorical(category_count),
-            MarketDisputeMechanism::Authorized(CHARLIE),
-            BASE / 10,
-            amount,
-            vec![BASE; category_count.into()],
-        ));
-
-        // Open pool to simulate old market creation.
-        let market_id = MarketCommons::latest_market_id().unwrap();
-        let pool_id = MarketCommons::market_pool(&market_id).unwrap();
-        Swaps::open_pool(pool_id).unwrap();
-    }
-
-    fn create_test_maket() {
+            let key = utility::storage_prefix_of_market_common_pallet();
+            unhashed::put(&key, &StorageVersion::new(MARKET_COMMONS_REQUIRED_STORAGE_VERSION));
+    }
+
+    fn create_test_market() {
         let deadlines = Deadlines {
             oracle_delay: <Runtime as crate::Config>::MaxOracleDelay::get(),
             oracle_duration: <Runtime as crate::Config>::MaxOracleDuration::get(),
@@ -760,14 +292,4 @@
         };
         let _res = <MarketCommons as MarketCommonsPalletApi>::push_market(market);
     }
-
-    fn gen_metadata(byte: u8) -> MultiHash {
-        let mut metadata = [byte; 50];
-        metadata[0] = 0x15;
-        metadata[1] = 0x30;
-        MultiHash::Sha3_384(metadata)
-    }
-}
-=======
-*/
->>>>>>> 68cd1625
+}