--- conflicted
+++ resolved
@@ -2308,19 +2308,30 @@
         ) -> Result<OutcomeReport, DispatchError> {
             let report = market.report.as_ref().ok_or(Error::<T>::MarketIsNotReported)?;
             let disputes = Disputes::<T>::get(market_id);
+
+            let mut resolved_outcome_option = None;
+
+            #[cfg(feature = "with-global-disputes")]
+            if let Some(o) = T::GlobalDisputes::determine_voting_winner(market_id) {
+                resolved_outcome_option = Some(o);
+            }
+
             // Try to get the outcome of the MDM. If the MDM failed to resolve, default to
             // the oracle's report.
-            let resolved_outcome_option = match market.dispute_mechanism {
-                MarketDisputeMechanism::Authorized => {
-                    T::Authorized::on_resolution(&disputes, market_id, market)?
-                }
-                MarketDisputeMechanism::Court => {
-                    T::Court::on_resolution(&disputes, market_id, market)?
-                }
-                MarketDisputeMechanism::SimpleDisputes => {
-                    T::SimpleDisputes::on_resolution(&disputes, market_id, market)?
-                }
-            };
+            if resolved_outcome_option.is_none() {
+                resolved_outcome_option = match market.dispute_mechanism {
+                    MarketDisputeMechanism::Authorized => {
+                        T::Authorized::on_resolution(&disputes, market_id, market)?
+                    }
+                    MarketDisputeMechanism::Court => {
+                        T::Court::on_resolution(&disputes, market_id, market)?
+                    }
+                    MarketDisputeMechanism::SimpleDisputes => {
+                        T::SimpleDisputes::on_resolution(&disputes, market_id, market)?
+                    }
+                };
+            }
+
             let resolved_outcome =
                 resolved_outcome_option.unwrap_or_else(|| report.outcome.clone());
 
@@ -2400,128 +2411,8 @@
             let disputes = Disputes::<T>::get(market_id);
 
             let resolved_outcome = match market.status {
-<<<<<<< HEAD
-                MarketStatus::Reported => {
-                    // the oracle bond gets returned if the reporter was the oracle
-                    if report.by == market.oracle {
-                        T::AssetManager::unreserve_named(
-                            &Self::reserve_id(),
-                            Asset::Ztg,
-                            &market.creator,
-                            T::OracleBond::get(),
-                        );
-                    } else {
-                        let excess = T::AssetManager::slash_reserved_named(
-                            &Self::reserve_id(),
-                            Asset::Ztg,
-                            &market.creator,
-                            T::OracleBond::get(),
-                        );
-                        // deposit only to the real reporter what actually was slashed
-                        let negative_imbalance = T::OracleBond::get().saturating_sub(excess);
-
-                        if let Err(err) =
-                            T::AssetManager::deposit(Asset::Ztg, &report.by, negative_imbalance)
-                        {
-                            log::warn!(
-                                "[PredictionMarkets] Cannot deposit to the reporter. error: {:?}",
-                                err
-                            );
-                        }
-                    }
-
-                    report.outcome.clone()
-                }
-                MarketStatus::Disputed => {
-                    let mut resolved_outcome_option = None;
-
-                    #[cfg(feature = "with-global-disputes")]
-                    if let Some(o) = T::GlobalDisputes::determine_voting_winner(market_id) {
-                        resolved_outcome_option = Some(o);
-                    }
-
-                    // Try to get the outcome of the MDM. If the MDM failed to resolve, default to
-                    // the oracle's report.
-                    if resolved_outcome_option.is_none() {
-                        resolved_outcome_option = match market.dispute_mechanism {
-                            MarketDisputeMechanism::Authorized => {
-                                T::Authorized::on_resolution(&disputes, market_id, market)?
-                            }
-                            MarketDisputeMechanism::Court => {
-                                T::Court::on_resolution(&disputes, market_id, market)?
-                            }
-                            MarketDisputeMechanism::SimpleDisputes => {
-                                T::SimpleDisputes::on_resolution(&disputes, market_id, market)?
-                            }
-                        };
-                    }
-                    let resolved_outcome =
-                        resolved_outcome_option.unwrap_or_else(|| report.outcome.clone());
-
-                    let mut correct_reporters: Vec<T::AccountId> = Vec::new();
-
-                    // If the oracle reported right, return the OracleBond, otherwise slash it to
-                    // pay the correct reporters.
-                    let mut overall_imbalance = NegativeImbalanceOf::<T>::zero();
-                    if report.outcome == resolved_outcome {
-                        T::AssetManager::unreserve_named(
-                            &Self::reserve_id(),
-                            Asset::Ztg,
-                            &market.creator,
-                            T::OracleBond::get(),
-                        );
-                    } else {
-                        let (imbalance, _) = CurrencyOf::<T>::slash_reserved_named(
-                            &Self::reserve_id(),
-                            &market.creator,
-                            T::OracleBond::get().saturated_into::<u128>().saturated_into(),
-                        );
-                        overall_imbalance.subsume(imbalance);
-                    }
-
-                    for (i, dispute) in disputes.iter().enumerate() {
-                        let actual_bond = default_dispute_bond::<T>(i);
-                        if dispute.outcome == resolved_outcome {
-                            T::AssetManager::unreserve_named(
-                                &Self::reserve_id(),
-                                Asset::Ztg,
-                                &dispute.by,
-                                actual_bond,
-                            );
-
-                            correct_reporters.push(dispute.by.clone());
-                        } else {
-                            let (imbalance, _) = CurrencyOf::<T>::slash_reserved_named(
-                                &Self::reserve_id(),
-                                &dispute.by,
-                                actual_bond.saturated_into::<u128>().saturated_into(),
-                            );
-                            overall_imbalance.subsume(imbalance);
-                        }
-                    }
-
-                    // Fold all the imbalances into one and reward the correct reporters. The
-                    // number of correct reporters might be zero if the market defaults to the
-                    // report after abandoned dispute. In that case, the rewards remain slashed.
-                    if let Some(reward_per_each) = overall_imbalance
-                        .peek()
-                        .checked_div(&correct_reporters.len().saturated_into())
-                    {
-                        for correct_reporter in &correct_reporters {
-                            let (actual_reward, leftover) =
-                                overall_imbalance.split(reward_per_each);
-                            overall_imbalance = leftover;
-                            CurrencyOf::<T>::resolve_creating(correct_reporter, actual_reward);
-                        }
-                    }
-                    T::Slash::on_unbalanced(overall_imbalance);
-
-                    resolved_outcome
-                }
-=======
                 MarketStatus::Reported => Self::resolve_reported_market(market)?,
                 MarketStatus::Disputed => Self::resolve_disputed_market(market_id, market)?,
->>>>>>> 14e5d68c
                 _ => return Err(Error::<T>::InvalidMarketStatus.into()),
             };
             let clean_up_weight = Self::clean_up_pool(market, market_id, &resolved_outcome)?;
