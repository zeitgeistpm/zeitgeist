// Copyright 2022-2023 Forecasting Technologies LTD.
// Copyright 2021-2022 Zeitgeist PM LLC.
//
// This file is part of Zeitgeist.
//
// Zeitgeist is free software: you can redistribute it and/or modify it
// under the terms of the GNU General Public License as published by the
// Free Software Foundation, either version 3 of the License, or (at
// your option) any later version.
//
// Zeitgeist is distributed in the hope that it will be useful, but
// WITHOUT ANY WARRANTY; without even the implied warranty of
// MERCHANTABILITY or FITNESS FOR A PARTICULAR PURPOSE. See the GNU
// General Public License for more details.
//
// You should have received a copy of the GNU General Public License
// along with Zeitgeist. If not, see <https://www.gnu.org/licenses/>.

#![doc = include_str!("../README.md")]
#![cfg_attr(not(feature = "std"), no_std)]
#![allow(clippy::too_many_arguments)]

extern crate alloc;

mod benchmarks;
pub mod migrations;
pub mod mock;
pub mod orml_asset_registry;
mod tests;
pub mod weights;

pub use pallet::*;

#[frame_support::pallet]
mod pallet {
    use crate::weights::*;
    use alloc::{format, vec, vec::Vec};
    use core::{cmp, marker::PhantomData};
    use frame_support::{
        dispatch::{DispatchResultWithPostInfo, Pays, Weight},
        ensure, log,
        pallet_prelude::{ConstU32, StorageMap, StorageValue, ValueQuery},
        require_transactional,
        storage::{with_transaction, TransactionOutcome},
        traits::{
            tokens::BalanceStatus, Currency, EnsureOrigin, Get, Hooks, Imbalance, IsType,
            NamedReservableCurrency, OnUnbalanced, StorageVersion,
        },
        transactional, Blake2_128Concat, BoundedVec, PalletId, Twox64Concat,
    };
    use frame_system::{ensure_signed, pallet_prelude::OriginFor};
    use zeitgeist_primitives::types::Outcome;

    #[cfg(feature = "parachain")]
    use {orml_traits::asset_registry::Inspect, zeitgeist_primitives::types::CustomMetadata};

    use orml_traits::{MultiCurrency, NamedMultiReservableCurrency};
    use sp_arithmetic::per_things::{Perbill, Percent};
    use sp_runtime::{
        traits::{Saturating, Zero},
        DispatchError, DispatchResult, SaturatedConversion,
    };
    use zeitgeist_primitives::{
        constants::MILLISECS_PER_BLOCK,
        traits::{
            CompleteSetOperationsApi, DeployPoolApi, DisputeApi, DisputeMaxWeightApi,
            DisputeResolutionApi, Swaps, ZeitgeistAssetManager,
        },
        types::{
            Asset, Bond, Deadlines, GlobalDisputeItem, Market, MarketBonds, MarketCreation,
            MarketDisputeMechanism, MarketPeriod, MarketStatus, MarketType, MultiHash,
            OldMarketDispute, OutcomeReport, Report, ResultWithWeightInfo, ScalarPosition,
            ScoringRule, SubsidyUntil,
        },
    };
    use zrml_global_disputes::{types::InitialItem, GlobalDisputesPalletApi};
    use zrml_liquidity_mining::LiquidityMiningPalletApi;
    use zrml_market_commons::MarketCommonsPalletApi;

    /// The current storage version.
    const STORAGE_VERSION: StorageVersion = StorageVersion::new(8);

    pub(crate) type BalanceOf<T> = <T as zrml_market_commons::Config>::Balance;
    pub(crate) type AccountIdOf<T> = <T as frame_system::Config>::AccountId;
    pub(crate) type NegativeImbalanceOf<T> =
        <<T as Config>::Currency as Currency<AccountIdOf<T>>>::NegativeImbalance;
    pub(crate) type TimeFrame = u64;
    pub(crate) type MarketIdOf<T> = <T as zrml_market_commons::Config>::MarketId;
    pub(crate) type MomentOf<T> =
        <<T as zrml_market_commons::Config>::Timestamp as frame_support::traits::Time>::Moment;
    pub type MarketOf<T> = Market<
        AccountIdOf<T>,
        BalanceOf<T>,
        <T as frame_system::Config>::BlockNumber,
        MomentOf<T>,
        Asset<MarketIdOf<T>>,
    >;
    pub(crate) type ReportOf<T> = Report<AccountIdOf<T>, <T as frame_system::Config>::BlockNumber>;
    pub type CacheSize = ConstU32<64>;
    pub type EditReason<T> = BoundedVec<u8, <T as Config>::MaxEditReasonLen>;
    pub type RejectReason<T> = BoundedVec<u8, <T as Config>::MaxRejectReasonLen>;
    type InitialItemOf<T> = InitialItem<AccountIdOf<T>, BalanceOf<T>>;

    macro_rules! impl_unreserve_bond {
        ($fn_name:ident, $bond_type:ident) => {
            /// Settle the $bond_type bond by unreserving it.
            ///
            /// This function **should** only be called if the bond is not yet settled, and calling
            /// it if the bond is settled is most likely a logic error. If the bond is already
            /// settled, storage is not changed, a warning is raised and `Ok(())` is returned.
            fn $fn_name(market_id: &MarketIdOf<T>) -> DispatchResult {
                let market = <zrml_market_commons::Pallet<T>>::market(market_id)?;
                let bond = market.bonds.$bond_type.as_ref().ok_or(Error::<T>::MissingBond)?;
                if bond.is_settled {
                    let warning = format!(
                        "Attempting to settle the {} bond of market {:?} multiple times",
                        stringify!($bond_type),
                        market_id,
                    );
                    log::warn!("{}", warning);
                    debug_assert!(false, "{}", warning);
                    return Ok(());
                }
                T::Currency::unreserve_named(&Self::reserve_id(), &bond.who, bond.value);
                <zrml_market_commons::Pallet<T>>::mutate_market(market_id, |m| {
                    m.bonds.$bond_type = Some(Bond { is_settled: true, ..bond.clone() });
                    Ok(())
                })
            }
        };
    }

    macro_rules! impl_slash_bond {
        ($fn_name:ident, $bond_type:ident) => {
            /// Settle the $bond_type bond by slashing and/or unreserving it and return the
            /// resulting imbalance.
            ///
            /// If `slash_percentage` is not specified, then the entire bond is slashed. Otherwise,
            /// only the specified percentage is slashed and the remainder is unreserved.
            ///
            /// This function **should** only be called if the bond is not yet settled, and calling
            /// it if the bond is settled is most likely a logic error. If the bond is already
            /// settled, storage is not changed, a warning is raised and a zero imbalance is
            /// returned.
            fn $fn_name(
                market_id: &MarketIdOf<T>,
                slash_percentage: Option<Percent>,
            ) -> Result<NegativeImbalanceOf<T>, DispatchError> {
                let market = <zrml_market_commons::Pallet<T>>::market(market_id)?;
                let bond = market.bonds.$bond_type.as_ref().ok_or(Error::<T>::MissingBond)?;
                // Trying to settle a bond multiple times is always a logic error, not a runtime
                // error, so we log a warning instead of raising an error.
                if bond.is_settled {
                    let warning = format!(
                        "Attempting to settle the {} bond of market {:?} multiple times",
                        stringify!($bond_type),
                        market_id,
                    );
                    log::warn!("{}", warning);
                    debug_assert!(false, "{}", warning);
                    return Ok(NegativeImbalanceOf::<T>::zero());
                }
                let value = bond.value;
                let (slash_amount, unreserve_amount) = if let Some(percentage) = slash_percentage {
                    let slash_amount = percentage.mul_floor(value);
                    (slash_amount, value.saturating_sub(slash_amount))
                } else {
                    (value, <BalanceOf<T>>::zero())
                };
                let (imbalance, excess) =
                    T::Currency::slash_reserved_named(&Self::reserve_id(), &bond.who, slash_amount);
                // If there's excess, there's nothing we can do, so we don't count this as error
                // and log a warning instead.
                if excess != <BalanceOf<T>>::zero() {
                    let warning = format!(
                        "Failed to settle the {} bond of market {:?}",
                        stringify!($bond_type),
                        market_id,
                    );
                    log::warn!("{}", warning);
                    debug_assert!(false, "{}", warning);
                }
<<<<<<< HEAD
                if unreserve_amount != <BalanceOf<T>>::zero() {
=======
                if unreserve_amount != BalanceOf::<T>::zero() {
>>>>>>> 96d680a1
                    T::Currency::unreserve_named(&Self::reserve_id(), &bond.who, unreserve_amount);
                }
                <zrml_market_commons::Pallet<T>>::mutate_market(market_id, |m| {
                    m.bonds.$bond_type = Some(Bond { is_settled: true, ..bond.clone() });
                    Ok(())
                })?;
                Ok(imbalance)
            }
        };
    }

    macro_rules! impl_repatriate_bond {
        ($fn_name:ident, $bond_type:ident) => {
            /// Settle the $bond_type bond by repatriating it to free balance of beneficiary.
            ///
            /// This function **should** only be called if the bond is not yet settled, and calling
            /// it if the bond is settled is most likely a logic error. If the bond is already
            /// settled, storage is not changed, a warning is raised and `Ok(())` is returned.
            fn $fn_name(market_id: &MarketIdOf<T>, beneficiary: &T::AccountId) -> DispatchResult {
                let market = <zrml_market_commons::Pallet<T>>::market(market_id)?;
                let bond = market.bonds.$bond_type.as_ref().ok_or(Error::<T>::MissingBond)?;
                if bond.is_settled {
                    let warning = format!(
                        "Attempting to settle the {} bond of market {:?} multiple times",
                        stringify!($bond_type),
                        market_id,
                    );
                    log::warn!("{}", warning);
                    debug_assert!(false, "{}", warning);
                    return Ok(());
                }
                let res = T::Currency::repatriate_reserved_named(
                    &Self::reserve_id(),
                    &bond.who,
                    beneficiary,
                    bond.value.saturated_into::<u128>().saturated_into(),
                    BalanceStatus::Free,
                );
                // If there's an error or missing balance,
                // there's nothing we can do, so we don't count this as error
                // and log a warning instead.
                match res {
<<<<<<< HEAD
                    Ok(missing) if missing != Zero::zero() => {
=======
                    Ok(missing) if missing != BalanceOf::<T>::zero() => {
>>>>>>> 96d680a1
                        let warning = format!(
                            "Failed to repatriate all of the {} bond of market {:?} (missing \
                             balance {:?}).",
                            stringify!($bond_type),
                            market_id,
                            missing,
                        );
                        log::warn!("{}", warning);
                        debug_assert!(false, "{}", warning);
                    }
                    Ok(_) => (),
                    Err(_err) => {
                        let warning = format!(
                            "Failed to settle the {} bond of market {:?} (error: {}).",
                            stringify!($bond_type),
                            market_id,
                            stringify!(_err),
                        );
                        log::warn!("{}", warning);
                        debug_assert!(false, "{}", warning);
                    }
                }
                <zrml_market_commons::Pallet<T>>::mutate_market(market_id, |m| {
                    m.bonds.$bond_type = Some(Bond { is_settled: true, ..bond.clone() });
                    Ok(())
                })?;
                Ok(())
            }
        };
    }

    macro_rules! impl_is_bond_pending {
        ($fn_name:ident, $bond_type:ident) => {
            /// Check whether the $bond_type is present (ready to get unreserved or slashed).
            /// Set the flag `with_warning` to `true`, when warnings should be logged
            /// in case the bond is not present or already settled.
            ///
            /// Return `true` if the bond is present and not settled, `false` otherwise.
            fn $fn_name(
                market_id: &MarketIdOf<T>,
                market: &MarketOf<T>,
                with_warning: bool,
            ) -> bool {
                if let Some(bond) = &market.bonds.$bond_type {
                    if !bond.is_settled {
                        return true;
                    } else if with_warning {
                        let warning = format!(
                            "[PredictionMarkets] The {} bond is already settled for market {:?}.",
                            stringify!($bond_type),
                            market_id,
                        );
                        log::warn!("{}", warning);
                        debug_assert!(false, "{}", warning);
                    }
                } else if with_warning {
                    let warning = format!(
                        "[PredictionMarkets] The {} bond is not present for market {:?}.",
                        stringify!($bond_type),
                        market_id,
                    );
                    log::warn!("{}", warning);
                    debug_assert!(false, "{}", warning);
                }

                false
            }
        };
    }

    #[pallet::call]
    impl<T: Config> Pallet<T> {
        /// Destroy a market, including its outcome assets, market account and pool account.
        ///
        /// Must be called by `DestroyOrigin`. Bonds (unless already returned) are slashed without
        /// exception. Can currently only be used for destroying CPMM markets.
        #[pallet::call_index(0)]
        #[pallet::weight((
            T::WeightInfo::admin_destroy_reported_market(
                T::MaxCategories::get().into(),
                CacheSize::get(),
                CacheSize::get(),
                CacheSize::get(),
            )
            .max(T::WeightInfo::admin_destroy_disputed_market(
                T::MaxCategories::get().into(),
                CacheSize::get(),
                CacheSize::get(),
                CacheSize::get(),
            )),
            Pays::No,
        ))]
        #[transactional]
        pub fn admin_destroy_market(
            origin: OriginFor<T>,
            #[pallet::compact] market_id: MarketIdOf<T>,
        ) -> DispatchResultWithPostInfo {
            // TODO(#618): Not implemented for Rikiddo!
            T::DestroyOrigin::ensure_origin(origin)?;

            let market = <zrml_market_commons::Pallet<T>>::market(&market_id)?;
            ensure!(
                matches!(market.scoring_rule, ScoringRule::CPMM | ScoringRule::Orderbook),
                Error::<T>::InvalidScoringRule
            );
            let market_status = market.status;
            let market_account = <zrml_market_commons::Pallet<T>>::market_account(market_id);

            // Slash outstanding bonds; see
            // https://github.com/zeitgeistpm/runtime-audit-1/issues/34#issuecomment-1120187097 for
            // details.
            Self::slash_pending_bonds(&market_id, &market)?;

            if market_status == MarketStatus::Proposed {
                MarketIdsForEdit::<T>::remove(market_id);
            }

            if T::GlobalDisputes::is_active(&market_id) {
                T::GlobalDisputes::destroy_global_dispute(&market_id)?;
            }

            // NOTE: Currently we don't clean up outcome assets.
            // TODO(#792): Remove outcome assets for accounts! Delete "resolved" assets of `orml_tokens` with storage migration.
            T::AssetManager::slash(
                market.base_asset,
                &market_account,
                T::AssetManager::free_balance(market.base_asset, &market_account),
            );
            let mut category_count = 0u32;
            if let Ok(pool_id) = <zrml_market_commons::Pallet<T>>::market_pool(&market_id) {
                let pool = T::Swaps::pool(pool_id)?;
                category_count = pool.assets.len().saturated_into();
                let _ = T::Swaps::destroy_pool(pool_id)?;
                <zrml_market_commons::Pallet<T>>::remove_market_pool(&market_id)?;
            }

            let open_ids_len = Self::clear_auto_open(&market_id)?;
            let close_ids_len = Self::clear_auto_close(&market_id)?;
            // Note: This is noop if the market is trusted.
            let (ids_len, _) = Self::clear_auto_resolve(&market_id)?;
            if market.dispute_mechanism.is_some() {
                Self::clear_dispute_mechanism(&market_id)?;
            }
            <zrml_market_commons::Pallet<T>>::remove_market(&market_id)?;

            Self::deposit_event(Event::MarketDestroyed(market_id));

            // Weight correction
            // The DestroyOrigin should not pay fees for providing this service
            if market_status == MarketStatus::Reported {
                Ok((
                    Some(T::WeightInfo::admin_destroy_reported_market(
                        category_count,
                        open_ids_len,
                        close_ids_len,
                        ids_len,
                    )),
                    Pays::No,
                )
                    .into())
            } else if market_status == MarketStatus::Disputed {
                Ok((
                    Some(T::WeightInfo::admin_destroy_disputed_market(
                        category_count,
                        open_ids_len,
                        close_ids_len,
                        ids_len,
                    )),
                    Pays::No,
                )
                    .into())
            } else {
                Ok((Option::<Weight>::None, Pays::No).into())
            }
        }

        /// Allows the `CloseOrigin` to immediately move an open market to closed.
        ///
        /// # Weight
        ///
        /// Complexity: `O(n + m)`, where `n` is the number of market ids,
        /// which open at the same time as the specified market,
        /// and `m` is the number of market ids,
        /// which close at the same time as the specified market.
        //
        // ***** IMPORTANT *****
        //
        // Within the same block, operations that interact with the activeness of the same
        // market will behave differently before and after this call.
        #[pallet::call_index(1)]
        #[pallet::weight((
            T::WeightInfo::admin_move_market_to_closed(
                CacheSize::get(), CacheSize::get()), Pays::No
            )
        )]
        #[transactional]
        pub fn admin_move_market_to_closed(
            origin: OriginFor<T>,
            #[pallet::compact] market_id: MarketIdOf<T>,
        ) -> DispatchResultWithPostInfo {
            // TODO(#638): Handle Rikiddo markets!
            T::CloseOrigin::ensure_origin(origin)?;
            let market = <zrml_market_commons::Pallet<T>>::market(&market_id)?;
            Self::ensure_market_is_active(&market)?;
            let open_ids_len = Self::clear_auto_open(&market_id)?;
            let close_ids_len = Self::clear_auto_close(&market_id)?;
            Self::close_market(&market_id)?;
            Self::set_market_end(&market_id)?;
            // The CloseOrigin should not pay fees for providing this service
            Ok((
                Some(T::WeightInfo::admin_move_market_to_closed(open_ids_len, close_ids_len)),
                Pays::No,
            )
                .into())
        }

        /// Allows the `ResolveOrigin` to immediately move a reported or disputed
        /// market to resolved.
        ///
        /// # Weight
        ///
        /// Complexity: `O(n + m)`, where `n` is the number of market ids
        /// per dispute / report block, m is the number of disputes.
        #[pallet::call_index(2)]
        #[pallet::weight((
            T::WeightInfo::admin_move_market_to_resolved_scalar_reported(CacheSize::get())
            .max(
                T::WeightInfo::admin_move_market_to_resolved_categorical_reported(CacheSize::get())
            ).max(
                T::WeightInfo::admin_move_market_to_resolved_scalar_disputed(CacheSize::get())
            ).max(
                T::WeightInfo::admin_move_market_to_resolved_categorical_disputed(CacheSize::get())
            ),
            Pays::No,
        ))]
        #[transactional]
        pub fn admin_move_market_to_resolved(
            origin: OriginFor<T>,
            #[pallet::compact] market_id: MarketIdOf<T>,
        ) -> DispatchResultWithPostInfo {
            T::ResolveOrigin::ensure_origin(origin)?;

            let market = <zrml_market_commons::Pallet<T>>::market(&market_id)?;
            ensure!(
                market.status == MarketStatus::Reported || market.status == MarketStatus::Disputed,
                Error::<T>::InvalidMarketStatus,
            );
            let (ids_len, _) = Self::clear_auto_resolve(&market_id)?;
            let market = <zrml_market_commons::Pallet<T>>::market(&market_id)?;
            let _ = Self::on_resolution(&market_id, &market)?;
            let weight = match market.market_type {
                MarketType::Scalar(_) => match market.status {
                    MarketStatus::Reported => {
                        T::WeightInfo::admin_move_market_to_resolved_scalar_reported(ids_len)
                    }
                    MarketStatus::Disputed => {
                        T::WeightInfo::admin_move_market_to_resolved_scalar_disputed(ids_len)
                    }
                    _ => return Err(Error::<T>::InvalidMarketStatus.into()),
                },
                MarketType::Categorical(_) => match market.status {
                    MarketStatus::Reported => {
                        T::WeightInfo::admin_move_market_to_resolved_categorical_reported(ids_len)
                    }
                    MarketStatus::Disputed => {
                        T::WeightInfo::admin_move_market_to_resolved_categorical_disputed(ids_len)
                    }
                    _ => return Err(Error::<T>::InvalidMarketStatus.into()),
                },
            };
            Ok((Some(weight), Pays::No).into())
        }

        /// Approves a market that is waiting for approval from the
        /// advisory committee.
        ///
        /// NOTE: Returns the proposer's bond since the market has been
        /// deemed valid by an advisory committee.
        ///
        /// NOTE: Can only be called by the `ApproveOrigin`.
        ///
        /// # Weight
        ///
        /// Complexity: `O(1)`
        #[pallet::call_index(3)]
        #[pallet::weight((T::WeightInfo::approve_market(), Pays::No))]
        #[transactional]
        pub fn approve_market(
            origin: OriginFor<T>,
            #[pallet::compact] market_id: MarketIdOf<T>,
        ) -> DispatchResultWithPostInfo {
            // TODO(#787): Handle Rikiddo benchmarks!
            T::ApproveOrigin::ensure_origin(origin)?;
            let mut extra_weight = Weight::zero();
            let mut status = MarketStatus::Active;

            <zrml_market_commons::Pallet<T>>::mutate_market(&market_id, |m| {
                ensure!(m.status == MarketStatus::Proposed, Error::<T>::MarketIsNotProposed);
                ensure!(
                    !MarketIdsForEdit::<T>::contains_key(market_id),
                    Error::<T>::MarketEditRequestAlreadyInProgress
                );

                match m.scoring_rule {
                    ScoringRule::CPMM
                    | ScoringRule::Lmsr
                    | ScoringRule::Parimutuel
                    | ScoringRule::Orderbook => {
                        m.status = MarketStatus::Active;
                    }
                    ScoringRule::RikiddoSigmoidFeeMarketEma => {
                        m.status = MarketStatus::CollectingSubsidy;
                        status = MarketStatus::CollectingSubsidy;
                        extra_weight = Self::start_subsidy(m, market_id)?;
                    }
                }

                Ok(())
            })?;

            Self::unreserve_creation_bond(&market_id)?;

            Self::deposit_event(Event::MarketApproved(market_id, status));
            // The ApproveOrigin should not pay fees for providing this service
            Ok((Some(T::WeightInfo::approve_market().saturating_add(extra_weight)), Pays::No)
                .into())
        }

        /// Request an edit to a proposed market.
        ///
        /// Can only be called by the `RequestEditOrigin`.
        ///
        /// # Arguments
        ///
        /// * `market_id`: The id of the market to edit.
        /// * `edit_reason`: An short record of what needs to be changed.
        ///
        /// # Weight
        ///
        /// Complexity: `O(edit_reason.len())`
        #[pallet::call_index(4)]
        #[pallet::weight((
            T::WeightInfo::request_edit(edit_reason.len() as u32),
            Pays::No,
        ))]
        #[transactional]
        pub fn request_edit(
            origin: OriginFor<T>,
            #[pallet::compact] market_id: MarketIdOf<T>,
            edit_reason: Vec<u8>,
        ) -> DispatchResult {
            T::RequestEditOrigin::ensure_origin(origin)?;
            let edit_reason: EditReason<T> = edit_reason
                .try_into()
                .map_err(|_| Error::<T>::EditReasonLengthExceedsMaxEditReasonLen)?;
            let market = <zrml_market_commons::Pallet<T>>::market(&market_id)?;
            ensure!(market.status == MarketStatus::Proposed, Error::<T>::MarketIsNotProposed);
            MarketIdsForEdit::<T>::try_mutate(market_id, |reason| {
                if reason.is_some() {
                    Err(Error::<T>::MarketEditRequestAlreadyInProgress)
                } else {
                    *reason = Some(edit_reason.clone());
                    Ok(())
                }
            })?;
            Self::deposit_event(Event::MarketRequestedEdit(market_id, edit_reason));
            Ok(())
        }

        /// Buy a complete set of outcome shares of a market.
        ///
        /// The cost of a full set is exactly one unit of the market's base asset. For example,
        /// when calling `buy_complete_set(origin, 1, 2)` on a categorical market with five
        /// different outcomes, the caller pays `2` of the base asset and receives `2` of each of
        /// the five outcome tokens.
        ///
        /// NOTE: This is the only way to create new shares of outcome tokens.
        ///
        /// # Weight
        ///
        /// Complexity: `O(n)`, where `n` is the number of outcome assets in the market.
        // Note: `buy_complete_set` weight consumption is dependent on how many assets exists.
        // Unfortunately this information can only be retrieved with a storage call, therefore
        // The worst-case scenario is assumed
        // and the correct weight is calculated at the end of this function.
        // This also occurs in numerous other functions.
        #[pallet::call_index(5)]
        #[pallet::weight(T::WeightInfo::buy_complete_set(T::MaxCategories::get().into()))]
        #[transactional]
        pub fn buy_complete_set(
            origin: OriginFor<T>,
            #[pallet::compact] market_id: MarketIdOf<T>,
            #[pallet::compact] amount: BalanceOf<T>,
        ) -> DispatchResultWithPostInfo {
            let sender = ensure_signed(origin)?;
            Self::do_buy_complete_set(sender, market_id, amount)?;
            let market = <zrml_market_commons::Pallet<T>>::market(&market_id)?;
            let assets = Self::outcome_assets(market_id, &market);
            let assets_len: u32 = assets.len().saturated_into();
            Ok(Some(T::WeightInfo::buy_complete_set(assets_len)).into())
        }

        /// Dispute on a market that has been reported or already disputed.
        ///
        /// # Weight
        ///
        /// Complexity: `O(n)`, where `n` is the number of outstanding disputes.
        #[pallet::call_index(6)]
        #[pallet::weight(
            T::WeightInfo::dispute_authorized().saturating_add(
                T::Court::on_dispute_max_weight().saturating_add(
                    T::SimpleDisputes::on_dispute_max_weight()
                )
            )
        )]
        #[transactional]
        pub fn dispute(
            origin: OriginFor<T>,
            #[pallet::compact] market_id: MarketIdOf<T>,
        ) -> DispatchResultWithPostInfo {
            let who = ensure_signed(origin)?;

            let market = <zrml_market_commons::Pallet<T>>::market(&market_id)?;
            ensure!(market.status == MarketStatus::Reported, Error::<T>::InvalidMarketStatus);

            let dispute_mechanism =
                market.dispute_mechanism.as_ref().ok_or(Error::<T>::NoDisputeMechanism)?;
            let weight = match dispute_mechanism {
                MarketDisputeMechanism::Authorized => {
                    T::Authorized::on_dispute(&market_id, &market)?;
                    T::WeightInfo::dispute_authorized()
                }
                MarketDisputeMechanism::Court => {
                    let court_weight = T::Court::on_dispute(&market_id, &market)?.weight;
                    T::WeightInfo::dispute_authorized()
                        .saturating_sub(T::Authorized::on_dispute_max_weight())
                        .saturating_add(court_weight)
                }
                MarketDisputeMechanism::SimpleDisputes => {
                    let sd_weight = T::SimpleDisputes::on_dispute(&market_id, &market)?.weight;
                    T::WeightInfo::dispute_authorized()
                        .saturating_sub(T::Authorized::on_dispute_max_weight())
                        .saturating_add(sd_weight)
                }
            };

            let dispute_bond = T::DisputeBond::get();
            T::AssetManager::reserve_named(&Self::reserve_id(), Asset::Ztg, &who, dispute_bond)?;

            <zrml_market_commons::Pallet<T>>::mutate_market(&market_id, |m| {
                m.status = MarketStatus::Disputed;
                m.bonds.dispute = Some(Bond::new(who.clone(), dispute_bond));
                Ok(())
            })?;

            Self::deposit_event(Event::MarketDisputed(market_id, MarketStatus::Disputed));
            Ok((Some(weight)).into())
        }

        /// Create a permissionless market, buy complete sets and deploy a pool with specified
        /// liquidity.
        ///
        /// # Arguments
        ///
        /// * `oracle`: The oracle of the market who will report the correct outcome.
        /// * `period`: The active period of the market.
        /// * `metadata`: A hash pointer to the metadata of the market.
        /// * `market_type`: The type of the market.
        /// * `dispute_mechanism`: The market dispute mechanism.
        /// * `swap_fee`: The swap fee, specified as fixed-point ratio (0.1 equals 10% fee)
        /// * `amount`: The amount of each token to add to the pool.
        /// * `weights`: The relative denormalized weight of each asset price.
        ///
        /// # Weight
        ///
        /// Complexity:
        /// - create_market: `O(n)`, where `n` is the number of market ids,
        /// which close at the same time as the specified market.
        /// - buy_complete_set: `O(n)`, where `n` is the number of outcome assets
        /// for the categorical market.
        /// - deploy_swap_pool_for_market_open_pool: `O(n)`,
        /// where n is the number of outcome assets for the categorical market.
        /// - deploy_swap_pool_for_market_future_pool: `O(n + m)`,
        /// where `n` is the number of outcome assets for the categorical market
        /// and `m` is the number of market ids,
        /// which open at the same time as the specified market.
        #[pallet::call_index(7)]
        #[pallet::weight(
            T::WeightInfo::create_market(CacheSize::get())
            .saturating_add(T::WeightInfo::buy_complete_set(T::MaxCategories::get().into()))
            .saturating_add(
                T::WeightInfo::deploy_swap_pool_for_market_open_pool(weights.len() as u32)
                .max(T::WeightInfo::deploy_swap_pool_for_market_future_pool(
                    weights.len() as u32, CacheSize::get()
                )
            ))
        )]
        #[transactional]
        pub fn create_cpmm_market_and_deploy_assets(
            origin: OriginFor<T>,
            base_asset: Asset<MarketIdOf<T>>,
            creator_fee: Perbill,
            oracle: T::AccountId,
            period: MarketPeriod<T::BlockNumber, MomentOf<T>>,
            deadlines: Deadlines<T::BlockNumber>,
            metadata: MultiHash,
            market_type: MarketType,
            dispute_mechanism: Option<MarketDisputeMechanism>,
            #[pallet::compact] swap_fee: BalanceOf<T>,
            #[pallet::compact] amount: BalanceOf<T>,
            weights: Vec<u128>,
        ) -> DispatchResultWithPostInfo {
            let _ = ensure_signed(origin.clone())?;

            let create_market_weight = Self::create_market(
                origin.clone(),
                base_asset,
                creator_fee,
                oracle,
                period,
                deadlines,
                metadata,
                MarketCreation::Permissionless,
                market_type.clone(),
                dispute_mechanism,
                ScoringRule::CPMM,
            )?
            .actual_weight
            .ok_or(Error::<T>::UnexpectedNoneInPostInfo)?;

            // Deploy the swap pool and populate it.
            let market_id = <zrml_market_commons::Pallet<T>>::latest_market_id()?;
            let deploy_and_populate_weight = Self::deploy_swap_pool_and_additional_liquidity(
                origin,
                market_id,
                swap_fee,
                amount,
                weights.clone(),
            )?
            .actual_weight
            .ok_or(Error::<T>::UnexpectedNoneInPostInfo)?;

            Ok(Some(create_market_weight.saturating_add(deploy_and_populate_weight)).into())
        }

        /// Creates a market.
        ///
        /// # Weight
        ///
        /// Complexity: `O(n)`, where `n` is the number of market ids,
        /// which close at the same time as the specified market.
        #[pallet::call_index(8)]
        #[pallet::weight(T::WeightInfo::create_market(CacheSize::get()))]
        #[transactional]
        pub fn create_market(
            origin: OriginFor<T>,
            base_asset: Asset<MarketIdOf<T>>,
            creator_fee: Perbill,
            oracle: T::AccountId,
            period: MarketPeriod<T::BlockNumber, MomentOf<T>>,
            deadlines: Deadlines<T::BlockNumber>,
            metadata: MultiHash,
            creation: MarketCreation,
            market_type: MarketType,
            dispute_mechanism: Option<MarketDisputeMechanism>,
            scoring_rule: ScoringRule,
        ) -> DispatchResultWithPostInfo {
            // TODO(#787): Handle Rikiddo benchmarks!
            let sender = ensure_signed(origin)?;
            let (ids_len, _) = Self::do_create_market(
                sender,
                base_asset,
                creator_fee,
                oracle,
                period,
                deadlines,
                metadata,
                creation,
                market_type,
                dispute_mechanism,
                scoring_rule,
            )?;
            Ok(Some(T::WeightInfo::create_market(ids_len)).into())
        }

        /// Edit a proposed market for which request is made.
        ///
        /// Edit can only be made by the creator of the market.
        ///
        /// # Arguments
        ///
        /// * `market_id`: The id of the market to edit.
        /// * `oracle`: Oracle to edit market.
        /// * `period`: MarketPeriod to edit market.
        /// * `deadlines`: Deadlines to edit market.
        /// * `metadata`: MultiHash metadata to edit market.
        /// * `market_type`: MarketType to edit market.
        /// * `dispute_mechanism`: MarketDisputeMechanism to edit market.
        /// * `scoring_rule`: ScoringRule to edit market.
        ///
        /// # Weight
        ///
        /// Complexity: `O(n)`, where `n` is the number of markets
        /// which end at the same time as the market before the edit.
        #[pallet::call_index(9)]
        #[pallet::weight(T::WeightInfo::edit_market(CacheSize::get()))]
        #[transactional]
        pub fn edit_market(
            origin: OriginFor<T>,
            base_asset: Asset<MarketIdOf<T>>,
            market_id: MarketIdOf<T>,
            oracle: T::AccountId,
            period: MarketPeriod<T::BlockNumber, MomentOf<T>>,
            deadlines: Deadlines<T::BlockNumber>,
            metadata: MultiHash,
            market_type: MarketType,
            dispute_mechanism: Option<MarketDisputeMechanism>,
            scoring_rule: ScoringRule,
        ) -> DispatchResultWithPostInfo {
            // TODO(#787): Handle Rikiddo benchmarks!
            let sender = ensure_signed(origin)?;
            ensure!(
                MarketIdsForEdit::<T>::contains_key(market_id),
                Error::<T>::MarketEditNotRequested
            );
            let old_market = <zrml_market_commons::Pallet<T>>::market(&market_id)?;
            ensure!(old_market.creator == sender, Error::<T>::EditorNotCreator);
            ensure!(old_market.status == MarketStatus::Proposed, Error::<T>::InvalidMarketStatus);

            Self::clear_auto_close(&market_id)?;
            let edited_market = Self::construct_market(
                base_asset,
                old_market.creator,
                old_market.creator_fee,
                oracle,
                period,
                deadlines,
                metadata,
                old_market.creation,
                market_type,
                dispute_mechanism,
                scoring_rule,
                old_market.report,
                old_market.resolved_outcome,
                old_market.bonds,
            )?;
            <zrml_market_commons::Pallet<T>>::mutate_market(&market_id, |market| {
                *market = edited_market.clone();
                Ok(())
            })?;

            let ids_amount: u32 = Self::insert_auto_close(&market_id)?;

            MarketIdsForEdit::<T>::remove(market_id);
            Self::deposit_event(Event::MarketEdited(market_id, edited_market));

            Ok(Some(T::WeightInfo::edit_market(ids_amount)).into())
        }

        /// Buy complete sets and deploy a pool with specified liquidity for a market.
        ///
        /// # Arguments
        ///
        /// * `market_id`: The id of the market.
        /// * `swap_fee`: The swap fee, specified as fixed-point ratio (0.1 equals 10% fee)
        /// * `amount`: The amount of each token to add to the pool.
        /// * `weights`: The relative denormalized weight of each outcome asset. The sum of the
        ///     weights must be less or equal to _half_ of the `MaxTotalWeight` constant of the
        ///     swaps pallet.
        ///
        /// # Weight
        ///
        /// Complexity:
        /// - buy_complete_set: `O(n)`,
        /// where `n` is the number of outcome assets for the categorical market.
        /// - deploy_swap_pool_for_market_open_pool: `O(n)`,
        /// where `n` is the number of outcome assets for the categorical market.
        /// - deploy_swap_pool_for_market_future_pool: `O(n + m)`,
        /// where `n` is the number of outcome assets for the categorical market,
        /// and `m` is the number of market ids,
        /// which open at the same time as the specified market.
        #[pallet::call_index(10)]
        #[pallet::weight(
            T::WeightInfo::buy_complete_set(T::MaxCategories::get().into())
            .saturating_add(
                T::WeightInfo::deploy_swap_pool_for_market_open_pool(weights.len() as u32)
            .max(
                T::WeightInfo::deploy_swap_pool_for_market_future_pool(
                    weights.len() as u32, CacheSize::get()
                ))
            )
        )]
        #[transactional]
        pub fn deploy_swap_pool_and_additional_liquidity(
            origin: OriginFor<T>,
            #[pallet::compact] market_id: MarketIdOf<T>,
            #[pallet::compact] swap_fee: BalanceOf<T>,
            #[pallet::compact] amount: BalanceOf<T>,
            weights: Vec<u128>,
        ) -> DispatchResultWithPostInfo {
            ensure_signed(origin.clone())?;
            let weight_bcs = Self::buy_complete_set(origin.clone(), market_id, amount)?
                .actual_weight
                .ok_or(Error::<T>::UnexpectedNoneInPostInfo)?;
            let weight_deploy =
                Self::deploy_swap_pool_for_market(origin, market_id, swap_fee, amount, weights)?
                    .actual_weight
                    .ok_or(Error::<T>::UnexpectedNoneInPostInfo)?;
            Ok(Some(weight_bcs.saturating_add(weight_deploy)).into())
        }

        /// Deploy a pool with specified liquidity for a market.
        ///
        /// The sender must have enough funds to cover all of the required shares to seed the pool.
        ///
        /// # Arguments
        ///
        /// * `market_id`: The id of the market.
        /// * `swap_fee`: The swap fee, specified as fixed-point ratio (0.1 equals 10% fee)
        /// * `amount`: The amount of each token to add to the pool.
        /// * `weights`: The relative denormalized weight of each outcome asset. The sum of the
        ///     weights must be less or equal to _half_ of the `MaxTotalWeight` constant of the
        ///     swaps pallet.
        ///
        /// # Weight
        ///
        /// Complexity:
        /// - deploy_swap_pool_for_market_open_pool: `O(n)`,
        /// where `n` is the number of outcome assets for the categorical market.
        /// - deploy_swap_pool_for_market_future_pool: `O(n + m)`,
        /// where `n` is the number of outcome assets for the categorical market,
        /// and `m` is the number of market ids,
        /// which open at the same time as the specified market.
        #[pallet::call_index(11)]
        #[pallet::weight(
            T::WeightInfo::deploy_swap_pool_for_market_open_pool(weights.len() as u32)
            .max(
                T::WeightInfo::deploy_swap_pool_for_market_future_pool(
                    weights.len() as u32, CacheSize::get()
                )
            )
        )]
        #[transactional]
        pub fn deploy_swap_pool_for_market(
            origin: OriginFor<T>,
            #[pallet::compact] market_id: MarketIdOf<T>,
            #[pallet::compact] swap_fee: BalanceOf<T>,
            #[pallet::compact] amount: BalanceOf<T>,
            mut weights: Vec<u128>,
        ) -> DispatchResultWithPostInfo {
            let sender = ensure_signed(origin)?;

            let market = <zrml_market_commons::Pallet<T>>::market(&market_id)?;
            ensure!(market.scoring_rule == ScoringRule::CPMM, Error::<T>::InvalidScoringRule);
            Self::ensure_market_is_active(&market)?;

            let mut assets = Self::outcome_assets(market_id, &market);
            let weights_len = weights.len() as u32;
            // although this extrinsic is transactional and this check is inside Swaps::create_pool
            // the iteration over weights happens still before the check in Swaps::create_pool
            // this could stall the chain, because a malicious user puts a large vector in
            ensure!(weights.len() == assets.len(), Error::<T>::WeightsLenMustEqualAssetsLen);

            assets.push(market.base_asset);

            let base_asset_weight = weights.iter().fold(0u128, |acc, val| acc.saturating_add(*val));
            weights.push(base_asset_weight);

            let pool_id = T::Swaps::create_pool(
                sender,
                assets,
                market.base_asset,
                market_id,
                ScoringRule::CPMM,
                Some(swap_fee),
                Some(amount),
                Some(weights),
            )?;

            // Open the pool now or cache it for later
            let ids_len: Option<u32> = match market.period {
                MarketPeriod::Block(ref range) => {
                    let current_block = <frame_system::Pallet<T>>::block_number();
                    let open_block = range.start;
                    if current_block < open_block {
                        let ids_len = MarketIdsPerOpenBlock::<T>::try_mutate(
                            open_block,
                            |ids| -> Result<u32, DispatchError> {
                                ids.try_push(market_id).map_err(|_| <Error<T>>::StorageOverflow)?;
                                Ok(ids.len() as u32)
                            },
                        )?;
                        Some(ids_len)
                    } else {
                        T::Swaps::open_pool(pool_id)?;
                        None
                    }
                }
                MarketPeriod::Timestamp(ref range) => {
                    let current_time_frame = Self::calculate_time_frame_of_moment(
                        <zrml_market_commons::Pallet<T>>::now(),
                    );
                    let open_time_frame = Self::calculate_time_frame_of_moment(range.start);
                    if current_time_frame < open_time_frame {
                        let ids_len = MarketIdsPerOpenTimeFrame::<T>::try_mutate(
                            open_time_frame,
                            |ids| -> Result<u32, DispatchError> {
                                ids.try_push(market_id).map_err(|_| <Error<T>>::StorageOverflow)?;
                                Ok(ids.len() as u32)
                            },
                        )?;
                        Some(ids_len)
                    } else {
                        T::Swaps::open_pool(pool_id)?;
                        None
                    }
                }
            };

            // This errors if a pool already exists!
            <zrml_market_commons::Pallet<T>>::insert_market_pool(market_id, pool_id)?;
            match ids_len {
                Some(market_ids_len) => {
                    Ok(Some(T::WeightInfo::deploy_swap_pool_for_market_future_pool(
                        weights_len,
                        market_ids_len,
                    ))
                    .into())
                }
                None => {
                    Ok(Some(T::WeightInfo::deploy_swap_pool_for_market_open_pool(weights_len))
                        .into())
                }
            }
        }

        /// Redeems the winning shares of a prediction market.
        ///
        /// # Weight
        ///
        /// Complexity: `O(1)`
        #[pallet::call_index(12)]
        #[pallet::weight(T::WeightInfo::redeem_shares_categorical()
            .max(T::WeightInfo::redeem_shares_scalar())
        )]
        #[transactional]
        pub fn redeem_shares(
            origin: OriginFor<T>,
            #[pallet::compact] market_id: MarketIdOf<T>,
        ) -> DispatchResultWithPostInfo {
            let sender = ensure_signed(origin)?;

            let market = <zrml_market_commons::Pallet<T>>::market(&market_id)?;
            let market_account = <zrml_market_commons::Pallet<T>>::market_account(market_id);

            ensure!(market.status == MarketStatus::Resolved, Error::<T>::MarketIsNotResolved);

            // Check to see if the sender has any winning shares.
            let resolved_outcome =
                market.resolved_outcome.ok_or(Error::<T>::MarketIsNotResolved)?;

            let winning_assets = match resolved_outcome {
                OutcomeReport::Categorical(category_index) => {
                    let winning_currency_id =
                        Asset::Outcome(Outcome::CategoricalOutcome(market_id, category_index));
                    let winning_balance =
                        T::AssetManager::free_balance(winning_currency_id, &sender);

                    ensure!(winning_balance > BalanceOf::<T>::zero(), Error::<T>::NoWinningBalance);

                    // Ensure the market account has enough to pay out - if this is
                    // ever not true then we have an accounting problem.
                    ensure!(
                        T::AssetManager::free_balance(market.base_asset, &market_account)
                            >= winning_balance,
                        Error::<T>::InsufficientFundsInMarketAccount,
                    );

                    vec![(winning_currency_id, winning_balance, winning_balance)]
                }
                OutcomeReport::Scalar(value) => {
                    let long_currency_id =
                        Asset::Outcome(Outcome::ScalarOutcome(market_id, ScalarPosition::Long));
                    let short_currency_id =
                        Asset::Outcome(Outcome::ScalarOutcome(market_id, ScalarPosition::Short));
                    let long_balance = T::AssetManager::free_balance(long_currency_id, &sender);
                    let short_balance = T::AssetManager::free_balance(short_currency_id, &sender);

                    ensure!(
                        long_balance > BalanceOf::<T>::zero()
                            || short_balance > BalanceOf::<T>::zero(),
                        Error::<T>::NoWinningBalance
                    );

                    let bound = if let MarketType::Scalar(range) = market.market_type {
                        range
                    } else {
                        return Err(Error::<T>::InvalidMarketType.into());
                    };

                    let calc_payouts = |final_value: u128,
                                        low: u128,
                                        high: u128|
                     -> (Perbill, Perbill) {
                        if final_value <= low {
                            return (Perbill::zero(), Perbill::one());
                        }
                        if final_value >= high {
                            return (Perbill::one(), Perbill::zero());
                        }

                        let payout_long: Perbill = Perbill::from_rational(
                            final_value.saturating_sub(low),
                            high.saturating_sub(low),
                        );
                        let payout_short: Perbill = Perbill::from_parts(
                            Perbill::one().deconstruct().saturating_sub(payout_long.deconstruct()),
                        );
                        (payout_long, payout_short)
                    };

                    let (long_percent, short_percent) =
                        calc_payouts(value, *bound.start(), *bound.end());

                    let long_payout = long_percent.mul_floor(long_balance);
                    let short_payout = short_percent.mul_floor(short_balance);
                    // Ensure the market account has enough to pay out - if this is
                    // ever not true then we have an accounting problem.
                    ensure!(
                        T::AssetManager::free_balance(market.base_asset, &market_account)
                            >= long_payout.saturating_add(short_payout),
                        Error::<T>::InsufficientFundsInMarketAccount,
                    );

                    vec![
                        (long_currency_id, long_payout, long_balance),
                        (short_currency_id, short_payout, short_balance),
                    ]
                }
            };

            for (currency_id, payout, balance) in winning_assets {
                // Destroy the shares.
                T::AssetManager::slash(currency_id, &sender, balance);

                // Pay out the winner.
                let remaining_bal =
                    T::AssetManager::free_balance(market.base_asset, &market_account);
                let actual_payout = payout.min(remaining_bal);

                T::AssetManager::transfer(
                    market.base_asset,
                    &market_account,
                    &sender,
                    actual_payout,
                )?;
                // The if-check prevents scalar markets to emit events even if sender only owns one
                // of the outcome tokens.
                if balance != BalanceOf::<T>::zero() {
                    Self::deposit_event(Event::TokensRedeemed(
                        market_id,
                        currency_id,
                        balance,
                        actual_payout,
                        sender.clone(),
                    ));
                }
            }

            // Weight correction
            if let OutcomeReport::Categorical(_) = resolved_outcome {
                return Ok(Some(T::WeightInfo::redeem_shares_categorical()).into());
            } else if let OutcomeReport::Scalar(_) = resolved_outcome {
                return Ok(Some(T::WeightInfo::redeem_shares_scalar()).into());
            }

            let default_weight: Option<Weight> = None;
            Ok((default_weight, Pays::No).into())
        }

        /// Rejects a market that is waiting for approval from the advisory committee.
        ///
        /// # Weight
        ///
        /// Complexity: `O(n + m)`,
        /// where `n` is the number of market ids,
        /// which open at the same time as the specified market,
        /// and `m` is the number of market ids,
        /// which close at the same time as the specified market.
        #[pallet::call_index(13)]
        #[pallet::weight((
            T::WeightInfo::reject_market(
                CacheSize::get(),
                CacheSize::get(),
                reject_reason.len() as u32,
            ),
            Pays::No,
        ))]
        #[transactional]
        pub fn reject_market(
            origin: OriginFor<T>,
            #[pallet::compact] market_id: MarketIdOf<T>,
            reject_reason: Vec<u8>,
        ) -> DispatchResultWithPostInfo {
            T::RejectOrigin::ensure_origin(origin)?;
            let market = <zrml_market_commons::Pallet<T>>::market(&market_id)?;
            let open_ids_len = Self::clear_auto_open(&market_id)?;
            let close_ids_len = Self::clear_auto_close(&market_id)?;
            let reject_reason: RejectReason<T> = reject_reason
                .try_into()
                .map_err(|_| Error::<T>::RejectReasonLengthExceedsMaxRejectReasonLen)?;
            let reject_reason_len = reject_reason.len() as u32;
            Self::do_reject_market(&market_id, market, reject_reason)?;
            // The RejectOrigin should not pay fees for providing this service
            Ok((
                Some(T::WeightInfo::reject_market(close_ids_len, open_ids_len, reject_reason_len)),
                Pays::No,
            )
                .into())
        }

        /// Reports the outcome of a market.
        ///
        /// # Weight
        ///
        /// Complexity: `O(n)`, where `n` is the number of market ids,
        /// which reported at the same time as the specified market.
        #[pallet::call_index(14)]
        #[pallet::weight(
            T::WeightInfo::report_market_with_dispute_mechanism(CacheSize::get())
                .max(T::WeightInfo::report_trusted_market())
        )]
        #[transactional]
        pub fn report(
            origin: OriginFor<T>,
            #[pallet::compact] market_id: MarketIdOf<T>,
            outcome: OutcomeReport,
        ) -> DispatchResultWithPostInfo {
            let sender = ensure_signed(origin.clone())?;
            let current_block = <frame_system::Pallet<T>>::block_number();
            let market_report = Report { at: current_block, by: sender.clone(), outcome };
            let market = <zrml_market_commons::Pallet<T>>::market(&market_id)?;
            ensure!(market.report.is_none(), Error::<T>::MarketAlreadyReported);
            Self::ensure_market_is_closed(&market)?;
            ensure!(
                market.matches_outcome_report(&market_report.outcome),
                Error::<T>::OutcomeMismatch
            );
            let weight = if market.dispute_mechanism.is_some() {
                Self::report_market_with_dispute_mechanism(
                    origin,
                    market_id,
                    market_report.clone(),
                )?
            } else {
                Self::report_and_resolve_market(origin, market_id, market_report.clone())?
            };
            Self::deposit_event(Event::MarketReported(
                market_id,
                MarketStatus::Reported,
                market_report,
            ));
            Ok(weight)
        }

        /// Sells a complete set of outcomes shares for a market.
        ///
        /// Each complete set is sold for one unit of the market's base asset.
        ///
        /// # Weight
        ///
        /// Complexity: `O(n)`, where `n` is the number of assets for a categorical market.
        #[pallet::call_index(15)]
        #[pallet::weight(T::WeightInfo::sell_complete_set(T::MaxCategories::get().into()))]
        #[transactional]
        pub fn sell_complete_set(
            origin: OriginFor<T>,
            #[pallet::compact] market_id: MarketIdOf<T>,
            #[pallet::compact] amount: BalanceOf<T>,
        ) -> DispatchResultWithPostInfo {
            let sender = ensure_signed(origin)?;
            Self::do_sell_complete_set(sender, market_id, amount)?;
            let market = <zrml_market_commons::Pallet<T>>::market(&market_id)?;
            let assets = Self::outcome_assets(market_id, &market);
            let assets_len: u32 = assets.len().saturated_into();
            Ok(Some(T::WeightInfo::sell_complete_set(assets_len)).into())
        }

        /// Start a global dispute, if the market dispute mechanism fails.
        ///
        /// # Arguments
        ///
        /// * `market_id`: The identifier of the market.
        ///
        /// NOTE:
        /// The returned outcomes of the market dispute mechanism and the report outcome
        /// are added to the global dispute voting outcomes.
        /// The bond of each dispute is the initial vote amount.
        #[pallet::call_index(16)]
        #[pallet::weight(T::WeightInfo::start_global_dispute(CacheSize::get(), CacheSize::get()))]
        #[transactional]
        pub fn start_global_dispute(
            origin: OriginFor<T>,
            #[pallet::compact] market_id: MarketIdOf<T>,
        ) -> DispatchResultWithPostInfo {
            ensure_signed(origin)?;

            let market = <zrml_market_commons::Pallet<T>>::market(&market_id)?;
            let dispute_mechanism =
                market.dispute_mechanism.as_ref().ok_or(Error::<T>::NoDisputeMechanism)?;
            ensure!(
                matches!(market.status, MarketStatus::Disputed | MarketStatus::Reported),
                Error::<T>::InvalidMarketStatus
            );

            ensure!(
                matches!(dispute_mechanism, MarketDisputeMechanism::Court),
                Error::<T>::InvalidDisputeMechanism
            );

            ensure!(
                !T::GlobalDisputes::does_exist(&market_id),
                Error::<T>::GlobalDisputeExistsAlready
            );

            let report = market.report.as_ref().ok_or(Error::<T>::MarketIsNotReported)?;

            let res_0 = match dispute_mechanism {
                MarketDisputeMechanism::Authorized => {
                    T::Authorized::has_failed(&market_id, &market)?
                }
                MarketDisputeMechanism::Court => T::Court::has_failed(&market_id, &market)?,
                MarketDisputeMechanism::SimpleDisputes => {
                    T::SimpleDisputes::has_failed(&market_id, &market)?
                }
            };
            let has_failed = res_0.result;
            ensure!(has_failed, Error::<T>::MarketDisputeMechanismNotFailed);

            let res_1 = match dispute_mechanism {
                MarketDisputeMechanism::Authorized => {
                    T::Authorized::on_global_dispute(&market_id, &market)?
                }
                MarketDisputeMechanism::Court => T::Court::on_global_dispute(&market_id, &market)?,
                MarketDisputeMechanism::SimpleDisputes => {
                    T::SimpleDisputes::on_global_dispute(&market_id, &market)?
                }
            };

            let mut initial_items: Vec<InitialItemOf<T>> = Vec::new();

            initial_items.push(InitialItemOf::<T> {
                outcome: report.outcome.clone(),
                owner: report.by.clone(),
                amount: BalanceOf::<T>::zero(),
            });

            let gd_items = res_1.result;

            // push vote outcomes other than the report outcome
            for GlobalDisputeItem { outcome, owner, initial_vote_amount } in gd_items {
                initial_items.push(InitialItemOf::<T> {
                    outcome,
                    owner,
                    amount: initial_vote_amount,
                });
            }

            // ensure, that global disputes controls the resolution now
            // it does not end after the dispute period now, but after the global dispute end

            // ignore first of tuple because we always have max disputes
            let (_, ids_len_2) = Self::clear_auto_resolve(&market_id)?;

            if market.status == MarketStatus::Reported {
                // this is the case that a dispute can not be initiated,
                // because court has not enough juror and delegator stake (dispute errors)
                <zrml_market_commons::Pallet<T>>::mutate_market(&market_id, |m| {
                    m.status = MarketStatus::Disputed;
                    Ok(())
                })?;
            }

            // global disputes uses DisputeResolution API to control its resolution
            let ids_len_1 =
                T::GlobalDisputes::start_global_dispute(&market_id, initial_items.as_slice())?;

            Self::deposit_event(Event::GlobalDisputeStarted(market_id));

            Ok(Some(T::WeightInfo::start_global_dispute(ids_len_1, ids_len_2)).into())
        }

        /// Create a market, deploy a LMSR pool, and buy outcome tokens and provide liquidity to the
        /// market.
        ///
        /// # Weight
        ///
        /// `O(n)` where `n` is the number of markets which close on the same block, plus the
        /// resources consumed by `DeployPool::create_pool`. In the standard implementation using
        /// neo-swaps, this is `O(m)` where `m` is the number of assets in the market.
        #[pallet::weight(T::WeightInfo::create_market_and_deploy_pool(CacheSize::get()))]
        #[transactional]
        #[pallet::call_index(17)]
        pub fn create_market_and_deploy_pool(
            origin: OriginFor<T>,
            base_asset: Asset<MarketIdOf<T>>,
            creator_fee: Perbill,
            oracle: T::AccountId,
            period: MarketPeriod<T::BlockNumber, MomentOf<T>>,
            deadlines: Deadlines<T::BlockNumber>,
            metadata: MultiHash,
            market_type: MarketType,
            dispute_mechanism: Option<MarketDisputeMechanism>,
            #[pallet::compact] amount: BalanceOf<T>,
            spot_prices: Vec<BalanceOf<T>>,
            #[pallet::compact] swap_fee: BalanceOf<T>,
        ) -> DispatchResultWithPostInfo {
            let who = ensure_signed(origin)?;
            let (ids_len, market_id) = Self::do_create_market(
                who.clone(),
                base_asset,
                creator_fee,
                oracle,
                period,
                deadlines,
                metadata,
                MarketCreation::Permissionless,
                market_type,
                dispute_mechanism,
                ScoringRule::Lmsr,
            )?;
            Self::do_buy_complete_set(who.clone(), market_id, amount)?;
            T::DeployPool::deploy_pool(who, market_id, amount, spot_prices, swap_fee)?;
            Ok(Some(T::WeightInfo::create_market_and_deploy_pool(ids_len)).into())
        }
    }

    #[pallet::config]
    pub trait Config: frame_system::Config + zrml_market_commons::Config {
        /// The base amount of currency that must be bonded for a market approved by the
        ///  advisory committee.
        #[pallet::constant]
        type AdvisoryBond: Get<BalanceOf<Self>>;

        /// The percentage of the advisory bond that gets slashed when a market is rejected.
        #[pallet::constant]
        type AdvisoryBondSlashPercentage: Get<Percent>;

        /// The origin that is allowed to approve / reject pending advised markets.
        type ApproveOrigin: EnsureOrigin<Self::RuntimeOrigin>;

        /// Shares of outcome assets and native currency
        type AssetManager: ZeitgeistAssetManager<
                Self::AccountId,
                Balance = BalanceOf<Self>,
                CurrencyId = Asset<MarketIdOf<Self>>,
                ReserveIdentifier = [u8; 8],
            >;

        #[cfg(feature = "parachain")]
        type AssetRegistry: Inspect<
                AssetId = Asset<MarketIdOf<Self>>,
                Balance = BalanceOf<Self>,
                CustomMetadata = CustomMetadata,
            >;

        /// See [`zrml_authorized::AuthorizedPalletApi`].
        type Authorized: zrml_authorized::AuthorizedPalletApi<
                AccountId = Self::AccountId,
                Balance = BalanceOf<Self>,
                NegativeImbalance = NegativeImbalanceOf<Self>,
                BlockNumber = Self::BlockNumber,
                MarketId = MarketIdOf<Self>,
                Moment = MomentOf<Self>,
                Origin = Self::RuntimeOrigin,
            >;

        type Currency: NamedReservableCurrency<
                Self::AccountId,
                ReserveIdentifier = [u8; 8],
                Balance = BalanceOf<Self>,
            >;

        /// The origin that is allowed to close markets.
        type CloseOrigin: EnsureOrigin<Self::RuntimeOrigin>;

        /// See [`zrml_court::CourtPalletApi`].
        type Court: zrml_court::CourtPalletApi<
                AccountId = Self::AccountId,
                Balance = BalanceOf<Self>,
                NegativeImbalance = NegativeImbalanceOf<Self>,
                BlockNumber = Self::BlockNumber,
                MarketId = MarketIdOf<Self>,
                Moment = MomentOf<Self>,
                Origin = Self::RuntimeOrigin,
            >;

        /// Used to deploy neo-swaps pools.
        type DeployPool: DeployPoolApi<
                AccountId = Self::AccountId,
                Balance = BalanceOf<Self>,
                MarketId = MarketIdOf<Self>,
            >;

        /// The origin that is allowed to destroy markets.
        type DestroyOrigin: EnsureOrigin<Self::RuntimeOrigin>;

        /// The base amount of currency that must be bonded in order to create a dispute.
        #[pallet::constant]
        type DisputeBond: Get<BalanceOf<Self>>;

        /// Event
        type RuntimeEvent: From<Event<Self>> + IsType<<Self as frame_system::Config>::RuntimeEvent>;

        /// See [`GlobalDisputesPalletApi`].
        type GlobalDisputes: GlobalDisputesPalletApi<
                MarketIdOf<Self>,
                Self::AccountId,
                BalanceOf<Self>,
                Self::BlockNumber,
            >;

        type LiquidityMining: LiquidityMiningPalletApi<
                AccountId = Self::AccountId,
                Balance = BalanceOf<Self>,
                BlockNumber = Self::BlockNumber,
                MarketId = MarketIdOf<Self>,
            >;

        /// The maximum number of categories available for categorical markets.
        #[pallet::constant]
        type MaxCategories: Get<u16>;

        /// The shortest period of collecting subsidy for a Rikiddo market.
        #[pallet::constant]
        type MaxSubsidyPeriod: Get<MomentOf<Self>>;

        /// The minimum number of categories available for categorical markets.
        #[pallet::constant]
        type MinCategories: Get<u16>;

        /// A upper bound for the fee that is charged each trade and given to the market creator.
        #[pallet::constant]
        type MaxCreatorFee: Get<Perbill>;

        /// The shortest period of collecting subsidy for a Rikiddo market.
        #[pallet::constant]
        type MinSubsidyPeriod: Get<MomentOf<Self>>;

        /// The maximum number of disputes allowed on any single market.
        #[pallet::constant]
        type MaxDisputes: Get<u32>;

        /// The minimum number of blocks allowed to be specified as dispute_duration
        /// in create_market.
        #[pallet::constant]
        type MinDisputeDuration: Get<Self::BlockNumber>;

        /// The minimum number of blocks allowed to be specified as oracle_duration
        /// in create_market.
        #[pallet::constant]
        type MinOracleDuration: Get<Self::BlockNumber>;

        /// The maximum number of blocks allowed to be specified as grace_period
        /// in create_market.
        #[pallet::constant]
        type MaxGracePeriod: Get<Self::BlockNumber>;

        /// The maximum number of blocks allowed to be specified as oracle_duration
        /// in create_market.
        #[pallet::constant]
        type MaxOracleDuration: Get<Self::BlockNumber>;

        /// The maximum number of blocks allowed to be specified as dispute_duration
        /// in create_market.
        #[pallet::constant]
        type MaxDisputeDuration: Get<Self::BlockNumber>;

        /// The maximum length of reject reason string.
        #[pallet::constant]
        type MaxRejectReasonLen: Get<u32>;

        /// The maximum allowed duration of a market from creation to market close in blocks.
        #[pallet::constant]
        type MaxMarketLifetime: Get<Self::BlockNumber>;

        /// The maximum number of bytes allowed as edit reason.
        #[pallet::constant]
        type MaxEditReasonLen: Get<u32>;

        #[pallet::constant]
        type OutsiderBond: Get<BalanceOf<Self>>;

        /// The module identifier.
        #[pallet::constant]
        type PalletId: Get<PalletId>;

        /// The origin that is allowed to reject pending advised markets.
        type RejectOrigin: EnsureOrigin<Self::RuntimeOrigin>;

        /// The base amount of currency that must be bonded to ensure the oracle reports
        ///  in a timely manner.
        #[pallet::constant]
        type OracleBond: Get<BalanceOf<Self>>;

        /// The origin that is allowed to request edits in pending advised markets.
        type RequestEditOrigin: EnsureOrigin<Self::RuntimeOrigin>;

        /// The origin that is allowed to resolve markets.
        type ResolveOrigin: EnsureOrigin<Self::RuntimeOrigin>;

        /// See [`DisputeApi`].
        type SimpleDisputes: zrml_simple_disputes::SimpleDisputesPalletApi<
                AccountId = Self::AccountId,
                Balance = BalanceOf<Self>,
                NegativeImbalance = NegativeImbalanceOf<Self>,
                BlockNumber = Self::BlockNumber,
                MarketId = MarketIdOf<Self>,
                Moment = MomentOf<Self>,
                Origin = Self::RuntimeOrigin,
            >;

        /// Handler for slashed funds.
        type Slash: OnUnbalanced<NegativeImbalanceOf<Self>>;

        /// Swaps pallet API
        type Swaps: Swaps<Self::AccountId, Balance = BalanceOf<Self>, MarketId = MarketIdOf<Self>>;

        /// The base amount of currency that must be bonded for a permissionless market,
        /// guaranteeing that it will resolve as anything but `Invalid`.
        #[pallet::constant]
        type ValidityBond: Get<BalanceOf<Self>>;

        /// Weights generated by benchmarks
        type WeightInfo: WeightInfoZeitgeist;
    }

    #[pallet::error]
    pub enum Error<T> {
        /// Someone is trying to call `dispute` with the same outcome that is currently
        /// registered on-chain.
        CannotDisputeSameOutcome,
        /// Only creator is able to edit the market.
        EditorNotCreator,
        /// EditReason's length greater than MaxEditReasonLen.
        EditReasonLengthExceedsMaxEditReasonLen,
        /// Market account does not have enough funds to pay out.
        InsufficientFundsInMarketAccount,
        /// Sender does not have enough share balance.
        InsufficientShareBalance,
        /// An invalid Hash was included in a multihash parameter.
        InvalidMultihash,
        /// An invalid market type was found.
        InvalidMarketType,
        /// An operation is requested that is unsupported for the given scoring rule.
        InvalidScoringRule,
        /// Sender does not have enough balance to buy shares.
        NotEnoughBalance,
        /// Market is already reported on.
        MarketAlreadyReported,
        /// The market duration is longer than allowed.
        MarketDurationTooLong,
        /// Market edit request is already in progress.
        MarketEditRequestAlreadyInProgress,
        /// Market is not requested for edit.
        MarketEditNotRequested,
        /// Market was expected to be active.
        MarketIsNotActive,
        /// Market was expected to be closed.
        MarketIsNotClosed,
        /// A market in subsidy collection phase was expected.
        MarketIsNotCollectingSubsidy,
        /// A proposed market was expected.
        MarketIsNotProposed,
        /// A reported market was expected.
        MarketIsNotReported,
        /// A disputed market was expected.
        MarketIsNotDisputed,
        /// A resolved market was expected.
        MarketIsNotResolved,
        /// The point in time when the market becomes active is too soon.
        MarketStartTooSoon,
        /// The point in time when the market becomes active is too late.
        MarketStartTooLate,
        /// The market dispute mechanism has not failed.
        MarketDisputeMechanismNotFailed,
        /// Tried to settle missing bond.
        MissingBond,
        /// The number of categories for a categorical market is too low.
        NotEnoughCategories,
        /// The user has no winning balance.
        NoWinningBalance,
        /// Submitted outcome does not match market type.
        OutcomeMismatch,
        /// RejectReason's length greater than MaxRejectReasonLen.
        RejectReasonLengthExceedsMaxRejectReasonLen,
        /// The report is not coming from designated oracle.
        ReporterNotOracle,
        /// It was tried to append an item to storage beyond the boundaries.
        StorageOverflow,
        /// Too many categories for a categorical market.
        TooManyCategories,
        /// The action requires another market dispute mechanism.
        InvalidDisputeMechanism,
        /// Catch-all error for invalid market status.
        InvalidMarketStatus,
        /// The post dispatch should never be None.
        UnexpectedNoneInPostInfo,
        /// An amount was illegally specified as zero.
        ZeroAmount,
        /// Market period is faulty (too short, outside of limits)
        InvalidMarketPeriod,
        /// The outcome range of the scalar market is invalid.
        InvalidOutcomeRange,
        /// Can not report before market.deadlines.grace_period is ended.
        NotAllowedToReportYet,
        /// Specified dispute_duration is smaller than MinDisputeDuration.
        DisputeDurationSmallerThanMinDisputeDuration,
        /// Specified oracle_duration is smaller than MinOracleDuration.
        OracleDurationSmallerThanMinOracleDuration,
        /// Specified dispute_duration is greater than MaxDisputeDuration.
        DisputeDurationGreaterThanMaxDisputeDuration,
        /// Specified grace_period is greater than MaxGracePeriod.
        GracePeriodGreaterThanMaxGracePeriod,
        /// Specified oracle_duration is greater than MaxOracleDuration.
        OracleDurationGreaterThanMaxOracleDuration,
        /// The weights length has to be equal to the assets length.
        WeightsLenMustEqualAssetsLen,
        /// Provided base_asset is not allowed to be used as base_asset.
        InvalidBaseAsset,
        /// A foreign asset in not registered in AssetRegistry.
        UnregisteredForeignAsset,
        /// The start of the global dispute for this market happened already.
        GlobalDisputeExistsAlready,
        /// The market has no dispute mechanism.
        NoDisputeMechanism,
        /// The dispute duration is positive but the market has dispute period.
        NonZeroDisputePeriodOnTrustedMarket,
        /// The fee is too high.
        FeeTooHigh,
    }

    #[pallet::event]
    #[pallet::generate_deposit(fn deposit_event)]
    pub enum Event<T>
    where
        T: Config,
    {
        /// Custom addition block initialization logic wasn't successful.
        BadOnInitialize,
        /// A complete set of assets has been bought. \[market_id, amount_per_asset, buyer\]
        BoughtCompleteSet(MarketIdOf<T>, BalanceOf<T>, <T as frame_system::Config>::AccountId),
        /// A market has been approved. \[market_id, new_market_status\]
        MarketApproved(MarketIdOf<T>, MarketStatus),
        /// A market has been created. \[market_id, market_account, market\]
        MarketCreated(MarketIdOf<T>, T::AccountId, MarketOf<T>),
        /// A market has been destroyed. \[market_id\]
        MarketDestroyed(MarketIdOf<T>),
        /// A market was started after gathering enough subsidy. \[market_id, new_market_status\]
        MarketStartedWithSubsidy(MarketIdOf<T>, MarketStatus),
        /// A market was discarded after failing to gather enough subsidy.
        /// \[market_id, new_market_status\]
        MarketInsufficientSubsidy(MarketIdOf<T>, MarketStatus),
        /// A market has been closed. \[market_id\]
        MarketClosed(MarketIdOf<T>),
        /// A market has been disputed \[market_id, new_market_status\]
        MarketDisputed(MarketIdOf<T>, MarketStatus),
        /// An advised market has ended before it was approved or rejected. \[market_id\]
        MarketExpired(MarketIdOf<T>),
        /// A pending market has been rejected as invalid with a reason.
        /// \[market_id, reject_reason\]
        MarketRejected(MarketIdOf<T>, RejectReason<T>),
        /// A market has been reported on. \[market_id, new_market_status, reported_outcome\]
        MarketReported(MarketIdOf<T>, MarketStatus, ReportOf<T>),
        /// A market has been resolved. \[market_id, new_market_status, real_outcome\]
        MarketResolved(MarketIdOf<T>, MarketStatus, OutcomeReport),
        /// A proposed market has been requested edit by advisor. \[market_id, edit_reason\]
        MarketRequestedEdit(MarketIdOf<T>, EditReason<T>),
        /// A proposed market has been edited by the market creator. \[market_id, new_market\]
        MarketEdited(MarketIdOf<T>, MarketOf<T>),
        /// A complete set of assets has been sold. \[market_id, amount_per_asset, seller\]
        SoldCompleteSet(MarketIdOf<T>, BalanceOf<T>, <T as frame_system::Config>::AccountId),
        /// An amount of winning outcomes have been redeemed.
        /// \[market_id, currency_id, amount_redeemed, payout, who\]
        TokensRedeemed(
            MarketIdOf<T>,
            Asset<MarketIdOf<T>>,
            BalanceOf<T>,
            BalanceOf<T>,
            <T as frame_system::Config>::AccountId,
        ),
        /// The global dispute was started. \[market_id\]
        GlobalDisputeStarted(MarketIdOf<T>),
    }

    #[pallet::hooks]
    impl<T: Config> Hooks<T::BlockNumber> for Pallet<T> {
        // TODO(#792): Remove outcome assets for accounts! Delete "resolved" assets of `orml_tokens` with storage migration.
        fn on_initialize(now: T::BlockNumber) -> Weight {
            let mut total_weight: Weight = Weight::zero();

            // TODO(#808): Use weight when Rikiddo is ready
            let _ = Self::process_subsidy_collecting_markets(
                now,
                <zrml_market_commons::Pallet<T>>::now(),
            );
            total_weight = total_weight
                .saturating_add(T::WeightInfo::process_subsidy_collecting_markets_dummy());

            // If we are at genesis or the first block the timestamp is be undefined. No
            // market needs to be opened or closed on blocks #0 or #1, so we skip the
            // evaluation. Without this check, new chains starting from genesis will hang up,
            // since the loops in the `market_status_manager` calls below will run over an interval
            // of 0 to the current time frame.
            if now <= 1u32.into() {
                return total_weight;
            }

            // We add one to the count, because `pallet-timestamp` sets the timestamp _after_
            // `on_initialize` is called, so calling `now()` during `on_initialize` gives us
            // the timestamp of the previous block.
            let current_time_frame =
                Self::calculate_time_frame_of_moment(<zrml_market_commons::Pallet<T>>::now())
                    .saturating_add(1);

            // On first pass, we use current_time - 1 to ensure that the chain doesn't try to
            // check all time frames since epoch.
            let last_time_frame =
                LastTimeFrame::<T>::get().unwrap_or_else(|| current_time_frame.saturating_sub(1));

            let _ = with_transaction(|| {
                let open = Self::market_status_manager::<
                    _,
                    MarketIdsPerOpenBlock<T>,
                    MarketIdsPerOpenTimeFrame<T>,
                >(
                    now,
                    last_time_frame,
                    current_time_frame,
                    |market_id, _| {
                        let weight = Self::open_market(market_id)?;
                        total_weight = total_weight.saturating_add(weight);
                        Ok(())
                    },
                );

                total_weight = total_weight.saturating_add(open.unwrap_or_else(|_| {
                    T::WeightInfo::market_status_manager(CacheSize::get(), CacheSize::get())
                }));

                let close = Self::market_status_manager::<
                    _,
                    MarketIdsPerCloseBlock<T>,
                    MarketIdsPerCloseTimeFrame<T>,
                >(
                    now,
                    last_time_frame,
                    current_time_frame,
                    |market_id, market| {
                        let weight = Self::on_market_close(market_id, market)?;
                        total_weight = total_weight.saturating_add(weight);
                        Ok(())
                    },
                );

                if let Ok(weight) = close {
                    total_weight = total_weight.saturating_add(weight);
                } else {
                    // charge weight for the worst case
                    total_weight = total_weight.saturating_add(
                        T::WeightInfo::market_status_manager(CacheSize::get(), CacheSize::get()),
                    );
                }

                let resolve = Self::resolution_manager(now, |market_id, market| {
                    let weight = Self::on_resolution(market_id, market)?;
                    total_weight = total_weight.saturating_add(weight);
                    Ok(())
                });

                if let Ok(weight) = resolve {
                    total_weight = total_weight.saturating_add(weight);
                } else {
                    // charge weight for the worst case
                    total_weight =
                        total_weight.saturating_add(T::WeightInfo::market_resolution_manager(
                            CacheSize::get(),
                            CacheSize::get(),
                        ));
                }

                LastTimeFrame::<T>::set(Some(current_time_frame));
                total_weight = total_weight.saturating_add(T::DbWeight::get().writes(1));

                match open.and(close).and(resolve) {
                    Err(err) => {
                        Self::deposit_event(Event::BadOnInitialize);
                        log::error!("Block {:?} was not initialized. Error: {:?}", now, err);
                        TransactionOutcome::Rollback(err.into())
                    }
                    Ok(_) => TransactionOutcome::Commit(Ok(())),
                }
            });

            total_weight.saturating_add(T::WeightInfo::on_initialize_resolve_overhead())
        }
    }

    #[pallet::pallet]
    #[pallet::storage_version(STORAGE_VERSION)]
    pub struct Pallet<T>(PhantomData<T>);

    // TODO(#986) after storage migration of release-dispute-system branch is complete, delete this Disputes storage item
    /// For each market, this holds the dispute information for each dispute that's
    /// been issued.
    #[pallet::storage]
    pub type Disputes<T: Config> = StorageMap<
        _,
        Blake2_128Concat,
        MarketIdOf<T>,
        BoundedVec<OldMarketDispute<T::AccountId, T::BlockNumber>, T::MaxDisputes>,
        ValueQuery,
    >;

    #[pallet::storage]
    pub type MarketIdsPerOpenBlock<T: Config> = StorageMap<
        _,
        Blake2_128Concat,
        T::BlockNumber,
        BoundedVec<MarketIdOf<T>, CacheSize>,
        ValueQuery,
    >;

    #[pallet::storage]
    pub type MarketIdsPerOpenTimeFrame<T: Config> = StorageMap<
        _,
        Blake2_128Concat,
        TimeFrame,
        BoundedVec<MarketIdOf<T>, CacheSize>,
        ValueQuery,
    >;

    /// A mapping of market identifiers to the block their market ends on.
    #[pallet::storage]
    pub type MarketIdsPerCloseBlock<T: Config> = StorageMap<
        _,
        Blake2_128Concat,
        T::BlockNumber,
        BoundedVec<MarketIdOf<T>, CacheSize>,
        ValueQuery,
    >;

    /// A mapping of market identifiers to the time frame their market ends in.
    #[pallet::storage]
    pub type MarketIdsPerCloseTimeFrame<T: Config> = StorageMap<
        _,
        Blake2_128Concat,
        TimeFrame,
        BoundedVec<MarketIdOf<T>, CacheSize>,
        ValueQuery,
    >;

    /// The last time frame that was checked for markets to close.
    #[pallet::storage]
    pub type LastTimeFrame<T: Config> = StorageValue<_, TimeFrame>;

    /// A mapping of market identifiers to the block they were disputed at.
    /// A market only ends up here if it was disputed.
    #[pallet::storage]
    pub type MarketIdsPerDisputeBlock<T: Config> = StorageMap<
        _,
        Twox64Concat,
        T::BlockNumber,
        BoundedVec<MarketIdOf<T>, CacheSize>,
        ValueQuery,
    >;

    /// A mapping of market identifiers to the block that they were reported on.
    #[pallet::storage]
    pub type MarketIdsPerReportBlock<T: Config> = StorageMap<
        _,
        Twox64Concat,
        T::BlockNumber,
        BoundedVec<MarketIdOf<T>, CacheSize>,
        ValueQuery,
    >;

    /// Contains a list of all markets that are currently collecting subsidy and the deadline.
    // All the values are "cached" here. Results in data duplication, but speeds up the iteration
    // over every market significantly (otherwise 25µs per relevant market per block).
    #[pallet::storage]
    pub type MarketsCollectingSubsidy<T: Config> = StorageValue<
        _,
        BoundedVec<SubsidyUntil<T::BlockNumber, MomentOf<T>, MarketIdOf<T>>, ConstU32<16>>,
        ValueQuery,
    >;

    /// Contains market_ids for which advisor has requested edit.
    /// Value for given market_id represents the reason for the edit.
    #[pallet::storage]
    pub type MarketIdsForEdit<T: Config> =
        StorageMap<_, Twox64Concat, MarketIdOf<T>, EditReason<T>>;

    impl<T: Config> Pallet<T> {
        impl_unreserve_bond!(unreserve_creation_bond, creation);
        impl_unreserve_bond!(unreserve_oracle_bond, oracle);
        impl_unreserve_bond!(unreserve_outsider_bond, outsider);
        impl_unreserve_bond!(unreserve_dispute_bond, dispute);
        impl_slash_bond!(slash_creation_bond, creation);
        impl_slash_bond!(slash_oracle_bond, oracle);
        impl_slash_bond!(slash_outsider_bond, outsider);
        impl_slash_bond!(slash_dispute_bond, dispute);
        impl_repatriate_bond!(repatriate_oracle_bond, oracle);
        impl_is_bond_pending!(is_creation_bond_pending, creation);
        impl_is_bond_pending!(is_oracle_bond_pending, oracle);
        impl_is_bond_pending!(is_outsider_bond_pending, outsider);
        impl_is_bond_pending!(is_dispute_bond_pending, dispute);

        fn slash_pending_bonds(market_id: &MarketIdOf<T>, market: &MarketOf<T>) -> DispatchResult {
            if Self::is_creation_bond_pending(market_id, market, false) {
                Self::slash_creation_bond(market_id, None)?;
            }
            if Self::is_oracle_bond_pending(market_id, market, false) {
                Self::slash_oracle_bond(market_id, None)?;
            }
            if Self::is_outsider_bond_pending(market_id, market, false) {
                Self::slash_outsider_bond(market_id, None)?;
            }
            if Self::is_dispute_bond_pending(market_id, market, false) {
                Self::slash_dispute_bond(market_id, None)?;
            }
            Ok(())
        }

        #[require_transactional]
        fn do_create_market(
            who: T::AccountId,
            base_asset: Asset<MarketIdOf<T>>,
            creator_fee: Perbill,
            oracle: T::AccountId,
            period: MarketPeriod<T::BlockNumber, MomentOf<T>>,
            deadlines: Deadlines<T::BlockNumber>,
            metadata: MultiHash,
            creation: MarketCreation,
            market_type: MarketType,
            dispute_mechanism: Option<MarketDisputeMechanism>,
            scoring_rule: ScoringRule,
        ) -> Result<(u32, MarketIdOf<T>), DispatchError> {
            let bonds = match creation {
                MarketCreation::Advised => MarketBonds {
                    creation: Some(Bond::new(who.clone(), T::AdvisoryBond::get())),
                    oracle: Some(Bond::new(who.clone(), T::OracleBond::get())),
                    ..Default::default()
                },
                MarketCreation::Permissionless => MarketBonds {
                    creation: Some(Bond::new(who.clone(), T::ValidityBond::get())),
                    oracle: Some(Bond::new(who.clone(), T::OracleBond::get())),
                    ..Default::default()
                },
            };

            let market = Self::construct_market(
                base_asset,
                who.clone(),
                creator_fee,
                oracle,
                period,
                deadlines,
                metadata,
                creation.clone(),
                market_type,
                dispute_mechanism,
                scoring_rule,
                None,
                None,
                bonds.clone(),
            )?;

            T::AssetManager::reserve_named(
                &Self::reserve_id(),
                Asset::Ztg,
                &who,
                bonds.total_amount_bonded(&who),
            )?;

            let market_id = <zrml_market_commons::Pallet<T>>::push_market(market.clone())?;
            let market_account = <zrml_market_commons::Pallet<T>>::market_account(market_id);

            if market.status == MarketStatus::CollectingSubsidy {
                let _ = Self::start_subsidy(&market, market_id)?;
            }

            let ids_amount: u32 = Self::insert_auto_close(&market_id)?;

            Self::deposit_event(Event::MarketCreated(market_id, market_account, market));

            Ok((ids_amount, market_id))
        }

        pub fn outcome_assets(
            market_id: MarketIdOf<T>,
            market: &MarketOf<T>,
        ) -> Vec<Asset<MarketIdOf<T>>> {
            match market.market_type {
                MarketType::Categorical(categories) => {
                    let mut assets = Vec::new();
                    for i in 0..categories {
                        assets.push(Asset::Outcome(Outcome::CategoricalOutcome(market_id, i)));
                    }
                    assets
                }
                MarketType::Scalar(_) => {
                    vec![
                        Asset::Outcome(Outcome::ScalarOutcome(market_id, ScalarPosition::Long)),
                        Asset::Outcome(Outcome::ScalarOutcome(market_id, ScalarPosition::Short)),
                    ]
                }
            }
        }

        fn insert_auto_close(market_id: &MarketIdOf<T>) -> Result<u32, DispatchError> {
            let market = <zrml_market_commons::Pallet<T>>::market(market_id)?;

            match market.period {
                MarketPeriod::Block(range) => MarketIdsPerCloseBlock::<T>::try_mutate(
                    range.end,
                    |ids| -> Result<u32, DispatchError> {
                        ids.try_push(*market_id).map_err(|_| <Error<T>>::StorageOverflow)?;
                        Ok(ids.len() as u32)
                    },
                ),
                MarketPeriod::Timestamp(range) => MarketIdsPerCloseTimeFrame::<T>::try_mutate(
                    Self::calculate_time_frame_of_moment(range.end),
                    |ids| -> Result<u32, DispatchError> {
                        ids.try_push(*market_id).map_err(|_| <Error<T>>::StorageOverflow)?;
                        Ok(ids.len() as u32)
                    },
                ),
            }
        }

        // Manually remove market from cache for auto close.
        fn clear_auto_close(market_id: &MarketIdOf<T>) -> Result<u32, DispatchError> {
            let market = <zrml_market_commons::Pallet<T>>::market(market_id)?;

            // No-op if market isn't cached for auto close according to its state.
            match market.status {
                MarketStatus::Active | MarketStatus::Proposed => (),
                _ => return Ok(0u32),
            };

            let close_ids_len = match market.period {
                MarketPeriod::Block(range) => {
                    MarketIdsPerCloseBlock::<T>::mutate(range.end, |ids| -> u32 {
                        let ids_len = ids.len() as u32;
                        remove_item::<MarketIdOf<T>, _>(ids, market_id);
                        ids_len
                    })
                }
                MarketPeriod::Timestamp(range) => {
                    let time_frame = Self::calculate_time_frame_of_moment(range.end);
                    MarketIdsPerCloseTimeFrame::<T>::mutate(time_frame, |ids| -> u32 {
                        let ids_len = ids.len() as u32;
                        remove_item::<MarketIdOf<T>, _>(ids, market_id);
                        ids_len
                    })
                }
            };
            Ok(close_ids_len)
        }

        // Manually remove market from cache for auto open.
        fn clear_auto_open(market_id: &MarketIdOf<T>) -> Result<u32, DispatchError> {
            let market = <zrml_market_commons::Pallet<T>>::market(market_id)?;

            // No-op if market isn't cached for auto open according to its state.
            match market.status {
                MarketStatus::Active | MarketStatus::Proposed => (),
                _ => return Ok(0u32),
            };

            let open_ids_len = match market.period {
                MarketPeriod::Block(range) => {
                    MarketIdsPerOpenBlock::<T>::mutate(range.start, |ids| -> u32 {
                        let ids_len = ids.len() as u32;
                        remove_item::<MarketIdOf<T>, _>(ids, market_id);
                        ids_len
                    })
                }
                MarketPeriod::Timestamp(range) => {
                    let time_frame = Self::calculate_time_frame_of_moment(range.start);
                    MarketIdsPerOpenTimeFrame::<T>::mutate(time_frame, |ids| -> u32 {
                        let ids_len = ids.len() as u32;
                        remove_item::<MarketIdOf<T>, _>(ids, market_id);
                        ids_len
                    })
                }
            };
            Ok(open_ids_len)
        }

        /// Clears this market from being stored for automatic resolution.
        fn clear_auto_resolve(market_id: &MarketIdOf<T>) -> Result<(u32, u32), DispatchError> {
            let market = <zrml_market_commons::Pallet<T>>::market(market_id)?;
            // If there's no dispute mechanism, this function is noop. FIXME This is an
            // anti-pattern, but it makes benchmarking easier.
            let dispute_mechanism = match market.dispute_mechanism {
                Some(ref result) => result,
                None => return Ok((0, 0)),
            };
            let (ids_len, mdm_len) = match market.status {
                MarketStatus::Reported => {
                    let report = market.report.ok_or(Error::<T>::MarketIsNotReported)?;
                    let dispute_duration_ends_at_block =
                        report.at.saturating_add(market.deadlines.dispute_duration);
                    MarketIdsPerReportBlock::<T>::mutate(
                        dispute_duration_ends_at_block,
                        |ids| -> (u32, u32) {
                            let ids_len = ids.len() as u32;
                            remove_item::<MarketIdOf<T>, _>(ids, market_id);
                            (ids_len, 0u32)
                        },
                    )
                }
                MarketStatus::Disputed => {
                    // TODO(#782): use multiple benchmarks paths for different dispute mechanisms
                    let ResultWithWeightInfo { result: auto_resolve_block_opt, weight: _ } =
                        match dispute_mechanism {
                            MarketDisputeMechanism::Authorized => {
                                T::Authorized::get_auto_resolve(market_id, &market)
                            }
                            MarketDisputeMechanism::Court => {
                                T::Court::get_auto_resolve(market_id, &market)
                            }
                            MarketDisputeMechanism::SimpleDisputes => {
                                T::SimpleDisputes::get_auto_resolve(market_id, &market)
                            }
                        };
                    if let Some(auto_resolve_block) = auto_resolve_block_opt {
                        let ids_len = remove_auto_resolve::<T>(market_id, auto_resolve_block);
                        (ids_len, 0u32)
                    } else {
                        (0u32, 0u32)
                    }
                }
                _ => (0u32, 0u32),
            };

            Ok((ids_len, mdm_len))
        }

        /// The dispute mechanism is intended to clear its own storage here.
        fn clear_dispute_mechanism(market_id: &MarketIdOf<T>) -> DispatchResult {
            let market = <zrml_market_commons::Pallet<T>>::market(market_id)?;
            let dispute_mechanism =
                market.dispute_mechanism.as_ref().ok_or(Error::<T>::NoDisputeMechanism)?;

            // TODO(#782): use multiple benchmarks paths for different dispute mechanisms
            match dispute_mechanism {
                MarketDisputeMechanism::Authorized => T::Authorized::clear(market_id, &market)?,
                MarketDisputeMechanism::Court => T::Court::clear(market_id, &market)?,
                MarketDisputeMechanism::SimpleDisputes => {
                    T::SimpleDisputes::clear(market_id, &market)?
                }
            };
            Ok(())
        }

        #[require_transactional]
        pub(crate) fn do_sell_complete_set(
            who: T::AccountId,
            market_id: MarketIdOf<T>,
            amount: BalanceOf<T>,
        ) -> DispatchResult {
            ensure!(amount != BalanceOf::<T>::zero(), Error::<T>::ZeroAmount);

            let market = <zrml_market_commons::Pallet<T>>::market(&market_id)?;
            ensure!(
                matches!(
                    market.scoring_rule,
                    ScoringRule::CPMM | ScoringRule::Lmsr | ScoringRule::Orderbook
                ),
                Error::<T>::InvalidScoringRule
            );
            Self::ensure_market_is_active(&market)?;

            let market_account = <zrml_market_commons::Pallet<T>>::market_account(market_id);
            ensure!(
                T::AssetManager::free_balance(market.base_asset, &market_account) >= amount,
                "Market account does not have sufficient reserves.",
            );

            let assets = Self::outcome_assets(market_id, &market);

            // verify first.
            for asset in assets.iter() {
                // Ensures that the sender has sufficient amount of each
                // share in the set.
                ensure!(
                    T::AssetManager::free_balance(*asset, &who) >= amount,
                    Error::<T>::InsufficientShareBalance,
                );
            }

            // write last.
            for asset in assets.iter() {
                T::AssetManager::slash(*asset, &who, amount);
            }

            T::AssetManager::transfer(market.base_asset, &market_account, &who, amount)?;

            Self::deposit_event(Event::SoldCompleteSet(market_id, amount, who));

            Ok(())
        }

        #[require_transactional]
        pub(crate) fn do_buy_complete_set(
            who: T::AccountId,
            market_id: MarketIdOf<T>,
            amount: BalanceOf<T>,
        ) -> DispatchResult {
            ensure!(amount != BalanceOf::<T>::zero(), Error::<T>::ZeroAmount);
            let market = <zrml_market_commons::Pallet<T>>::market(&market_id)?;
            ensure!(
                T::AssetManager::free_balance(market.base_asset, &who) >= amount,
                Error::<T>::NotEnoughBalance
            );
            ensure!(
                matches!(
                    market.scoring_rule,
                    ScoringRule::CPMM | ScoringRule::Lmsr | ScoringRule::Orderbook
                ),
                Error::<T>::InvalidScoringRule
            );
            Self::ensure_market_is_active(&market)?;

            let market_account = <zrml_market_commons::Pallet<T>>::market_account(market_id);
            T::AssetManager::transfer(market.base_asset, &who, &market_account, amount)?;

            let assets = Self::outcome_assets(market_id, &market);
            for asset in assets.iter() {
                T::AssetManager::deposit(*asset, &who, amount)?;
            }

            Self::deposit_event(Event::BoughtCompleteSet(market_id, amount, who));

            Ok(())
        }

        pub(crate) fn do_reject_market(
            market_id: &MarketIdOf<T>,
            market: MarketOf<T>,
            reject_reason: RejectReason<T>,
        ) -> DispatchResult {
            ensure!(market.status == MarketStatus::Proposed, Error::<T>::InvalidMarketStatus);
            Self::unreserve_oracle_bond(market_id)?;
            let imbalance =
                Self::slash_creation_bond(market_id, Some(T::AdvisoryBondSlashPercentage::get()))?;
            T::Slash::on_unbalanced(imbalance);
            <zrml_market_commons::Pallet<T>>::remove_market(market_id)?;
            MarketIdsForEdit::<T>::remove(market_id);
            Self::deposit_event(Event::MarketRejected(*market_id, reject_reason));
            Self::deposit_event(Event::MarketDestroyed(*market_id));
            Ok(())
        }

        pub(crate) fn handle_expired_advised_market(
            market_id: &MarketIdOf<T>,
            market: MarketOf<T>,
        ) -> Result<Weight, DispatchError> {
            ensure!(market.status == MarketStatus::Proposed, Error::<T>::InvalidMarketStatus);
            Self::unreserve_creation_bond(market_id)?;
            Self::unreserve_oracle_bond(market_id)?;
            <zrml_market_commons::Pallet<T>>::remove_market(market_id)?;
            MarketIdsForEdit::<T>::remove(market_id);
            Self::deposit_event(Event::MarketExpired(*market_id));
            Ok(T::WeightInfo::handle_expired_advised_market())
        }

        pub(crate) fn calculate_time_frame_of_moment(time: MomentOf<T>) -> TimeFrame {
            time.saturated_into::<TimeFrame>().saturating_div(MILLISECS_PER_BLOCK.into())
        }

        fn calculate_internal_resolve_weight(market: &MarketOf<T>) -> Weight {
            if let MarketType::Categorical(_) = market.market_type {
                if let MarketStatus::Reported = market.status {
                    T::WeightInfo::internal_resolve_categorical_reported()
                } else {
                    T::WeightInfo::internal_resolve_categorical_disputed()
                }
            } else if let MarketStatus::Reported = market.status {
                T::WeightInfo::internal_resolve_scalar_reported()
            } else {
                T::WeightInfo::internal_resolve_scalar_disputed()
            }
        }

        fn ensure_market_is_active(market: &MarketOf<T>) -> DispatchResult {
            ensure!(market.status == MarketStatus::Active, Error::<T>::MarketIsNotActive);
            Ok(())
        }

        fn ensure_market_period_is_valid(
            period: &MarketPeriod<T::BlockNumber, MomentOf<T>>,
        ) -> DispatchResult {
            // The start of the market is allowed to be in the past (this results in the market
            // being active immediately), but the market's end must be at least one block/time
            // frame in the future.
            match period {
                MarketPeriod::Block(ref range) => {
                    let now = <frame_system::Pallet<T>>::block_number();
                    ensure!(now < range.end, Error::<T>::InvalidMarketPeriod);
                    ensure!(range.start < range.end, Error::<T>::InvalidMarketPeriod);
                    let lifetime = range.end.saturating_sub(now); // Never saturates!
                    ensure!(
                        lifetime <= T::MaxMarketLifetime::get(),
                        Error::<T>::MarketDurationTooLong,
                    );
                }
                MarketPeriod::Timestamp(ref range) => {
                    // Ensure that the market lasts at least one time frame into the future.
                    let now = <zrml_market_commons::Pallet<T>>::now();
                    let now_frame = Self::calculate_time_frame_of_moment(now);
                    let end_frame = Self::calculate_time_frame_of_moment(range.end);
                    ensure!(now_frame < end_frame, Error::<T>::InvalidMarketPeriod);
                    ensure!(range.start < range.end, Error::<T>::InvalidMarketPeriod);
                    // Verify that the number of frames that the market is open doesn't exceed the
                    // maximum allowed lifetime in blocks.
                    let lifetime = end_frame.saturating_sub(now_frame); // Never saturates!
                    // If this conversion saturates, we're dealing with a market with excessive
                    // lifetime:
                    let lifetime_max: TimeFrame = T::MaxMarketLifetime::get().saturated_into();
                    ensure!(lifetime <= lifetime_max, Error::<T>::MarketDurationTooLong);
                }
            };
            Ok(())
        }

        fn ensure_market_deadlines_are_valid(
            deadlines: &Deadlines<T::BlockNumber>,
            trusted: bool,
        ) -> DispatchResult {
            ensure!(
                deadlines.oracle_duration >= T::MinOracleDuration::get(),
                Error::<T>::OracleDurationSmallerThanMinOracleDuration
            );
            if trusted {
                ensure!(
                    deadlines.dispute_duration == Zero::zero(),
                    Error::<T>::NonZeroDisputePeriodOnTrustedMarket
                );
            } else {
                ensure!(
                    deadlines.dispute_duration >= T::MinDisputeDuration::get(),
                    Error::<T>::DisputeDurationSmallerThanMinDisputeDuration
                );
                ensure!(
                    deadlines.dispute_duration <= T::MaxDisputeDuration::get(),
                    Error::<T>::DisputeDurationGreaterThanMaxDisputeDuration
                );
            }
            ensure!(
                deadlines.grace_period <= T::MaxGracePeriod::get(),
                Error::<T>::GracePeriodGreaterThanMaxGracePeriod
            );
            ensure!(
                deadlines.oracle_duration <= T::MaxOracleDuration::get(),
                Error::<T>::OracleDurationGreaterThanMaxOracleDuration
            );
            Ok(())
        }

        fn ensure_market_type_is_valid(market_type: &MarketType) -> DispatchResult {
            match market_type {
                MarketType::Categorical(categories) => {
                    ensure!(
                        *categories >= T::MinCategories::get(),
                        <Error<T>>::NotEnoughCategories
                    );
                    ensure!(*categories <= T::MaxCategories::get(), <Error<T>>::TooManyCategories);
                }
                MarketType::Scalar(ref outcome_range) => {
                    ensure!(
                        outcome_range.start() < outcome_range.end(),
                        <Error<T>>::InvalidOutcomeRange
                    );
                }
            }
            Ok(())
        }

        // Check that the market has reached the end of its period.
        fn ensure_market_is_closed(market: &MarketOf<T>) -> DispatchResult {
            ensure!(market.status == MarketStatus::Closed, Error::<T>::MarketIsNotClosed);
            Ok(())
        }

        fn ensure_market_start_is_in_time(
            period: &MarketPeriod<T::BlockNumber, MomentOf<T>>,
        ) -> DispatchResult {
            let interval = match period {
                MarketPeriod::Block(range) => {
                    let interval_blocks: u128 = range
                        .start
                        .saturating_sub(<frame_system::Pallet<T>>::block_number())
                        .saturated_into();
                    interval_blocks.saturating_mul(MILLISECS_PER_BLOCK.into())
                }
                MarketPeriod::Timestamp(range) => range
                    .start
                    .saturating_sub(<zrml_market_commons::Pallet<T>>::now())
                    .saturated_into(),
            };

            ensure!(
                <MomentOf<T>>::saturated_from(interval) >= T::MinSubsidyPeriod::get(),
                <Error<T>>::MarketStartTooSoon
            );
            ensure!(
                <MomentOf<T>>::saturated_from(interval) <= T::MaxSubsidyPeriod::get(),
                <Error<T>>::MarketStartTooLate
            );
            Ok(())
        }

        pub(crate) fn open_market(market_id: &MarketIdOf<T>) -> Result<Weight, DispatchError> {
            // Is no-op if market has no pool. This should never happen, but it's safer to not
            // error in this case.
            let mut total_weight = T::DbWeight::get().reads(1); // (For the `market_pool` read)
            if let Ok(pool_id) = <zrml_market_commons::Pallet<T>>::market_pool(market_id) {
                let open_pool_weight = T::Swaps::open_pool(pool_id)?;
                total_weight = total_weight.saturating_add(open_pool_weight);
            }
            Ok(total_weight)
        }

        pub(crate) fn close_market(market_id: &MarketIdOf<T>) -> Result<Weight, DispatchError> {
            <zrml_market_commons::Pallet<T>>::mutate_market(market_id, |market| {
                ensure!(market.status == MarketStatus::Active, Error::<T>::InvalidMarketStatus);
                market.status = MarketStatus::Closed;
                Ok(())
            })?;
            let mut total_weight = T::DbWeight::get().reads_writes(1, 1);
            if let Ok(pool_id) = <zrml_market_commons::Pallet<T>>::market_pool(market_id) {
                let close_pool_weight = T::Swaps::close_pool(pool_id)?;
                total_weight = total_weight.saturating_add(close_pool_weight);
            };
            Self::deposit_event(Event::MarketClosed(*market_id));
            total_weight = total_weight.saturating_add(T::DbWeight::get().writes(1));
            Ok(total_weight)
        }

        pub(crate) fn set_market_end(market_id: &MarketIdOf<T>) -> Result<Weight, DispatchError> {
            <zrml_market_commons::Pallet<T>>::mutate_market(market_id, |market| {
                market.period = match market.period {
                    MarketPeriod::Block(ref range) => {
                        let current_block = <frame_system::Pallet<T>>::block_number();
                        MarketPeriod::Block(range.start..current_block)
                    }
                    MarketPeriod::Timestamp(ref range) => {
                        let now = <zrml_market_commons::Pallet<T>>::now();
                        MarketPeriod::Timestamp(range.start..now)
                    }
                };
                Ok(())
            })?;
            Ok(T::DbWeight::get().reads_writes(1, 1))
        }

        /// Handle market state transitions at the end of its active phase.
        fn on_market_close(
            market_id: &MarketIdOf<T>,
            market: MarketOf<T>,
        ) -> Result<Weight, DispatchError> {
            match market.status {
                MarketStatus::Active => Self::close_market(market_id),
                MarketStatus::Proposed => Self::handle_expired_advised_market(market_id, market),
                _ => Err(Error::<T>::InvalidMarketStatus.into()), // Should never occur!
            }
        }

        /// Handle a market resolution, which is currently in the reported state.
        /// Returns the resolved outcome of a market, which is the reported outcome.
        fn resolve_reported_market(
            market_id: &MarketIdOf<T>,
            market: &MarketOf<T>,
        ) -> Result<OutcomeReport, DispatchError> {
            let report = market.report.as_ref().ok_or(Error::<T>::MarketIsNotReported)?;
            // the oracle bond gets returned if the reporter was the oracle
            if report.by == market.oracle {
                Self::unreserve_oracle_bond(market_id)?;
            } else {
                // reward outsider reporter with oracle bond
                Self::repatriate_oracle_bond(market_id, &report.by)?;

                if Self::is_outsider_bond_pending(market_id, market, true) {
                    Self::unreserve_outsider_bond(market_id)?;
                }
            }

            Ok(report.outcome.clone())
        }

        /// Handle a market resolution, which is currently in the disputed state.
        /// Returns the resolved outcome of a market.
        fn resolve_disputed_market(
            market_id: &MarketIdOf<T>,
            market: &MarketOf<T>,
        ) -> Result<ResultWithWeightInfo<OutcomeReport>, DispatchError> {
            let dispute_mechanism =
                market.dispute_mechanism.as_ref().ok_or(Error::<T>::NoDisputeMechanism)?;
            let report = market.report.as_ref().ok_or(Error::<T>::MarketIsNotReported)?;
            let mut weight = Weight::zero();

            let res: ResultWithWeightInfo<OutcomeReport> =
                Self::get_resolved_outcome(market_id, market, &report.outcome)?;
            let resolved_outcome = res.result;
            weight = weight.saturating_add(res.weight);

            let imbalance_left = Self::settle_bonds(market_id, market, &resolved_outcome, report)?;

            let remainder = match dispute_mechanism {
                MarketDisputeMechanism::Authorized => {
                    let res = T::Authorized::exchange(
                        market_id,
                        market,
                        &resolved_outcome,
                        imbalance_left,
                    )?;
                    let remainder = res.result;
                    weight = weight.saturating_add(res.weight);
                    remainder
                }
                MarketDisputeMechanism::Court => {
                    let res =
                        T::Court::exchange(market_id, market, &resolved_outcome, imbalance_left)?;
                    let remainder = res.result;
                    weight = weight.saturating_add(res.weight);
                    remainder
                }
                MarketDisputeMechanism::SimpleDisputes => {
                    let res = T::SimpleDisputes::exchange(
                        market_id,
                        market,
                        &resolved_outcome,
                        imbalance_left,
                    )?;
                    let remainder = res.result;
                    weight = weight.saturating_add(res.weight);
                    remainder
                }
            };

            T::Slash::on_unbalanced(remainder);

            let res = ResultWithWeightInfo { result: resolved_outcome, weight };

            Ok(res)
        }

        /// Get the outcome the market should resolve to.
        pub(crate) fn get_resolved_outcome(
            market_id: &MarketIdOf<T>,
            market: &MarketOf<T>,
            reported_outcome: &OutcomeReport,
        ) -> Result<ResultWithWeightInfo<OutcomeReport>, DispatchError> {
            let mut resolved_outcome_option = None;
            let mut weight = Weight::zero();

            if let Some(o) = T::GlobalDisputes::determine_voting_winner(market_id) {
                resolved_outcome_option = Some(o);
            }

            // Try to get the outcome of the MDM. If the MDM failed to resolve, default to
            // the oracle's report.
            if resolved_outcome_option.is_none() {
                let dispute_mechanism =
                    market.dispute_mechanism.as_ref().ok_or(Error::<T>::NoDisputeMechanism)?;
                resolved_outcome_option = match dispute_mechanism {
                    MarketDisputeMechanism::Authorized => {
                        let res = T::Authorized::on_resolution(market_id, market)?;
                        weight = weight.saturating_add(res.weight);
                        res.result
                    }
                    MarketDisputeMechanism::Court => {
                        let res = T::Court::on_resolution(market_id, market)?;
                        weight = weight.saturating_add(res.weight);
                        res.result
                    }
                    MarketDisputeMechanism::SimpleDisputes => {
                        let res = T::SimpleDisputes::on_resolution(market_id, market)?;
                        weight = weight.saturating_add(res.weight);
                        res.result
                    }
                };
            }

            let resolved_outcome =
                resolved_outcome_option.unwrap_or_else(|| reported_outcome.clone());

            let res = ResultWithWeightInfo { result: resolved_outcome, weight };

            Ok(res)
        }

        /// Manage the outstanding bonds (oracle, outsider, dispute) of the market.
        fn settle_bonds(
            market_id: &MarketIdOf<T>,
            market: &MarketOf<T>,
            resolved_outcome: &OutcomeReport,
            report: &ReportOf<T>,
        ) -> Result<NegativeImbalanceOf<T>, DispatchError> {
            let mut overall_imbalance = NegativeImbalanceOf::<T>::zero();

            let report_by_oracle = report.by == market.oracle;
            let is_correct = &report.outcome == resolved_outcome;

            let unreserve_outsider = || -> DispatchResult {
                if Self::is_outsider_bond_pending(market_id, market, true) {
                    Self::unreserve_outsider_bond(market_id)?;
                }
                Ok(())
            };

            let slash_outsider = || -> Result<NegativeImbalanceOf<T>, DispatchError> {
                if Self::is_outsider_bond_pending(market_id, market, true) {
                    let imbalance = Self::slash_outsider_bond(market_id, None)?;
                    return Ok(imbalance);
                }
                Ok(NegativeImbalanceOf::<T>::zero())
            };

            if report_by_oracle {
                if is_correct {
                    Self::unreserve_oracle_bond(market_id)?;
                } else {
                    let negative_imbalance = Self::slash_oracle_bond(market_id, None)?;
                    overall_imbalance.subsume(negative_imbalance);
                }
            } else {
                // outsider report
                if is_correct {
                    // reward outsider reporter with oracle bond
                    Self::repatriate_oracle_bond(market_id, &report.by)?;
                    unreserve_outsider()?;
                } else {
                    let oracle_imbalance = Self::slash_oracle_bond(market_id, None)?;
                    let outsider_imbalance = slash_outsider()?;
                    overall_imbalance.subsume(oracle_imbalance);
                    overall_imbalance.subsume(outsider_imbalance);
                }
            }

            if let Some(bond) = &market.bonds.dispute {
                if !bond.is_settled {
                    if is_correct {
                        let imb = Self::slash_dispute_bond(market_id, None)?;
                        overall_imbalance.subsume(imb);
                    } else {
                        // If the report outcome was wrong, the dispute was justified
                        Self::unreserve_dispute_bond(market_id)?;
                        T::Currency::resolve_creating(&bond.who, overall_imbalance);
                        overall_imbalance = NegativeImbalanceOf::<T>::zero();
                    }
                }
            }

            Ok(overall_imbalance)
        }

        pub fn on_resolution(
            market_id: &MarketIdOf<T>,
            market: &MarketOf<T>,
        ) -> Result<Weight, DispatchError> {
            if market.creation == MarketCreation::Permissionless {
                Self::unreserve_creation_bond(market_id)?;
            }

            let mut total_weight: Weight = Weight::zero();

            let resolved_outcome = match market.status {
                MarketStatus::Reported => Self::resolve_reported_market(market_id, market)?,
                MarketStatus::Disputed => {
                    let res = Self::resolve_disputed_market(market_id, market)?;
                    total_weight = total_weight.saturating_add(res.weight);
                    res.result
                }
                _ => return Err(Error::<T>::InvalidMarketStatus.into()),
            };
            let clean_up_weight = Self::clean_up_pool(market, market_id, &resolved_outcome)?;
            total_weight = total_weight.saturating_add(clean_up_weight);
            // TODO: https://github.com/zeitgeistpm/zeitgeist/issues/815
            // Following call should return weight consumed by it.
            T::LiquidityMining::distribute_market_incentives(market_id)?;

            // NOTE: Currently we don't clean up outcome assets.
            // TODO(#792): Remove outcome assets for accounts! Delete "resolved" assets of `orml_tokens` with storage migration.
            <zrml_market_commons::Pallet<T>>::mutate_market(market_id, |m| {
                m.status = MarketStatus::Resolved;
                m.resolved_outcome = Some(resolved_outcome.clone());
                Ok(())
            })?;

            Self::deposit_event(Event::MarketResolved(
                *market_id,
                MarketStatus::Resolved,
                resolved_outcome,
            ));
            Ok(total_weight.saturating_add(Self::calculate_internal_resolve_weight(market)))
        }

        pub(crate) fn process_subsidy_collecting_markets(
            current_block: T::BlockNumber,
            current_time: MomentOf<T>,
        ) -> Weight {
            let mut total_weight: Weight = Weight::zero();
            let dbweight = T::DbWeight::get();
            let one_read = T::DbWeight::get().reads(1);
            let one_write = T::DbWeight::get().writes(1);

            let retain_closure = |subsidy_info: &SubsidyUntil<
                T::BlockNumber,
                MomentOf<T>,
                MarketIdOf<T>,
            >| {
                let market_ready = match &subsidy_info.period {
                    MarketPeriod::Block(period) => period.start <= current_block,
                    MarketPeriod::Timestamp(period) => period.start <= current_time,
                };

                if market_ready {
                    let pool_id =
                        <zrml_market_commons::Pallet<T>>::market_pool(&subsidy_info.market_id);
                    total_weight.saturating_add(one_read);

                    if let Ok(pool_id) = pool_id {
                        let end_subsidy_result = T::Swaps::end_subsidy_phase(pool_id);

                        if let Ok(result) = end_subsidy_result {
                            total_weight = total_weight.saturating_add(result.weight);

                            if result.result {
                                // Sufficient subsidy, activate market.
                                let mutate_result = <zrml_market_commons::Pallet<T>>::mutate_market(
                                    &subsidy_info.market_id,
                                    |m| {
                                        m.status = MarketStatus::Active;
                                        Ok(())
                                    },
                                );

                                total_weight =
                                    total_weight.saturating_add(one_read).saturating_add(one_write);

                                if let Err(err) = mutate_result {
                                    log::error!(
                                        "[PredictionMarkets] Cannot find market associated to \
                                         market id.
                                    market_id: {:?}, error: {:?}",
                                        subsidy_info.market_id,
                                        err
                                    );
                                    return true;
                                }

                                Self::deposit_event(Event::MarketStartedWithSubsidy(
                                    subsidy_info.market_id,
                                    MarketStatus::Active,
                                ));
                            } else {
                                // Insufficient subsidy, cleanly remove pool and close market.
                                let destroy_result =
                                    T::Swaps::destroy_pool_in_subsidy_phase(pool_id);

                                if let Err(err) = destroy_result {
                                    log::error!(
                                        "[PredictionMarkets] Cannot destroy pool with missing \
                                         subsidy.
                                    market_id: {:?}, error: {:?}",
                                        subsidy_info.market_id,
                                        err
                                    );
                                    return true;
                                } else if let Ok(weight) = destroy_result {
                                    total_weight = total_weight.saturating_add(weight);
                                }

                                let market_result = <zrml_market_commons::Pallet<T>>::mutate_market(
                                    &subsidy_info.market_id,
                                    |m| {
                                        m.status = MarketStatus::InsufficientSubsidy;

                                        // Unreserve funds reserved during market creation
                                        if m.creation == MarketCreation::Permissionless {
                                            Self::unreserve_creation_bond(&subsidy_info.market_id)?;
                                        }
                                        // AdvisoryBond was already returned when the market
                                        // was approved. Approval is inevitable to reach this.
                                        Self::unreserve_oracle_bond(&subsidy_info.market_id)?;

                                        total_weight = total_weight
                                            .saturating_add(dbweight.reads(2))
                                            .saturating_add(dbweight.writes(2));
                                        Ok(())
                                    },
                                );

                                if let Err(err) = market_result {
                                    log::error!(
                                        "[PredictionMarkets] Cannot find market associated to \
                                         market id.
                                    market_id: {:?}, error: {:?}",
                                        subsidy_info.market_id,
                                        err
                                    );
                                    return true;
                                }

                                // `remove_market_pool` can only error due to missing pool, but
                                // above we ensured that the pool exists.
                                let _ = <zrml_market_commons::Pallet<T>>::remove_market_pool(
                                    &subsidy_info.market_id,
                                );
                                total_weight =
                                    total_weight.saturating_add(one_read).saturating_add(one_write);
                                Self::deposit_event(Event::MarketInsufficientSubsidy(
                                    subsidy_info.market_id,
                                    MarketStatus::InsufficientSubsidy,
                                ));
                            }

                            return false;
                        } else if let Err(err) = end_subsidy_result {
                            log::error!(
                                "[PredictionMarkets] An error occured during end of subsidy phase.
                        pool_id: {:?}, market_id: {:?}, error: {:?}",
                                pool_id,
                                subsidy_info.market_id,
                                err
                            );
                        }
                    } else if let Err(err) = pool_id {
                        log::error!(
                            "[PredictionMarkets] Cannot find pool associated to market.
                            market_id: {:?}, error: {:?}",
                            subsidy_info.market_id,
                            err
                        );
                        return true;
                    }
                }

                true
            };

            let mut weight_basis = Weight::zero();
            <MarketsCollectingSubsidy<T>>::mutate(
                |e: &mut BoundedVec<
                    SubsidyUntil<T::BlockNumber, MomentOf<T>, MarketIdOf<T>>,
                    _,
                >| {
                    weight_basis = T::WeightInfo::process_subsidy_collecting_markets_raw(
                        e.len().saturated_into(),
                    );
                    e.retain(retain_closure);
                },
            );

            weight_basis.saturating_add(total_weight)
        }

        /// The reserve ID of the prediction-markets pallet.
        #[inline]
        pub fn reserve_id() -> [u8; 8] {
            T::PalletId::get().0
        }

        pub(crate) fn market_status_manager<F, MarketIdsPerBlock, MarketIdsPerTimeFrame>(
            block_number: T::BlockNumber,
            last_time_frame: TimeFrame,
            current_time_frame: TimeFrame,
            mut mutation: F,
        ) -> Result<Weight, DispatchError>
        where
            F: FnMut(&MarketIdOf<T>, MarketOf<T>) -> DispatchResult,
            MarketIdsPerBlock: frame_support::StorageMap<
                    T::BlockNumber,
                    BoundedVec<MarketIdOf<T>, CacheSize>,
                    Query = BoundedVec<MarketIdOf<T>, CacheSize>,
                >,
            MarketIdsPerTimeFrame: frame_support::StorageMap<
                    TimeFrame,
                    BoundedVec<MarketIdOf<T>, CacheSize>,
                    Query = BoundedVec<MarketIdOf<T>, CacheSize>,
                >,
        {
            let market_ids_per_block = MarketIdsPerBlock::get(block_number);
            for market_id in market_ids_per_block.iter() {
                let market = <zrml_market_commons::Pallet<T>>::market(market_id)?;
                mutation(market_id, market)?;
            }
            MarketIdsPerBlock::remove(block_number);

            let mut time_frame_ids_len = 0u32;
            for time_frame in last_time_frame.saturating_add(1)..=current_time_frame {
                let market_ids_per_time_frame = MarketIdsPerTimeFrame::get(time_frame);
                time_frame_ids_len =
                    time_frame_ids_len.saturating_add(market_ids_per_time_frame.len() as u32);
                for market_id in market_ids_per_time_frame.iter() {
                    let market = <zrml_market_commons::Pallet<T>>::market(market_id)?;
                    mutation(market_id, market)?;
                }
                MarketIdsPerTimeFrame::remove(time_frame);
            }

            Ok(T::WeightInfo::market_status_manager(
                market_ids_per_block.len() as u32,
                time_frame_ids_len,
            ))
        }

        pub(crate) fn resolution_manager<F>(
            now: T::BlockNumber,
            mut cb: F,
        ) -> Result<Weight, DispatchError>
        where
            F: FnMut(&MarketIdOf<T>, &MarketOf<T>) -> DispatchResult,
        {
            // Resolve all regularly reported markets.
            let market_ids_per_report_block = MarketIdsPerReportBlock::<T>::get(now);
            for id in market_ids_per_report_block.iter() {
                let market = <zrml_market_commons::Pallet<T>>::market(id)?;
                if let MarketStatus::Reported = market.status {
                    cb(id, &market)?;
                }
            }
            MarketIdsPerReportBlock::<T>::remove(now);

            // Resolve any disputed markets.
            let market_ids_per_dispute_block = MarketIdsPerDisputeBlock::<T>::get(now);
            for id in market_ids_per_dispute_block.iter() {
                let market = <zrml_market_commons::Pallet<T>>::market(id)?;
                cb(id, &market)?;
            }
            MarketIdsPerDisputeBlock::<T>::remove(now);

            Ok(T::WeightInfo::market_resolution_manager(
                market_ids_per_report_block.len() as u32,
                market_ids_per_dispute_block.len() as u32,
            ))
        }

        // If a market has a pool that is `Active`, then changes from `Active` to `Clean`. If
        // the market does not exist or the market does not have a pool, does nothing.
        fn clean_up_pool(
            market: &MarketOf<T>,
            market_id: &MarketIdOf<T>,
            outcome_report: &OutcomeReport,
        ) -> Result<Weight, DispatchError> {
            let pool_id = if let Ok(el) = <zrml_market_commons::Pallet<T>>::market_pool(market_id) {
                el
            } else {
                return Ok(T::DbWeight::get().reads(1));
            };
            let market_account = <zrml_market_commons::Pallet<T>>::market_account(*market_id);
            let weight = T::Swaps::clean_up_pool(
                &market.market_type,
                pool_id,
                outcome_report,
                &market_account,
            )?;
            Ok(weight.saturating_add(T::DbWeight::get().reads(2)))
        }

        // Creates a pool for the market and registers the market in the list of markets
        // currently collecting subsidy.
        pub(crate) fn start_subsidy(
            market: &MarketOf<T>,
            market_id: MarketIdOf<T>,
        ) -> Result<Weight, DispatchError> {
            ensure!(
                market.status == MarketStatus::CollectingSubsidy,
                Error::<T>::MarketIsNotCollectingSubsidy
            );

            let mut assets = Self::outcome_assets(market_id, market);
            assets.push(market.base_asset);
            let total_assets = assets.len();

            let pool_id = T::Swaps::create_pool(
                market.creator.clone(),
                assets,
                market.base_asset,
                market_id,
                market.scoring_rule,
                None,
                None,
                None,
            )?;

            // This errors if a pool already exists!
            <zrml_market_commons::Pallet<T>>::insert_market_pool(market_id, pool_id)?;
            <MarketsCollectingSubsidy<T>>::try_mutate(|markets| {
                markets
                    .try_push(SubsidyUntil { market_id, period: market.period.clone() })
                    .map_err(|_| <Error<T>>::StorageOverflow)
            })?;

            Ok(T::WeightInfo::start_subsidy(total_assets.saturated_into()))
        }

        fn construct_market(
            base_asset: Asset<MarketIdOf<T>>,
            creator: T::AccountId,
            creator_fee: Perbill,
            oracle: T::AccountId,
            period: MarketPeriod<T::BlockNumber, MomentOf<T>>,
            deadlines: Deadlines<T::BlockNumber>,
            metadata: MultiHash,
            creation: MarketCreation,
            market_type: MarketType,
            dispute_mechanism: Option<MarketDisputeMechanism>,
            scoring_rule: ScoringRule,
            report: Option<ReportOf<T>>,
            resolved_outcome: Option<OutcomeReport>,
            bonds: MarketBonds<T::AccountId, BalanceOf<T>>,
        ) -> Result<MarketOf<T>, DispatchError> {
            let valid_base_asset = match base_asset {
                Asset::Ztg => true,
                #[cfg(feature = "parachain")]
                Asset::ForeignAsset(fa) => {
                    if let Some(metadata) = T::AssetRegistry::metadata(&Asset::ForeignAsset(fa)) {
                        metadata.additional.allow_as_base_asset
                    } else {
                        return Err(Error::<T>::UnregisteredForeignAsset.into());
                    }
                }
                _ => false,
            };

            ensure!(creator_fee <= T::MaxCreatorFee::get(), Error::<T>::FeeTooHigh);
            ensure!(valid_base_asset, Error::<T>::InvalidBaseAsset);
            let MultiHash::Sha3_384(multihash) = metadata;
            ensure!(multihash[0] == 0x15 && multihash[1] == 0x30, <Error<T>>::InvalidMultihash);
            Self::ensure_market_period_is_valid(&period)?;
            Self::ensure_market_deadlines_are_valid(&deadlines, dispute_mechanism.is_none())?;
            Self::ensure_market_type_is_valid(&market_type)?;

            if scoring_rule == ScoringRule::RikiddoSigmoidFeeMarketEma {
                Self::ensure_market_start_is_in_time(&period)?;
            }
            let status: MarketStatus = match creation {
                MarketCreation::Permissionless => match scoring_rule {
                    ScoringRule::CPMM
                    | ScoringRule::Lmsr
                    | ScoringRule::Parimutuel
                    | ScoringRule::Orderbook => MarketStatus::Active,
                    ScoringRule::RikiddoSigmoidFeeMarketEma => MarketStatus::CollectingSubsidy,
                },
                MarketCreation::Advised => MarketStatus::Proposed,
            };
            Ok(Market {
                base_asset,
                creation,
                creator_fee,
                creator,
                market_type,
                dispute_mechanism,
                metadata: Vec::from(multihash),
                oracle,
                period,
                deadlines,
                report,
                resolved_outcome,
                status,
                scoring_rule,
                bonds,
            })
        }

        fn report_market_with_dispute_mechanism(
            origin: OriginFor<T>,
            market_id: MarketIdOf<T>,
            report: ReportOf<T>,
        ) -> DispatchResultWithPostInfo {
            let sender = ensure_signed(origin.clone())?;
            <zrml_market_commons::Pallet<T>>::mutate_market(&market_id, |market| {
                let mut should_check_origin = false;
                //NOTE: Saturating operation in following block may saturate to u32::MAX value
                //      but that will be the case after thousands of years time. So it is fine.
                match market.period {
                    MarketPeriod::Block(ref range) => {
                        let grace_period_end =
                            range.end.saturating_add(market.deadlines.grace_period);
                        ensure!(grace_period_end <= report.at, Error::<T>::NotAllowedToReportYet);
                        let oracle_duration_end =
                            grace_period_end.saturating_add(market.deadlines.oracle_duration);
                        if report.at <= oracle_duration_end {
                            should_check_origin = true;
                        }
                    }
                    MarketPeriod::Timestamp(ref range) => {
                        let grace_period_in_moments: MomentOf<T> =
                            market.deadlines.grace_period.saturated_into::<u32>().into();
                        let grace_period_in_ms =
                            grace_period_in_moments.saturating_mul(MILLISECS_PER_BLOCK.into());
                        let grace_period_end = range.end.saturating_add(grace_period_in_ms);
                        let now = <zrml_market_commons::Pallet<T>>::now();
                        ensure!(grace_period_end <= now, Error::<T>::NotAllowedToReportYet);
                        let oracle_duration_in_moments: MomentOf<T> =
                            market.deadlines.oracle_duration.saturated_into::<u32>().into();
                        let oracle_duration_in_ms =
                            oracle_duration_in_moments.saturating_mul(MILLISECS_PER_BLOCK.into());
                        let oracle_duration_end =
                            grace_period_end.saturating_add(oracle_duration_in_ms);
                        if now <= oracle_duration_end {
                            should_check_origin = true;
                        }
                    }
                }

                let sender_is_oracle = sender == market.oracle;
                let origin_has_permission = T::ResolveOrigin::ensure_origin(origin).is_ok();
                let sender_is_outsider = !sender_is_oracle && !origin_has_permission;

                if should_check_origin {
                    ensure!(
                        sender_is_oracle || origin_has_permission,
                        Error::<T>::ReporterNotOracle
                    );
                } else if sender_is_outsider {
                    let outsider_bond = T::OutsiderBond::get();

                    market.bonds.outsider = Some(Bond::new(sender.clone(), outsider_bond));

                    T::AssetManager::reserve_named(
                        &Self::reserve_id(),
                        Asset::Ztg,
                        &sender,
                        outsider_bond,
                    )?;
                }

                market.report = Some(report.clone());
                market.status = MarketStatus::Reported;

                Ok(())
            })?;

            let market = <zrml_market_commons::Pallet<T>>::market(&market_id)?;
            let block_after_dispute_duration =
                report.at.saturating_add(market.deadlines.dispute_duration);
            let ids_len = MarketIdsPerReportBlock::<T>::try_mutate(
                block_after_dispute_duration,
                |ids| -> Result<u32, DispatchError> {
                    ids.try_push(market_id).map_err(|_| <Error<T>>::StorageOverflow)?;
                    Ok(ids.len() as u32)
                },
            )?;

            Ok(Some(T::WeightInfo::report_market_with_dispute_mechanism(ids_len)).into())
        }

        fn report_and_resolve_market(
            origin: OriginFor<T>,
            market_id: MarketIdOf<T>,
            market_report: ReportOf<T>,
        ) -> DispatchResultWithPostInfo {
            <zrml_market_commons::Pallet<T>>::mutate_market(&market_id, |market| {
                let sender = ensure_signed(origin.clone())?;
                let sender_is_oracle = sender == market.oracle;
                let origin_has_permission = T::ResolveOrigin::ensure_origin(origin).is_ok();
                ensure!(sender_is_oracle || origin_has_permission, Error::<T>::ReporterNotOracle);
                market.report = Some(market_report.clone());
                market.status = MarketStatus::Reported;
                Ok(())
            })?;
            let market = <zrml_market_commons::Pallet<T>>::market(&market_id)?;
            Self::on_resolution(&market_id, &market)?;
            Ok(Some(T::WeightInfo::report_trusted_market()).into())
        }
    }

    fn remove_item<I: cmp::PartialEq, G>(items: &mut BoundedVec<I, G>, item: &I) {
        if let Some(pos) = items.iter().position(|i| i == item) {
            items.swap_remove(pos);
        }
    }

    fn remove_auto_resolve<T: Config>(
        market_id: &MarketIdOf<T>,
        resolve_at: T::BlockNumber,
    ) -> u32 {
        MarketIdsPerDisputeBlock::<T>::mutate(resolve_at, |ids| -> u32 {
            let ids_len = ids.len() as u32;
            remove_item::<MarketIdOf<T>, _>(ids, market_id);
            ids_len
        })
    }

    impl<T> DisputeResolutionApi for Pallet<T>
    where
        T: Config,
    {
        type AccountId = T::AccountId;
        type Balance = BalanceOf<T>;
        type BlockNumber = T::BlockNumber;
        type MarketId = MarketIdOf<T>;
        type Moment = MomentOf<T>;

        fn resolve(
            market_id: &Self::MarketId,
            market: &MarketOf<T>,
        ) -> Result<Weight, DispatchError> {
            Self::on_resolution(market_id, market)
        }

        fn add_auto_resolve(
            market_id: &Self::MarketId,
            resolve_at: Self::BlockNumber,
        ) -> Result<u32, DispatchError> {
            let ids_len = <MarketIdsPerDisputeBlock<T>>::try_mutate(
                resolve_at,
                |ids| -> Result<u32, DispatchError> {
                    ids.try_push(*market_id).map_err(|_| <Error<T>>::StorageOverflow)?;
                    Ok(ids.len() as u32)
                },
            )?;
            Ok(ids_len)
        }

        fn auto_resolve_exists(market_id: &Self::MarketId, resolve_at: Self::BlockNumber) -> bool {
            <MarketIdsPerDisputeBlock<T>>::get(resolve_at).contains(market_id)
        }

        fn remove_auto_resolve(market_id: &Self::MarketId, resolve_at: Self::BlockNumber) -> u32 {
            remove_auto_resolve::<T>(market_id, resolve_at)
        }
    }

    impl<T> CompleteSetOperationsApi for Pallet<T>
    where
        T: Config,
    {
        type AccountId = T::AccountId;
        type Balance = BalanceOf<T>;
        type MarketId = MarketIdOf<T>;

        fn buy_complete_set(
            who: Self::AccountId,
            market_id: Self::MarketId,
            amount: Self::Balance,
        ) -> DispatchResult {
            Self::do_buy_complete_set(who, market_id, amount)
        }

        fn sell_complete_set(
            who: Self::AccountId,
            market_id: Self::MarketId,
            amount: Self::Balance,
        ) -> DispatchResult {
            Self::do_sell_complete_set(who, market_id, amount)
        }
    }
}<|MERGE_RESOLUTION|>--- conflicted
+++ resolved
@@ -165,13 +165,13 @@
                     let slash_amount = percentage.mul_floor(value);
                     (slash_amount, value.saturating_sub(slash_amount))
                 } else {
-                    (value, <BalanceOf<T>>::zero())
+                    (value, BalanceOf::<T>::zero())
                 };
                 let (imbalance, excess) =
                     T::Currency::slash_reserved_named(&Self::reserve_id(), &bond.who, slash_amount);
                 // If there's excess, there's nothing we can do, so we don't count this as error
                 // and log a warning instead.
-                if excess != <BalanceOf<T>>::zero() {
+                if excess != BalanceOf::<T>::zero() {
                     let warning = format!(
                         "Failed to settle the {} bond of market {:?}",
                         stringify!($bond_type),
@@ -180,11 +180,7 @@
                     log::warn!("{}", warning);
                     debug_assert!(false, "{}", warning);
                 }
-<<<<<<< HEAD
-                if unreserve_amount != <BalanceOf<T>>::zero() {
-=======
                 if unreserve_amount != BalanceOf::<T>::zero() {
->>>>>>> 96d680a1
                     T::Currency::unreserve_named(&Self::reserve_id(), &bond.who, unreserve_amount);
                 }
                 <zrml_market_commons::Pallet<T>>::mutate_market(market_id, |m| {
@@ -227,11 +223,7 @@
                 // there's nothing we can do, so we don't count this as error
                 // and log a warning instead.
                 match res {
-<<<<<<< HEAD
-                    Ok(missing) if missing != Zero::zero() => {
-=======
                     Ok(missing) if missing != BalanceOf::<T>::zero() => {
->>>>>>> 96d680a1
                         let warning = format!(
                             "Failed to repatriate all of the {} bond of market {:?} (missing \
                              balance {:?}).",
