// Copyright 2022-2023 Forecasting Technologies LTD.
// Copyright 2021-2022 Zeitgeist PM LLC.
//
// This file is part of Zeitgeist.
//
// Zeitgeist is free software: you can redistribute it and/or modify it
// under the terms of the GNU General Public License as published by the
// Free Software Foundation, either version 3 of the License, or (at
// your option) any later version.
//
// Zeitgeist is distributed in the hope that it will be useful, but
// WITHOUT ANY WARRANTY; without even the implied warranty of
// MERCHANTABILITY or FITNESS FOR A PARTICULAR PURPOSE. See the GNU
// General Public License for more details.
//
// You should have received a copy of the GNU General Public License
// along with Zeitgeist. If not, see <https://www.gnu.org/licenses/>.

#![recursion_limit = "256"]
#![doc = include_str!("../README.md")]
#![cfg_attr(not(feature = "std"), no_std)]
#![allow(clippy::too_many_arguments)]

extern crate alloc;

mod benchmarks;
pub mod migrations;
pub mod mock;
pub mod orml_asset_registry;
mod tests;
pub mod weights;

pub use pallet::*;

#[frame_support::pallet]
mod pallet {
    use crate::weights::*;
    use alloc::{format, vec, vec::Vec};
    use core::{cmp, marker::PhantomData};
    use frame_support::{
        dispatch::{DispatchResultWithPostInfo, Pays, Weight},
        ensure, log,
        pallet_prelude::{ConstU32, StorageMap, StorageValue, ValueQuery},
        require_transactional,
        storage::{with_transaction, TransactionOutcome},
        traits::{
            tokens::BalanceStatus, Currency, EnsureOrigin, Get, Hooks, Imbalance, IsType,
            NamedReservableCurrency, OnUnbalanced, StorageVersion,
        },
        transactional, Blake2_128Concat, BoundedVec, PalletId, Twox64Concat,
    };
    use frame_system::{ensure_signed, pallet_prelude::OriginFor};

    #[cfg(feature = "parachain")]
    use {orml_traits::asset_registry::Inspect, zeitgeist_primitives::types::CustomMetadata};

    use orml_traits::{MultiCurrency, NamedMultiReservableCurrency};
    use sp_arithmetic::per_things::{Perbill, Percent};
    use sp_runtime::{
        traits::{Saturating, Zero},
        DispatchError, DispatchResult, SaturatedConversion,
    };
    use zeitgeist_primitives::{
        constants::MILLISECS_PER_BLOCK,
        traits::{
            CompleteSetOperationsApi, DeployPoolApi, DisputeApi, DisputeMaxWeightApi,
            DisputeResolutionApi, Swaps, ZeitgeistAssetManager,
        },
        types::{
            Asset, Bond, Deadlines, GlobalDisputeItem, Market, MarketBonds, MarketCreation,
            MarketDisputeMechanism, MarketPeriod, MarketStatus, MarketType, MultiHash,
            OldMarketDispute, OutcomeReport, Report, ResultWithWeightInfo, ScalarPosition,
            ScoringRule, SubsidyUntil,
        },
    };
    use zrml_global_disputes::{types::InitialItem, GlobalDisputesPalletApi};
    use zrml_liquidity_mining::LiquidityMiningPalletApi;
    use zrml_market_commons::MarketCommonsPalletApi;

    /// The current storage version.
    const STORAGE_VERSION: StorageVersion = StorageVersion::new(8);
    const LOG_TARGET: &str = "runtime::zrml-prediction-markets";
<<<<<<< HEAD
    /// The maximum number of blocks between the [`LastTimeFrame`]
    /// and the current timestamp in block number allowed to recover
    /// the automatic market openings and closings from a chain stall.
    /// Currently 10 blocks is 2 minutes (assuming block time is 12 seconds).
    pub(crate) const MAX_RECOVERY_TIME_FRAMES: TimeFrame = 10;
=======
>>>>>>> 802600fe

    pub(crate) type BalanceOf<T> = <T as zrml_market_commons::Config>::Balance;
    pub(crate) type AccountIdOf<T> = <T as frame_system::Config>::AccountId;
    pub(crate) type NegativeImbalanceOf<T> =
        <<T as Config>::Currency as Currency<AccountIdOf<T>>>::NegativeImbalance;
    pub(crate) type TimeFrame = u64;
    pub(crate) type MarketIdOf<T> = <T as zrml_market_commons::Config>::MarketId;
    pub(crate) type MomentOf<T> =
        <<T as zrml_market_commons::Config>::Timestamp as frame_support::traits::Time>::Moment;
    pub type MarketOf<T> = Market<
        AccountIdOf<T>,
        BalanceOf<T>,
        <T as frame_system::Config>::BlockNumber,
        MomentOf<T>,
        Asset<MarketIdOf<T>>,
    >;
    pub(crate) type ReportOf<T> = Report<AccountIdOf<T>, <T as frame_system::Config>::BlockNumber>;
    pub type CacheSize = ConstU32<64>;
    pub type EditReason<T> = BoundedVec<u8, <T as Config>::MaxEditReasonLen>;
    pub type RejectReason<T> = BoundedVec<u8, <T as Config>::MaxRejectReasonLen>;
    type InitialItemOf<T> = InitialItem<AccountIdOf<T>, BalanceOf<T>>;

    macro_rules! impl_unreserve_bond {
        ($fn_name:ident, $bond_type:ident) => {
            /// Settle the $bond_type bond by unreserving it.
            ///
            /// This function **should** only be called if the bond is not yet settled, and calling
            /// it if the bond is settled is most likely a logic error. If the bond is already
            /// settled, storage is not changed, a warning is raised and `Ok(())` is returned.
            fn $fn_name(market_id: &MarketIdOf<T>) -> DispatchResult {
                let market = <zrml_market_commons::Pallet<T>>::market(market_id)?;
                let bond = market.bonds.$bond_type.as_ref().ok_or(Error::<T>::MissingBond)?;
                if bond.is_settled {
                    let warning = format!(
                        "Attempting to settle the {} bond of market {:?} multiple times",
                        stringify!($bond_type),
                        market_id,
                    );
                    log::warn!(target: LOG_TARGET, "{}", warning);
                    debug_assert!(false, "{}", warning);
                    return Ok(());
                }
                T::Currency::unreserve_named(&Self::reserve_id(), &bond.who, bond.value);
                <zrml_market_commons::Pallet<T>>::mutate_market(market_id, |m| {
                    m.bonds.$bond_type = Some(Bond { is_settled: true, ..bond.clone() });
                    Ok(())
                })
            }
        };
    }

    macro_rules! impl_slash_bond {
        ($fn_name:ident, $bond_type:ident) => {
            /// Settle the $bond_type bond by slashing and/or unreserving it and return the
            /// resulting imbalance.
            ///
            /// If `slash_percentage` is not specified, then the entire bond is slashed. Otherwise,
            /// only the specified percentage is slashed and the remainder is unreserved.
            ///
            /// This function **should** only be called if the bond is not yet settled, and calling
            /// it if the bond is settled is most likely a logic error. If the bond is already
            /// settled, storage is not changed, a warning is raised and a zero imbalance is
            /// returned.
            fn $fn_name(
                market_id: &MarketIdOf<T>,
                slash_percentage: Option<Percent>,
            ) -> Result<NegativeImbalanceOf<T>, DispatchError> {
                let market = <zrml_market_commons::Pallet<T>>::market(market_id)?;
                let bond = market.bonds.$bond_type.as_ref().ok_or(Error::<T>::MissingBond)?;
                // Trying to settle a bond multiple times is always a logic error, not a runtime
                // error, so we log a warning instead of raising an error.
                if bond.is_settled {
                    let warning = format!(
                        "Attempting to settle the {} bond of market {:?} multiple times",
                        stringify!($bond_type),
                        market_id,
                    );
                    log::warn!(target: LOG_TARGET, "{}", warning);
                    debug_assert!(false, "{}", warning);
                    return Ok(NegativeImbalanceOf::<T>::zero());
                }
                let value = bond.value;
                let (slash_amount, unreserve_amount) = if let Some(percentage) = slash_percentage {
                    let slash_amount = percentage.mul_floor(value);
                    (slash_amount, value.saturating_sub(slash_amount))
                } else {
                    (value, BalanceOf::<T>::zero())
                };
                let (imbalance, excess) =
                    T::Currency::slash_reserved_named(&Self::reserve_id(), &bond.who, slash_amount);
                // If there's excess, there's nothing we can do, so we don't count this as error
                // and log a warning instead.
                if excess != BalanceOf::<T>::zero() {
                    let warning = format!(
                        "Failed to settle the {} bond of market {:?}",
                        stringify!($bond_type),
                        market_id,
                    );
                    log::warn!(target: LOG_TARGET, "{}", warning);
                    debug_assert!(false, "{}", warning);
                }
                if unreserve_amount != BalanceOf::<T>::zero() {
                    T::Currency::unreserve_named(&Self::reserve_id(), &bond.who, unreserve_amount);
                }
                <zrml_market_commons::Pallet<T>>::mutate_market(market_id, |m| {
                    m.bonds.$bond_type = Some(Bond { is_settled: true, ..bond.clone() });
                    Ok(())
                })?;
                Ok(imbalance)
            }
        };
    }

    macro_rules! impl_repatriate_bond {
        ($fn_name:ident, $bond_type:ident) => {
            /// Settle the $bond_type bond by repatriating it to free balance of beneficiary.
            ///
            /// This function **should** only be called if the bond is not yet settled, and calling
            /// it if the bond is settled is most likely a logic error. If the bond is already
            /// settled, storage is not changed, a warning is raised and `Ok(())` is returned.
            fn $fn_name(market_id: &MarketIdOf<T>, beneficiary: &T::AccountId) -> DispatchResult {
                let market = <zrml_market_commons::Pallet<T>>::market(market_id)?;
                let bond = market.bonds.$bond_type.as_ref().ok_or(Error::<T>::MissingBond)?;
                if bond.is_settled {
                    let warning = format!(
                        "Attempting to settle the {} bond of market {:?} multiple times",
                        stringify!($bond_type),
                        market_id,
                    );
                    log::warn!(target: LOG_TARGET, "{}", warning);
                    debug_assert!(false, "{}", warning);
                    return Ok(());
                }
                let res = T::Currency::repatriate_reserved_named(
                    &Self::reserve_id(),
                    &bond.who,
                    beneficiary,
                    bond.value,
                    BalanceStatus::Free,
                );
                // If there's an error or missing balance,
                // there's nothing we can do, so we don't count this as error
                // and log a warning instead.
                match res {
                    Ok(missing) if missing != BalanceOf::<T>::zero() => {
                        let warning = format!(
                            "Failed to repatriate all of the {} bond of market {:?} (missing \
                             balance {:?}).",
                            stringify!($bond_type),
                            market_id,
                            missing,
                        );
                        log::warn!(target: LOG_TARGET, "{}", warning);
                        debug_assert!(false, "{}", warning);
                    }
                    Ok(_) => (),
                    Err(_err) => {
                        let warning = format!(
                            "Failed to settle the {} bond of market {:?} (error: {}).",
                            stringify!($bond_type),
                            market_id,
                            stringify!(_err),
                        );
                        log::warn!(target: LOG_TARGET, "{}", warning);
                        debug_assert!(false, "{}", warning);
                    }
                }
                <zrml_market_commons::Pallet<T>>::mutate_market(market_id, |m| {
                    m.bonds.$bond_type = Some(Bond { is_settled: true, ..bond.clone() });
                    Ok(())
                })?;
                Ok(())
            }
        };
    }

    macro_rules! impl_is_bond_pending {
        ($fn_name:ident, $bond_type:ident) => {
            /// Check whether the $bond_type is present (ready to get unreserved or slashed).
            /// Set the flag `with_warning` to `true`, when warnings should be logged
            /// in case the bond is not present or already settled.
            ///
            /// Return `true` if the bond is present and not settled, `false` otherwise.
            #[allow(unused)]
            fn $fn_name(
                market_id: &MarketIdOf<T>,
                market: &MarketOf<T>,
                with_warning: bool,
            ) -> bool {
                if let Some(bond) = &market.bonds.$bond_type {
                    if !bond.is_settled {
                        return true;
                    } else if with_warning {
                        let warning = format!(
                            "[PredictionMarkets] The {} bond is already settled for market {:?}.",
                            stringify!($bond_type),
                            market_id,
                        );
                        log::warn!(target: LOG_TARGET, "{}", warning);
                        debug_assert!(false, "{}", warning);
                    }
                } else if with_warning {
                    let warning = format!(
                        "[PredictionMarkets] The {} bond is not present for market {:?}.",
                        stringify!($bond_type),
                        market_id,
                    );
                    log::warn!(target: LOG_TARGET, "{}", warning);
                    debug_assert!(false, "{}", warning);
                }

                false
            }
        };
    }

    #[pallet::call]
    impl<T: Config> Pallet<T> {
        /// Allows the `CloseOrigin` to immediately move an open market to closed.
        ///
        /// # Weight
        ///
        /// Complexity: `O(n + m)`, where `n` is the number of market ids,
        /// which open at the same time as the specified market,
        /// and `m` is the number of market ids,
        /// which close at the same time as the specified market.
        //
        // ***** IMPORTANT *****
        //
        // Within the same block, operations that interact with the activeness of the same
        // market will behave differently before and after this call.
        #[pallet::call_index(1)]
        #[pallet::weight((
            T::WeightInfo::admin_move_market_to_closed(
                CacheSize::get(), CacheSize::get()), Pays::No
            )
        )]
        #[transactional]
        pub fn admin_move_market_to_closed(
            origin: OriginFor<T>,
            #[pallet::compact] market_id: MarketIdOf<T>,
        ) -> DispatchResultWithPostInfo {
            // TODO(#638): Handle Rikiddo markets!
            T::CloseOrigin::ensure_origin(origin)?;
            let market = <zrml_market_commons::Pallet<T>>::market(&market_id)?;
            Self::ensure_market_is_active(&market)?;
            let open_ids_len = Self::clear_auto_open(&market_id)?;
            let close_ids_len = Self::clear_auto_close(&market_id)?;
            Self::close_market(&market_id)?;
            Self::set_market_end(&market_id)?;
            // The CloseOrigin should not pay fees for providing this service
            Ok((
                Some(T::WeightInfo::admin_move_market_to_closed(open_ids_len, close_ids_len)),
                Pays::No,
            )
                .into())
        }

        /// Allows the `ResolveOrigin` to immediately move a reported or disputed
        /// market to resolved.
        ///
        /// # Weight
        ///
        /// Complexity: `O(n + m)`, where `n` is the number of market ids
        /// per dispute / report block, m is the number of disputes.
        #[pallet::call_index(2)]
        #[pallet::weight((
            T::WeightInfo::admin_move_market_to_resolved_scalar_reported(CacheSize::get())
            .max(
                T::WeightInfo::admin_move_market_to_resolved_categorical_reported(CacheSize::get())
            ).max(
                T::WeightInfo::admin_move_market_to_resolved_scalar_disputed(CacheSize::get())
            ).max(
                T::WeightInfo::admin_move_market_to_resolved_categorical_disputed(CacheSize::get())
            ),
            Pays::No,
        ))]
        #[transactional]
        pub fn admin_move_market_to_resolved(
            origin: OriginFor<T>,
            #[pallet::compact] market_id: MarketIdOf<T>,
        ) -> DispatchResultWithPostInfo {
            T::ResolveOrigin::ensure_origin(origin)?;

            let market = <zrml_market_commons::Pallet<T>>::market(&market_id)?;
            ensure!(
                market.status == MarketStatus::Reported || market.status == MarketStatus::Disputed,
                Error::<T>::InvalidMarketStatus,
            );
            let (ids_len, _) = Self::clear_auto_resolve(&market_id)?;
            let market = <zrml_market_commons::Pallet<T>>::market(&market_id)?;
            let _ = Self::on_resolution(&market_id, &market)?;
            let weight = match market.market_type {
                MarketType::Scalar(_) => match market.status {
                    MarketStatus::Reported => {
                        T::WeightInfo::admin_move_market_to_resolved_scalar_reported(ids_len)
                    }
                    MarketStatus::Disputed => {
                        T::WeightInfo::admin_move_market_to_resolved_scalar_disputed(ids_len)
                    }
                    _ => return Err(Error::<T>::InvalidMarketStatus.into()),
                },
                MarketType::Categorical(_) => match market.status {
                    MarketStatus::Reported => {
                        T::WeightInfo::admin_move_market_to_resolved_categorical_reported(ids_len)
                    }
                    MarketStatus::Disputed => {
                        T::WeightInfo::admin_move_market_to_resolved_categorical_disputed(ids_len)
                    }
                    _ => return Err(Error::<T>::InvalidMarketStatus.into()),
                },
            };
            Ok((Some(weight), Pays::No).into())
        }

        /// Approves a market that is waiting for approval from the
        /// advisory committee.
        ///
        /// NOTE: Returns the proposer's bond since the market has been
        /// deemed valid by an advisory committee.
        ///
        /// NOTE: Can only be called by the `ApproveOrigin`.
        ///
        /// # Weight
        ///
        /// Complexity: `O(1)`
        #[pallet::call_index(3)]
        #[pallet::weight((T::WeightInfo::approve_market(), Pays::No))]
        #[transactional]
        pub fn approve_market(
            origin: OriginFor<T>,
            #[pallet::compact] market_id: MarketIdOf<T>,
        ) -> DispatchResultWithPostInfo {
            // TODO(#787): Handle Rikiddo benchmarks!
            T::ApproveOrigin::ensure_origin(origin)?;
            let mut extra_weight = Weight::zero();
            let mut status = MarketStatus::Active;

            <zrml_market_commons::Pallet<T>>::mutate_market(&market_id, |m| {
                ensure!(m.status == MarketStatus::Proposed, Error::<T>::MarketIsNotProposed);
                ensure!(
                    !MarketIdsForEdit::<T>::contains_key(market_id),
                    Error::<T>::MarketEditRequestAlreadyInProgress
                );

                match m.scoring_rule {
                    ScoringRule::CPMM
                    | ScoringRule::Lmsr
                    | ScoringRule::Parimutuel
                    | ScoringRule::Orderbook => {
                        m.status = MarketStatus::Active;
                    }
                    ScoringRule::RikiddoSigmoidFeeMarketEma => {
                        m.status = MarketStatus::CollectingSubsidy;
                        status = MarketStatus::CollectingSubsidy;
                        extra_weight = Self::start_subsidy(m, market_id)?;
                    }
                }

                Ok(())
            })?;

            Self::unreserve_creation_bond(&market_id)?;

            Self::deposit_event(Event::MarketApproved(market_id, status));
            // The ApproveOrigin should not pay fees for providing this service
            Ok((Some(T::WeightInfo::approve_market().saturating_add(extra_weight)), Pays::No)
                .into())
        }

        /// Request an edit to a proposed market.
        ///
        /// Can only be called by the `RequestEditOrigin`.
        ///
        /// # Arguments
        ///
        /// * `market_id`: The id of the market to edit.
        /// * `edit_reason`: An short record of what needs to be changed.
        ///
        /// # Weight
        ///
        /// Complexity: `O(edit_reason.len())`
        #[pallet::call_index(4)]
        #[pallet::weight((
            T::WeightInfo::request_edit(edit_reason.len() as u32),
            Pays::No,
        ))]
        #[transactional]
        pub fn request_edit(
            origin: OriginFor<T>,
            #[pallet::compact] market_id: MarketIdOf<T>,
            edit_reason: Vec<u8>,
        ) -> DispatchResult {
            T::RequestEditOrigin::ensure_origin(origin)?;
            let edit_reason: EditReason<T> = edit_reason
                .try_into()
                .map_err(|_| Error::<T>::EditReasonLengthExceedsMaxEditReasonLen)?;
            let market = <zrml_market_commons::Pallet<T>>::market(&market_id)?;
            ensure!(market.status == MarketStatus::Proposed, Error::<T>::MarketIsNotProposed);
            MarketIdsForEdit::<T>::try_mutate(market_id, |reason| {
                if reason.is_some() {
                    Err(Error::<T>::MarketEditRequestAlreadyInProgress)
                } else {
                    *reason = Some(edit_reason.clone());
                    Ok(())
                }
            })?;
            Self::deposit_event(Event::MarketRequestedEdit(market_id, edit_reason));
            Ok(())
        }

        /// Buy a complete set of outcome shares of a market.
        ///
        /// The cost of a full set is exactly one unit of the market's base asset. For example,
        /// when calling `buy_complete_set(origin, 1, 2)` on a categorical market with five
        /// different outcomes, the caller pays `2` of the base asset and receives `2` of each of
        /// the five outcome tokens.
        ///
        /// NOTE: This is the only way to create new shares of outcome tokens.
        ///
        /// # Weight
        ///
        /// Complexity: `O(n)`, where `n` is the number of outcome assets in the market.
        // Note: `buy_complete_set` weight consumption is dependent on how many assets exists.
        // Unfortunately this information can only be retrieved with a storage call, therefore
        // The worst-case scenario is assumed
        // and the correct weight is calculated at the end of this function.
        // This also occurs in numerous other functions.
        #[pallet::call_index(5)]
        #[pallet::weight(T::WeightInfo::buy_complete_set(T::MaxCategories::get().into()))]
        #[transactional]
        pub fn buy_complete_set(
            origin: OriginFor<T>,
            #[pallet::compact] market_id: MarketIdOf<T>,
            #[pallet::compact] amount: BalanceOf<T>,
        ) -> DispatchResultWithPostInfo {
            let sender = ensure_signed(origin)?;
            Self::do_buy_complete_set(sender, market_id, amount)?;
            let market = <zrml_market_commons::Pallet<T>>::market(&market_id)?;
            let assets = Self::outcome_assets(market_id, &market);
            let assets_len: u32 = assets.len().saturated_into();
            Ok(Some(T::WeightInfo::buy_complete_set(assets_len)).into())
        }

        /// Dispute on a market that has been reported or already disputed.
        ///
        /// # Weight
        ///
        /// Complexity: `O(n)`, where `n` is the number of outstanding disputes.
        #[pallet::call_index(6)]
        #[pallet::weight(
            T::WeightInfo::dispute_authorized().saturating_add(
                T::Court::on_dispute_max_weight().saturating_add(
                    T::SimpleDisputes::on_dispute_max_weight()
                )
            )
        )]
        #[transactional]
        pub fn dispute(
            origin: OriginFor<T>,
            #[pallet::compact] market_id: MarketIdOf<T>,
        ) -> DispatchResultWithPostInfo {
            let who = ensure_signed(origin)?;

            let market = <zrml_market_commons::Pallet<T>>::market(&market_id)?;
            ensure!(market.status == MarketStatus::Reported, Error::<T>::InvalidMarketStatus);

            let dispute_mechanism =
                market.dispute_mechanism.as_ref().ok_or(Error::<T>::NoDisputeMechanism)?;
            let weight = match dispute_mechanism {
                MarketDisputeMechanism::Authorized => {
                    T::Authorized::on_dispute(&market_id, &market)?;
                    T::WeightInfo::dispute_authorized()
                }
                MarketDisputeMechanism::Court => {
                    let court_weight = T::Court::on_dispute(&market_id, &market)?.weight;
                    T::WeightInfo::dispute_authorized()
                        .saturating_sub(T::Authorized::on_dispute_max_weight())
                        .saturating_add(court_weight)
                }
                MarketDisputeMechanism::SimpleDisputes => {
                    let sd_weight = T::SimpleDisputes::on_dispute(&market_id, &market)?.weight;
                    T::WeightInfo::dispute_authorized()
                        .saturating_sub(T::Authorized::on_dispute_max_weight())
                        .saturating_add(sd_weight)
                }
            };

            let dispute_bond = T::DisputeBond::get();
            T::AssetManager::reserve_named(&Self::reserve_id(), Asset::Ztg, &who, dispute_bond)?;

            <zrml_market_commons::Pallet<T>>::mutate_market(&market_id, |m| {
                m.status = MarketStatus::Disputed;
                m.bonds.dispute = Some(Bond::new(who.clone(), dispute_bond));
                Ok(())
            })?;

            Self::deposit_event(Event::MarketDisputed(market_id, MarketStatus::Disputed, who));
            Ok((Some(weight)).into())
        }

        /// Create a permissionless market, buy complete sets and deploy a pool with specified
        /// liquidity.
        ///
        /// # Arguments
        ///
        /// * `oracle`: The oracle of the market who will report the correct outcome.
        /// * `period`: The active period of the market.
        /// * `metadata`: A hash pointer to the metadata of the market.
        /// * `market_type`: The type of the market.
        /// * `dispute_mechanism`: The market dispute mechanism.
        /// * `swap_fee`: The swap fee, specified as fixed-point ratio (0.1 equals 10% fee)
        /// * `amount`: The amount of each token to add to the pool.
        /// * `weights`: The relative denormalized weight of each asset price.
        ///
        /// # Weight
        ///
        /// Complexity:
        /// - create_market: `O(n)`, where `n` is the number of market ids,
        /// which close at the same time as the specified market.
        /// - buy_complete_set: `O(n)`, where `n` is the number of outcome assets
        /// for the categorical market.
        /// - deploy_swap_pool_for_market_open_pool: `O(n)`,
        /// where n is the number of outcome assets for the categorical market.
        /// - deploy_swap_pool_for_market_future_pool: `O(n + m)`,
        /// where `n` is the number of outcome assets for the categorical market
        /// and `m` is the number of market ids,
        /// which open at the same time as the specified market.
        #[pallet::call_index(7)]
        #[pallet::weight(
            T::WeightInfo::create_market(CacheSize::get())
            .saturating_add(T::WeightInfo::buy_complete_set(T::MaxCategories::get().into()))
            .saturating_add(
                T::WeightInfo::deploy_swap_pool_for_market_open_pool(weights.len() as u32)
                .max(T::WeightInfo::deploy_swap_pool_for_market_future_pool(
                    weights.len() as u32, CacheSize::get()
                )
            ))
        )]
        #[transactional]
        pub fn create_cpmm_market_and_deploy_assets(
            origin: OriginFor<T>,
            base_asset: Asset<MarketIdOf<T>>,
            creator_fee: Perbill,
            oracle: T::AccountId,
            period: MarketPeriod<T::BlockNumber, MomentOf<T>>,
            deadlines: Deadlines<T::BlockNumber>,
            metadata: MultiHash,
            market_type: MarketType,
            dispute_mechanism: Option<MarketDisputeMechanism>,
            #[pallet::compact] swap_fee: BalanceOf<T>,
            #[pallet::compact] amount: BalanceOf<T>,
            weights: Vec<u128>,
        ) -> DispatchResultWithPostInfo {
            let _ = ensure_signed(origin.clone())?;

            let create_market_weight = Self::create_market(
                origin.clone(),
                base_asset,
                creator_fee,
                oracle,
                period,
                deadlines,
                metadata,
                MarketCreation::Permissionless,
                market_type.clone(),
                dispute_mechanism,
                ScoringRule::CPMM,
            )?
            .actual_weight
            .ok_or(Error::<T>::UnexpectedNoneInPostInfo)?;

            // Deploy the swap pool and populate it.
            let market_id = <zrml_market_commons::Pallet<T>>::latest_market_id()?;
            let deploy_and_populate_weight = Self::deploy_swap_pool_and_additional_liquidity(
                origin,
                market_id,
                swap_fee,
                amount,
                weights.clone(),
            )?
            .actual_weight
            .ok_or(Error::<T>::UnexpectedNoneInPostInfo)?;

            Ok(Some(create_market_weight.saturating_add(deploy_and_populate_weight)).into())
        }

        /// Creates a market.
        ///
        /// # Weight
        ///
        /// Complexity: `O(n)`, where `n` is the number of market ids,
        /// which close at the same time as the specified market.
        #[pallet::call_index(8)]
        #[pallet::weight(T::WeightInfo::create_market(CacheSize::get()))]
        #[transactional]
        pub fn create_market(
            origin: OriginFor<T>,
            base_asset: Asset<MarketIdOf<T>>,
            creator_fee: Perbill,
            oracle: T::AccountId,
            period: MarketPeriod<T::BlockNumber, MomentOf<T>>,
            deadlines: Deadlines<T::BlockNumber>,
            metadata: MultiHash,
            creation: MarketCreation,
            market_type: MarketType,
            dispute_mechanism: Option<MarketDisputeMechanism>,
            scoring_rule: ScoringRule,
        ) -> DispatchResultWithPostInfo {
            // TODO(#787): Handle Rikiddo benchmarks!
            let sender = ensure_signed(origin)?;
            let (ids_len, _) = Self::do_create_market(
                sender,
                base_asset,
                creator_fee,
                oracle,
                period,
                deadlines,
                metadata,
                creation,
                market_type,
                dispute_mechanism,
                scoring_rule,
            )?;
            Ok(Some(T::WeightInfo::create_market(ids_len)).into())
        }

        /// Edit a proposed market for which request is made.
        ///
        /// Edit can only be made by the creator of the market.
        ///
        /// # Arguments
        ///
        /// * `market_id`: The id of the market to edit.
        /// * `oracle`: Oracle to edit market.
        /// * `period`: MarketPeriod to edit market.
        /// * `deadlines`: Deadlines to edit market.
        /// * `metadata`: MultiHash metadata to edit market.
        /// * `market_type`: MarketType to edit market.
        /// * `dispute_mechanism`: MarketDisputeMechanism to edit market.
        /// * `scoring_rule`: ScoringRule to edit market.
        ///
        /// # Weight
        ///
        /// Complexity: `O(n)`, where `n` is the number of markets
        /// which end at the same time as the market before the edit.
        #[pallet::call_index(9)]
        #[pallet::weight(T::WeightInfo::edit_market(CacheSize::get()))]
        #[transactional]
        pub fn edit_market(
            origin: OriginFor<T>,
            base_asset: Asset<MarketIdOf<T>>,
            market_id: MarketIdOf<T>,
            oracle: T::AccountId,
            period: MarketPeriod<T::BlockNumber, MomentOf<T>>,
            deadlines: Deadlines<T::BlockNumber>,
            metadata: MultiHash,
            market_type: MarketType,
            dispute_mechanism: Option<MarketDisputeMechanism>,
            scoring_rule: ScoringRule,
        ) -> DispatchResultWithPostInfo {
            // TODO(#787): Handle Rikiddo benchmarks!
            let sender = ensure_signed(origin)?;
            ensure!(
                MarketIdsForEdit::<T>::contains_key(market_id),
                Error::<T>::MarketEditNotRequested
            );
            let old_market = <zrml_market_commons::Pallet<T>>::market(&market_id)?;
            ensure!(old_market.creator == sender, Error::<T>::EditorNotCreator);
            ensure!(old_market.status == MarketStatus::Proposed, Error::<T>::InvalidMarketStatus);

            Self::clear_auto_close(&market_id)?;
            let edited_market = Self::construct_market(
                base_asset,
                old_market.creator,
                old_market.creator_fee,
                oracle,
                period,
                deadlines,
                metadata,
                old_market.creation,
                market_type,
                dispute_mechanism,
                scoring_rule,
                old_market.report,
                old_market.resolved_outcome,
                old_market.bonds,
            )?;
            <zrml_market_commons::Pallet<T>>::mutate_market(&market_id, |market| {
                *market = edited_market.clone();
                Ok(())
            })?;

            let ids_amount: u32 = Self::insert_auto_close(&market_id)?;

            MarketIdsForEdit::<T>::remove(market_id);
            Self::deposit_event(Event::MarketEdited(market_id, edited_market));

            Ok(Some(T::WeightInfo::edit_market(ids_amount)).into())
        }

        /// Buy complete sets and deploy a pool with specified liquidity for a market.
        ///
        /// # Arguments
        ///
        /// * `market_id`: The id of the market.
        /// * `swap_fee`: The swap fee, specified as fixed-point ratio (0.1 equals 10% fee)
        /// * `amount`: The amount of each token to add to the pool.
        /// * `weights`: The relative denormalized weight of each outcome asset. The sum of the
        ///     weights must be less or equal to _half_ of the `MaxTotalWeight` constant of the
        ///     swaps pallet.
        ///
        /// # Weight
        ///
        /// Complexity:
        /// - buy_complete_set: `O(n)`,
        /// where `n` is the number of outcome assets for the categorical market.
        /// - deploy_swap_pool_for_market_open_pool: `O(n)`,
        /// where `n` is the number of outcome assets for the categorical market.
        /// - deploy_swap_pool_for_market_future_pool: `O(n + m)`,
        /// where `n` is the number of outcome assets for the categorical market,
        /// and `m` is the number of market ids,
        /// which open at the same time as the specified market.
        #[pallet::call_index(10)]
        #[pallet::weight(
            T::WeightInfo::buy_complete_set(T::MaxCategories::get().into())
            .saturating_add(
                T::WeightInfo::deploy_swap_pool_for_market_open_pool(weights.len() as u32)
            .max(
                T::WeightInfo::deploy_swap_pool_for_market_future_pool(
                    weights.len() as u32, CacheSize::get()
                ))
            )
        )]
        #[transactional]
        pub fn deploy_swap_pool_and_additional_liquidity(
            origin: OriginFor<T>,
            #[pallet::compact] market_id: MarketIdOf<T>,
            #[pallet::compact] swap_fee: BalanceOf<T>,
            #[pallet::compact] amount: BalanceOf<T>,
            weights: Vec<u128>,
        ) -> DispatchResultWithPostInfo {
            ensure_signed(origin.clone())?;
            let weight_bcs = Self::buy_complete_set(origin.clone(), market_id, amount)?
                .actual_weight
                .ok_or(Error::<T>::UnexpectedNoneInPostInfo)?;
            let weight_deploy =
                Self::deploy_swap_pool_for_market(origin, market_id, swap_fee, amount, weights)?
                    .actual_weight
                    .ok_or(Error::<T>::UnexpectedNoneInPostInfo)?;
            Ok(Some(weight_bcs.saturating_add(weight_deploy)).into())
        }

        /// Deploy a pool with specified liquidity for a market.
        ///
        /// The sender must have enough funds to cover all of the required shares to seed the pool.
        ///
        /// # Arguments
        ///
        /// * `market_id`: The id of the market.
        /// * `swap_fee`: The swap fee, specified as fixed-point ratio (0.1 equals 10% fee)
        /// * `amount`: The amount of each token to add to the pool.
        /// * `weights`: The relative denormalized weight of each outcome asset. The sum of the
        ///     weights must be less or equal to _half_ of the `MaxTotalWeight` constant of the
        ///     swaps pallet.
        ///
        /// # Weight
        ///
        /// Complexity:
        /// - deploy_swap_pool_for_market_open_pool: `O(n)`,
        /// where `n` is the number of outcome assets for the categorical market.
        /// - deploy_swap_pool_for_market_future_pool: `O(n + m)`,
        /// where `n` is the number of outcome assets for the categorical market,
        /// and `m` is the number of market ids,
        /// which open at the same time as the specified market.
        #[pallet::call_index(11)]
        #[pallet::weight(
            T::WeightInfo::deploy_swap_pool_for_market_open_pool(weights.len() as u32)
            .max(
                T::WeightInfo::deploy_swap_pool_for_market_future_pool(
                    weights.len() as u32, CacheSize::get()
                )
            )
        )]
        #[transactional]
        pub fn deploy_swap_pool_for_market(
            origin: OriginFor<T>,
            #[pallet::compact] market_id: MarketIdOf<T>,
            #[pallet::compact] swap_fee: BalanceOf<T>,
            #[pallet::compact] amount: BalanceOf<T>,
            mut weights: Vec<u128>,
        ) -> DispatchResultWithPostInfo {
            let sender = ensure_signed(origin)?;

            let market = <zrml_market_commons::Pallet<T>>::market(&market_id)?;
            ensure!(market.scoring_rule == ScoringRule::CPMM, Error::<T>::InvalidScoringRule);
            Self::ensure_market_is_active(&market)?;

            let mut assets = Self::outcome_assets(market_id, &market);
            let weights_len = weights.len() as u32;
            // although this extrinsic is transactional and this check is inside Swaps::create_pool
            // the iteration over weights happens still before the check in Swaps::create_pool
            // this could stall the chain, because a malicious user puts a large vector in
            ensure!(weights.len() == assets.len(), Error::<T>::WeightsLenMustEqualAssetsLen);

            assets.push(market.base_asset);

            let base_asset_weight = weights.iter().fold(0u128, |acc, val| acc.saturating_add(*val));
            weights.push(base_asset_weight);

            let pool_id = T::Swaps::create_pool(
                sender,
                assets,
                market.base_asset,
                market_id,
                ScoringRule::CPMM,
                Some(swap_fee),
                Some(amount),
                Some(weights),
            )?;

            // Open the pool now or cache it for later
            let ids_len: Option<u32> = match market.period {
                MarketPeriod::Block(ref range) => {
                    let current_block = <frame_system::Pallet<T>>::block_number();
                    let open_block = range.start;
                    if current_block < open_block {
                        let ids_len = MarketIdsPerOpenBlock::<T>::try_mutate(
                            open_block,
                            |ids| -> Result<u32, DispatchError> {
                                ids.try_push(market_id).map_err(|_| <Error<T>>::StorageOverflow)?;
                                Ok(ids.len() as u32)
                            },
                        )?;
                        Some(ids_len)
                    } else {
                        T::Swaps::open_pool(pool_id)?;
                        None
                    }
                }
                MarketPeriod::Timestamp(ref range) => {
                    let current_time_frame = Self::calculate_time_frame_of_moment(
                        <zrml_market_commons::Pallet<T>>::now(),
                    );
                    let open_time_frame = Self::calculate_time_frame_of_moment(range.start);
                    if current_time_frame < open_time_frame {
                        let ids_len = MarketIdsPerOpenTimeFrame::<T>::try_mutate(
                            open_time_frame,
                            |ids| -> Result<u32, DispatchError> {
                                ids.try_push(market_id).map_err(|_| <Error<T>>::StorageOverflow)?;
                                Ok(ids.len() as u32)
                            },
                        )?;
                        Some(ids_len)
                    } else {
                        T::Swaps::open_pool(pool_id)?;
                        None
                    }
                }
            };

            // This errors if a pool already exists!
            <zrml_market_commons::Pallet<T>>::insert_market_pool(market_id, pool_id)?;
            match ids_len {
                Some(market_ids_len) => {
                    Ok(Some(T::WeightInfo::deploy_swap_pool_for_market_future_pool(
                        weights_len,
                        market_ids_len,
                    ))
                    .into())
                }
                None => {
                    Ok(Some(T::WeightInfo::deploy_swap_pool_for_market_open_pool(weights_len))
                        .into())
                }
            }
        }

        /// Redeems the winning shares of a prediction market.
        ///
        /// # Weight
        ///
        /// Complexity: `O(1)`
        #[pallet::call_index(12)]
        #[pallet::weight(T::WeightInfo::redeem_shares_categorical()
            .max(T::WeightInfo::redeem_shares_scalar())
        )]
        #[transactional]
        pub fn redeem_shares(
            origin: OriginFor<T>,
            #[pallet::compact] market_id: MarketIdOf<T>,
        ) -> DispatchResultWithPostInfo {
            let sender = ensure_signed(origin)?;

            let market = <zrml_market_commons::Pallet<T>>::market(&market_id)?;
            let market_account = <zrml_market_commons::Pallet<T>>::market_account(market_id);

            ensure!(market.status == MarketStatus::Resolved, Error::<T>::MarketIsNotResolved);
            ensure!(market.is_redeemable(), Error::<T>::InvalidResolutionMechanism);

            // Check to see if the sender has any winning shares.
            let resolved_outcome =
                market.resolved_outcome.ok_or(Error::<T>::MarketIsNotResolved)?;

            let winning_assets = match resolved_outcome {
                OutcomeReport::Categorical(category_index) => {
                    let winning_currency_id = Asset::CategoricalOutcome(market_id, category_index);
                    let winning_balance =
                        T::AssetManager::free_balance(winning_currency_id, &sender);

                    ensure!(winning_balance > BalanceOf::<T>::zero(), Error::<T>::NoWinningBalance);

                    // Ensure the market account has enough to pay out - if this is
                    // ever not true then we have an accounting problem.
                    ensure!(
                        T::AssetManager::free_balance(market.base_asset, &market_account)
                            >= winning_balance,
                        Error::<T>::InsufficientFundsInMarketAccount,
                    );

                    vec![(winning_currency_id, winning_balance, winning_balance)]
                }
                OutcomeReport::Scalar(value) => {
                    let long_currency_id = Asset::ScalarOutcome(market_id, ScalarPosition::Long);
                    let short_currency_id = Asset::ScalarOutcome(market_id, ScalarPosition::Short);
                    let long_balance = T::AssetManager::free_balance(long_currency_id, &sender);
                    let short_balance = T::AssetManager::free_balance(short_currency_id, &sender);

                    ensure!(
                        long_balance > BalanceOf::<T>::zero()
                            || short_balance > BalanceOf::<T>::zero(),
                        Error::<T>::NoWinningBalance
                    );

                    let bound = if let MarketType::Scalar(range) = market.market_type {
                        range
                    } else {
                        return Err(Error::<T>::InvalidMarketType.into());
                    };

                    let calc_payouts = |final_value: u128,
                                        low: u128,
                                        high: u128|
                     -> (Perbill, Perbill) {
                        if final_value <= low {
                            return (Perbill::zero(), Perbill::one());
                        }
                        if final_value >= high {
                            return (Perbill::one(), Perbill::zero());
                        }

                        let payout_long: Perbill = Perbill::from_rational(
                            final_value.saturating_sub(low),
                            high.saturating_sub(low),
                        );
                        let payout_short: Perbill = Perbill::from_parts(
                            Perbill::one().deconstruct().saturating_sub(payout_long.deconstruct()),
                        );
                        (payout_long, payout_short)
                    };

                    let (long_percent, short_percent) =
                        calc_payouts(value, *bound.start(), *bound.end());

                    let long_payout = long_percent.mul_floor(long_balance);
                    let short_payout = short_percent.mul_floor(short_balance);
                    // Ensure the market account has enough to pay out - if this is
                    // ever not true then we have an accounting problem.
                    ensure!(
                        T::AssetManager::free_balance(market.base_asset, &market_account)
                            >= long_payout.saturating_add(short_payout),
                        Error::<T>::InsufficientFundsInMarketAccount,
                    );

                    vec![
                        (long_currency_id, long_payout, long_balance),
                        (short_currency_id, short_payout, short_balance),
                    ]
                }
            };

            for (currency_id, payout, balance) in winning_assets {
                // Destroy the shares.
                T::AssetManager::slash(currency_id, &sender, balance);

                // Pay out the winner.
                let remaining_bal =
                    T::AssetManager::free_balance(market.base_asset, &market_account);
                let actual_payout = payout.min(remaining_bal);

                T::AssetManager::transfer(
                    market.base_asset,
                    &market_account,
                    &sender,
                    actual_payout,
                )?;
                // The if-check prevents scalar markets to emit events even if sender only owns one
                // of the outcome tokens.
                if balance != BalanceOf::<T>::zero() {
                    Self::deposit_event(Event::TokensRedeemed(
                        market_id,
                        currency_id,
                        balance,
                        actual_payout,
                        sender.clone(),
                    ));
                }
            }

            // Weight correction
            if let OutcomeReport::Categorical(_) = resolved_outcome {
                return Ok(Some(T::WeightInfo::redeem_shares_categorical()).into());
            } else if let OutcomeReport::Scalar(_) = resolved_outcome {
                return Ok(Some(T::WeightInfo::redeem_shares_scalar()).into());
            }

            let default_weight: Option<Weight> = None;
            Ok((default_weight, Pays::No).into())
        }

        /// Rejects a market that is waiting for approval from the advisory committee.
        ///
        /// # Weight
        ///
        /// Complexity: `O(n + m)`,
        /// where `n` is the number of market ids,
        /// which open at the same time as the specified market,
        /// and `m` is the number of market ids,
        /// which close at the same time as the specified market.
        #[pallet::call_index(13)]
        #[pallet::weight((
            T::WeightInfo::reject_market(
                CacheSize::get(),
                CacheSize::get(),
                reject_reason.len() as u32,
            ),
            Pays::No,
        ))]
        #[transactional]
        pub fn reject_market(
            origin: OriginFor<T>,
            #[pallet::compact] market_id: MarketIdOf<T>,
            reject_reason: Vec<u8>,
        ) -> DispatchResultWithPostInfo {
            T::RejectOrigin::ensure_origin(origin)?;
            let market = <zrml_market_commons::Pallet<T>>::market(&market_id)?;
            let open_ids_len = Self::clear_auto_open(&market_id)?;
            let close_ids_len = Self::clear_auto_close(&market_id)?;
            let reject_reason: RejectReason<T> = reject_reason
                .try_into()
                .map_err(|_| Error::<T>::RejectReasonLengthExceedsMaxRejectReasonLen)?;
            let reject_reason_len = reject_reason.len() as u32;
            Self::do_reject_market(&market_id, market, reject_reason)?;
            // The RejectOrigin should not pay fees for providing this service
            Ok((
                Some(T::WeightInfo::reject_market(close_ids_len, open_ids_len, reject_reason_len)),
                Pays::No,
            )
                .into())
        }

        /// Reports the outcome of a market.
        ///
        /// # Weight
        ///
        /// Complexity: `O(n)`, where `n` is the number of market ids,
        /// which reported at the same time as the specified market.
        #[pallet::call_index(14)]
        #[pallet::weight(
            T::WeightInfo::report_market_with_dispute_mechanism(CacheSize::get())
                .max(T::WeightInfo::report_trusted_market())
        )]
        #[transactional]
        pub fn report(
            origin: OriginFor<T>,
            #[pallet::compact] market_id: MarketIdOf<T>,
            outcome: OutcomeReport,
        ) -> DispatchResultWithPostInfo {
            let sender = ensure_signed(origin.clone())?;
            let current_block = <frame_system::Pallet<T>>::block_number();
            let market_report = Report { at: current_block, by: sender.clone(), outcome };
            let market = <zrml_market_commons::Pallet<T>>::market(&market_id)?;
            ensure!(market.report.is_none(), Error::<T>::MarketAlreadyReported);
            Self::ensure_market_is_closed(&market)?;
            ensure!(
                market.matches_outcome_report(&market_report.outcome),
                Error::<T>::OutcomeMismatch
            );
            let weight = if market.dispute_mechanism.is_some() {
                Self::report_market_with_dispute_mechanism(
                    origin,
                    market_id,
                    market_report.clone(),
                )?
            } else {
                Self::report_and_resolve_market(origin, market_id, market_report.clone())?
            };
            Self::deposit_event(Event::MarketReported(
                market_id,
                MarketStatus::Reported,
                market_report,
            ));
            Ok(weight)
        }

        /// Sells a complete set of outcomes shares for a market.
        ///
        /// Each complete set is sold for one unit of the market's base asset.
        ///
        /// # Weight
        ///
        /// Complexity: `O(n)`, where `n` is the number of assets for a categorical market.
        #[pallet::call_index(15)]
        #[pallet::weight(T::WeightInfo::sell_complete_set(T::MaxCategories::get().into()))]
        #[transactional]
        pub fn sell_complete_set(
            origin: OriginFor<T>,
            #[pallet::compact] market_id: MarketIdOf<T>,
            #[pallet::compact] amount: BalanceOf<T>,
        ) -> DispatchResultWithPostInfo {
            let sender = ensure_signed(origin)?;
            Self::do_sell_complete_set(sender, market_id, amount)?;
            let market = <zrml_market_commons::Pallet<T>>::market(&market_id)?;
            let assets = Self::outcome_assets(market_id, &market);
            let assets_len: u32 = assets.len().saturated_into();
            Ok(Some(T::WeightInfo::sell_complete_set(assets_len)).into())
        }

        /// Start a global dispute, if the market dispute mechanism fails.
        ///
        /// # Arguments
        ///
        /// * `market_id`: The identifier of the market.
        ///
        /// NOTE:
        /// The returned outcomes of the market dispute mechanism and the report outcome
        /// are added to the global dispute voting outcomes.
        /// The bond of each dispute is the initial vote amount.
        #[pallet::call_index(16)]
        #[pallet::weight(T::WeightInfo::start_global_dispute(CacheSize::get(), CacheSize::get()))]
        #[transactional]
        pub fn start_global_dispute(
            origin: OriginFor<T>,
            #[pallet::compact] market_id: MarketIdOf<T>,
        ) -> DispatchResultWithPostInfo {
            ensure_signed(origin)?;

            let market = <zrml_market_commons::Pallet<T>>::market(&market_id)?;
            let dispute_mechanism =
                market.dispute_mechanism.as_ref().ok_or(Error::<T>::NoDisputeMechanism)?;
            ensure!(
                matches!(market.status, MarketStatus::Disputed | MarketStatus::Reported),
                Error::<T>::InvalidMarketStatus
            );

            ensure!(
                matches!(dispute_mechanism, MarketDisputeMechanism::Court),
                Error::<T>::InvalidDisputeMechanism
            );

            ensure!(
                !T::GlobalDisputes::does_exist(&market_id),
                Error::<T>::GlobalDisputeExistsAlready
            );

            let report = market.report.as_ref().ok_or(Error::<T>::MarketIsNotReported)?;

            let res_0 = match dispute_mechanism {
                MarketDisputeMechanism::Authorized => {
                    T::Authorized::has_failed(&market_id, &market)?
                }
                MarketDisputeMechanism::Court => T::Court::has_failed(&market_id, &market)?,
                MarketDisputeMechanism::SimpleDisputes => {
                    T::SimpleDisputes::has_failed(&market_id, &market)?
                }
            };
            let has_failed = res_0.result;
            ensure!(has_failed, Error::<T>::MarketDisputeMechanismNotFailed);

            let res_1 = match dispute_mechanism {
                MarketDisputeMechanism::Authorized => {
                    T::Authorized::on_global_dispute(&market_id, &market)?
                }
                MarketDisputeMechanism::Court => T::Court::on_global_dispute(&market_id, &market)?,
                MarketDisputeMechanism::SimpleDisputes => {
                    T::SimpleDisputes::on_global_dispute(&market_id, &market)?
                }
            };

            let mut initial_items: Vec<InitialItemOf<T>> = Vec::new();

            initial_items.push(InitialItemOf::<T> {
                outcome: report.outcome.clone(),
                owner: report.by.clone(),
                amount: BalanceOf::<T>::zero(),
            });

            let gd_items = res_1.result;

            // push vote outcomes other than the report outcome
            for GlobalDisputeItem { outcome, owner, initial_vote_amount } in gd_items {
                initial_items.push(InitialItemOf::<T> {
                    outcome,
                    owner,
                    amount: initial_vote_amount,
                });
            }

            // ensure, that global disputes controls the resolution now
            // it does not end after the dispute period now, but after the global dispute end

            // ignore first of tuple because we always have max disputes
            let (_, ids_len_2) = Self::clear_auto_resolve(&market_id)?;

            if market.status == MarketStatus::Reported {
                // this is the case that a dispute can not be initiated,
                // because court has not enough juror and delegator stake (dispute errors)
                <zrml_market_commons::Pallet<T>>::mutate_market(&market_id, |m| {
                    m.status = MarketStatus::Disputed;
                    Ok(())
                })?;
            }

            // global disputes uses DisputeResolution API to control its resolution
            let ids_len_1 =
                T::GlobalDisputes::start_global_dispute(&market_id, initial_items.as_slice())?;

            Self::deposit_event(Event::GlobalDisputeStarted(market_id));

            Ok(Some(T::WeightInfo::start_global_dispute(ids_len_1, ids_len_2)).into())
        }

        /// Create a market, deploy a LMSR pool, and buy outcome tokens and provide liquidity to the
        /// market.
        ///
        /// # Weight
        ///
        /// `O(n)` where `n` is the number of markets which close on the same block, plus the
        /// resources consumed by `DeployPool::create_pool`. In the standard implementation using
        /// neo-swaps, this is `O(m)` where `m` is the number of assets in the market.
        #[pallet::weight(T::WeightInfo::create_market_and_deploy_pool(CacheSize::get()))]
        #[transactional]
        #[pallet::call_index(17)]
        pub fn create_market_and_deploy_pool(
            origin: OriginFor<T>,
            base_asset: Asset<MarketIdOf<T>>,
            creator_fee: Perbill,
            oracle: T::AccountId,
            period: MarketPeriod<T::BlockNumber, MomentOf<T>>,
            deadlines: Deadlines<T::BlockNumber>,
            metadata: MultiHash,
            market_type: MarketType,
            dispute_mechanism: Option<MarketDisputeMechanism>,
            #[pallet::compact] amount: BalanceOf<T>,
            spot_prices: Vec<BalanceOf<T>>,
            #[pallet::compact] swap_fee: BalanceOf<T>,
        ) -> DispatchResultWithPostInfo {
            let who = ensure_signed(origin)?;
            let (ids_len, market_id) = Self::do_create_market(
                who.clone(),
                base_asset,
                creator_fee,
                oracle,
                period,
                deadlines,
                metadata,
                MarketCreation::Permissionless,
                market_type,
                dispute_mechanism,
                ScoringRule::Lmsr,
            )?;
            Self::do_buy_complete_set(who.clone(), market_id, amount)?;
            T::DeployPool::deploy_pool(who, market_id, amount, spot_prices, swap_fee)?;
            Ok(Some(T::WeightInfo::create_market_and_deploy_pool(ids_len)).into())
        }

        /// Allows the manual opening and closing for "broken" markets.
        /// A market is "broken", if an unexpected chain stall happened
        /// and the auto open / close was scheduled during this time.
        ///
        /// # Weight
        ///
        /// Complexity: `O(max{n, m})`,
        /// where `n` is the number of market ids,
        /// which open at the same time as the specified market,
        /// and `m` is the number of market ids,
        /// which close at the same time as the specified market.
        #[pallet::call_index(18)]
        #[pallet::weight((
            T::WeightInfo::manually_open_market(CacheSize::get())
                .max(T::WeightInfo::manually_close_market(CacheSize::get())),
            Pays::Yes
        ))]
        #[transactional]
        pub fn manually_open_or_close_market(
            origin: OriginFor<T>,
            #[pallet::compact] market_id: MarketIdOf<T>,
        ) -> DispatchResultWithPostInfo {
            ensure_signed(origin)?;

            let market = <zrml_market_commons::Pallet<T>>::market(&market_id)?;
            let now = <zrml_market_commons::Pallet<T>>::now();
            let range = match &market.period {
                MarketPeriod::Block(_) => {
                    return Err(Error::<T>::NotAllowedForBlockBasedMarkets.into());
                }
                MarketPeriod::Timestamp(ref range) => range,
            };

            let mut weight = None;

            let should_be_opened = range.start < now && now < range.end;
            let should_be_closed = range.end < now;

            if should_be_opened {
                let range_start_time_frame = Self::calculate_time_frame_of_moment(range.start);
                let open_ids_len = MarketIdsPerOpenTimeFrame::<T>::try_mutate(
                    range_start_time_frame,
                    |ids| -> Result<u32, DispatchError> {
                        let ids_len = ids.len() as u32;
                        let position = ids
                            .iter()
                            .position(|i| i == &market_id)
                            .ok_or(Error::<T>::MarketNotInOpenTimeFrameList)?;
                        ids.swap_remove(position);
                        Ok(ids_len)
                    },
                )?;
                Self::open_market(&market_id)?;
                weight = Some(T::WeightInfo::manually_open_market(open_ids_len));
            }

            if should_be_closed {
                let range_end_time_frame = Self::calculate_time_frame_of_moment(range.end);
                let close_ids_len = MarketIdsPerCloseTimeFrame::<T>::try_mutate(
                    range_end_time_frame,
                    |ids| -> Result<u32, DispatchError> {
                        let ids_len = ids.len() as u32;
                        let position = ids
                            .iter()
                            .position(|i| i == &market_id)
                            .ok_or(Error::<T>::MarketNotInCloseTimeFrameList)?;
                        ids.swap_remove(position);
                        Ok(ids_len)
                    },
                )?;
                Self::on_market_close(&market_id, market)?;
                weight = Some(T::WeightInfo::manually_close_market(close_ids_len));
            }

            Ok((weight, Pays::No).into())
        }
    }

    #[pallet::config]
    pub trait Config: frame_system::Config + zrml_market_commons::Config {
        /// The base amount of currency that must be bonded for a market approved by the
        ///  advisory committee.
        #[pallet::constant]
        type AdvisoryBond: Get<BalanceOf<Self>>;

        /// The percentage of the advisory bond that gets slashed when a market is rejected.
        #[pallet::constant]
        type AdvisoryBondSlashPercentage: Get<Percent>;

        /// The origin that is allowed to approve / reject pending advised markets.
        type ApproveOrigin: EnsureOrigin<Self::RuntimeOrigin>;

        /// Shares of outcome assets and native currency
        type AssetManager: ZeitgeistAssetManager<
                Self::AccountId,
                Balance = BalanceOf<Self>,
                CurrencyId = Asset<MarketIdOf<Self>>,
                ReserveIdentifier = [u8; 8],
            >;

        #[cfg(feature = "parachain")]
        type AssetRegistry: Inspect<
                AssetId = Asset<MarketIdOf<Self>>,
                Balance = BalanceOf<Self>,
                CustomMetadata = CustomMetadata,
            >;

        /// See [`zrml_authorized::AuthorizedPalletApi`].
        type Authorized: zrml_authorized::AuthorizedPalletApi<
                AccountId = Self::AccountId,
                Balance = BalanceOf<Self>,
                NegativeImbalance = NegativeImbalanceOf<Self>,
                BlockNumber = Self::BlockNumber,
                MarketId = MarketIdOf<Self>,
                Moment = MomentOf<Self>,
                Origin = Self::RuntimeOrigin,
            >;

        type Currency: NamedReservableCurrency<
                Self::AccountId,
                ReserveIdentifier = [u8; 8],
                Balance = BalanceOf<Self>,
            >;

        /// The origin that is allowed to close markets.
        type CloseOrigin: EnsureOrigin<Self::RuntimeOrigin>;

        /// See [`zrml_court::CourtPalletApi`].
        type Court: zrml_court::CourtPalletApi<
                AccountId = Self::AccountId,
                Balance = BalanceOf<Self>,
                NegativeImbalance = NegativeImbalanceOf<Self>,
                BlockNumber = Self::BlockNumber,
                MarketId = MarketIdOf<Self>,
                Moment = MomentOf<Self>,
                Origin = Self::RuntimeOrigin,
            >;

        /// Used to deploy neo-swaps pools.
        type DeployPool: DeployPoolApi<
                AccountId = Self::AccountId,
                Balance = BalanceOf<Self>,
                MarketId = MarketIdOf<Self>,
            >;

        /// The origin that is allowed to destroy markets.
        type DestroyOrigin: EnsureOrigin<Self::RuntimeOrigin>;

        /// The base amount of currency that must be bonded in order to create a dispute.
        #[pallet::constant]
        type DisputeBond: Get<BalanceOf<Self>>;

        /// Event
        type RuntimeEvent: From<Event<Self>> + IsType<<Self as frame_system::Config>::RuntimeEvent>;

        /// See [`GlobalDisputesPalletApi`].
        type GlobalDisputes: GlobalDisputesPalletApi<
                MarketIdOf<Self>,
                Self::AccountId,
                BalanceOf<Self>,
                Self::BlockNumber,
            >;

        type LiquidityMining: LiquidityMiningPalletApi<
                AccountId = Self::AccountId,
                Balance = BalanceOf<Self>,
                BlockNumber = Self::BlockNumber,
                MarketId = MarketIdOf<Self>,
            >;

        /// The maximum number of categories available for categorical markets.
        #[pallet::constant]
        type MaxCategories: Get<u16>;

        /// The shortest period of collecting subsidy for a Rikiddo market.
        #[pallet::constant]
        type MaxSubsidyPeriod: Get<MomentOf<Self>>;

        /// The minimum number of categories available for categorical markets.
        #[pallet::constant]
        type MinCategories: Get<u16>;

        /// A upper bound for the fee that is charged each trade and given to the market creator.
        #[pallet::constant]
        type MaxCreatorFee: Get<Perbill>;

        /// The shortest period of collecting subsidy for a Rikiddo market.
        #[pallet::constant]
        type MinSubsidyPeriod: Get<MomentOf<Self>>;

        /// The maximum number of disputes allowed on any single market.
        #[pallet::constant]
        type MaxDisputes: Get<u32>;

        /// The minimum number of blocks allowed to be specified as dispute_duration
        /// in create_market.
        #[pallet::constant]
        type MinDisputeDuration: Get<Self::BlockNumber>;

        /// The minimum number of blocks allowed to be specified as oracle_duration
        /// in create_market.
        #[pallet::constant]
        type MinOracleDuration: Get<Self::BlockNumber>;

        /// The maximum number of blocks allowed to be specified as grace_period
        /// in create_market.
        #[pallet::constant]
        type MaxGracePeriod: Get<Self::BlockNumber>;

        /// The maximum number of blocks allowed to be specified as oracle_duration
        /// in create_market.
        #[pallet::constant]
        type MaxOracleDuration: Get<Self::BlockNumber>;

        /// The maximum number of blocks allowed to be specified as dispute_duration
        /// in create_market.
        #[pallet::constant]
        type MaxDisputeDuration: Get<Self::BlockNumber>;

        /// The maximum length of reject reason string.
        #[pallet::constant]
        type MaxRejectReasonLen: Get<u32>;

        /// The maximum allowed duration of a market from creation to market close in blocks.
        #[pallet::constant]
        type MaxMarketLifetime: Get<Self::BlockNumber>;

        /// The maximum number of bytes allowed as edit reason.
        #[pallet::constant]
        type MaxEditReasonLen: Get<u32>;

        #[pallet::constant]
        type OutsiderBond: Get<BalanceOf<Self>>;

        /// The module identifier.
        #[pallet::constant]
        type PalletId: Get<PalletId>;

        /// The origin that is allowed to reject pending advised markets.
        type RejectOrigin: EnsureOrigin<Self::RuntimeOrigin>;

        /// The base amount of currency that must be bonded to ensure the oracle reports
        ///  in a timely manner.
        #[pallet::constant]
        type OracleBond: Get<BalanceOf<Self>>;

        /// The origin that is allowed to request edits in pending advised markets.
        type RequestEditOrigin: EnsureOrigin<Self::RuntimeOrigin>;

        /// The origin that is allowed to resolve markets.
        type ResolveOrigin: EnsureOrigin<Self::RuntimeOrigin>;

        /// See [`DisputeApi`].
        type SimpleDisputes: zrml_simple_disputes::SimpleDisputesPalletApi<
                AccountId = Self::AccountId,
                Balance = BalanceOf<Self>,
                NegativeImbalance = NegativeImbalanceOf<Self>,
                BlockNumber = Self::BlockNumber,
                MarketId = MarketIdOf<Self>,
                Moment = MomentOf<Self>,
                Origin = Self::RuntimeOrigin,
            >;

        /// Handler for slashed funds.
        type Slash: OnUnbalanced<NegativeImbalanceOf<Self>>;

        /// Swaps pallet API
        type Swaps: Swaps<Self::AccountId, Balance = BalanceOf<Self>, MarketId = MarketIdOf<Self>>;

        /// The base amount of currency that must be bonded for a permissionless market,
        /// guaranteeing that it will resolve as anything but `Invalid`.
        #[pallet::constant]
        type ValidityBond: Get<BalanceOf<Self>>;

        /// Weights generated by benchmarks
        type WeightInfo: WeightInfoZeitgeist;
    }

    #[pallet::error]
    pub enum Error<T> {
        /// Someone is trying to call `dispute` with the same outcome that is currently
        /// registered on-chain.
        CannotDisputeSameOutcome,
        /// Only creator is able to edit the market.
        EditorNotCreator,
        /// EditReason's length greater than MaxEditReasonLen.
        EditReasonLengthExceedsMaxEditReasonLen,
        /// Market account does not have enough funds to pay out.
        InsufficientFundsInMarketAccount,
        /// Sender does not have enough share balance.
        InsufficientShareBalance,
        /// An invalid Hash was included in a multihash parameter.
        InvalidMultihash,
        /// An invalid market type was found.
        InvalidMarketType,
        /// An operation is requested that is unsupported for the given scoring rule.
        InvalidScoringRule,
        /// Sender does not have enough balance to buy shares.
        NotEnoughBalance,
        /// Market is already reported on.
        MarketAlreadyReported,
        /// The market duration is longer than allowed.
        MarketDurationTooLong,
        /// Market edit request is already in progress.
        MarketEditRequestAlreadyInProgress,
        /// Market is not requested for edit.
        MarketEditNotRequested,
        /// Market was expected to be active.
        MarketIsNotActive,
        /// Market was expected to be closed.
        MarketIsNotClosed,
        /// A market in subsidy collection phase was expected.
        MarketIsNotCollectingSubsidy,
        /// A proposed market was expected.
        MarketIsNotProposed,
        /// A reported market was expected.
        MarketIsNotReported,
        /// A disputed market was expected.
        MarketIsNotDisputed,
        /// A resolved market was expected.
        MarketIsNotResolved,
        /// The point in time when the market becomes active is too soon.
        MarketStartTooSoon,
        /// The point in time when the market becomes active is too late.
        MarketStartTooLate,
        /// The market dispute mechanism has not failed.
        MarketDisputeMechanismNotFailed,
        /// Tried to settle missing bond.
        MissingBond,
        /// The number of categories for a categorical market is too low.
        NotEnoughCategories,
        /// The user has no winning balance.
        NoWinningBalance,
        /// Submitted outcome does not match market type.
        OutcomeMismatch,
        /// RejectReason's length greater than MaxRejectReasonLen.
        RejectReasonLengthExceedsMaxRejectReasonLen,
        /// The report is not coming from designated oracle.
        ReporterNotOracle,
        /// It was tried to append an item to storage beyond the boundaries.
        StorageOverflow,
        /// Too many categories for a categorical market.
        TooManyCategories,
        /// The action requires another market dispute mechanism.
        InvalidDisputeMechanism,
        /// Catch-all error for invalid market status.
        InvalidMarketStatus,
        /// The post dispatch should never be None.
        UnexpectedNoneInPostInfo,
        /// An amount was illegally specified as zero.
        ZeroAmount,
        /// Market period is faulty (too short, outside of limits)
        InvalidMarketPeriod,
        /// The outcome range of the scalar market is invalid.
        InvalidOutcomeRange,
        /// Can not report before market.deadlines.grace_period is ended.
        NotAllowedToReportYet,
        /// Specified dispute_duration is smaller than MinDisputeDuration.
        DisputeDurationSmallerThanMinDisputeDuration,
        /// Specified oracle_duration is smaller than MinOracleDuration.
        OracleDurationSmallerThanMinOracleDuration,
        /// Specified dispute_duration is greater than MaxDisputeDuration.
        DisputeDurationGreaterThanMaxDisputeDuration,
        /// Specified grace_period is greater than MaxGracePeriod.
        GracePeriodGreaterThanMaxGracePeriod,
        /// Specified oracle_duration is greater than MaxOracleDuration.
        OracleDurationGreaterThanMaxOracleDuration,
        /// The weights length has to be equal to the assets length.
        WeightsLenMustEqualAssetsLen,
        /// Provided base_asset is not allowed to be used as base_asset.
        InvalidBaseAsset,
        /// A foreign asset in not registered in AssetRegistry.
        UnregisteredForeignAsset,
        /// The start of the global dispute for this market happened already.
        GlobalDisputeExistsAlready,
        /// The market has no dispute mechanism.
        NoDisputeMechanism,
        /// The dispute duration is positive but the market has dispute period.
        NonZeroDisputePeriodOnTrustedMarket,
        /// The fee is too high.
        FeeTooHigh,
        /// The resolution mechanism resulting from the scoring rule is not supported.
        InvalidResolutionMechanism,
        /// The operation is not allowed for market with a block period.
        NotAllowedForBlockBasedMarkets,
        /// The market is not in the open time frame list.
        MarketNotInOpenTimeFrameList,
        /// The market is not in the close time frame list.
        MarketNotInCloseTimeFrameList,
    }

    #[pallet::event]
    #[pallet::generate_deposit(fn deposit_event)]
    pub enum Event<T>
    where
        T: Config,
    {
        /// Custom addition block initialization logic wasn't successful.
        BadOnInitialize,
        /// A complete set of assets has been bought. \[market_id, amount_per_asset, buyer\]
        BoughtCompleteSet(MarketIdOf<T>, BalanceOf<T>, AccountIdOf<T>),
        /// A market has been approved. \[market_id, new_market_status\]
        MarketApproved(MarketIdOf<T>, MarketStatus),
        /// A market has been created. \[market_id, market_account, market\]
        MarketCreated(MarketIdOf<T>, T::AccountId, MarketOf<T>),
        /// A market has been destroyed. \[market_id\]
        MarketDestroyed(MarketIdOf<T>),
        /// A market was started after gathering enough subsidy. \[market_id, new_market_status\]
        MarketStartedWithSubsidy(MarketIdOf<T>, MarketStatus),
        /// A market was discarded after failing to gather enough subsidy.
        /// \[market_id, new_market_status\]
        MarketInsufficientSubsidy(MarketIdOf<T>, MarketStatus),
        /// A market has been closed. \[market_id\]
        MarketClosed(MarketIdOf<T>),
        /// A market has been disputed \[market_id, new_market_status, disputant\]
        MarketDisputed(MarketIdOf<T>, MarketStatus, AccountIdOf<T>),
        /// An advised market has ended before it was approved or rejected. \[market_id\]
        MarketExpired(MarketIdOf<T>),
        /// A pending market has been rejected as invalid with a reason.
        /// \[market_id, reject_reason\]
        MarketRejected(MarketIdOf<T>, RejectReason<T>),
        /// A market has been reported on. \[market_id, new_market_status, reported_outcome\]
        MarketReported(MarketIdOf<T>, MarketStatus, ReportOf<T>),
        /// A market has been resolved. \[market_id, new_market_status, real_outcome\]
        MarketResolved(MarketIdOf<T>, MarketStatus, OutcomeReport),
        /// A proposed market has been requested edit by advisor. \[market_id, edit_reason\]
        MarketRequestedEdit(MarketIdOf<T>, EditReason<T>),
        /// A proposed market has been edited by the market creator. \[market_id, new_market\]
        MarketEdited(MarketIdOf<T>, MarketOf<T>),
        /// A complete set of assets has been sold. \[market_id, amount_per_asset, seller\]
        SoldCompleteSet(MarketIdOf<T>, BalanceOf<T>, AccountIdOf<T>),
        /// An amount of winning outcomes have been redeemed.
        /// \[market_id, currency_id, amount_redeemed, payout, who\]
        TokensRedeemed(
            MarketIdOf<T>,
            Asset<MarketIdOf<T>>,
            BalanceOf<T>,
            BalanceOf<T>,
            AccountIdOf<T>,
        ),
        /// The global dispute was started. \[market_id\]
        GlobalDisputeStarted(MarketIdOf<T>),
        /// The recovery limit for timestamp based markets was reached due to a prolonged chain stall.
        RecoveryLimitReached { last_time_frame: TimeFrame, limit_time_frame: TimeFrame },
    }

    #[pallet::hooks]
    impl<T: Config> Hooks<T::BlockNumber> for Pallet<T> {
        // TODO(#792): Remove outcome assets for accounts! Delete "resolved" assets of `orml_tokens` with storage migration.
        fn on_initialize(now: T::BlockNumber) -> Weight {
            let mut total_weight: Weight = Weight::zero();

            // TODO(#808): Use weight when Rikiddo is ready
            let _ = Self::process_subsidy_collecting_markets(
                now,
                <zrml_market_commons::Pallet<T>>::now(),
            );
            total_weight = total_weight
                .saturating_add(T::WeightInfo::process_subsidy_collecting_markets_dummy());

            // If we are at genesis or the first block the timestamp is be undefined. No
            // market needs to be opened or closed on blocks #0 or #1, so we skip the
            // evaluation. Without this check, new chains starting from genesis will hang up,
            // since the loops in the `market_status_manager` calls below will run over an interval
            // of 0 to the current time frame.
            if now <= 1u32.into() {
                return total_weight;
            }

            // We add one to the count, because `pallet-timestamp` sets the timestamp _after_
            // `on_initialize` is called, so calling `now()` during `on_initialize` gives us
            // the timestamp of the previous block.
            let current_time_frame =
                Self::calculate_time_frame_of_moment(<zrml_market_commons::Pallet<T>>::now())
                    .saturating_add(1);

            // On first pass, we use current_time - 1 to ensure that the chain doesn't try to
            // check all time frames since epoch.
            let last_time_frame =
                LastTimeFrame::<T>::get().unwrap_or_else(|| current_time_frame.saturating_sub(1));

            let _ = with_transaction(|| {
                let open = Self::market_status_manager::<
                    _,
                    MarketIdsPerOpenBlock<T>,
                    MarketIdsPerOpenTimeFrame<T>,
                >(
                    now,
                    last_time_frame,
                    current_time_frame,
                    |market_id, _| {
                        let weight = Self::open_market(market_id)?;
                        total_weight = total_weight.saturating_add(weight);
                        Ok(())
                    },
                );

                total_weight = total_weight.saturating_add(open.unwrap_or_else(|_| {
                    T::WeightInfo::market_status_manager(CacheSize::get(), CacheSize::get())
                }));

                let close = Self::market_status_manager::<
                    _,
                    MarketIdsPerCloseBlock<T>,
                    MarketIdsPerCloseTimeFrame<T>,
                >(
                    now,
                    last_time_frame,
                    current_time_frame,
                    |market_id, market| {
                        let weight = Self::on_market_close(market_id, market)?;
                        total_weight = total_weight.saturating_add(weight);
                        Ok(())
                    },
                );

                if let Ok(weight) = close {
                    total_weight = total_weight.saturating_add(weight);
                } else {
                    // charge weight for the worst case
                    total_weight = total_weight.saturating_add(
                        T::WeightInfo::market_status_manager(CacheSize::get(), CacheSize::get()),
                    );
                }

                let resolve = Self::resolution_manager(now, |market_id, market| {
                    let weight = Self::on_resolution(market_id, market)?;
                    total_weight = total_weight.saturating_add(weight);
                    Ok(())
                });

                if let Ok(weight) = resolve {
                    total_weight = total_weight.saturating_add(weight);
                } else {
                    // charge weight for the worst case
                    total_weight =
                        total_weight.saturating_add(T::WeightInfo::market_resolution_manager(
                            CacheSize::get(),
                            CacheSize::get(),
                        ));
                }

                LastTimeFrame::<T>::set(Some(current_time_frame));
                total_weight = total_weight.saturating_add(T::DbWeight::get().writes(1));

                match open.and(close).and(resolve) {
                    Err(err) => {
                        Self::deposit_event(Event::BadOnInitialize);
                        log::error!(
                            target: LOG_TARGET,
                            "Block {:?} was not initialized. Error: {:?}",
                            now,
                            err,
                        );
                        TransactionOutcome::Rollback(err.into())
                    }
                    Ok(_) => TransactionOutcome::Commit(Ok(())),
                }
            });

            total_weight.saturating_add(T::WeightInfo::on_initialize_resolve_overhead())
        }
    }

    #[pallet::pallet]
    #[pallet::storage_version(STORAGE_VERSION)]
    pub struct Pallet<T>(PhantomData<T>);

    // TODO(#986) after storage migration of release-dispute-system branch is complete, delete this Disputes storage item
    /// For each market, this holds the dispute information for each dispute that's
    /// been issued.
    #[pallet::storage]
    pub type Disputes<T: Config> = StorageMap<
        _,
        Blake2_128Concat,
        MarketIdOf<T>,
        BoundedVec<OldMarketDispute<T::AccountId, T::BlockNumber>, T::MaxDisputes>,
        ValueQuery,
    >;

    #[pallet::storage]
    pub type MarketIdsPerOpenBlock<T: Config> = StorageMap<
        _,
        Blake2_128Concat,
        T::BlockNumber,
        BoundedVec<MarketIdOf<T>, CacheSize>,
        ValueQuery,
    >;

    #[pallet::storage]
    pub type MarketIdsPerOpenTimeFrame<T: Config> = StorageMap<
        _,
        Blake2_128Concat,
        TimeFrame,
        BoundedVec<MarketIdOf<T>, CacheSize>,
        ValueQuery,
    >;

    /// A mapping of market identifiers to the block their market ends on.
    #[pallet::storage]
    pub type MarketIdsPerCloseBlock<T: Config> = StorageMap<
        _,
        Blake2_128Concat,
        T::BlockNumber,
        BoundedVec<MarketIdOf<T>, CacheSize>,
        ValueQuery,
    >;

    /// A mapping of market identifiers to the time frame their market ends in.
    #[pallet::storage]
    pub type MarketIdsPerCloseTimeFrame<T: Config> = StorageMap<
        _,
        Blake2_128Concat,
        TimeFrame,
        BoundedVec<MarketIdOf<T>, CacheSize>,
        ValueQuery,
    >;

    /// The last time frame that was checked for markets to close.
    #[pallet::storage]
    pub type LastTimeFrame<T: Config> = StorageValue<_, TimeFrame>;

    /// A mapping of market identifiers to the block they were disputed at.
    /// A market only ends up here if it was disputed.
    #[pallet::storage]
    pub type MarketIdsPerDisputeBlock<T: Config> = StorageMap<
        _,
        Twox64Concat,
        T::BlockNumber,
        BoundedVec<MarketIdOf<T>, CacheSize>,
        ValueQuery,
    >;

    /// A mapping of market identifiers to the block that they were reported on.
    #[pallet::storage]
    pub type MarketIdsPerReportBlock<T: Config> = StorageMap<
        _,
        Twox64Concat,
        T::BlockNumber,
        BoundedVec<MarketIdOf<T>, CacheSize>,
        ValueQuery,
    >;

    /// Contains a list of all markets that are currently collecting subsidy and the deadline.
    // All the values are "cached" here. Results in data duplication, but speeds up the iteration
    // over every market significantly (otherwise 25µs per relevant market per block).
    #[pallet::storage]
    pub type MarketsCollectingSubsidy<T: Config> = StorageValue<
        _,
        BoundedVec<SubsidyUntil<T::BlockNumber, MomentOf<T>, MarketIdOf<T>>, ConstU32<16>>,
        ValueQuery,
    >;

    /// Contains market_ids for which advisor has requested edit.
    /// Value for given market_id represents the reason for the edit.
    #[pallet::storage]
    pub type MarketIdsForEdit<T: Config> =
        StorageMap<_, Twox64Concat, MarketIdOf<T>, EditReason<T>>;

    impl<T: Config> Pallet<T> {
        impl_unreserve_bond!(unreserve_creation_bond, creation);
        impl_unreserve_bond!(unreserve_oracle_bond, oracle);
        impl_unreserve_bond!(unreserve_outsider_bond, outsider);
        impl_unreserve_bond!(unreserve_dispute_bond, dispute);
        impl_slash_bond!(slash_creation_bond, creation);
        impl_slash_bond!(slash_oracle_bond, oracle);
        impl_slash_bond!(slash_outsider_bond, outsider);
        impl_slash_bond!(slash_dispute_bond, dispute);
        impl_repatriate_bond!(repatriate_oracle_bond, oracle);
        impl_is_bond_pending!(is_creation_bond_pending, creation);
        impl_is_bond_pending!(is_oracle_bond_pending, oracle);
        impl_is_bond_pending!(is_outsider_bond_pending, outsider);
        impl_is_bond_pending!(is_dispute_bond_pending, dispute);

        #[require_transactional]
        fn do_create_market(
            who: T::AccountId,
            base_asset: Asset<MarketIdOf<T>>,
            creator_fee: Perbill,
            oracle: T::AccountId,
            period: MarketPeriod<T::BlockNumber, MomentOf<T>>,
            deadlines: Deadlines<T::BlockNumber>,
            metadata: MultiHash,
            creation: MarketCreation,
            market_type: MarketType,
            dispute_mechanism: Option<MarketDisputeMechanism>,
            scoring_rule: ScoringRule,
        ) -> Result<(u32, MarketIdOf<T>), DispatchError> {
            let bonds = match creation {
                MarketCreation::Advised => MarketBonds {
                    creation: Some(Bond::new(who.clone(), T::AdvisoryBond::get())),
                    oracle: Some(Bond::new(who.clone(), T::OracleBond::get())),
                    ..Default::default()
                },
                MarketCreation::Permissionless => MarketBonds {
                    creation: Some(Bond::new(who.clone(), T::ValidityBond::get())),
                    oracle: Some(Bond::new(who.clone(), T::OracleBond::get())),
                    ..Default::default()
                },
            };

            let market = Self::construct_market(
                base_asset,
                who.clone(),
                creator_fee,
                oracle,
                period,
                deadlines,
                metadata,
                creation.clone(),
                market_type,
                dispute_mechanism,
                scoring_rule,
                None,
                None,
                bonds.clone(),
            )?;

            T::AssetManager::reserve_named(
                &Self::reserve_id(),
                Asset::Ztg,
                &who,
                bonds.total_amount_bonded(&who),
            )?;

            let market_id = <zrml_market_commons::Pallet<T>>::push_market(market.clone())?;
            let market_account = <zrml_market_commons::Pallet<T>>::market_account(market_id);

            if market.status == MarketStatus::CollectingSubsidy {
                let _ = Self::start_subsidy(&market, market_id)?;
            }

            let ids_amount: u32 = Self::insert_auto_close(&market_id)?;

            Self::deposit_event(Event::MarketCreated(market_id, market_account, market));

            Ok((ids_amount, market_id))
        }

        pub fn outcome_assets(
            market_id: MarketIdOf<T>,
            market: &MarketOf<T>,
        ) -> Vec<Asset<MarketIdOf<T>>> {
            match market.market_type {
                MarketType::Categorical(categories) => {
                    let mut assets = Vec::new();
                    for i in 0..categories {
                        assets.push(Asset::CategoricalOutcome(market_id, i));
                    }
                    assets
                }
                MarketType::Scalar(_) => {
                    vec![
                        Asset::ScalarOutcome(market_id, ScalarPosition::Long),
                        Asset::ScalarOutcome(market_id, ScalarPosition::Short),
                    ]
                }
            }
        }

        fn insert_auto_close(market_id: &MarketIdOf<T>) -> Result<u32, DispatchError> {
            let market = <zrml_market_commons::Pallet<T>>::market(market_id)?;

            match market.period {
                MarketPeriod::Block(range) => MarketIdsPerCloseBlock::<T>::try_mutate(
                    range.end,
                    |ids| -> Result<u32, DispatchError> {
                        ids.try_push(*market_id).map_err(|_| <Error<T>>::StorageOverflow)?;
                        Ok(ids.len() as u32)
                    },
                ),
                MarketPeriod::Timestamp(range) => MarketIdsPerCloseTimeFrame::<T>::try_mutate(
                    Self::calculate_time_frame_of_moment(range.end),
                    |ids| -> Result<u32, DispatchError> {
                        ids.try_push(*market_id).map_err(|_| <Error<T>>::StorageOverflow)?;
                        Ok(ids.len() as u32)
                    },
                ),
            }
        }

        // Manually remove market from cache for auto close.
        fn clear_auto_close(market_id: &MarketIdOf<T>) -> Result<u32, DispatchError> {
            let market = <zrml_market_commons::Pallet<T>>::market(market_id)?;

            // No-op if market isn't cached for auto close according to its state.
            match market.status {
                MarketStatus::Active | MarketStatus::Proposed => (),
                _ => return Ok(0u32),
            };

            let close_ids_len = match market.period {
                MarketPeriod::Block(range) => {
                    MarketIdsPerCloseBlock::<T>::mutate(range.end, |ids| -> u32 {
                        let ids_len = ids.len() as u32;
                        remove_item::<MarketIdOf<T>, _>(ids, market_id);
                        ids_len
                    })
                }
                MarketPeriod::Timestamp(range) => {
                    let time_frame = Self::calculate_time_frame_of_moment(range.end);
                    MarketIdsPerCloseTimeFrame::<T>::mutate(time_frame, |ids| -> u32 {
                        let ids_len = ids.len() as u32;
                        remove_item::<MarketIdOf<T>, _>(ids, market_id);
                        ids_len
                    })
                }
            };
            Ok(close_ids_len)
        }

        // Manually remove market from cache for auto open.
        fn clear_auto_open(market_id: &MarketIdOf<T>) -> Result<u32, DispatchError> {
            let market = <zrml_market_commons::Pallet<T>>::market(market_id)?;

            // No-op if market isn't cached for auto open according to its state.
            match market.status {
                MarketStatus::Active | MarketStatus::Proposed => (),
                _ => return Ok(0u32),
            };

            let open_ids_len = match market.period {
                MarketPeriod::Block(range) => {
                    MarketIdsPerOpenBlock::<T>::mutate(range.start, |ids| -> u32 {
                        let ids_len = ids.len() as u32;
                        remove_item::<MarketIdOf<T>, _>(ids, market_id);
                        ids_len
                    })
                }
                MarketPeriod::Timestamp(range) => {
                    let time_frame = Self::calculate_time_frame_of_moment(range.start);
                    MarketIdsPerOpenTimeFrame::<T>::mutate(time_frame, |ids| -> u32 {
                        let ids_len = ids.len() as u32;
                        remove_item::<MarketIdOf<T>, _>(ids, market_id);
                        ids_len
                    })
                }
            };
            Ok(open_ids_len)
        }

        /// Clears this market from being stored for automatic resolution.
        fn clear_auto_resolve(market_id: &MarketIdOf<T>) -> Result<(u32, u32), DispatchError> {
            let market = <zrml_market_commons::Pallet<T>>::market(market_id)?;
            // If there's no dispute mechanism, this function is noop. FIXME This is an
            // anti-pattern, but it makes benchmarking easier.
            let dispute_mechanism = match market.dispute_mechanism {
                Some(ref result) => result,
                None => return Ok((0, 0)),
            };
            let (ids_len, mdm_len) = match market.status {
                MarketStatus::Reported => {
                    let report = market.report.ok_or(Error::<T>::MarketIsNotReported)?;
                    let dispute_duration_ends_at_block =
                        report.at.saturating_add(market.deadlines.dispute_duration);
                    MarketIdsPerReportBlock::<T>::mutate(
                        dispute_duration_ends_at_block,
                        |ids| -> (u32, u32) {
                            let ids_len = ids.len() as u32;
                            remove_item::<MarketIdOf<T>, _>(ids, market_id);
                            (ids_len, 0u32)
                        },
                    )
                }
                MarketStatus::Disputed => {
                    // TODO(#782): use multiple benchmarks paths for different dispute mechanisms
                    let ResultWithWeightInfo { result: auto_resolve_block_opt, weight: _ } =
                        match dispute_mechanism {
                            MarketDisputeMechanism::Authorized => {
                                T::Authorized::get_auto_resolve(market_id, &market)
                            }
                            MarketDisputeMechanism::Court => {
                                T::Court::get_auto_resolve(market_id, &market)
                            }
                            MarketDisputeMechanism::SimpleDisputes => {
                                T::SimpleDisputes::get_auto_resolve(market_id, &market)
                            }
                        };
                    if let Some(auto_resolve_block) = auto_resolve_block_opt {
                        let ids_len = remove_auto_resolve::<T>(market_id, auto_resolve_block);
                        (ids_len, 0u32)
                    } else {
                        (0u32, 0u32)
                    }
                }
                _ => (0u32, 0u32),
            };

            Ok((ids_len, mdm_len))
        }

        #[require_transactional]
        pub(crate) fn do_sell_complete_set(
            who: T::AccountId,
            market_id: MarketIdOf<T>,
            amount: BalanceOf<T>,
        ) -> DispatchResult {
            ensure!(amount != BalanceOf::<T>::zero(), Error::<T>::ZeroAmount);

            let market = <zrml_market_commons::Pallet<T>>::market(&market_id)?;
            ensure!(
                matches!(
                    market.scoring_rule,
                    ScoringRule::CPMM | ScoringRule::Lmsr | ScoringRule::Orderbook
                ),
                Error::<T>::InvalidScoringRule
            );

            let market_account = <zrml_market_commons::Pallet<T>>::market_account(market_id);
            ensure!(
                T::AssetManager::free_balance(market.base_asset, &market_account) >= amount,
                "Market account does not have sufficient reserves.",
            );

            let assets = Self::outcome_assets(market_id, &market);

            // verify first.
            for asset in assets.iter() {
                // Ensures that the sender has sufficient amount of each
                // share in the set.
                ensure!(
                    T::AssetManager::free_balance(*asset, &who) >= amount,
                    Error::<T>::InsufficientShareBalance,
                );
            }

            // write last.
            for asset in assets.iter() {
                T::AssetManager::slash(*asset, &who, amount);
            }

            T::AssetManager::transfer(market.base_asset, &market_account, &who, amount)?;

            Self::deposit_event(Event::SoldCompleteSet(market_id, amount, who));

            Ok(())
        }

        #[require_transactional]
        pub(crate) fn do_buy_complete_set(
            who: T::AccountId,
            market_id: MarketIdOf<T>,
            amount: BalanceOf<T>,
        ) -> DispatchResult {
            ensure!(amount != BalanceOf::<T>::zero(), Error::<T>::ZeroAmount);
            let market = <zrml_market_commons::Pallet<T>>::market(&market_id)?;
            ensure!(
                T::AssetManager::free_balance(market.base_asset, &who) >= amount,
                Error::<T>::NotEnoughBalance
            );
            ensure!(
                matches!(
                    market.scoring_rule,
                    ScoringRule::CPMM | ScoringRule::Lmsr | ScoringRule::Orderbook
                ),
                Error::<T>::InvalidScoringRule
            );
            Self::ensure_market_is_active(&market)?;

            let market_account = <zrml_market_commons::Pallet<T>>::market_account(market_id);
            T::AssetManager::transfer(market.base_asset, &who, &market_account, amount)?;

            let assets = Self::outcome_assets(market_id, &market);
            for asset in assets.iter() {
                T::AssetManager::deposit(*asset, &who, amount)?;
            }

            Self::deposit_event(Event::BoughtCompleteSet(market_id, amount, who));

            Ok(())
        }

        pub(crate) fn do_reject_market(
            market_id: &MarketIdOf<T>,
            market: MarketOf<T>,
            reject_reason: RejectReason<T>,
        ) -> DispatchResult {
            ensure!(market.status == MarketStatus::Proposed, Error::<T>::InvalidMarketStatus);
            Self::unreserve_oracle_bond(market_id)?;
            let imbalance =
                Self::slash_creation_bond(market_id, Some(T::AdvisoryBondSlashPercentage::get()))?;
            T::Slash::on_unbalanced(imbalance);
            <zrml_market_commons::Pallet<T>>::remove_market(market_id)?;
            MarketIdsForEdit::<T>::remove(market_id);
            Self::deposit_event(Event::MarketRejected(*market_id, reject_reason));
            Self::deposit_event(Event::MarketDestroyed(*market_id));
            Ok(())
        }

        pub(crate) fn handle_expired_advised_market(
            market_id: &MarketIdOf<T>,
            market: MarketOf<T>,
        ) -> Result<Weight, DispatchError> {
            ensure!(market.status == MarketStatus::Proposed, Error::<T>::InvalidMarketStatus);
            Self::unreserve_creation_bond(market_id)?;
            Self::unreserve_oracle_bond(market_id)?;
            <zrml_market_commons::Pallet<T>>::remove_market(market_id)?;
            MarketIdsForEdit::<T>::remove(market_id);
            Self::deposit_event(Event::MarketExpired(*market_id));
            Ok(T::WeightInfo::handle_expired_advised_market())
        }

        pub(crate) fn calculate_time_frame_of_moment(time: MomentOf<T>) -> TimeFrame {
            time.saturated_into::<TimeFrame>().saturating_div(MILLISECS_PER_BLOCK.into())
        }

        fn calculate_internal_resolve_weight(market: &MarketOf<T>) -> Weight {
            if let MarketType::Categorical(_) = market.market_type {
                if let MarketStatus::Reported = market.status {
                    T::WeightInfo::internal_resolve_categorical_reported()
                } else {
                    T::WeightInfo::internal_resolve_categorical_disputed()
                }
            } else if let MarketStatus::Reported = market.status {
                T::WeightInfo::internal_resolve_scalar_reported()
            } else {
                T::WeightInfo::internal_resolve_scalar_disputed()
            }
        }

        fn ensure_market_is_active(market: &MarketOf<T>) -> DispatchResult {
            ensure!(market.status == MarketStatus::Active, Error::<T>::MarketIsNotActive);
            Ok(())
        }

        fn ensure_market_period_is_valid(
            period: &MarketPeriod<T::BlockNumber, MomentOf<T>>,
        ) -> DispatchResult {
            // The start of the market is allowed to be in the past (this results in the market
            // being active immediately), but the market's end must be at least one block/time
            // frame in the future.
            match period {
                MarketPeriod::Block(ref range) => {
                    let now = <frame_system::Pallet<T>>::block_number();
                    ensure!(now < range.end, Error::<T>::InvalidMarketPeriod);
                    ensure!(range.start < range.end, Error::<T>::InvalidMarketPeriod);
                    let lifetime = range.end.saturating_sub(now); // Never saturates!
                    ensure!(
                        lifetime <= T::MaxMarketLifetime::get(),
                        Error::<T>::MarketDurationTooLong,
                    );
                }
                MarketPeriod::Timestamp(ref range) => {
                    // Ensure that the market lasts at least one time frame into the future.
                    let now = <zrml_market_commons::Pallet<T>>::now();
                    let now_frame = Self::calculate_time_frame_of_moment(now);
                    let end_frame = Self::calculate_time_frame_of_moment(range.end);
                    ensure!(now_frame < end_frame, Error::<T>::InvalidMarketPeriod);
                    ensure!(range.start < range.end, Error::<T>::InvalidMarketPeriod);
                    // Verify that the number of frames that the market is open doesn't exceed the
                    // maximum allowed lifetime in blocks.
                    let lifetime = end_frame.saturating_sub(now_frame); // Never saturates!
                    // If this conversion saturates, we're dealing with a market with excessive
                    // lifetime:
                    let lifetime_max: TimeFrame = T::MaxMarketLifetime::get().saturated_into();
                    ensure!(lifetime <= lifetime_max, Error::<T>::MarketDurationTooLong);
                }
            };
            Ok(())
        }

        fn ensure_market_deadlines_are_valid(
            deadlines: &Deadlines<T::BlockNumber>,
            trusted: bool,
        ) -> DispatchResult {
            ensure!(
                deadlines.oracle_duration >= T::MinOracleDuration::get(),
                Error::<T>::OracleDurationSmallerThanMinOracleDuration
            );
            if trusted {
                ensure!(
                    deadlines.dispute_duration == Zero::zero(),
                    Error::<T>::NonZeroDisputePeriodOnTrustedMarket
                );
            } else {
                ensure!(
                    deadlines.dispute_duration >= T::MinDisputeDuration::get(),
                    Error::<T>::DisputeDurationSmallerThanMinDisputeDuration
                );
                ensure!(
                    deadlines.dispute_duration <= T::MaxDisputeDuration::get(),
                    Error::<T>::DisputeDurationGreaterThanMaxDisputeDuration
                );
            }
            ensure!(
                deadlines.grace_period <= T::MaxGracePeriod::get(),
                Error::<T>::GracePeriodGreaterThanMaxGracePeriod
            );
            ensure!(
                deadlines.oracle_duration <= T::MaxOracleDuration::get(),
                Error::<T>::OracleDurationGreaterThanMaxOracleDuration
            );
            Ok(())
        }

        fn ensure_market_type_is_valid(market_type: &MarketType) -> DispatchResult {
            match market_type {
                MarketType::Categorical(categories) => {
                    ensure!(
                        *categories >= T::MinCategories::get(),
                        <Error<T>>::NotEnoughCategories
                    );
                    ensure!(*categories <= T::MaxCategories::get(), <Error<T>>::TooManyCategories);
                }
                MarketType::Scalar(ref outcome_range) => {
                    ensure!(
                        outcome_range.start() < outcome_range.end(),
                        <Error<T>>::InvalidOutcomeRange
                    );
                }
            }
            Ok(())
        }

        // Check that the market has reached the end of its period.
        fn ensure_market_is_closed(market: &MarketOf<T>) -> DispatchResult {
            ensure!(market.status == MarketStatus::Closed, Error::<T>::MarketIsNotClosed);
            Ok(())
        }

        fn ensure_market_start_is_in_time(
            period: &MarketPeriod<T::BlockNumber, MomentOf<T>>,
        ) -> DispatchResult {
            let interval = match period {
                MarketPeriod::Block(range) => {
                    let interval_blocks: u128 = range
                        .start
                        .saturating_sub(<frame_system::Pallet<T>>::block_number())
                        .saturated_into();
                    interval_blocks.saturating_mul(MILLISECS_PER_BLOCK.into())
                }
                MarketPeriod::Timestamp(range) => range
                    .start
                    .saturating_sub(<zrml_market_commons::Pallet<T>>::now())
                    .saturated_into(),
            };

            ensure!(
                <MomentOf<T>>::saturated_from(interval) >= T::MinSubsidyPeriod::get(),
                <Error<T>>::MarketStartTooSoon
            );
            ensure!(
                <MomentOf<T>>::saturated_from(interval) <= T::MaxSubsidyPeriod::get(),
                <Error<T>>::MarketStartTooLate
            );
            Ok(())
        }

        pub(crate) fn open_market(market_id: &MarketIdOf<T>) -> Result<Weight, DispatchError> {
            // Is no-op if market has no pool. This should never happen, but it's safer to not
            // error in this case.
            let mut total_weight = T::DbWeight::get().reads(1); // (For the `market_pool` read)
            if let Ok(pool_id) = <zrml_market_commons::Pallet<T>>::market_pool(market_id) {
                let open_pool_weight = T::Swaps::open_pool(pool_id)?;
                total_weight = total_weight.saturating_add(open_pool_weight);
            }
            Ok(total_weight)
        }

        pub(crate) fn close_market(market_id: &MarketIdOf<T>) -> Result<Weight, DispatchError> {
            <zrml_market_commons::Pallet<T>>::mutate_market(market_id, |market| {
                ensure!(market.status == MarketStatus::Active, Error::<T>::InvalidMarketStatus);
                market.status = MarketStatus::Closed;
                Ok(())
            })?;
            let mut total_weight = T::DbWeight::get().reads_writes(1, 1);
            if let Ok(pool_id) = <zrml_market_commons::Pallet<T>>::market_pool(market_id) {
                let close_pool_weight = T::Swaps::close_pool(pool_id)?;
                total_weight = total_weight.saturating_add(close_pool_weight);
            };
            Self::deposit_event(Event::MarketClosed(*market_id));
            total_weight = total_weight.saturating_add(T::DbWeight::get().writes(1));
            Ok(total_weight)
        }

        pub(crate) fn set_market_end(market_id: &MarketIdOf<T>) -> Result<Weight, DispatchError> {
            <zrml_market_commons::Pallet<T>>::mutate_market(market_id, |market| {
                market.period = match market.period {
                    MarketPeriod::Block(ref range) => {
                        let current_block = <frame_system::Pallet<T>>::block_number();
                        MarketPeriod::Block(range.start..current_block)
                    }
                    MarketPeriod::Timestamp(ref range) => {
                        let now = <zrml_market_commons::Pallet<T>>::now();
                        MarketPeriod::Timestamp(range.start..now)
                    }
                };
                Ok(())
            })?;
            Ok(T::DbWeight::get().reads_writes(1, 1))
        }

        /// Handle market state transitions at the end of its active phase.
        fn on_market_close(
            market_id: &MarketIdOf<T>,
            market: MarketOf<T>,
        ) -> Result<Weight, DispatchError> {
            match market.status {
                MarketStatus::Active => Self::close_market(market_id),
                MarketStatus::Proposed => Self::handle_expired_advised_market(market_id, market),
                _ => Err(Error::<T>::InvalidMarketStatus.into()), // Should never occur!
            }
        }

        /// Handle a market resolution, which is currently in the reported state.
        /// Returns the resolved outcome of a market, which is the reported outcome.
        fn resolve_reported_market(
            market_id: &MarketIdOf<T>,
            market: &MarketOf<T>,
        ) -> Result<OutcomeReport, DispatchError> {
            let report = market.report.as_ref().ok_or(Error::<T>::MarketIsNotReported)?;
            // the oracle bond gets returned if the reporter was the oracle
            if report.by == market.oracle {
                Self::unreserve_oracle_bond(market_id)?;
            } else {
                // reward outsider reporter with oracle bond
                Self::repatriate_oracle_bond(market_id, &report.by)?;

                if Self::is_outsider_bond_pending(market_id, market, true) {
                    Self::unreserve_outsider_bond(market_id)?;
                }
            }

            Ok(report.outcome.clone())
        }

        /// Handle a market resolution, which is currently in the disputed state.
        /// Returns the resolved outcome of a market.
        fn resolve_disputed_market(
            market_id: &MarketIdOf<T>,
            market: &MarketOf<T>,
        ) -> Result<ResultWithWeightInfo<OutcomeReport>, DispatchError> {
            let dispute_mechanism =
                market.dispute_mechanism.as_ref().ok_or(Error::<T>::NoDisputeMechanism)?;
            let report = market.report.as_ref().ok_or(Error::<T>::MarketIsNotReported)?;
            let mut weight = Weight::zero();

            let res: ResultWithWeightInfo<OutcomeReport> =
                Self::get_resolved_outcome(market_id, market, &report.outcome)?;
            let resolved_outcome = res.result;
            weight = weight.saturating_add(res.weight);

            let imbalance_left = Self::settle_bonds(market_id, market, &resolved_outcome, report)?;

            let remainder = match dispute_mechanism {
                MarketDisputeMechanism::Authorized => {
                    let res = T::Authorized::exchange(
                        market_id,
                        market,
                        &resolved_outcome,
                        imbalance_left,
                    )?;
                    let remainder = res.result;
                    weight = weight.saturating_add(res.weight);
                    remainder
                }
                MarketDisputeMechanism::Court => {
                    let res =
                        T::Court::exchange(market_id, market, &resolved_outcome, imbalance_left)?;
                    let remainder = res.result;
                    weight = weight.saturating_add(res.weight);
                    remainder
                }
                MarketDisputeMechanism::SimpleDisputes => {
                    let res = T::SimpleDisputes::exchange(
                        market_id,
                        market,
                        &resolved_outcome,
                        imbalance_left,
                    )?;
                    let remainder = res.result;
                    weight = weight.saturating_add(res.weight);
                    remainder
                }
            };

            T::Slash::on_unbalanced(remainder);

            let res = ResultWithWeightInfo { result: resolved_outcome, weight };

            Ok(res)
        }

        /// Get the outcome the market should resolve to.
        pub(crate) fn get_resolved_outcome(
            market_id: &MarketIdOf<T>,
            market: &MarketOf<T>,
            reported_outcome: &OutcomeReport,
        ) -> Result<ResultWithWeightInfo<OutcomeReport>, DispatchError> {
            let mut resolved_outcome_option = None;
            let mut weight = Weight::zero();

            if let Some(o) = T::GlobalDisputes::determine_voting_winner(market_id) {
                resolved_outcome_option = Some(o);
            }

            // Try to get the outcome of the MDM. If the MDM failed to resolve, default to
            // the oracle's report.
            if resolved_outcome_option.is_none() {
                let dispute_mechanism =
                    market.dispute_mechanism.as_ref().ok_or(Error::<T>::NoDisputeMechanism)?;
                resolved_outcome_option = match dispute_mechanism {
                    MarketDisputeMechanism::Authorized => {
                        let res = T::Authorized::on_resolution(market_id, market)?;
                        weight = weight.saturating_add(res.weight);
                        res.result
                    }
                    MarketDisputeMechanism::Court => {
                        let res = T::Court::on_resolution(market_id, market)?;
                        weight = weight.saturating_add(res.weight);
                        res.result
                    }
                    MarketDisputeMechanism::SimpleDisputes => {
                        let res = T::SimpleDisputes::on_resolution(market_id, market)?;
                        weight = weight.saturating_add(res.weight);
                        res.result
                    }
                };
            }

            let resolved_outcome =
                resolved_outcome_option.unwrap_or_else(|| reported_outcome.clone());

            let res = ResultWithWeightInfo { result: resolved_outcome, weight };

            Ok(res)
        }

        /// Manage the outstanding bonds (oracle, outsider, dispute) of the market.
        fn settle_bonds(
            market_id: &MarketIdOf<T>,
            market: &MarketOf<T>,
            resolved_outcome: &OutcomeReport,
            report: &ReportOf<T>,
        ) -> Result<NegativeImbalanceOf<T>, DispatchError> {
            let mut overall_imbalance = NegativeImbalanceOf::<T>::zero();

            let report_by_oracle = report.by == market.oracle;
            let is_correct = &report.outcome == resolved_outcome;

            let unreserve_outsider = || -> DispatchResult {
                if Self::is_outsider_bond_pending(market_id, market, true) {
                    Self::unreserve_outsider_bond(market_id)?;
                }
                Ok(())
            };

            let slash_outsider = || -> Result<NegativeImbalanceOf<T>, DispatchError> {
                if Self::is_outsider_bond_pending(market_id, market, true) {
                    let imbalance = Self::slash_outsider_bond(market_id, None)?;
                    return Ok(imbalance);
                }
                Ok(NegativeImbalanceOf::<T>::zero())
            };

            if report_by_oracle {
                if is_correct {
                    Self::unreserve_oracle_bond(market_id)?;
                } else {
                    let negative_imbalance = Self::slash_oracle_bond(market_id, None)?;
                    overall_imbalance.subsume(negative_imbalance);
                }
            } else {
                // outsider report
                if is_correct {
                    // reward outsider reporter with oracle bond
                    Self::repatriate_oracle_bond(market_id, &report.by)?;
                    unreserve_outsider()?;
                } else {
                    let oracle_imbalance = Self::slash_oracle_bond(market_id, None)?;
                    let outsider_imbalance = slash_outsider()?;
                    overall_imbalance.subsume(oracle_imbalance);
                    overall_imbalance.subsume(outsider_imbalance);
                }
            }

            if let Some(bond) = &market.bonds.dispute {
                if !bond.is_settled {
                    if is_correct {
                        let imb = Self::slash_dispute_bond(market_id, None)?;
                        overall_imbalance.subsume(imb);
                    } else {
                        // If the report outcome was wrong, the dispute was justified
                        Self::unreserve_dispute_bond(market_id)?;
                        T::Currency::resolve_creating(&bond.who, overall_imbalance);
                        overall_imbalance = NegativeImbalanceOf::<T>::zero();
                    }
                }
            }

            Ok(overall_imbalance)
        }

        pub fn on_resolution(
            market_id: &MarketIdOf<T>,
            market: &MarketOf<T>,
        ) -> Result<Weight, DispatchError> {
            if market.creation == MarketCreation::Permissionless {
                Self::unreserve_creation_bond(market_id)?;
            }

            let mut total_weight: Weight = Weight::zero();

            let resolved_outcome = match market.status {
                MarketStatus::Reported => Self::resolve_reported_market(market_id, market)?,
                MarketStatus::Disputed => {
                    let res = Self::resolve_disputed_market(market_id, market)?;
                    total_weight = total_weight.saturating_add(res.weight);
                    res.result
                }
                _ => return Err(Error::<T>::InvalidMarketStatus.into()),
            };
            let clean_up_weight = Self::clean_up_pool(market, market_id, &resolved_outcome)?;
            total_weight = total_weight.saturating_add(clean_up_weight);
            // TODO: https://github.com/zeitgeistpm/zeitgeist/issues/815
            // Following call should return weight consumed by it.
            T::LiquidityMining::distribute_market_incentives(market_id)?;

            // NOTE: Currently we don't clean up outcome assets.
            // TODO(#792): Remove outcome assets for accounts! Delete "resolved" assets of `orml_tokens` with storage migration.
            <zrml_market_commons::Pallet<T>>::mutate_market(market_id, |m| {
                m.status = MarketStatus::Resolved;
                m.resolved_outcome = Some(resolved_outcome.clone());
                Ok(())
            })?;

            Self::deposit_event(Event::MarketResolved(
                *market_id,
                MarketStatus::Resolved,
                resolved_outcome,
            ));
            Ok(total_weight.saturating_add(Self::calculate_internal_resolve_weight(market)))
        }

        pub(crate) fn process_subsidy_collecting_markets(
            current_block: T::BlockNumber,
            current_time: MomentOf<T>,
        ) -> Weight {
            let mut total_weight: Weight = Weight::zero();
            let dbweight = T::DbWeight::get();
            let one_read = T::DbWeight::get().reads(1);
            let one_write = T::DbWeight::get().writes(1);

            let retain_closure = |subsidy_info: &SubsidyUntil<
                T::BlockNumber,
                MomentOf<T>,
                MarketIdOf<T>,
            >| {
                let market_ready = match &subsidy_info.period {
                    MarketPeriod::Block(period) => period.start <= current_block,
                    MarketPeriod::Timestamp(period) => period.start <= current_time,
                };

                if market_ready {
                    let pool_id =
                        <zrml_market_commons::Pallet<T>>::market_pool(&subsidy_info.market_id);
                    total_weight.saturating_add(one_read);

                    if let Ok(pool_id) = pool_id {
                        let end_subsidy_result = T::Swaps::end_subsidy_phase(pool_id);

                        if let Ok(result) = end_subsidy_result {
                            total_weight = total_weight.saturating_add(result.weight);

                            if result.result {
                                // Sufficient subsidy, activate market.
                                let mutate_result = <zrml_market_commons::Pallet<T>>::mutate_market(
                                    &subsidy_info.market_id,
                                    |m| {
                                        m.status = MarketStatus::Active;
                                        Ok(())
                                    },
                                );

                                total_weight =
                                    total_weight.saturating_add(one_read).saturating_add(one_write);

                                if let Err(err) = mutate_result {
                                    log::error!(
                                        target: LOG_TARGET,
                                        "Cannot find market associated to \
                                         market id. market_id: {:?}, error: {:?}",
                                        subsidy_info.market_id,
                                        err
                                    );
                                    return true;
                                }

                                Self::deposit_event(Event::MarketStartedWithSubsidy(
                                    subsidy_info.market_id,
                                    MarketStatus::Active,
                                ));
                            } else {
                                // Insufficient subsidy, cleanly remove pool and close market.
                                let destroy_result =
                                    T::Swaps::destroy_pool_in_subsidy_phase(pool_id);

                                if let Err(err) = destroy_result {
                                    log::error!(
                                        target: LOG_TARGET,
                                        "Cannot destroy pool with missing \
                                         subsidy. market_id: {:?}, error: {:?}",
                                        subsidy_info.market_id,
                                        err
                                    );
                                    return true;
                                } else if let Ok(weight) = destroy_result {
                                    total_weight = total_weight.saturating_add(weight);
                                }

                                let market_result = <zrml_market_commons::Pallet<T>>::mutate_market(
                                    &subsidy_info.market_id,
                                    |m| {
                                        m.status = MarketStatus::InsufficientSubsidy;

                                        // Unreserve funds reserved during market creation
                                        if m.creation == MarketCreation::Permissionless {
                                            Self::unreserve_creation_bond(&subsidy_info.market_id)?;
                                        }
                                        // AdvisoryBond was already returned when the market
                                        // was approved. Approval is inevitable to reach this.
                                        Self::unreserve_oracle_bond(&subsidy_info.market_id)?;

                                        total_weight = total_weight
                                            .saturating_add(dbweight.reads(2))
                                            .saturating_add(dbweight.writes(2));
                                        Ok(())
                                    },
                                );

                                if let Err(err) = market_result {
                                    log::error!(
                                        target: LOG_TARGET,
                                        "Cannot find market associated to \
                                         market id. market_id: {:?}, error: {:?}",
                                        subsidy_info.market_id,
                                        err
                                    );
                                    return true;
                                }

                                // `remove_market_pool` can only error due to missing pool, but
                                // above we ensured that the pool exists.
                                let _ = <zrml_market_commons::Pallet<T>>::remove_market_pool(
                                    &subsidy_info.market_id,
                                );
                                total_weight =
                                    total_weight.saturating_add(one_read).saturating_add(one_write);
                                Self::deposit_event(Event::MarketInsufficientSubsidy(
                                    subsidy_info.market_id,
                                    MarketStatus::InsufficientSubsidy,
                                ));
                            }

                            return false;
                        } else if let Err(err) = end_subsidy_result {
                            log::error!(
                                target: LOG_TARGET,
                                "An error occured during end of subsidy phase.
                            pool_id: {:?}, market_id: {:?}, error: {:?}",
                                pool_id,
                                subsidy_info.market_id,
                                err
                            );
                        }
                    } else if let Err(err) = pool_id {
                        log::error!(
                            target: LOG_TARGET,
                            "Cannot find pool associated to market.
                            market_id: {:?}, error: {:?}",
                            subsidy_info.market_id,
                            err
                        );
                        return true;
                    }
                }

                true
            };

            let mut weight_basis = Weight::zero();
            <MarketsCollectingSubsidy<T>>::mutate(
                |e: &mut BoundedVec<
                    SubsidyUntil<T::BlockNumber, MomentOf<T>, MarketIdOf<T>>,
                    _,
                >| {
                    weight_basis = T::WeightInfo::process_subsidy_collecting_markets_raw(
                        e.len().saturated_into(),
                    );
                    e.retain(retain_closure);
                },
            );

            weight_basis.saturating_add(total_weight)
        }

        /// The reserve ID of the prediction-markets pallet.
        #[inline]
        pub fn reserve_id() -> [u8; 8] {
            T::PalletId::get().0
        }

        pub(crate) fn market_status_manager<F, MarketIdsPerBlock, MarketIdsPerTimeFrame>(
            block_number: T::BlockNumber,
            last_time_frame: TimeFrame,
            current_time_frame: TimeFrame,
            mut mutation: F,
        ) -> Result<Weight, DispatchError>
        where
            F: FnMut(&MarketIdOf<T>, MarketOf<T>) -> DispatchResult,
            MarketIdsPerBlock: frame_support::StorageMap<
                    T::BlockNumber,
                    BoundedVec<MarketIdOf<T>, CacheSize>,
                    Query = BoundedVec<MarketIdOf<T>, CacheSize>,
                >,
            MarketIdsPerTimeFrame: frame_support::StorageMap<
                    TimeFrame,
                    BoundedVec<MarketIdOf<T>, CacheSize>,
                    Query = BoundedVec<MarketIdOf<T>, CacheSize>,
                >,
        {
            let market_ids_per_block = MarketIdsPerBlock::get(block_number);
            for market_id in market_ids_per_block.iter() {
                let market = <zrml_market_commons::Pallet<T>>::market(market_id)?;
                mutation(market_id, market)?;
            }
            MarketIdsPerBlock::remove(block_number);

            let mut time_frame_ids_len = 0u32;
            let start = last_time_frame.saturating_add(1);
            let end = current_time_frame;
            let diff = end.saturating_sub(start);
            let start = if diff > MAX_RECOVERY_TIME_FRAMES {
                log::warn!(target: LOG_TARGET, "Could not recover all time frames since the last time frame {:?}.", last_time_frame);
                let limit_time_frame = end.saturating_sub(MAX_RECOVERY_TIME_FRAMES);
                Self::deposit_event(Event::RecoveryLimitReached {
                    last_time_frame,
                    limit_time_frame,
                });
                limit_time_frame
            } else {
                start
            };
            for time_frame in start..=end {
                let market_ids_per_time_frame = MarketIdsPerTimeFrame::get(time_frame);
                time_frame_ids_len =
                    time_frame_ids_len.saturating_add(market_ids_per_time_frame.len() as u32);
                for market_id in market_ids_per_time_frame.iter() {
                    let market = <zrml_market_commons::Pallet<T>>::market(market_id)?;
                    mutation(market_id, market)?;
                }
                MarketIdsPerTimeFrame::remove(time_frame);
            }

            Ok(T::WeightInfo::market_status_manager(
                market_ids_per_block.len() as u32,
                time_frame_ids_len,
            ))
        }

        pub(crate) fn resolution_manager<F>(
            now: T::BlockNumber,
            mut cb: F,
        ) -> Result<Weight, DispatchError>
        where
            F: FnMut(&MarketIdOf<T>, &MarketOf<T>) -> DispatchResult,
        {
            // Resolve all regularly reported markets.
            let market_ids_per_report_block = MarketIdsPerReportBlock::<T>::get(now);
            for id in market_ids_per_report_block.iter() {
                let market = <zrml_market_commons::Pallet<T>>::market(id)?;
                if let MarketStatus::Reported = market.status {
                    cb(id, &market)?;
                }
            }
            MarketIdsPerReportBlock::<T>::remove(now);

            // Resolve any disputed markets.
            let market_ids_per_dispute_block = MarketIdsPerDisputeBlock::<T>::get(now);
            for id in market_ids_per_dispute_block.iter() {
                let market = <zrml_market_commons::Pallet<T>>::market(id)?;
                cb(id, &market)?;
            }
            MarketIdsPerDisputeBlock::<T>::remove(now);

            Ok(T::WeightInfo::market_resolution_manager(
                market_ids_per_report_block.len() as u32,
                market_ids_per_dispute_block.len() as u32,
            ))
        }

        // If a market has a pool that is `Active`, then changes from `Active` to `Clean`. If
        // the market does not exist or the market does not have a pool, does nothing.
        fn clean_up_pool(
            market: &MarketOf<T>,
            market_id: &MarketIdOf<T>,
            outcome_report: &OutcomeReport,
        ) -> Result<Weight, DispatchError> {
            let pool_id = if let Ok(el) = <zrml_market_commons::Pallet<T>>::market_pool(market_id) {
                el
            } else {
                return Ok(T::DbWeight::get().reads(1));
            };
            let market_account = <zrml_market_commons::Pallet<T>>::market_account(*market_id);
            let weight = T::Swaps::clean_up_pool(
                &market.market_type,
                pool_id,
                outcome_report,
                &market_account,
            )?;
            Ok(weight.saturating_add(T::DbWeight::get().reads(2)))
        }

        // Creates a pool for the market and registers the market in the list of markets
        // currently collecting subsidy.
        pub(crate) fn start_subsidy(
            market: &MarketOf<T>,
            market_id: MarketIdOf<T>,
        ) -> Result<Weight, DispatchError> {
            ensure!(
                market.status == MarketStatus::CollectingSubsidy,
                Error::<T>::MarketIsNotCollectingSubsidy
            );

            let mut assets = Self::outcome_assets(market_id, market);
            assets.push(market.base_asset);
            let total_assets = assets.len();

            let pool_id = T::Swaps::create_pool(
                market.creator.clone(),
                assets,
                market.base_asset,
                market_id,
                market.scoring_rule,
                None,
                None,
                None,
            )?;

            // This errors if a pool already exists!
            <zrml_market_commons::Pallet<T>>::insert_market_pool(market_id, pool_id)?;
            <MarketsCollectingSubsidy<T>>::try_mutate(|markets| {
                markets
                    .try_push(SubsidyUntil { market_id, period: market.period.clone() })
                    .map_err(|_| <Error<T>>::StorageOverflow)
            })?;

            Ok(T::WeightInfo::start_subsidy(total_assets.saturated_into()))
        }

        fn construct_market(
            base_asset: Asset<MarketIdOf<T>>,
            creator: T::AccountId,
            creator_fee: Perbill,
            oracle: T::AccountId,
            period: MarketPeriod<T::BlockNumber, MomentOf<T>>,
            deadlines: Deadlines<T::BlockNumber>,
            metadata: MultiHash,
            creation: MarketCreation,
            market_type: MarketType,
            dispute_mechanism: Option<MarketDisputeMechanism>,
            scoring_rule: ScoringRule,
            report: Option<ReportOf<T>>,
            resolved_outcome: Option<OutcomeReport>,
            bonds: MarketBonds<T::AccountId, BalanceOf<T>>,
        ) -> Result<MarketOf<T>, DispatchError> {
            let valid_base_asset = match base_asset {
                Asset::Ztg => true,
                #[cfg(feature = "parachain")]
                Asset::ForeignAsset(fa) => {
                    if let Some(metadata) = T::AssetRegistry::metadata(&Asset::ForeignAsset(fa)) {
                        metadata.additional.allow_as_base_asset
                    } else {
                        return Err(Error::<T>::UnregisteredForeignAsset.into());
                    }
                }
                _ => false,
            };

            ensure!(creator_fee <= T::MaxCreatorFee::get(), Error::<T>::FeeTooHigh);
            ensure!(valid_base_asset, Error::<T>::InvalidBaseAsset);
            let MultiHash::Sha3_384(multihash) = metadata;
            ensure!(multihash[0] == 0x15 && multihash[1] == 0x30, <Error<T>>::InvalidMultihash);
            Self::ensure_market_period_is_valid(&period)?;
            Self::ensure_market_deadlines_are_valid(&deadlines, dispute_mechanism.is_none())?;
            Self::ensure_market_type_is_valid(&market_type)?;

            if scoring_rule == ScoringRule::RikiddoSigmoidFeeMarketEma {
                Self::ensure_market_start_is_in_time(&period)?;
            }
            let status: MarketStatus = match creation {
                MarketCreation::Permissionless => match scoring_rule {
                    ScoringRule::CPMM
                    | ScoringRule::Lmsr
                    | ScoringRule::Parimutuel
                    | ScoringRule::Orderbook => MarketStatus::Active,
                    ScoringRule::RikiddoSigmoidFeeMarketEma => MarketStatus::CollectingSubsidy,
                },
                MarketCreation::Advised => MarketStatus::Proposed,
            };
            Ok(Market {
                base_asset,
                creation,
                creator_fee,
                creator,
                market_type,
                dispute_mechanism,
                metadata: Vec::from(multihash),
                oracle,
                period,
                deadlines,
                report,
                resolved_outcome,
                status,
                scoring_rule,
                bonds,
            })
        }

        fn report_market_with_dispute_mechanism(
            origin: OriginFor<T>,
            market_id: MarketIdOf<T>,
            report: ReportOf<T>,
        ) -> DispatchResultWithPostInfo {
            let sender = ensure_signed(origin.clone())?;
            <zrml_market_commons::Pallet<T>>::mutate_market(&market_id, |market| {
                let mut should_check_origin = false;
                //NOTE: Saturating operation in following block may saturate to u32::MAX value
                //      but that will be the case after thousands of years time. So it is fine.
                match market.period {
                    MarketPeriod::Block(ref range) => {
                        let grace_period_end =
                            range.end.saturating_add(market.deadlines.grace_period);
                        ensure!(grace_period_end <= report.at, Error::<T>::NotAllowedToReportYet);
                        let oracle_duration_end =
                            grace_period_end.saturating_add(market.deadlines.oracle_duration);
                        if report.at <= oracle_duration_end {
                            should_check_origin = true;
                        }
                    }
                    MarketPeriod::Timestamp(ref range) => {
                        let grace_period_in_moments: MomentOf<T> =
                            market.deadlines.grace_period.saturated_into::<u32>().into();
                        let grace_period_in_ms =
                            grace_period_in_moments.saturating_mul(MILLISECS_PER_BLOCK.into());
                        let grace_period_end = range.end.saturating_add(grace_period_in_ms);
                        let now = <zrml_market_commons::Pallet<T>>::now();
                        ensure!(grace_period_end <= now, Error::<T>::NotAllowedToReportYet);
                        let oracle_duration_in_moments: MomentOf<T> =
                            market.deadlines.oracle_duration.saturated_into::<u32>().into();
                        let oracle_duration_in_ms =
                            oracle_duration_in_moments.saturating_mul(MILLISECS_PER_BLOCK.into());
                        let oracle_duration_end =
                            grace_period_end.saturating_add(oracle_duration_in_ms);
                        if now <= oracle_duration_end {
                            should_check_origin = true;
                        }
                    }
                }

                let sender_is_oracle = sender == market.oracle;
                let origin_has_permission = T::ResolveOrigin::ensure_origin(origin).is_ok();
                let sender_is_outsider = !sender_is_oracle && !origin_has_permission;

                if should_check_origin {
                    ensure!(
                        sender_is_oracle || origin_has_permission,
                        Error::<T>::ReporterNotOracle
                    );
                } else if sender_is_outsider {
                    let outsider_bond = T::OutsiderBond::get();

                    market.bonds.outsider = Some(Bond::new(sender.clone(), outsider_bond));

                    T::AssetManager::reserve_named(
                        &Self::reserve_id(),
                        Asset::Ztg,
                        &sender,
                        outsider_bond,
                    )?;
                }

                market.report = Some(report.clone());
                market.status = MarketStatus::Reported;

                Ok(())
            })?;

            let market = <zrml_market_commons::Pallet<T>>::market(&market_id)?;
            let block_after_dispute_duration =
                report.at.saturating_add(market.deadlines.dispute_duration);
            let ids_len = MarketIdsPerReportBlock::<T>::try_mutate(
                block_after_dispute_duration,
                |ids| -> Result<u32, DispatchError> {
                    ids.try_push(market_id).map_err(|_| <Error<T>>::StorageOverflow)?;
                    Ok(ids.len() as u32)
                },
            )?;

            Ok(Some(T::WeightInfo::report_market_with_dispute_mechanism(ids_len)).into())
        }

        fn report_and_resolve_market(
            origin: OriginFor<T>,
            market_id: MarketIdOf<T>,
            market_report: ReportOf<T>,
        ) -> DispatchResultWithPostInfo {
            <zrml_market_commons::Pallet<T>>::mutate_market(&market_id, |market| {
                let sender = ensure_signed(origin.clone())?;
                let sender_is_oracle = sender == market.oracle;
                let origin_has_permission = T::ResolveOrigin::ensure_origin(origin).is_ok();
                ensure!(sender_is_oracle || origin_has_permission, Error::<T>::ReporterNotOracle);
                market.report = Some(market_report.clone());
                market.status = MarketStatus::Reported;
                Ok(())
            })?;
            let market = <zrml_market_commons::Pallet<T>>::market(&market_id)?;
            Self::on_resolution(&market_id, &market)?;
            Ok(Some(T::WeightInfo::report_trusted_market()).into())
        }
    }

    fn remove_item<I: cmp::PartialEq, G>(items: &mut BoundedVec<I, G>, item: &I) {
        if let Some(pos) = items.iter().position(|i| i == item) {
            items.swap_remove(pos);
        }
    }

    fn remove_auto_resolve<T: Config>(
        market_id: &MarketIdOf<T>,
        resolve_at: T::BlockNumber,
    ) -> u32 {
        MarketIdsPerDisputeBlock::<T>::mutate(resolve_at, |ids| -> u32 {
            let ids_len = ids.len() as u32;
            remove_item::<MarketIdOf<T>, _>(ids, market_id);
            ids_len
        })
    }

    impl<T> DisputeResolutionApi for Pallet<T>
    where
        T: Config,
    {
        type AccountId = T::AccountId;
        type Balance = BalanceOf<T>;
        type BlockNumber = T::BlockNumber;
        type MarketId = MarketIdOf<T>;
        type Moment = MomentOf<T>;

        fn resolve(
            market_id: &Self::MarketId,
            market: &MarketOf<T>,
        ) -> Result<Weight, DispatchError> {
            Self::on_resolution(market_id, market)
        }

        fn add_auto_resolve(
            market_id: &Self::MarketId,
            resolve_at: Self::BlockNumber,
        ) -> Result<u32, DispatchError> {
            let ids_len = <MarketIdsPerDisputeBlock<T>>::try_mutate(
                resolve_at,
                |ids| -> Result<u32, DispatchError> {
                    ids.try_push(*market_id).map_err(|_| <Error<T>>::StorageOverflow)?;
                    Ok(ids.len() as u32)
                },
            )?;
            Ok(ids_len)
        }

        fn auto_resolve_exists(market_id: &Self::MarketId, resolve_at: Self::BlockNumber) -> bool {
            <MarketIdsPerDisputeBlock<T>>::get(resolve_at).contains(market_id)
        }

        fn remove_auto_resolve(market_id: &Self::MarketId, resolve_at: Self::BlockNumber) -> u32 {
            remove_auto_resolve::<T>(market_id, resolve_at)
        }
    }

    impl<T> CompleteSetOperationsApi for Pallet<T>
    where
        T: Config,
    {
        type AccountId = T::AccountId;
        type Balance = BalanceOf<T>;
        type MarketId = MarketIdOf<T>;

        fn buy_complete_set(
            who: Self::AccountId,
            market_id: Self::MarketId,
            amount: Self::Balance,
        ) -> DispatchResult {
            Self::do_buy_complete_set(who, market_id, amount)
        }

        fn sell_complete_set(
            who: Self::AccountId,
            market_id: Self::MarketId,
            amount: Self::Balance,
        ) -> DispatchResult {
            Self::do_sell_complete_set(who, market_id, amount)
        }
    }
}<|MERGE_RESOLUTION|>--- conflicted
+++ resolved
@@ -80,14 +80,11 @@
     /// The current storage version.
     const STORAGE_VERSION: StorageVersion = StorageVersion::new(8);
     const LOG_TARGET: &str = "runtime::zrml-prediction-markets";
-<<<<<<< HEAD
     /// The maximum number of blocks between the [`LastTimeFrame`]
     /// and the current timestamp in block number allowed to recover
     /// the automatic market openings and closings from a chain stall.
     /// Currently 10 blocks is 2 minutes (assuming block time is 12 seconds).
     pub(crate) const MAX_RECOVERY_TIME_FRAMES: TimeFrame = 10;
-=======
->>>>>>> 802600fe
 
     pub(crate) type BalanceOf<T> = <T as zrml_market_commons::Config>::Balance;
     pub(crate) type AccountIdOf<T> = <T as frame_system::Config>::AccountId;
