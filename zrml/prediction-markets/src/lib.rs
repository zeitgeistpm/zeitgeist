// Copyright 2022-2023 Forecasting Technologies LTD.
// Copyright 2021-2022 Zeitgeist PM LLC.
//
// This file is part of Zeitgeist.
//
// Zeitgeist is free software: you can redistribute it and/or modify it
// under the terms of the GNU General Public License as published by the
// Free Software Foundation, either version 3 of the License, or (at
// your option) any later version.
//
// Zeitgeist is distributed in the hope that it will be useful, but
// WITHOUT ANY WARRANTY; without even the implied warranty of
// MERCHANTABILITY or FITNESS FOR A PARTICULAR PURPOSE. See the GNU
// General Public License for more details.
//
// You should have received a copy of the GNU General Public License
// along with Zeitgeist. If not, see <https://www.gnu.org/licenses/>.

#![doc = include_str!("../README.md")]
#![cfg_attr(not(feature = "std"), no_std)]
#![allow(clippy::too_many_arguments)]

extern crate alloc;

mod benchmarks;
pub mod migrations;
pub mod mock;
pub mod orml_asset_registry;
mod tests;
pub mod weights;

pub use pallet::*;

#[frame_support::pallet]
mod pallet {
    use crate::weights::*;
    use alloc::{format, vec, vec::Vec};
    use core::{cmp, marker::PhantomData};
    use frame_support::{
        dispatch::{DispatchResultWithPostInfo, Pays, Weight},
        ensure, log,
        pallet_prelude::{ConstU32, StorageMap, StorageValue, ValueQuery},
        storage::{with_transaction, TransactionOutcome},
        traits::{
            tokens::BalanceStatus, Currency, EnsureOrigin, Get, Hooks, Imbalance, IsType,
            NamedReservableCurrency, OnUnbalanced, StorageVersion,
        },
        transactional, Blake2_128Concat, BoundedVec, PalletId, Twox64Concat,
    };
    use frame_system::{ensure_signed, pallet_prelude::OriginFor};

    #[cfg(feature = "parachain")]
    use {orml_traits::asset_registry::Inspect, zeitgeist_primitives::types::CustomMetadata};

    use orml_traits::{MultiCurrency, NamedMultiReservableCurrency};
    use sp_arithmetic::per_things::{Perbill, Percent};
    use sp_runtime::{
        traits::{Saturating, Zero},
        DispatchError, DispatchResult, SaturatedConversion,
    };
    use zeitgeist_primitives::{
        constants::MILLISECS_PER_BLOCK,
        traits::{DisputeApi, DisputeResolutionApi, Swaps, ZeitgeistAssetManager},
        types::{
            Asset, Bond, Deadlines, Market, MarketBonds, MarketCreation, MarketDisputeMechanism,
            MarketPeriod, MarketStatus, MarketType, MultiHash, OldMarketDispute, OutcomeReport,
            Report, ResultWithWeightInfo, ScalarPosition, ScoringRule, SubsidyUntil,
        },
    };
    #[cfg(feature = "with-global-disputes")]
    use {
        zeitgeist_primitives::types::GlobalDisputeItem,
        zrml_global_disputes::GlobalDisputesPalletApi,
    };

    use zeitgeist_primitives::traits::DisputeMaxWeightApi;
    use zrml_liquidity_mining::LiquidityMiningPalletApi;
    use zrml_market_commons::MarketCommonsPalletApi;

    /// The current storage version.
    const STORAGE_VERSION: StorageVersion = StorageVersion::new(7);

    pub(crate) type BalanceOf<T> = <<T as Config>::AssetManager as MultiCurrency<
        <T as frame_system::Config>::AccountId,
    >>::Balance;
    pub(crate) type CurrencyOf<T> = <T as zrml_market_commons::Config>::Currency;
    pub(crate) type NegativeImbalanceOf<T> =
        <CurrencyOf<T> as Currency<<T as frame_system::Config>::AccountId>>::NegativeImbalance;
    pub(crate) type TimeFrame = u64;
    pub(crate) type MarketIdOf<T> = <T as zrml_market_commons::Config>::MarketId;
    pub(crate) type MomentOf<T> =
        <<T as zrml_market_commons::Config>::Timestamp as frame_support::traits::Time>::Moment;
    pub type MarketOf<T> = Market<
        <T as frame_system::Config>::AccountId,
        BalanceOf<T>,
        <T as frame_system::Config>::BlockNumber,
        MomentOf<T>,
        Asset<MarketIdOf<T>>,
    >;
    pub type CacheSize = ConstU32<64>;
    pub type EditReason<T> = BoundedVec<u8, <T as Config>::MaxEditReasonLen>;
    pub type RejectReason<T> = BoundedVec<u8, <T as Config>::MaxRejectReasonLen>;

    macro_rules! impl_unreserve_bond {
        ($fn_name:ident, $bond_type:ident) => {
            /// Settle the $bond_type bond by unreserving it.
            ///
            /// This function **should** only be called if the bond is not yet settled, and calling
            /// it if the bond is settled is most likely a logic error. If the bond is already
            /// settled, storage is not changed, a warning is raised and `Ok(())` is returned.
            fn $fn_name(market_id: &MarketIdOf<T>) -> DispatchResult {
                let market = <zrml_market_commons::Pallet<T>>::market(market_id)?;
                let bond = market.bonds.$bond_type.as_ref().ok_or(Error::<T>::MissingBond)?;
                if bond.is_settled {
                    let warning = format!(
                        "Attempting to settle the {} bond of market {:?} multiple times",
                        stringify!($bond_type),
                        market_id,
                    );
                    log::warn!("{}", warning);
                    debug_assert!(false, "{}", warning);
                    return Ok(());
                }
                CurrencyOf::<T>::unreserve_named(&Self::reserve_id(), &bond.who, bond.value);
                <zrml_market_commons::Pallet<T>>::mutate_market(market_id, |m| {
                    m.bonds.$bond_type = Some(Bond { is_settled: true, ..bond.clone() });
                    Ok(())
                })
            }
        };
    }

    macro_rules! impl_slash_bond {
        ($fn_name:ident, $bond_type:ident) => {
            /// Settle the $bond_type bond by slashing and/or unreserving it and return the
            /// resulting imbalance.
            ///
            /// If `slash_percentage` is not specified, then the entire bond is slashed. Otherwise,
            /// only the specified percentage is slashed and the remainder is unreserved.
            ///
            /// This function **should** only be called if the bond is not yet settled, and calling
            /// it if the bond is settled is most likely a logic error. If the bond is already
            /// settled, storage is not changed, a warning is raised and a zero imbalance is
            /// returned.
            fn $fn_name(
                market_id: &MarketIdOf<T>,
                slash_percentage: Option<Percent>,
            ) -> Result<NegativeImbalanceOf<T>, DispatchError> {
                let market = <zrml_market_commons::Pallet<T>>::market(market_id)?;
                let bond = market.bonds.$bond_type.as_ref().ok_or(Error::<T>::MissingBond)?;
                // Trying to settle a bond multiple times is always a logic error, not a runtime
                // error, so we log a warning instead of raising an error.
                if bond.is_settled {
                    let warning = format!(
                        "Attempting to settle the {} bond of market {:?} multiple times",
                        stringify!($bond_type),
                        market_id,
                    );
                    log::warn!("{}", warning);
                    debug_assert!(false, "{}", warning);
                    return Ok(NegativeImbalanceOf::<T>::zero());
                }
                let value = bond.value;
                let (slash_amount, unreserve_amount) = if let Some(percentage) = slash_percentage {
                    let slash_amount = percentage.mul_floor(value);
                    (slash_amount, value.saturating_sub(slash_amount))
                } else {
                    (value, BalanceOf::<T>::zero())
                };
                let (imbalance, excess) = CurrencyOf::<T>::slash_reserved_named(
                    &Self::reserve_id(),
                    &bond.who,
                    slash_amount,
                );
                // If there's excess, there's nothing we can do, so we don't count this as error
                // and log a warning instead.
                if excess != BalanceOf::<T>::zero() {
                    let warning = format!(
                        "Failed to settle the {} bond of market {:?}",
                        stringify!($bond_type),
                        market_id,
                    );
                    log::warn!("{}", warning);
                    debug_assert!(false, "{}", warning);
                }
                if unreserve_amount != BalanceOf::<T>::zero() {
                    CurrencyOf::<T>::unreserve_named(
                        &Self::reserve_id(),
                        &bond.who,
                        unreserve_amount,
                    );
                }
                <zrml_market_commons::Pallet<T>>::mutate_market(market_id, |m| {
                    m.bonds.$bond_type = Some(Bond { is_settled: true, ..bond.clone() });
                    Ok(())
                })?;
                Ok(imbalance)
            }
        };
    }

    macro_rules! impl_repatriate_bond {
        ($fn_name:ident, $bond_type:ident) => {
            /// Settle the $bond_type bond by repatriating it to free balance of beneficiary.
            ///
            /// This function **should** only be called if the bond is not yet settled, and calling
            /// it if the bond is settled is most likely a logic error. If the bond is already
            /// settled, storage is not changed, a warning is raised and `Ok(())` is returned.
            fn $fn_name(market_id: &MarketIdOf<T>, beneficiary: &T::AccountId) -> DispatchResult {
                let market = <zrml_market_commons::Pallet<T>>::market(market_id)?;
                let bond = market.bonds.$bond_type.as_ref().ok_or(Error::<T>::MissingBond)?;
                if bond.is_settled {
                    let warning = format!(
                        "Attempting to settle the {} bond of market {:?} multiple times",
                        stringify!($bond_type),
                        market_id,
                    );
                    log::warn!("{}", warning);
                    debug_assert!(false, "{}", warning);
                    return Ok(());
                }
                let res = <CurrencyOf<T>>::repatriate_reserved_named(
                    &Self::reserve_id(),
                    &bond.who,
                    beneficiary,
                    bond.value,
                    BalanceStatus::Free,
                );
                // If there's an error or missing balance,
                // there's nothing we can do, so we don't count this as error
                // and log a warning instead.
                match res {
                    Ok(missing) if missing != <BalanceOf<T>>::zero() => {
                        let warning = format!(
                            "Failed to repatriate all of the {} bond of market {:?} (missing \
                             balance {:?}).",
                            stringify!($bond_type),
                            market_id,
                            missing,
                        );
                        log::warn!("{}", warning);
                        debug_assert!(false, "{}", warning);
                    }
                    Ok(_) => (),
                    Err(_err) => {
                        let warning = format!(
                            "Failed to settle the {} bond of market {:?} (error: {}).",
                            stringify!($bond_type),
                            market_id,
                            stringify!(_err),
                        );
                        log::warn!("{}", warning);
                        debug_assert!(false, "{}", warning);
                    }
                }
                <zrml_market_commons::Pallet<T>>::mutate_market(market_id, |m| {
                    m.bonds.$bond_type = Some(Bond { is_settled: true, ..bond.clone() });
                    Ok(())
                })?;
                Ok(())
            }
        };
    }

    macro_rules! impl_is_bond_pending {
        ($fn_name:ident, $bond_type:ident) => {
            /// Check whether the $bond_type is present (ready to get unreserved or slashed).
            /// Set the flag `with_warning` to `true`, when warnings should be logged
            /// in case the bond is not present or already settled.
            ///
            /// Return `true` if the bond is present and not settled, `false` otherwise.
            fn $fn_name(
                market_id: &MarketIdOf<T>,
                market: &MarketOf<T>,
                with_warning: bool,
            ) -> bool {
                if let Some(bond) = &market.bonds.$bond_type {
                    if !bond.is_settled {
                        return true;
                    } else if with_warning {
                        let warning = format!(
                            "[PredictionMarkets] The {} bond is already settled for market {:?}.",
                            stringify!($bond_type),
                            market_id,
                        );
                        log::warn!("{}", warning);
                        debug_assert!(false, "{}", warning);
                    }
                } else if with_warning {
                    let warning = format!(
                        "[PredictionMarkets] The {} bond is not present for market {:?}.",
                        stringify!($bond_type),
                        market_id,
                    );
                    log::warn!("{}", warning);
                    debug_assert!(false, "{}", warning);
                }

                false
            }
        };
    }

    #[pallet::call]
    impl<T: Config> Pallet<T> {
        /// Destroy a market, including its outcome assets, market account and pool account.
        ///
        /// Must be called by `DestroyOrigin`. Bonds (unless already returned) are slashed without
        /// exception. Can currently only be used for destroying CPMM markets.
        #[pallet::weight((
            T::WeightInfo::admin_destroy_reported_market(
                T::MaxCategories::get().into(),
                CacheSize::get(),
                CacheSize::get(),
                CacheSize::get(),
            )
            .max(T::WeightInfo::admin_destroy_disputed_market(
                T::MaxCategories::get().into(),
                CacheSize::get(),
                CacheSize::get(),
                CacheSize::get(),
            )),
            Pays::No,
        ))]
        #[transactional]
        pub fn admin_destroy_market(
            origin: OriginFor<T>,
            #[pallet::compact] market_id: MarketIdOf<T>,
        ) -> DispatchResultWithPostInfo {
            // TODO(#618): Not implemented for Rikiddo!
            T::DestroyOrigin::ensure_origin(origin)?;

            let market = <zrml_market_commons::Pallet<T>>::market(&market_id)?;
            ensure!(market.scoring_rule == ScoringRule::CPMM, Error::<T>::InvalidScoringRule);
            let market_status = market.status;
            let market_account = <zrml_market_commons::Pallet<T>>::market_account(market_id);

            // Slash outstanding bonds; see
            // https://github.com/zeitgeistpm/runtime-audit-1/issues/34#issuecomment-1120187097 for
            // details.
            Self::slash_pending_bonds(&market_id, &market)?;

            if market_status == MarketStatus::Proposed {
                MarketIdsForEdit::<T>::remove(market_id);
            }

            // NOTE: Currently we don't clean up outcome assets.
            // TODO(#792): Remove outcome assets for accounts! Delete "resolved" assets of `orml_tokens` with storage migration.
            T::AssetManager::slash(
                market.base_asset,
                &market_account,
                T::AssetManager::free_balance(market.base_asset, &market_account),
            );
            let mut category_count = 0u32;
            if let Ok(pool_id) = <zrml_market_commons::Pallet<T>>::market_pool(&market_id) {
                let pool = T::Swaps::pool(pool_id)?;
                category_count = pool.assets.len().saturated_into();
                let _ = T::Swaps::destroy_pool(pool_id)?;
                <zrml_market_commons::Pallet<T>>::remove_market_pool(&market_id)?;
            }

            let open_ids_len = Self::clear_auto_open(&market_id)?;
            let close_ids_len = Self::clear_auto_close(&market_id)?;
            let (ids_len, _) = Self::clear_auto_resolve(&market_id)?;
            Self::clear_dispute_mechanism(&market_id)?;
            <zrml_market_commons::Pallet<T>>::remove_market(&market_id)?;

            Self::deposit_event(Event::MarketDestroyed(market_id));

            // Weight correction
            // The DestroyOrigin should not pay fees for providing this service
            if market_status == MarketStatus::Reported {
                Ok((
                    Some(T::WeightInfo::admin_destroy_reported_market(
                        category_count,
                        open_ids_len,
                        close_ids_len,
                        ids_len,
                    )),
                    Pays::No,
                )
                    .into())
            } else if market_status == MarketStatus::Disputed {
                Ok((
                    Some(T::WeightInfo::admin_destroy_disputed_market(
                        category_count,
                        open_ids_len,
                        close_ids_len,
                        ids_len,
                    )),
                    Pays::No,
                )
                    .into())
            } else {
                Ok((Option::<Weight>::None, Pays::No).into())
            }
        }

        /// Allows the `CloseOrigin` to immediately move an open market to closed.
        ///
        /// # Weight
        ///
        /// Complexity: `O(n + m)`, where `n` is the number of market ids,
        /// which open at the same time as the specified market,
        /// and `m` is the number of market ids,
        /// which close at the same time as the specified market.
        //
        // ***** IMPORTANT *****
        //
        // Within the same block, operations that interact with the activeness of the same
        // market will behave differently before and after this call.
        #[pallet::weight((
            T::WeightInfo::admin_move_market_to_closed(
                CacheSize::get(), CacheSize::get()), Pays::No
            )
        )]
        #[transactional]
        pub fn admin_move_market_to_closed(
            origin: OriginFor<T>,
            #[pallet::compact] market_id: MarketIdOf<T>,
        ) -> DispatchResultWithPostInfo {
            // TODO(#638): Handle Rikiddo markets!
            T::CloseOrigin::ensure_origin(origin)?;
            let market = <zrml_market_commons::Pallet<T>>::market(&market_id)?;
            Self::ensure_market_is_active(&market)?;
            let open_ids_len = Self::clear_auto_open(&market_id)?;
            let close_ids_len = Self::clear_auto_close(&market_id)?;
            Self::close_market(&market_id)?;
            Self::set_market_end(&market_id)?;
            // The CloseOrigin should not pay fees for providing this service
            Ok((
                Some(T::WeightInfo::admin_move_market_to_closed(open_ids_len, close_ids_len)),
                Pays::No,
            )
                .into())
        }

        /// Allows the `ResolveOrigin` to immediately move a reported or disputed
        /// market to resolved.
        ///
        /// # Weight
        ///
        /// Complexity: `O(n + m)`, where `n` is the number of market ids
        /// per dispute / report block, m is the number of disputes.
        #[pallet::weight((
            T::WeightInfo::admin_move_market_to_resolved_scalar_reported(CacheSize::get())
            .max(
                T::WeightInfo::admin_move_market_to_resolved_categorical_reported(CacheSize::get())
            ).max(
                T::WeightInfo::admin_move_market_to_resolved_scalar_disputed(CacheSize::get())
            ).max(
                T::WeightInfo::admin_move_market_to_resolved_categorical_disputed(CacheSize::get())
            ),
            Pays::No,
        ))]
        #[transactional]
        pub fn admin_move_market_to_resolved(
            origin: OriginFor<T>,
            #[pallet::compact] market_id: MarketIdOf<T>,
        ) -> DispatchResultWithPostInfo {
            T::ResolveOrigin::ensure_origin(origin)?;

            let market = <zrml_market_commons::Pallet<T>>::market(&market_id)?;
            ensure!(
                market.status == MarketStatus::Reported || market.status == MarketStatus::Disputed,
                Error::<T>::InvalidMarketStatus,
            );
            let (ids_len, _) = Self::clear_auto_resolve(&market_id)?;
            let market = <zrml_market_commons::Pallet<T>>::market(&market_id)?;
            let _ = Self::on_resolution(&market_id, &market)?;
            let weight = match market.market_type {
                MarketType::Scalar(_) => match market.status {
                    MarketStatus::Reported => {
                        T::WeightInfo::admin_move_market_to_resolved_scalar_reported(ids_len)
                    }
                    MarketStatus::Disputed => {
                        T::WeightInfo::admin_move_market_to_resolved_scalar_disputed(ids_len)
                    }
                    _ => return Err(Error::<T>::InvalidMarketStatus.into()),
                },
                MarketType::Categorical(_) => match market.status {
                    MarketStatus::Reported => {
                        T::WeightInfo::admin_move_market_to_resolved_categorical_reported(ids_len)
                    }
                    MarketStatus::Disputed => {
                        T::WeightInfo::admin_move_market_to_resolved_categorical_disputed(ids_len)
                    }
                    _ => return Err(Error::<T>::InvalidMarketStatus.into()),
                },
            };
            Ok((Some(weight), Pays::No).into())
        }

        /// Approves a market that is waiting for approval from the
        /// advisory committee.
        ///
        /// NOTE: Returns the proposer's bond since the market has been
        /// deemed valid by an advisory committee.
        ///
        /// NOTE: Can only be called by the `ApproveOrigin`.
        ///
        /// # Weight
        ///
        /// Complexity: `O(1)`
        #[pallet::weight((T::WeightInfo::approve_market(), Pays::No))]
        #[transactional]
        pub fn approve_market(
            origin: OriginFor<T>,
            #[pallet::compact] market_id: MarketIdOf<T>,
        ) -> DispatchResultWithPostInfo {
            // TODO(#787): Handle Rikiddo benchmarks!
            T::ApproveOrigin::ensure_origin(origin)?;
            let mut extra_weight = Weight::zero();
            let mut status = MarketStatus::Active;

            <zrml_market_commons::Pallet<T>>::mutate_market(&market_id, |m| {
                ensure!(m.status == MarketStatus::Proposed, Error::<T>::MarketIsNotProposed);
                ensure!(
                    !MarketIdsForEdit::<T>::contains_key(market_id),
                    Error::<T>::MarketEditRequestAlreadyInProgress
                );

                match m.scoring_rule {
                    ScoringRule::CPMM => {
                        m.status = MarketStatus::Active;
                    }
                    ScoringRule::RikiddoSigmoidFeeMarketEma => {
                        m.status = MarketStatus::CollectingSubsidy;
                        status = MarketStatus::CollectingSubsidy;
                        extra_weight = Self::start_subsidy(m, market_id)?;
                    }
                }

                Ok(())
            })?;

            Self::unreserve_creation_bond(&market_id)?;

            Self::deposit_event(Event::MarketApproved(market_id, status));
            // The ApproveOrigin should not pay fees for providing this service
            Ok((Some(T::WeightInfo::approve_market().saturating_add(extra_weight)), Pays::No)
                .into())
        }

        /// Request an edit to a proposed market.
        ///
        /// Can only be called by the `RequestEditOrigin`.
        ///
        /// # Arguments
        ///
        /// * `market_id`: The id of the market to edit.
        /// * `edit_reason`: An short record of what needs to be changed.
        ///
        /// # Weight
        ///
        /// Complexity: `O(edit_reason.len())`
        #[pallet::weight((
            T::WeightInfo::request_edit(edit_reason.len() as u32),
            Pays::No,
        ))]
        #[transactional]
        pub fn request_edit(
            origin: OriginFor<T>,
            #[pallet::compact] market_id: MarketIdOf<T>,
            edit_reason: Vec<u8>,
        ) -> DispatchResult {
            T::RequestEditOrigin::ensure_origin(origin)?;
            let edit_reason: EditReason<T> = edit_reason
                .try_into()
                .map_err(|_| Error::<T>::EditReasonLengthExceedsMaxEditReasonLen)?;
            let market = <zrml_market_commons::Pallet<T>>::market(&market_id)?;
            ensure!(market.status == MarketStatus::Proposed, Error::<T>::MarketIsNotProposed);
            MarketIdsForEdit::<T>::try_mutate(market_id, |reason| {
                if reason.is_some() {
                    Err(Error::<T>::MarketEditRequestAlreadyInProgress)
                } else {
                    *reason = Some(edit_reason.clone());
                    Ok(())
                }
            })?;
            Self::deposit_event(Event::MarketRequestedEdit(market_id, edit_reason));
            Ok(())
        }

        /// Buy a complete set of outcome shares of a market.
        ///
        /// The cost of a full set is exactly one unit of the market's base asset. For example,
        /// when calling `buy_complete_set(origin, 1, 2)` on a categorical market with five
        /// different outcomes, the caller pays `2` of the base asset and receives `2` of each of
        /// the five outcome tokens.
        ///
        /// NOTE: This is the only way to create new shares of outcome tokens.
        ///
        /// # Weight
        ///
        /// Complexity: `O(n)`, where `n` is the number of outcome assets in the market.
        // Note: `buy_complete_set` weight consumption is dependent on how many assets exists.
        // Unfortunately this information can only be retrieved with a storage call, therefore
        // The worst-case scenario is assumed
        // and the correct weight is calculated at the end of this function.
        // This also occurs in numerous other functions.
        #[pallet::weight(T::WeightInfo::buy_complete_set(T::MaxCategories::get().into()))]
        #[transactional]
        pub fn buy_complete_set(
            origin: OriginFor<T>,
            #[pallet::compact] market_id: MarketIdOf<T>,
            #[pallet::compact] amount: BalanceOf<T>,
        ) -> DispatchResultWithPostInfo {
            let sender = ensure_signed(origin)?;
            Self::do_buy_complete_set(sender, market_id, amount)
        }

        /// Dispute on a market that has been reported or already disputed.
        ///
        /// # Weight
        ///
        /// Complexity: `O(n)`, where `n` is the number of outstanding disputes.
        #[pallet::weight(
            T::WeightInfo::dispute_authorized().saturating_add(
                T::Court::on_dispute_max_weight().saturating_add(
                    T::SimpleDisputes::on_dispute_max_weight()
                )
            )
        )]
        #[transactional]
        pub fn dispute(
            origin: OriginFor<T>,
            #[pallet::compact] market_id: MarketIdOf<T>,
        ) -> DispatchResultWithPostInfo {
            let who = ensure_signed(origin)?;

            let market = <zrml_market_commons::Pallet<T>>::market(&market_id)?;
            ensure!(market.status == MarketStatus::Reported, Error::<T>::InvalidMarketStatus);

            let weight = match market.dispute_mechanism {
                MarketDisputeMechanism::Authorized => {
                    T::Authorized::on_dispute(&market_id, &market)?;
                    T::WeightInfo::dispute_authorized()
                }
                MarketDisputeMechanism::Court => {
                    let court_weight = T::Court::on_dispute(&market_id, &market)?.weight;
                    T::WeightInfo::dispute_authorized()
                        .saturating_sub(T::Authorized::on_dispute_max_weight())
                        .saturating_add(court_weight)
                }
                MarketDisputeMechanism::SimpleDisputes => {
                    let sd_weight = T::SimpleDisputes::on_dispute(&market_id, &market)?.weight;
                    T::WeightInfo::dispute_authorized()
                        .saturating_sub(T::Authorized::on_dispute_max_weight())
                        .saturating_add(sd_weight)
                }
            };

            let dispute_bond = T::DisputeBond::get();
            T::AssetManager::reserve_named(&Self::reserve_id(), Asset::Ztg, &who, dispute_bond)?;

            <zrml_market_commons::Pallet<T>>::mutate_market(&market_id, |m| {
                m.status = MarketStatus::Disputed;
                m.bonds.dispute = Some(Bond::new(who.clone(), dispute_bond));
                Ok(())
            })?;

            Self::deposit_event(Event::MarketDisputed(market_id, MarketStatus::Disputed));
            Ok((Some(weight)).into())
        }

        /// Create a permissionless market, buy complete sets and deploy a pool with specified
        /// liquidity.
        ///
        /// # Arguments
        ///
        /// * `oracle`: The oracle of the market who will report the correct outcome.
        /// * `period`: The active period of the market.
        /// * `metadata`: A hash pointer to the metadata of the market.
        /// * `market_type`: The type of the market.
        /// * `dispute_mechanism`: The market dispute mechanism.
        /// * `swap_fee`: The swap fee, specified as fixed-point ratio (0.1 equals 10% fee)
        /// * `amount`: The amount of each token to add to the pool.
        /// * `weights`: The relative denormalized weight of each asset price.
        ///
        /// # Weight
        ///
        /// Complexity:
        /// - create_market: `O(n)`, where `n` is the number of market ids,
        /// which close at the same time as the specified market.
        /// - buy_complete_set: `O(n)`, where `n` is the number of outcome assets
        /// for the categorical market.
        /// - deploy_swap_pool_for_market_open_pool: `O(n)`,
        /// where n is the number of outcome assets for the categorical market.
        /// - deploy_swap_pool_for_market_future_pool: `O(n + m)`,
        /// where `n` is the number of outcome assets for the categorical market
        /// and `m` is the number of market ids,
        /// which open at the same time as the specified market.
        #[pallet::weight(
            T::WeightInfo::create_market(CacheSize::get())
            .saturating_add(T::WeightInfo::buy_complete_set(T::MaxCategories::get().into()))
            .saturating_add(
                T::WeightInfo::deploy_swap_pool_for_market_open_pool(weights.len() as u32)
                .max(T::WeightInfo::deploy_swap_pool_for_market_future_pool(
                    weights.len() as u32, CacheSize::get()
                )
            ))
        )]
        #[transactional]
        pub fn create_cpmm_market_and_deploy_assets(
            origin: OriginFor<T>,
            base_asset: Asset<MarketIdOf<T>>,
            oracle: T::AccountId,
            period: MarketPeriod<T::BlockNumber, MomentOf<T>>,
            deadlines: Deadlines<T::BlockNumber>,
            metadata: MultiHash,
            market_type: MarketType,
            dispute_mechanism: MarketDisputeMechanism,
            #[pallet::compact] swap_fee: BalanceOf<T>,
            #[pallet::compact] amount: BalanceOf<T>,
            weights: Vec<u128>,
        ) -> DispatchResultWithPostInfo {
            let _ = ensure_signed(origin.clone())?;

            let create_market_weight = Self::create_market(
                origin.clone(),
                base_asset,
                oracle,
                period,
                deadlines,
                metadata,
                MarketCreation::Permissionless,
                market_type.clone(),
                dispute_mechanism,
                ScoringRule::CPMM,
            )?
            .actual_weight
            .ok_or(Error::<T>::UnexpectedNoneInPostInfo)?;

            // Deploy the swap pool and populate it.
            let market_id = <zrml_market_commons::Pallet<T>>::latest_market_id()?;
            let deploy_and_populate_weight = Self::deploy_swap_pool_and_additional_liquidity(
                origin,
                market_id,
                swap_fee,
                amount,
                weights.clone(),
            )?
            .actual_weight
            .ok_or(Error::<T>::UnexpectedNoneInPostInfo)?;

            Ok(Some(create_market_weight.saturating_add(deploy_and_populate_weight)).into())
        }

        /// Creates a market.
        ///
        /// # Weight
        ///
        /// Complexity: `O(n)`, where `n` is the number of market ids,
        /// which close at the same time as the specified market.
        #[pallet::weight(T::WeightInfo::create_market(CacheSize::get()))]
        #[transactional]
        pub fn create_market(
            origin: OriginFor<T>,
            base_asset: Asset<MarketIdOf<T>>,
            oracle: T::AccountId,
            period: MarketPeriod<T::BlockNumber, MomentOf<T>>,
            deadlines: Deadlines<T::BlockNumber>,
            metadata: MultiHash,
            creation: MarketCreation,
            market_type: MarketType,
            dispute_mechanism: MarketDisputeMechanism,
            scoring_rule: ScoringRule,
        ) -> DispatchResultWithPostInfo {
            // TODO(#787): Handle Rikiddo benchmarks!
            let sender = ensure_signed(origin)?;

            let bonds = match creation {
                MarketCreation::Advised => MarketBonds {
                    creation: Some(Bond::new(sender.clone(), T::AdvisoryBond::get())),
                    oracle: Some(Bond::new(sender.clone(), T::OracleBond::get())),
                    ..Default::default()
                },
                MarketCreation::Permissionless => MarketBonds {
                    creation: Some(Bond::new(sender.clone(), T::ValidityBond::get())),
                    oracle: Some(Bond::new(sender.clone(), T::OracleBond::get())),
                    ..Default::default()
                },
            };

            let market = Self::construct_market(
                base_asset,
                sender.clone(),
                0_u8,
                oracle,
                period,
                deadlines,
                metadata,
                creation.clone(),
                market_type,
                dispute_mechanism,
                scoring_rule,
                None,
                None,
                bonds.clone(),
            )?;

            T::AssetManager::reserve_named(
                &Self::reserve_id(),
                Asset::Ztg,
                &sender,
                bonds.total_amount_bonded(&sender),
            )?;

            let market_id = <zrml_market_commons::Pallet<T>>::push_market(market.clone())?;
            let market_account = <zrml_market_commons::Pallet<T>>::market_account(market_id);
            let mut extra_weight = Weight::zero();

            if market.status == MarketStatus::CollectingSubsidy {
                extra_weight = Self::start_subsidy(&market, market_id)?;
            }

            let ids_amount: u32 = Self::insert_auto_close(&market_id)?;

            Self::deposit_event(Event::MarketCreated(market_id, market_account, market));

            Ok(Some(T::WeightInfo::create_market(ids_amount).saturating_add(extra_weight)).into())
        }

        /// Edit a proposed market for which request is made.
        ///
        /// Edit can only be made by the creator of the market.
        ///
        /// # Arguments
        ///
        /// * `market_id`: The id of the market to edit.
        /// * `oracle`: Oracle to edit market.
        /// * `period`: MarketPeriod to edit market.
        /// * `deadlines`: Deadlines to edit market.
        /// * `metadata`: MultiHash metadata to edit market.
        /// * `market_type`: MarketType to edit market.
        /// * `dispute_mechanism`: MarketDisputeMechanism to edit market.
        /// * `scoring_rule`: ScoringRule to edit market.
        ///
        /// # Weight
        ///
        /// Complexity: `O(n)`, where `n` is the number of markets
        /// which end at the same time as the market before the edit.
        #[pallet::weight(T::WeightInfo::edit_market(CacheSize::get()))]
        #[transactional]
        pub fn edit_market(
            origin: OriginFor<T>,
            base_asset: Asset<MarketIdOf<T>>,
            market_id: MarketIdOf<T>,
            oracle: T::AccountId,
            period: MarketPeriod<T::BlockNumber, MomentOf<T>>,
            deadlines: Deadlines<T::BlockNumber>,
            metadata: MultiHash,
            market_type: MarketType,
            dispute_mechanism: MarketDisputeMechanism,
            scoring_rule: ScoringRule,
        ) -> DispatchResultWithPostInfo {
            // TODO(#787): Handle Rikiddo benchmarks!
            let sender = ensure_signed(origin)?;
            ensure!(
                MarketIdsForEdit::<T>::contains_key(market_id),
                Error::<T>::MarketEditNotRequested
            );
            let old_market = <zrml_market_commons::Pallet<T>>::market(&market_id)?;
            ensure!(old_market.creator == sender, Error::<T>::EditorNotCreator);
            ensure!(old_market.status == MarketStatus::Proposed, Error::<T>::InvalidMarketStatus);

            Self::clear_auto_close(&market_id)?;
            let edited_market = Self::construct_market(
                base_asset,
                old_market.creator,
                old_market.creator_fee,
                oracle,
                period,
                deadlines,
                metadata,
                old_market.creation,
                market_type,
                dispute_mechanism,
                scoring_rule,
                old_market.report,
                old_market.resolved_outcome,
                old_market.bonds,
            )?;
            <zrml_market_commons::Pallet<T>>::mutate_market(&market_id, |market| {
                *market = edited_market.clone();
                Ok(())
            })?;

            let ids_amount: u32 = Self::insert_auto_close(&market_id)?;

            MarketIdsForEdit::<T>::remove(market_id);
            Self::deposit_event(Event::MarketEdited(market_id, edited_market));

            Ok(Some(T::WeightInfo::edit_market(ids_amount)).into())
        }

        /// Buy complete sets and deploy a pool with specified liquidity for a market.
        ///
        /// # Arguments
        ///
        /// * `market_id`: The id of the market.
        /// * `swap_fee`: The swap fee, specified as fixed-point ratio (0.1 equals 10% fee)
        /// * `amount`: The amount of each token to add to the pool.
        /// * `weights`: The relative denormalized weight of each outcome asset. The sum of the
        ///     weights must be less or equal to _half_ of the `MaxTotalWeight` constant of the
        ///     swaps pallet.
        ///
        /// # Weight
        ///
        /// Complexity:
        /// - buy_complete_set: `O(n)`,
        /// where `n` is the number of outcome assets for the categorical market.
        /// - deploy_swap_pool_for_market_open_pool: `O(n)`,
        /// where `n` is the number of outcome assets for the categorical market.
        /// - deploy_swap_pool_for_market_future_pool: `O(n + m)`,
        /// where `n` is the number of outcome assets for the categorical market,
        /// and `m` is the number of market ids,
        /// which open at the same time as the specified market.
        #[pallet::weight(
            T::WeightInfo::buy_complete_set(T::MaxCategories::get().into())
            .saturating_add(
                T::WeightInfo::deploy_swap_pool_for_market_open_pool(weights.len() as u32)
            .max(
                T::WeightInfo::deploy_swap_pool_for_market_future_pool(
                    weights.len() as u32, CacheSize::get()
                ))
            )
        )]
        #[transactional]
        pub fn deploy_swap_pool_and_additional_liquidity(
            origin: OriginFor<T>,
            #[pallet::compact] market_id: MarketIdOf<T>,
            #[pallet::compact] swap_fee: BalanceOf<T>,
            #[pallet::compact] amount: BalanceOf<T>,
            weights: Vec<u128>,
        ) -> DispatchResultWithPostInfo {
            ensure_signed(origin.clone())?;
            let weight_bcs = Self::buy_complete_set(origin.clone(), market_id, amount)?
                .actual_weight
                .ok_or(Error::<T>::UnexpectedNoneInPostInfo)?;
            let weight_deploy =
                Self::deploy_swap_pool_for_market(origin, market_id, swap_fee, amount, weights)?
                    .actual_weight
                    .ok_or(Error::<T>::UnexpectedNoneInPostInfo)?;
            Ok(Some(weight_bcs.saturating_add(weight_deploy)).into())
        }

        /// Deploy a pool with specified liquidity for a market.
        ///
        /// The sender must have enough funds to cover all of the required shares to seed the pool.
        ///
        /// # Arguments
        ///
        /// * `market_id`: The id of the market.
        /// * `swap_fee`: The swap fee, specified as fixed-point ratio (0.1 equals 10% fee)
        /// * `amount`: The amount of each token to add to the pool.
        /// * `weights`: The relative denormalized weight of each outcome asset. The sum of the
        ///     weights must be less or equal to _half_ of the `MaxTotalWeight` constant of the
        ///     swaps pallet.
        ///
        /// # Weight
        ///
        /// Complexity:
        /// - deploy_swap_pool_for_market_open_pool: `O(n)`,
        /// where `n` is the number of outcome assets for the categorical market.
        /// - deploy_swap_pool_for_market_future_pool: `O(n + m)`,
        /// where `n` is the number of outcome assets for the categorical market,
        /// and `m` is the number of market ids,
        /// which open at the same time as the specified market.
        #[pallet::weight(
            T::WeightInfo::deploy_swap_pool_for_market_open_pool(weights.len() as u32)
            .max(
                T::WeightInfo::deploy_swap_pool_for_market_future_pool(
                    weights.len() as u32, CacheSize::get()
                )
            )
        )]
        #[transactional]
        pub fn deploy_swap_pool_for_market(
            origin: OriginFor<T>,
            #[pallet::compact] market_id: MarketIdOf<T>,
            #[pallet::compact] swap_fee: BalanceOf<T>,
            #[pallet::compact] amount: BalanceOf<T>,
            mut weights: Vec<u128>,
        ) -> DispatchResultWithPostInfo {
            let sender = ensure_signed(origin)?;

            let market = <zrml_market_commons::Pallet<T>>::market(&market_id)?;
            ensure!(market.scoring_rule == ScoringRule::CPMM, Error::<T>::InvalidScoringRule);
            Self::ensure_market_is_active(&market)?;

            let mut assets = Self::outcome_assets(market_id, &market);
            let weights_len = weights.len() as u32;
            // although this extrinsic is transactional and this check is inside Swaps::create_pool
            // the iteration over weights happens still before the check in Swaps::create_pool
            // this could stall the chain, because a malicious user puts a large vector in
            ensure!(weights.len() == assets.len(), Error::<T>::WeightsLenMustEqualAssetsLen);

            assets.push(market.base_asset);

            let base_asset_weight = weights.iter().fold(0u128, |acc, val| acc.saturating_add(*val));
            weights.push(base_asset_weight);

            let pool_id = T::Swaps::create_pool(
                sender,
                assets,
                market.base_asset,
                market_id,
                ScoringRule::CPMM,
                Some(swap_fee),
                Some(amount),
                Some(weights),
            )?;

            // Open the pool now or cache it for later
            let ids_len: Option<u32> = match market.period {
                MarketPeriod::Block(ref range) => {
                    let current_block = <frame_system::Pallet<T>>::block_number();
                    let open_block = range.start;
                    if current_block < open_block {
                        let ids_len = MarketIdsPerOpenBlock::<T>::try_mutate(
                            open_block,
                            |ids| -> Result<u32, DispatchError> {
                                ids.try_push(market_id).map_err(|_| <Error<T>>::StorageOverflow)?;
                                Ok(ids.len() as u32)
                            },
                        )?;
                        Some(ids_len)
                    } else {
                        T::Swaps::open_pool(pool_id)?;
                        None
                    }
                }
                MarketPeriod::Timestamp(ref range) => {
                    let current_time_frame = Self::calculate_time_frame_of_moment(
                        <zrml_market_commons::Pallet<T>>::now(),
                    );
                    let open_time_frame = Self::calculate_time_frame_of_moment(range.start);
                    if current_time_frame < open_time_frame {
                        let ids_len = MarketIdsPerOpenTimeFrame::<T>::try_mutate(
                            open_time_frame,
                            |ids| -> Result<u32, DispatchError> {
                                ids.try_push(market_id).map_err(|_| <Error<T>>::StorageOverflow)?;
                                Ok(ids.len() as u32)
                            },
                        )?;
                        Some(ids_len)
                    } else {
                        T::Swaps::open_pool(pool_id)?;
                        None
                    }
                }
            };

            // This errors if a pool already exists!
            <zrml_market_commons::Pallet<T>>::insert_market_pool(market_id, pool_id)?;
            match ids_len {
                Some(market_ids_len) => {
                    Ok(Some(T::WeightInfo::deploy_swap_pool_for_market_future_pool(
                        weights_len,
                        market_ids_len,
                    ))
                    .into())
                }
                None => {
                    Ok(Some(T::WeightInfo::deploy_swap_pool_for_market_open_pool(weights_len))
                        .into())
                }
            }
        }

        /// Redeems the winning shares of a prediction market.
        ///
        /// # Weight
        ///
        /// Complexity: `O(1)`
        #[pallet::weight(T::WeightInfo::redeem_shares_categorical()
            .max(T::WeightInfo::redeem_shares_scalar())
        )]
        #[transactional]
        pub fn redeem_shares(
            origin: OriginFor<T>,
            #[pallet::compact] market_id: MarketIdOf<T>,
        ) -> DispatchResultWithPostInfo {
            let sender = ensure_signed(origin)?;

            let market = <zrml_market_commons::Pallet<T>>::market(&market_id)?;
            let market_account = <zrml_market_commons::Pallet<T>>::market_account(market_id);

            ensure!(market.status == MarketStatus::Resolved, Error::<T>::MarketIsNotResolved);

            // Check to see if the sender has any winning shares.
            let resolved_outcome =
                market.resolved_outcome.ok_or(Error::<T>::MarketIsNotResolved)?;

            let winning_assets = match resolved_outcome {
                OutcomeReport::Categorical(category_index) => {
                    let winning_currency_id = Asset::CategoricalOutcome(market_id, category_index);
                    let winning_balance =
                        T::AssetManager::free_balance(winning_currency_id, &sender);

                    ensure!(winning_balance > BalanceOf::<T>::zero(), Error::<T>::NoWinningBalance);

                    // Ensure the market account has enough to pay out - if this is
                    // ever not true then we have an accounting problem.
                    ensure!(
                        T::AssetManager::free_balance(market.base_asset, &market_account)
                            >= winning_balance,
                        Error::<T>::InsufficientFundsInMarketAccount,
                    );

                    vec![(winning_currency_id, winning_balance, winning_balance)]
                }
                OutcomeReport::Scalar(value) => {
                    let long_currency_id = Asset::ScalarOutcome(market_id, ScalarPosition::Long);
                    let short_currency_id = Asset::ScalarOutcome(market_id, ScalarPosition::Short);
                    let long_balance = T::AssetManager::free_balance(long_currency_id, &sender);
                    let short_balance = T::AssetManager::free_balance(short_currency_id, &sender);

                    ensure!(
                        long_balance > BalanceOf::<T>::zero()
                            || short_balance > BalanceOf::<T>::zero(),
                        Error::<T>::NoWinningBalance
                    );

                    let bound = if let MarketType::Scalar(range) = market.market_type {
                        range
                    } else {
                        return Err(Error::<T>::InvalidMarketType.into());
                    };

                    let calc_payouts = |final_value: u128,
                                        low: u128,
                                        high: u128|
                     -> (Perbill, Perbill) {
                        if final_value <= low {
                            return (Perbill::zero(), Perbill::one());
                        }
                        if final_value >= high {
                            return (Perbill::one(), Perbill::zero());
                        }

                        let payout_long: Perbill = Perbill::from_rational(
                            final_value.saturating_sub(low),
                            high.saturating_sub(low),
                        );
                        let payout_short: Perbill = Perbill::from_parts(
                            Perbill::one().deconstruct().saturating_sub(payout_long.deconstruct()),
                        );
                        (payout_long, payout_short)
                    };

                    let (long_percent, short_percent) =
                        calc_payouts(value, *bound.start(), *bound.end());

                    let long_payout = long_percent.mul_floor(long_balance);
                    let short_payout = short_percent.mul_floor(short_balance);
                    // Ensure the market account has enough to pay out - if this is
                    // ever not true then we have an accounting problem.
                    ensure!(
                        T::AssetManager::free_balance(market.base_asset, &market_account)
                            >= long_payout.saturating_add(short_payout),
                        Error::<T>::InsufficientFundsInMarketAccount,
                    );

                    vec![
                        (long_currency_id, long_payout, long_balance),
                        (short_currency_id, short_payout, short_balance),
                    ]
                }
            };

            for (currency_id, payout, balance) in winning_assets {
                // Destroy the shares.
                T::AssetManager::slash(currency_id, &sender, balance);

                // Pay out the winner.
                let remaining_bal =
                    T::AssetManager::free_balance(market.base_asset, &market_account);
                let actual_payout = payout.min(remaining_bal);

                T::AssetManager::transfer(
                    market.base_asset,
                    &market_account,
                    &sender,
                    actual_payout,
                )?;
                // The if-check prevents scalar markets to emit events even if sender only owns one
                // of the outcome tokens.
                if balance != <BalanceOf<T>>::zero() {
                    Self::deposit_event(Event::TokensRedeemed(
                        market_id,
                        currency_id,
                        balance,
                        actual_payout,
                        sender.clone(),
                    ));
                }
            }

            // Weight correction
            if let OutcomeReport::Categorical(_) = resolved_outcome {
                return Ok(Some(T::WeightInfo::redeem_shares_categorical()).into());
            } else if let OutcomeReport::Scalar(_) = resolved_outcome {
                return Ok(Some(T::WeightInfo::redeem_shares_scalar()).into());
            }

            let default_weight: Option<Weight> = None;
            Ok((default_weight, Pays::No).into())
        }

        /// Rejects a market that is waiting for approval from the advisory committee.
        ///
        /// # Weight
        ///
        /// Complexity: `O(n + m)`,
        /// where `n` is the number of market ids,
        /// which open at the same time as the specified market,
        /// and `m` is the number of market ids,
        /// which close at the same time as the specified market.
        #[pallet::weight((
            T::WeightInfo::reject_market(
                CacheSize::get(),
                CacheSize::get(),
                reject_reason.len() as u32,
            ),
            Pays::No,
        ))]
        #[transactional]
        pub fn reject_market(
            origin: OriginFor<T>,
            #[pallet::compact] market_id: MarketIdOf<T>,
            reject_reason: Vec<u8>,
        ) -> DispatchResultWithPostInfo {
            T::RejectOrigin::ensure_origin(origin)?;
            let market = <zrml_market_commons::Pallet<T>>::market(&market_id)?;
            let open_ids_len = Self::clear_auto_open(&market_id)?;
            let close_ids_len = Self::clear_auto_close(&market_id)?;
            let reject_reason: RejectReason<T> = reject_reason
                .try_into()
                .map_err(|_| Error::<T>::RejectReasonLengthExceedsMaxRejectReasonLen)?;
            let reject_reason_len = reject_reason.len() as u32;
            Self::do_reject_market(&market_id, market, reject_reason)?;
            // The RejectOrigin should not pay fees for providing this service
            Ok((
                Some(T::WeightInfo::reject_market(close_ids_len, open_ids_len, reject_reason_len)),
                Pays::No,
            )
                .into())
        }

        /// Reports the outcome of a market.
        ///
        /// # Weight
        ///
        /// Complexity: `O(n)`, where `n` is the number of market ids,
        /// which reported at the same time as the specified market.
        #[pallet::weight(T::WeightInfo::report(CacheSize::get()))]
        #[transactional]
        pub fn report(
            origin: OriginFor<T>,
            #[pallet::compact] market_id: MarketIdOf<T>,
            outcome: OutcomeReport,
        ) -> DispatchResultWithPostInfo {
            let sender = ensure_signed(origin.clone())?;

            let current_block = <frame_system::Pallet<T>>::block_number();
            let market_report = Report { at: current_block, by: sender.clone(), outcome };

            <zrml_market_commons::Pallet<T>>::mutate_market(&market_id, |market| {
                ensure!(market.report.is_none(), Error::<T>::MarketAlreadyReported);
                Self::ensure_market_is_closed(market)?;
                ensure!(
                    market.matches_outcome_report(&market_report.outcome),
                    Error::<T>::OutcomeMismatch
                );

                let mut should_check_origin = false;
                //NOTE: Saturating operation in following block may saturate to u32::MAX value
                //      but that will be the case after thousands of years time. So it is fine.
                match market.period {
                    MarketPeriod::Block(ref range) => {
                        let grace_period_end =
                            range.end.saturating_add(market.deadlines.grace_period);
                        ensure!(
                            grace_period_end <= current_block,
                            Error::<T>::NotAllowedToReportYet
                        );
                        let oracle_duration_end =
                            grace_period_end.saturating_add(market.deadlines.oracle_duration);
                        if current_block <= oracle_duration_end {
                            should_check_origin = true;
                        }
                    }
                    MarketPeriod::Timestamp(ref range) => {
                        let grace_period_in_moments: MomentOf<T> =
                            market.deadlines.grace_period.saturated_into::<u32>().into();
                        let grace_period_in_ms =
                            grace_period_in_moments.saturating_mul(MILLISECS_PER_BLOCK.into());
                        let grace_period_end = range.end.saturating_add(grace_period_in_ms);
                        let now = <zrml_market_commons::Pallet<T>>::now();
                        ensure!(grace_period_end <= now, Error::<T>::NotAllowedToReportYet);
                        let oracle_duration_in_moments: MomentOf<T> =
                            market.deadlines.oracle_duration.saturated_into::<u32>().into();
                        let oracle_duration_in_ms =
                            oracle_duration_in_moments.saturating_mul(MILLISECS_PER_BLOCK.into());
                        let oracle_duration_end =
                            grace_period_end.saturating_add(oracle_duration_in_ms);
                        if now <= oracle_duration_end {
                            should_check_origin = true;
                        }
                    }
                }

                let sender_is_oracle = sender == market.oracle;
                let origin_has_permission = T::ResolveOrigin::ensure_origin(origin).is_ok();
                let sender_is_outsider = !sender_is_oracle && !origin_has_permission;

                if should_check_origin {
                    ensure!(
                        sender_is_oracle || origin_has_permission,
                        Error::<T>::ReporterNotOracle
                    );
                } else if sender_is_outsider {
                    let outsider_bond = T::OutsiderBond::get();

                    market.bonds.outsider = Some(Bond::new(sender.clone(), outsider_bond));

                    T::AssetManager::reserve_named(
                        &Self::reserve_id(),
                        Asset::Ztg,
                        &sender,
                        outsider_bond,
                    )?;
                }

                market.report = Some(market_report.clone());
                market.status = MarketStatus::Reported;

                Ok(())
            })?;

            let market = <zrml_market_commons::Pallet<T>>::market(&market_id)?;
            let block_after_dispute_duration =
                current_block.saturating_add(market.deadlines.dispute_duration);
            let ids_len = MarketIdsPerReportBlock::<T>::try_mutate(
                block_after_dispute_duration,
                |ids| -> Result<u32, DispatchError> {
                    ids.try_push(market_id).map_err(|_| <Error<T>>::StorageOverflow)?;
                    Ok(ids.len() as u32)
                },
            )?;

            Self::deposit_event(Event::MarketReported(
                market_id,
                MarketStatus::Reported,
                market_report,
            ));
            Ok(Some(T::WeightInfo::report(ids_len)).into())
        }

        /// Sells a complete set of outcomes shares for a market.
        ///
        /// Each complete set is sold for one unit of the market's base asset.
        ///
        /// # Weight
        ///
        /// Complexity: `O(n)`, where `n` is the number of assets for a categorical market.
        #[pallet::weight(
            T::WeightInfo::sell_complete_set(T::MaxCategories::get().into())
        )]
        #[transactional]
        pub fn sell_complete_set(
            origin: OriginFor<T>,
            #[pallet::compact] market_id: MarketIdOf<T>,
            #[pallet::compact] amount: BalanceOf<T>,
        ) -> DispatchResultWithPostInfo {
            let sender = ensure_signed(origin)?;
            ensure!(amount != BalanceOf::<T>::zero(), Error::<T>::ZeroAmount);

            let market = <zrml_market_commons::Pallet<T>>::market(&market_id)?;
            ensure!(market.scoring_rule == ScoringRule::CPMM, Error::<T>::InvalidScoringRule);
            Self::ensure_market_is_active(&market)?;

            let market_account = <zrml_market_commons::Pallet<T>>::market_account(market_id);
            ensure!(
                T::AssetManager::free_balance(market.base_asset, &market_account) >= amount,
                "Market account does not have sufficient reserves.",
            );

            let assets = Self::outcome_assets(market_id, &market);

            // verify first.
            for asset in assets.iter() {
                // Ensures that the sender has sufficient amount of each
                // share in the set.
                ensure!(
                    T::AssetManager::free_balance(*asset, &sender) >= amount,
                    Error::<T>::InsufficientShareBalance,
                );
            }

            // write last.
            for asset in assets.iter() {
                T::AssetManager::slash(*asset, &sender, amount);
            }

            T::AssetManager::transfer(market.base_asset, &market_account, &sender, amount)?;

            Self::deposit_event(Event::SoldCompleteSet(market_id, amount, sender));
            let assets_len: u32 = assets.len().saturated_into();
            Ok(Some(T::WeightInfo::sell_complete_set(assets_len)).into())
        }

        /// When the `MaxDisputes` amount of disputes is reached,
        /// this allows to start a global dispute.
        ///
        /// # Arguments
        ///
        /// * `market_id`: The identifier of the market.
        ///
        /// NOTE:
        /// The outcomes of the disputes and the report outcome
        /// are added to the global dispute voting outcomes.
        /// The bond of each dispute is the initial vote amount.
        #[pallet::weight(T::WeightInfo::start_global_dispute(CacheSize::get(), CacheSize::get()))]
        #[transactional]
        pub fn start_global_dispute(
            origin: OriginFor<T>,
            #[allow(dead_code, unused)]
            #[pallet::compact]
            market_id: MarketIdOf<T>,
        ) -> DispatchResultWithPostInfo {
            ensure_signed(origin)?;

            #[cfg(feature = "with-global-disputes")]
            {
                let market = <zrml_market_commons::Pallet<T>>::market(&market_id)?;
                ensure!(market.status == MarketStatus::Disputed, Error::<T>::InvalidMarketStatus);

                ensure!(
                    market.dispute_mechanism == MarketDisputeMechanism::SimpleDisputes,
                    Error::<T>::InvalidDisputeMechanism
                );

                ensure!(
                    T::GlobalDisputes::is_not_started(&market_id),
                    Error::<T>::GlobalDisputeAlreadyStarted
                );

                let report = market.report.as_ref().ok_or(Error::<T>::MarketIsNotReported)?;

                // TODO(#782): use multiple benchmarks paths for different dispute mechanisms

                let res_0 = match market.dispute_mechanism {
                    MarketDisputeMechanism::Authorized => {
                        T::Authorized::has_failed(&market_id, &market)?
                    }
                    MarketDisputeMechanism::Court => T::Court::has_failed(&market_id, &market)?,
                    MarketDisputeMechanism::SimpleDisputes => {
                        T::SimpleDisputes::has_failed(&market_id, &market)?
                    }
                };
                let has_failed = res_0.result;
                ensure!(has_failed, Error::<T>::MarketDisputeMechanismNotFailed);

                let res_1 = match market.dispute_mechanism {
                    MarketDisputeMechanism::Authorized => {
                        T::Authorized::on_global_dispute(&market_id, &market)?
                    }
                    MarketDisputeMechanism::Court => {
                        T::Court::on_global_dispute(&market_id, &market)?
                    }
                    MarketDisputeMechanism::SimpleDisputes => {
                        T::SimpleDisputes::on_global_dispute(&market_id, &market)?
                    }
                };

                let gd_items = res_1.result;

                T::GlobalDisputes::push_voting_outcome(
                    &market_id,
                    report.outcome.clone(),
                    &report.by,
                    <BalanceOf<T>>::zero(),
                )?;

                // push vote outcomes other than the report outcome
                for GlobalDisputeItem { outcome, owner, initial_vote_amount } in gd_items {
                    T::GlobalDisputes::push_voting_outcome(
                        &market_id,
                        outcome,
                        &owner,
                        initial_vote_amount,
                    )?;
                }

                // TODO(#372): Allow court with global disputes.
                // ensure, that global disputes controls the resolution now
                // it does not end after the dispute period now, but after the global dispute end

                // ignore first of tuple because we always have max disputes
                let (_, ids_len_2) = Self::clear_auto_resolve(&market_id)?;

                let now = <frame_system::Pallet<T>>::block_number();
                let global_dispute_end = now.saturating_add(T::GlobalDisputePeriod::get());
                let market_ids_len = <MarketIdsPerDisputeBlock<T>>::try_mutate(
                    global_dispute_end,
                    |ids| -> Result<u32, DispatchError> {
                        ids.try_push(market_id).map_err(|_| <Error<T>>::StorageOverflow)?;
                        Ok(ids.len() as u32)
                    },
                )?;

                Self::deposit_event(Event::GlobalDisputeStarted(market_id));

                Ok(Some(T::WeightInfo::start_global_dispute(market_ids_len, ids_len_2)).into())
            }

            #[cfg(not(feature = "with-global-disputes"))]
            Err(Error::<T>::GlobalDisputesDisabled.into())
        }
    }

    #[pallet::config]
    pub trait Config: frame_system::Config + zrml_market_commons::Config {
        /// The base amount of currency that must be bonded for a market approved by the
        ///  advisory committee.
        #[pallet::constant]
        type AdvisoryBond: Get<BalanceOf<Self>>;

        /// The percentage of the advisory bond that gets slashed when a market is rejected.
        #[pallet::constant]
        type AdvisoryBondSlashPercentage: Get<Percent>;

        /// The origin that is allowed to approve / reject pending advised markets.
        type ApproveOrigin: EnsureOrigin<Self::RuntimeOrigin>;

        /// Shares of outcome assets and native currency
        type AssetManager: ZeitgeistAssetManager<
                Self::AccountId,
                Balance = <CurrencyOf<Self> as Currency<Self::AccountId>>::Balance,
                CurrencyId = Asset<MarketIdOf<Self>>,
                ReserveIdentifier = [u8; 8],
            >;

        #[cfg(feature = "parachain")]
        type AssetRegistry: Inspect<
                AssetId = Asset<MarketIdOf<Self>>,
                Balance = BalanceOf<Self>,
                CustomMetadata = CustomMetadata,
            >;

        /// See [`zrml_authorized::AuthorizedPalletApi`].
        type Authorized: zrml_authorized::AuthorizedPalletApi<
<<<<<<< HEAD
            AccountId = Self::AccountId,
            Balance = BalanceOf<Self>,
            NegativeImbalance = NegativeImbalanceOf<Self>,
            BlockNumber = Self::BlockNumber,
            MarketId = MarketIdOf<Self>,
            Moment = MomentOf<Self>,
            Origin = Self::RuntimeOrigin,
        >;
=======
                AccountId = Self::AccountId,
                Balance = BalanceOf<Self>,
                BlockNumber = Self::BlockNumber,
                MarketId = MarketIdOf<Self>,
                Moment = MomentOf<Self>,
                Origin = Self::RuntimeOrigin,
            >;
>>>>>>> bb26c6d8

        /// The origin that is allowed to close markets.
        type CloseOrigin: EnsureOrigin<Self::RuntimeOrigin>;

        /// See [`zrml_court::CourtPalletApi`].
        type Court: zrml_court::CourtPalletApi<
<<<<<<< HEAD
            AccountId = Self::AccountId,
            Balance = BalanceOf<Self>,
            NegativeImbalance = NegativeImbalanceOf<Self>,
            BlockNumber = Self::BlockNumber,
            MarketId = MarketIdOf<Self>,
            Moment = MomentOf<Self>,
            Origin = Self::RuntimeOrigin,
        >;
=======
                AccountId = Self::AccountId,
                Balance = BalanceOf<Self>,
                BlockNumber = Self::BlockNumber,
                MarketId = MarketIdOf<Self>,
                Moment = MomentOf<Self>,
                Origin = Self::RuntimeOrigin,
            >;
>>>>>>> bb26c6d8

        /// The origin that is allowed to destroy markets.
        type DestroyOrigin: EnsureOrigin<Self::RuntimeOrigin>;

        /// The base amount of currency that must be bonded in order to create a dispute.
        #[pallet::constant]
        type DisputeBond: Get<BalanceOf<Self>>;

        /// Event
        type RuntimeEvent: From<Event<Self>> + IsType<<Self as frame_system::Config>::RuntimeEvent>;

        /// See [`GlobalDisputesPalletApi`].
        #[cfg(feature = "with-global-disputes")]
        type GlobalDisputes: GlobalDisputesPalletApi<MarketIdOf<Self>, Self::AccountId, BalanceOf<Self>>;

        /// The number of blocks the global dispute period remains open.
        #[cfg(feature = "with-global-disputes")]
        type GlobalDisputePeriod: Get<Self::BlockNumber>;

        type LiquidityMining: LiquidityMiningPalletApi<
                AccountId = Self::AccountId,
                Balance = BalanceOf<Self>,
                BlockNumber = Self::BlockNumber,
                MarketId = MarketIdOf<Self>,
            >;

        /// The maximum number of categories available for categorical markets.
        #[pallet::constant]
        type MaxCategories: Get<u16>;

        /// The shortest period of collecting subsidy for a Rikiddo market.
        #[pallet::constant]
        type MaxSubsidyPeriod: Get<MomentOf<Self>>;

        /// The minimum number of categories available for categorical markets.
        #[pallet::constant]
        type MinCategories: Get<u16>;

        /// The shortest period of collecting subsidy for a Rikiddo market.
        #[pallet::constant]
        type MinSubsidyPeriod: Get<MomentOf<Self>>;

        /// The maximum number of disputes allowed on any single market.
        #[pallet::constant]
        type MaxDisputes: Get<u32>;

        /// The minimum number of blocks allowed to be specified as dispute_duration
        /// in create_market.
        #[pallet::constant]
        type MinDisputeDuration: Get<Self::BlockNumber>;

        /// The minimum number of blocks allowed to be specified as oracle_duration
        /// in create_market.
        #[pallet::constant]
        type MinOracleDuration: Get<Self::BlockNumber>;

        /// The maximum number of blocks allowed to be specified as grace_period
        /// in create_market.
        #[pallet::constant]
        type MaxGracePeriod: Get<Self::BlockNumber>;

        /// The maximum number of blocks allowed to be specified as oracle_duration
        /// in create_market.
        #[pallet::constant]
        type MaxOracleDuration: Get<Self::BlockNumber>;

        /// The maximum number of blocks allowed to be specified as dispute_duration
        /// in create_market.
        #[pallet::constant]
        type MaxDisputeDuration: Get<Self::BlockNumber>;

        /// The maximum length of reject reason string.
        #[pallet::constant]
        type MaxRejectReasonLen: Get<u32>;

        /// The maximum allowed duration of a market from creation to market close in blocks.
        type MaxMarketLifetime: Get<Self::BlockNumber>;

        /// The maximum number of bytes allowed as edit reason.
        #[pallet::constant]
        type MaxEditReasonLen: Get<u32>;

        #[pallet::constant]
        type OutsiderBond: Get<BalanceOf<Self>>;

        /// The module identifier.
        #[pallet::constant]
        type PalletId: Get<PalletId>;

        /// The origin that is allowed to reject pending advised markets.
        type RejectOrigin: EnsureOrigin<Self::RuntimeOrigin>;

        /// The base amount of currency that must be bonded to ensure the oracle reports
        ///  in a timely manner.
        #[pallet::constant]
        type OracleBond: Get<BalanceOf<Self>>;

        /// The origin that is allowed to request edits in pending advised markets.
        type RequestEditOrigin: EnsureOrigin<Self::RuntimeOrigin>;

        /// The origin that is allowed to resolve markets.
        type ResolveOrigin: EnsureOrigin<Self::RuntimeOrigin>;

        /// See [`DisputeApi`].
<<<<<<< HEAD
        type SimpleDisputes: zrml_simple_disputes::SimpleDisputesPalletApi<
            AccountId = Self::AccountId,
            Balance = BalanceOf<Self>,
            NegativeImbalance = NegativeImbalanceOf<Self>,
            BlockNumber = Self::BlockNumber,
            MarketId = MarketIdOf<Self>,
            Moment = MomentOf<Self>,
            Origin = Self::RuntimeOrigin,
        >;
=======
        type SimpleDisputes: DisputeApi<
                AccountId = Self::AccountId,
                Balance = BalanceOf<Self>,
                BlockNumber = Self::BlockNumber,
                MarketId = MarketIdOf<Self>,
                Moment = MomentOf<Self>,
                Origin = Self::RuntimeOrigin,
            >;
>>>>>>> bb26c6d8

        /// Handler for slashed funds.
        type Slash: OnUnbalanced<NegativeImbalanceOf<Self>>;

        /// Swaps pallet API
        type Swaps: Swaps<Self::AccountId, Balance = BalanceOf<Self>, MarketId = MarketIdOf<Self>>;

        /// The base amount of currency that must be bonded for a permissionless market,
        /// guaranteeing that it will resolve as anything but `Invalid`.
        #[pallet::constant]
        type ValidityBond: Get<BalanceOf<Self>>;

        /// Weights generated by benchmarks
        type WeightInfo: WeightInfoZeitgeist;
    }

    #[pallet::error]
    pub enum Error<T> {
        /// Someone is trying to call `dispute` with the same outcome that is currently
        /// registered on-chain.
        CannotDisputeSameOutcome,
        /// Only creator is able to edit the market.
        EditorNotCreator,
        /// EditReason's length greater than MaxEditReasonLen.
        EditReasonLengthExceedsMaxEditReasonLen,
        /// The global dispute resolution system is disabled.
        GlobalDisputesDisabled,
        /// Market account does not have enough funds to pay out.
        InsufficientFundsInMarketAccount,
        /// Sender does not have enough share balance.
        InsufficientShareBalance,
        /// An invalid Hash was included in a multihash parameter.
        InvalidMultihash,
        /// An invalid market type was found.
        InvalidMarketType,
        /// An operation is requested that is unsupported for the given scoring rule.
        InvalidScoringRule,
        /// Sender does not have enough balance to buy shares.
        NotEnoughBalance,
        /// Market is already reported on.
        MarketAlreadyReported,
        /// The market duration is longer than allowed.
        MarketDurationTooLong,
        /// Market edit request is already in progress.
        MarketEditRequestAlreadyInProgress,
        /// Market is not requested for edit.
        MarketEditNotRequested,
        /// Market was expected to be active.
        MarketIsNotActive,
        /// Market was expected to be closed.
        MarketIsNotClosed,
        /// A market in subsidy collection phase was expected.
        MarketIsNotCollectingSubsidy,
        /// A proposed market was expected.
        MarketIsNotProposed,
        /// A reported market was expected.
        MarketIsNotReported,
        /// A disputed market was expected.
        MarketIsNotDisputed,
        /// A resolved market was expected.
        MarketIsNotResolved,
        /// The point in time when the market becomes active is too soon.
        MarketStartTooSoon,
        /// The point in time when the market becomes active is too late.
        MarketStartTooLate,
        /// The market dispute mechanism has not failed.
        MarketDisputeMechanismNotFailed,
        /// Tried to settle missing bond.
        MissingBond,
        /// The number of categories for a categorical market is too low.
        NotEnoughCategories,
        /// The user has no winning balance.
        NoWinningBalance,
        /// Submitted outcome does not match market type.
        OutcomeMismatch,
        /// RejectReason's length greater than MaxRejectReasonLen.
        RejectReasonLengthExceedsMaxRejectReasonLen,
        /// The report is not coming from designated oracle.
        ReporterNotOracle,
        /// It was tried to append an item to storage beyond the boundaries.
        StorageOverflow,
        /// Too many categories for a categorical market.
        TooManyCategories,
        /// The action requires another market dispute mechanism.
        InvalidDisputeMechanism,
        /// Catch-all error for invalid market status.
        InvalidMarketStatus,
        /// The post dispatch should never be None.
        UnexpectedNoneInPostInfo,
        /// An amount was illegally specified as zero.
        ZeroAmount,
        /// Market period is faulty (too short, outside of limits)
        InvalidMarketPeriod,
        /// The outcome range of the scalar market is invalid.
        InvalidOutcomeRange,
        /// Can not report before market.deadlines.grace_period is ended.
        NotAllowedToReportYet,
        /// Specified dispute_duration is smaller than MinDisputeDuration.
        DisputeDurationSmallerThanMinDisputeDuration,
        /// Specified oracle_duration is smaller than MinOracleDuration.
        OracleDurationSmallerThanMinOracleDuration,
        /// Specified dispute_duration is greater than MaxDisputeDuration.
        DisputeDurationGreaterThanMaxDisputeDuration,
        /// Specified grace_period is greater than MaxGracePeriod.
        GracePeriodGreaterThanMaxGracePeriod,
        /// Specified oracle_duration is greater than MaxOracleDuration.
        OracleDurationGreaterThanMaxOracleDuration,
        /// The weights length has to be equal to the assets length.
        WeightsLenMustEqualAssetsLen,
        /// The start of the global dispute for this market happened already.
        GlobalDisputeAlreadyStarted,
        /// Provided base_asset is not allowed to be used as base_asset.
        InvalidBaseAsset,
        /// A foreign asset in not registered in AssetRegistry.
        UnregisteredForeignAsset,
    }

    #[pallet::event]
    #[pallet::generate_deposit(fn deposit_event)]
    pub enum Event<T>
    where
        T: Config,
    {
        /// Custom addition block initialization logic wasn't successful
        BadOnInitialize,
        /// A complete set of assets has been bought \[market_id, amount_per_asset, buyer\]
        BoughtCompleteSet(MarketIdOf<T>, BalanceOf<T>, <T as frame_system::Config>::AccountId),
        /// A market has been approved \[market_id, new_market_status\]
        MarketApproved(MarketIdOf<T>, MarketStatus),
        /// A market has been created \[market_id, market_account, market\]
        MarketCreated(MarketIdOf<T>, T::AccountId, MarketOf<T>),
        /// A market has been destroyed. \[market_id\]
        MarketDestroyed(MarketIdOf<T>),
        /// A market was started after gathering enough subsidy. \[market_id, new_market_status\]
        MarketStartedWithSubsidy(MarketIdOf<T>, MarketStatus),
        /// A market was discarded after failing to gather enough subsidy.
        /// \[market_id, new_market_status\]
        MarketInsufficientSubsidy(MarketIdOf<T>, MarketStatus),
        /// A market has been closed \[market_id\]
        MarketClosed(MarketIdOf<T>),
        /// A market has been disputed \[market_id, new_market_status\]
        MarketDisputed(MarketIdOf<T>, MarketStatus),
        /// An advised market has ended before it was approved or rejected. \[market_id\]
        MarketExpired(MarketIdOf<T>),
        /// A pending market has been rejected as invalid with a reason. \[market_id, reject_reason\]
        MarketRejected(MarketIdOf<T>, RejectReason<T>),
        /// A market has been reported on \[market_id, new_market_status, reported_outcome\]
        MarketReported(MarketIdOf<T>, MarketStatus, Report<T::AccountId, T::BlockNumber>),
        /// A market has been resolved \[market_id, new_market_status, real_outcome\]
        MarketResolved(MarketIdOf<T>, MarketStatus, OutcomeReport),
        /// A proposed market has been requested edit by advisor. \[market_id, edit_reason\]
        MarketRequestedEdit(MarketIdOf<T>, EditReason<T>),
        /// A proposed market has been edited by the market creator \[market_id\]
        MarketEdited(MarketIdOf<T>, MarketOf<T>),
        /// A complete set of assets has been sold \[market_id, amount_per_asset, seller\]
        SoldCompleteSet(MarketIdOf<T>, BalanceOf<T>, <T as frame_system::Config>::AccountId),
        /// An amount of winning outcomes have been redeemed
        /// \[market_id, currency_id, amount_redeemed, payout, who\]
        TokensRedeemed(
            MarketIdOf<T>,
            Asset<MarketIdOf<T>>,
            BalanceOf<T>,
            BalanceOf<T>,
            <T as frame_system::Config>::AccountId,
        ),
        /// The global dispute was started. \[market_id\]
        GlobalDisputeStarted(MarketIdOf<T>),
    }

    #[pallet::hooks]
    impl<T: Config> Hooks<T::BlockNumber> for Pallet<T> {
        // TODO(#792): Remove outcome assets for accounts! Delete "resolved" assets of `orml_tokens` with storage migration.
        fn on_initialize(now: T::BlockNumber) -> Weight {
            let mut total_weight: Weight = Weight::zero();

            // TODO(#808): Use weight when Rikiddo is ready
            let _ = Self::process_subsidy_collecting_markets(
                now,
                <zrml_market_commons::Pallet<T>>::now(),
            );
            total_weight = total_weight
                .saturating_add(T::WeightInfo::process_subsidy_collecting_markets_dummy());

            // If we are at genesis or the first block the timestamp is be undefined. No
            // market needs to be opened or closed on blocks #0 or #1, so we skip the
            // evaluation. Without this check, new chains starting from genesis will hang up,
            // since the loops in the `market_status_manager` calls below will run over an interval
            // of 0 to the current time frame.
            if now <= 1u32.into() {
                return total_weight;
            }

            // We add one to the count, because `pallet-timestamp` sets the timestamp _after_
            // `on_initialize` is called, so calling `now()` during `on_initialize` gives us
            // the timestamp of the previous block.
            let current_time_frame =
                Self::calculate_time_frame_of_moment(<zrml_market_commons::Pallet<T>>::now())
                    .saturating_add(1);

            // On first pass, we use current_time - 1 to ensure that the chain doesn't try to
            // check all time frames since epoch.
            let last_time_frame =
                LastTimeFrame::<T>::get().unwrap_or_else(|| current_time_frame.saturating_sub(1));

            let _ = with_transaction(|| {
                let open = Self::market_status_manager::<
                    _,
                    MarketIdsPerOpenBlock<T>,
                    MarketIdsPerOpenTimeFrame<T>,
                >(
                    now,
                    last_time_frame,
                    current_time_frame,
                    |market_id, _| {
                        let weight = Self::open_market(market_id)?;
                        total_weight = total_weight.saturating_add(weight);
                        Ok(())
                    },
                );

                total_weight = total_weight.saturating_add(open.unwrap_or_else(|_| {
                    T::WeightInfo::market_status_manager(CacheSize::get(), CacheSize::get())
                }));

                let close = Self::market_status_manager::<
                    _,
                    MarketIdsPerCloseBlock<T>,
                    MarketIdsPerCloseTimeFrame<T>,
                >(
                    now,
                    last_time_frame,
                    current_time_frame,
                    |market_id, market| {
                        let weight = Self::on_market_close(market_id, market)?;
                        total_weight = total_weight.saturating_add(weight);
                        Ok(())
                    },
                );

                if let Ok(weight) = close {
                    total_weight = total_weight.saturating_add(weight);
                } else {
                    // charge weight for the worst case
                    total_weight = total_weight.saturating_add(
                        T::WeightInfo::market_status_manager(CacheSize::get(), CacheSize::get()),
                    );
                }

                let resolve = Self::resolution_manager(now, |market_id, market| {
                    let weight = Self::on_resolution(market_id, market)?;
                    total_weight = total_weight.saturating_add(weight);
                    Ok(())
                });

                if let Ok(weight) = resolve {
                    total_weight = total_weight.saturating_add(weight);
                } else {
                    // charge weight for the worst case
                    total_weight =
                        total_weight.saturating_add(T::WeightInfo::market_resolution_manager(
                            CacheSize::get(),
                            CacheSize::get(),
                        ));
                }

                LastTimeFrame::<T>::set(Some(current_time_frame));
                total_weight = total_weight.saturating_add(T::DbWeight::get().writes(1));

                match open.and(close).and(resolve) {
                    Err(err) => {
                        Self::deposit_event(Event::BadOnInitialize);
                        log::error!("Block {:?} was not initialized. Error: {:?}", now, err);
                        TransactionOutcome::Rollback(err.into())
                    }
                    Ok(_) => TransactionOutcome::Commit(Ok(())),
                }
            });

            total_weight.saturating_add(T::WeightInfo::on_initialize_resolve_overhead())
        }
    }

    #[pallet::pallet]
    #[pallet::storage_version(STORAGE_VERSION)]
    pub struct Pallet<T>(PhantomData<T>);

    /// For each market, this holds the dispute information for each dispute that's
    /// been issued.
    #[pallet::storage]
    pub type Disputes<T: Config> = StorageMap<
        _,
        Blake2_128Concat,
        MarketIdOf<T>,
        BoundedVec<OldMarketDispute<T::AccountId, T::BlockNumber>, T::MaxDisputes>,
        ValueQuery,
    >;

    #[pallet::storage]
    pub type MarketIdsPerOpenBlock<T: Config> = StorageMap<
        _,
        Blake2_128Concat,
        T::BlockNumber,
        BoundedVec<MarketIdOf<T>, CacheSize>,
        ValueQuery,
    >;

    #[pallet::storage]
    pub type MarketIdsPerOpenTimeFrame<T: Config> = StorageMap<
        _,
        Blake2_128Concat,
        TimeFrame,
        BoundedVec<MarketIdOf<T>, CacheSize>,
        ValueQuery,
    >;

    /// A mapping of market identifiers to the block their market ends on.
    #[pallet::storage]
    pub type MarketIdsPerCloseBlock<T: Config> = StorageMap<
        _,
        Blake2_128Concat,
        T::BlockNumber,
        BoundedVec<MarketIdOf<T>, CacheSize>,
        ValueQuery,
    >;

    /// A mapping of market identifiers to the time frame their market ends in.
    #[pallet::storage]
    pub type MarketIdsPerCloseTimeFrame<T: Config> = StorageMap<
        _,
        Blake2_128Concat,
        TimeFrame,
        BoundedVec<MarketIdOf<T>, CacheSize>,
        ValueQuery,
    >;

    /// The last time frame that was checked for markets to close.
    #[pallet::storage]
    pub type LastTimeFrame<T: Config> = StorageValue<_, TimeFrame>;

    /// A mapping of market identifiers to the block they were disputed at.
    /// A market only ends up here if it was disputed.
    #[pallet::storage]
    pub type MarketIdsPerDisputeBlock<T: Config> = StorageMap<
        _,
        Twox64Concat,
        T::BlockNumber,
        BoundedVec<MarketIdOf<T>, CacheSize>,
        ValueQuery,
    >;

    /// A mapping of market identifiers to the block that they were reported on.
    #[pallet::storage]
    pub type MarketIdsPerReportBlock<T: Config> = StorageMap<
        _,
        Twox64Concat,
        T::BlockNumber,
        BoundedVec<MarketIdOf<T>, CacheSize>,
        ValueQuery,
    >;

    /// Contains a list of all markets that are currently collecting subsidy and the deadline.
    // All the values are "cached" here. Results in data duplication, but speeds up the iteration
    // over every market significantly (otherwise 25µs per relevant market per block).
    #[pallet::storage]
    pub type MarketsCollectingSubsidy<T: Config> = StorageValue<
        _,
        BoundedVec<SubsidyUntil<T::BlockNumber, MomentOf<T>, MarketIdOf<T>>, ConstU32<1_048_576>>,
        ValueQuery,
    >;

    /// Contains market_ids for which advisor has requested edit.
    /// Value for given market_id represents the reason for the edit.
    #[pallet::storage]
    pub type MarketIdsForEdit<T: Config> =
        StorageMap<_, Twox64Concat, MarketIdOf<T>, EditReason<T>>;

    impl<T: Config> Pallet<T> {
        impl_unreserve_bond!(unreserve_creation_bond, creation);
        impl_unreserve_bond!(unreserve_oracle_bond, oracle);
        impl_unreserve_bond!(unreserve_outsider_bond, outsider);
        impl_unreserve_bond!(unreserve_dispute_bond, dispute);
        impl_slash_bond!(slash_creation_bond, creation);
        impl_slash_bond!(slash_oracle_bond, oracle);
        impl_slash_bond!(slash_outsider_bond, outsider);
        impl_slash_bond!(slash_dispute_bond, dispute);
        impl_repatriate_bond!(repatriate_oracle_bond, oracle);
        impl_is_bond_pending!(is_creation_bond_pending, creation);
        impl_is_bond_pending!(is_oracle_bond_pending, oracle);
        impl_is_bond_pending!(is_outsider_bond_pending, outsider);
        impl_is_bond_pending!(is_dispute_bond_pending, dispute);

        fn slash_pending_bonds(market_id: &MarketIdOf<T>, market: &MarketOf<T>) -> DispatchResult {
            if Self::is_creation_bond_pending(market_id, market, false) {
                Self::slash_creation_bond(market_id, None)?;
            }
            if Self::is_oracle_bond_pending(market_id, market, false) {
                Self::slash_oracle_bond(market_id, None)?;
            }
            if Self::is_outsider_bond_pending(market_id, market, false) {
                Self::slash_outsider_bond(market_id, None)?;
            }
            if Self::is_dispute_bond_pending(market_id, market, false) {
                Self::slash_dispute_bond(market_id, None)?;
            }
            Ok(())
        }

        pub fn outcome_assets(
            market_id: MarketIdOf<T>,
            market: &MarketOf<T>,
        ) -> Vec<Asset<MarketIdOf<T>>> {
            match market.market_type {
                MarketType::Categorical(categories) => {
                    let mut assets = Vec::new();
                    for i in 0..categories {
                        assets.push(Asset::CategoricalOutcome(market_id, i));
                    }
                    assets
                }
                MarketType::Scalar(_) => {
                    vec![
                        Asset::ScalarOutcome(market_id, ScalarPosition::Long),
                        Asset::ScalarOutcome(market_id, ScalarPosition::Short),
                    ]
                }
            }
        }

        fn insert_auto_close(market_id: &MarketIdOf<T>) -> Result<u32, DispatchError> {
            let market = <zrml_market_commons::Pallet<T>>::market(market_id)?;

            match market.period {
                MarketPeriod::Block(range) => MarketIdsPerCloseBlock::<T>::try_mutate(
                    range.end,
                    |ids| -> Result<u32, DispatchError> {
                        ids.try_push(*market_id).map_err(|_| <Error<T>>::StorageOverflow)?;
                        Ok(ids.len() as u32)
                    },
                ),
                MarketPeriod::Timestamp(range) => MarketIdsPerCloseTimeFrame::<T>::try_mutate(
                    Self::calculate_time_frame_of_moment(range.end),
                    |ids| -> Result<u32, DispatchError> {
                        ids.try_push(*market_id).map_err(|_| <Error<T>>::StorageOverflow)?;
                        Ok(ids.len() as u32)
                    },
                ),
            }
        }

        // Manually remove market from cache for auto close.
        fn clear_auto_close(market_id: &MarketIdOf<T>) -> Result<u32, DispatchError> {
            let market = <zrml_market_commons::Pallet<T>>::market(market_id)?;

            // No-op if market isn't cached for auto close according to its state.
            match market.status {
                MarketStatus::Active | MarketStatus::Proposed => (),
                _ => return Ok(0u32),
            };

            let close_ids_len = match market.period {
                MarketPeriod::Block(range) => {
                    MarketIdsPerCloseBlock::<T>::mutate(range.end, |ids| -> u32 {
                        let ids_len = ids.len() as u32;
                        remove_item::<MarketIdOf<T>, _>(ids, market_id);
                        ids_len
                    })
                }
                MarketPeriod::Timestamp(range) => {
                    let time_frame = Self::calculate_time_frame_of_moment(range.end);
                    MarketIdsPerCloseTimeFrame::<T>::mutate(time_frame, |ids| -> u32 {
                        let ids_len = ids.len() as u32;
                        remove_item::<MarketIdOf<T>, _>(ids, market_id);
                        ids_len
                    })
                }
            };
            Ok(close_ids_len)
        }

        // Manually remove market from cache for auto open.
        fn clear_auto_open(market_id: &MarketIdOf<T>) -> Result<u32, DispatchError> {
            let market = <zrml_market_commons::Pallet<T>>::market(market_id)?;

            // No-op if market isn't cached for auto open according to its state.
            match market.status {
                MarketStatus::Active | MarketStatus::Proposed => (),
                _ => return Ok(0u32),
            };

            let open_ids_len = match market.period {
                MarketPeriod::Block(range) => {
                    MarketIdsPerOpenBlock::<T>::mutate(range.start, |ids| -> u32 {
                        let ids_len = ids.len() as u32;
                        remove_item::<MarketIdOf<T>, _>(ids, market_id);
                        ids_len
                    })
                }
                MarketPeriod::Timestamp(range) => {
                    let time_frame = Self::calculate_time_frame_of_moment(range.start);
                    MarketIdsPerOpenTimeFrame::<T>::mutate(time_frame, |ids| -> u32 {
                        let ids_len = ids.len() as u32;
                        remove_item::<MarketIdOf<T>, _>(ids, market_id);
                        ids_len
                    })
                }
            };
            Ok(open_ids_len)
        }

        /// Clears this market from being stored for automatic resolution.
        fn clear_auto_resolve(market_id: &MarketIdOf<T>) -> Result<(u32, u32), DispatchError> {
            let market = <zrml_market_commons::Pallet<T>>::market(market_id)?;
            let (ids_len, mdm_len) = match market.status {
                MarketStatus::Reported => {
                    let report = market.report.ok_or(Error::<T>::MarketIsNotReported)?;
                    let dispute_duration_ends_at_block =
                        report.at.saturating_add(market.deadlines.dispute_duration);
                    MarketIdsPerReportBlock::<T>::mutate(
                        dispute_duration_ends_at_block,
                        |ids| -> (u32, u32) {
                            let ids_len = ids.len() as u32;
                            remove_item::<MarketIdOf<T>, _>(ids, market_id);
                            (ids_len, 0u32)
                        },
                    )
                }
                MarketStatus::Disputed => {
                    // TODO(#782): use multiple benchmarks paths for different dispute mechanisms
                    let ResultWithWeightInfo { result: auto_resolve_block_opt, weight: _ } =
                        match market.dispute_mechanism {
                            MarketDisputeMechanism::Authorized => {
                                T::Authorized::get_auto_resolve(market_id, &market)?
                            }
                            MarketDisputeMechanism::Court => {
                                T::Court::get_auto_resolve(market_id, &market)?
                            }
                            MarketDisputeMechanism::SimpleDisputes => {
                                T::SimpleDisputes::get_auto_resolve(market_id, &market)?
                            }
                        };
                    if let Some(auto_resolve_block) = auto_resolve_block_opt {
                        let ids_len = remove_auto_resolve::<T>(market_id, auto_resolve_block);
                        (ids_len, 0u32)
                    } else {
                        (0u32, 0u32)
                    }
                }
                _ => (0u32, 0u32),
            };

            Ok((ids_len, mdm_len))
        }

        /// The dispute mechanism is intended to clear its own storage here.
        fn clear_dispute_mechanism(market_id: &MarketIdOf<T>) -> DispatchResult {
            let market = <zrml_market_commons::Pallet<T>>::market(market_id)?;

            // TODO(#782): use multiple benchmarks paths for different dispute mechanisms
            match market.dispute_mechanism {
                MarketDisputeMechanism::Authorized => T::Authorized::clear(market_id, &market)?,
                MarketDisputeMechanism::Court => T::Court::clear(market_id, &market)?,
                MarketDisputeMechanism::SimpleDisputes => {
                    T::SimpleDisputes::clear(market_id, &market)?
                }
            };
            Ok(())
        }

        pub(crate) fn do_buy_complete_set(
            who: T::AccountId,
            market_id: MarketIdOf<T>,
            amount: BalanceOf<T>,
        ) -> DispatchResultWithPostInfo {
            ensure!(amount != BalanceOf::<T>::zero(), Error::<T>::ZeroAmount);
            let market = <zrml_market_commons::Pallet<T>>::market(&market_id)?;
            ensure!(
                T::AssetManager::free_balance(market.base_asset, &who) >= amount,
                Error::<T>::NotEnoughBalance
            );
            ensure!(market.scoring_rule == ScoringRule::CPMM, Error::<T>::InvalidScoringRule);
            Self::ensure_market_is_active(&market)?;

            let market_account = <zrml_market_commons::Pallet<T>>::market_account(market_id);
            T::AssetManager::transfer(market.base_asset, &who, &market_account, amount)?;

            let assets = Self::outcome_assets(market_id, &market);
            for asset in assets.iter() {
                T::AssetManager::deposit(*asset, &who, amount)?;
            }

            Self::deposit_event(Event::BoughtCompleteSet(market_id, amount, who));

            let assets_len: u32 = assets.len().saturated_into();
            Ok(Some(T::WeightInfo::buy_complete_set(assets_len)).into())
        }

        pub(crate) fn do_reject_market(
            market_id: &MarketIdOf<T>,
            market: MarketOf<T>,
            reject_reason: RejectReason<T>,
        ) -> DispatchResult {
            ensure!(market.status == MarketStatus::Proposed, Error::<T>::InvalidMarketStatus);
            Self::unreserve_oracle_bond(market_id)?;
            let imbalance =
                Self::slash_creation_bond(market_id, Some(T::AdvisoryBondSlashPercentage::get()))?;
            T::Slash::on_unbalanced(imbalance);
            <zrml_market_commons::Pallet<T>>::remove_market(market_id)?;
            MarketIdsForEdit::<T>::remove(market_id);
            Self::deposit_event(Event::MarketRejected(*market_id, reject_reason));
            Self::deposit_event(Event::MarketDestroyed(*market_id));
            Ok(())
        }

        pub(crate) fn handle_expired_advised_market(
            market_id: &MarketIdOf<T>,
            market: MarketOf<T>,
        ) -> Result<Weight, DispatchError> {
            ensure!(market.status == MarketStatus::Proposed, Error::<T>::InvalidMarketStatus);
            Self::unreserve_creation_bond(market_id)?;
            Self::unreserve_oracle_bond(market_id)?;
            <zrml_market_commons::Pallet<T>>::remove_market(market_id)?;
            MarketIdsForEdit::<T>::remove(market_id);
            Self::deposit_event(Event::MarketExpired(*market_id));
            Ok(T::WeightInfo::handle_expired_advised_market())
        }

        pub(crate) fn calculate_time_frame_of_moment(time: MomentOf<T>) -> TimeFrame {
            time.saturated_into::<TimeFrame>().saturating_div(MILLISECS_PER_BLOCK.into())
        }

        fn calculate_internal_resolve_weight(market: &MarketOf<T>) -> Weight {
            if let MarketType::Categorical(_) = market.market_type {
                if let MarketStatus::Reported = market.status {
                    T::WeightInfo::internal_resolve_categorical_reported()
                } else {
                    T::WeightInfo::internal_resolve_categorical_disputed()
                }
            } else if let MarketStatus::Reported = market.status {
                T::WeightInfo::internal_resolve_scalar_reported()
            } else {
                T::WeightInfo::internal_resolve_scalar_disputed()
            }
        }

        fn ensure_market_is_active(market: &MarketOf<T>) -> DispatchResult {
            ensure!(market.status == MarketStatus::Active, Error::<T>::MarketIsNotActive);
            Ok(())
        }

        fn ensure_market_period_is_valid(
            period: &MarketPeriod<T::BlockNumber, MomentOf<T>>,
        ) -> DispatchResult {
            // The start of the market is allowed to be in the past (this results in the market
            // being active immediately), but the market's end must be at least one block/time
            // frame in the future.
            match period {
                MarketPeriod::Block(ref range) => {
                    let now = <frame_system::Pallet<T>>::block_number();
                    ensure!(now < range.end, Error::<T>::InvalidMarketPeriod);
                    ensure!(range.start < range.end, Error::<T>::InvalidMarketPeriod);
                    let lifetime = range.end.saturating_sub(now); // Never saturates!
                    ensure!(
                        lifetime <= T::MaxMarketLifetime::get(),
                        Error::<T>::MarketDurationTooLong,
                    );
                }
                MarketPeriod::Timestamp(ref range) => {
                    // Ensure that the market lasts at least one time frame into the future.
                    let now = <zrml_market_commons::Pallet<T>>::now();
                    let now_frame = Self::calculate_time_frame_of_moment(now);
                    let end_frame = Self::calculate_time_frame_of_moment(range.end);
                    ensure!(now_frame < end_frame, Error::<T>::InvalidMarketPeriod);
                    ensure!(range.start < range.end, Error::<T>::InvalidMarketPeriod);
                    // Verify that the number of frames that the market is open doesn't exceed the
                    // maximum allowed lifetime in blocks.
                    let lifetime = end_frame.saturating_sub(now_frame); // Never saturates!
                    // If this conversion saturates, we're dealing with a market with excessive
                    // lifetime:
                    let lifetime_max: TimeFrame = T::MaxMarketLifetime::get().saturated_into();
                    ensure!(lifetime <= lifetime_max, Error::<T>::MarketDurationTooLong);
                }
            };
            Ok(())
        }

        fn ensure_market_deadlines_are_valid(
            deadlines: &Deadlines<T::BlockNumber>,
        ) -> DispatchResult {
            ensure!(
                deadlines.oracle_duration >= T::MinOracleDuration::get(),
                Error::<T>::OracleDurationSmallerThanMinOracleDuration
            );
            ensure!(
                deadlines.dispute_duration >= T::MinDisputeDuration::get(),
                Error::<T>::DisputeDurationSmallerThanMinDisputeDuration
            );
            ensure!(
                deadlines.dispute_duration <= T::MaxDisputeDuration::get(),
                Error::<T>::DisputeDurationGreaterThanMaxDisputeDuration
            );
            ensure!(
                deadlines.grace_period <= T::MaxGracePeriod::get(),
                Error::<T>::GracePeriodGreaterThanMaxGracePeriod
            );
            ensure!(
                deadlines.oracle_duration <= T::MaxOracleDuration::get(),
                Error::<T>::OracleDurationGreaterThanMaxOracleDuration
            );
            Ok(())
        }

        fn ensure_market_type_is_valid(market_type: &MarketType) -> DispatchResult {
            match market_type {
                MarketType::Categorical(categories) => {
                    ensure!(
                        *categories >= T::MinCategories::get(),
                        <Error<T>>::NotEnoughCategories
                    );
                    ensure!(*categories <= T::MaxCategories::get(), <Error<T>>::TooManyCategories);
                }
                MarketType::Scalar(ref outcome_range) => {
                    ensure!(
                        outcome_range.start() < outcome_range.end(),
                        <Error<T>>::InvalidOutcomeRange
                    );
                }
            }
            Ok(())
        }

        // Check that the market has reached the end of its period.
        fn ensure_market_is_closed(market: &MarketOf<T>) -> DispatchResult {
            ensure!(market.status == MarketStatus::Closed, Error::<T>::MarketIsNotClosed);
            Ok(())
        }

        fn ensure_market_start_is_in_time(
            period: &MarketPeriod<T::BlockNumber, MomentOf<T>>,
        ) -> DispatchResult {
            let interval = match period {
                MarketPeriod::Block(range) => {
                    let interval_blocks: u128 = range
                        .start
                        .saturating_sub(<frame_system::Pallet<T>>::block_number())
                        .saturated_into();
                    interval_blocks.saturating_mul(MILLISECS_PER_BLOCK.into())
                }
                MarketPeriod::Timestamp(range) => range
                    .start
                    .saturating_sub(<zrml_market_commons::Pallet<T>>::now())
                    .saturated_into(),
            };

            ensure!(
                <MomentOf<T>>::saturated_from(interval) >= T::MinSubsidyPeriod::get(),
                <Error<T>>::MarketStartTooSoon
            );
            ensure!(
                <MomentOf<T>>::saturated_from(interval) <= T::MaxSubsidyPeriod::get(),
                <Error<T>>::MarketStartTooLate
            );
            Ok(())
        }

        pub(crate) fn open_market(market_id: &MarketIdOf<T>) -> Result<Weight, DispatchError> {
            // Is no-op if market has no pool. This should never happen, but it's safer to not
            // error in this case.
            let mut total_weight = T::DbWeight::get().reads(1); // (For the `market_pool` read)
            if let Ok(pool_id) = <zrml_market_commons::Pallet<T>>::market_pool(market_id) {
                let open_pool_weight = T::Swaps::open_pool(pool_id)?;
                total_weight = total_weight.saturating_add(open_pool_weight);
            }
            Ok(total_weight)
        }

        pub(crate) fn close_market(market_id: &MarketIdOf<T>) -> Result<Weight, DispatchError> {
            <zrml_market_commons::Pallet<T>>::mutate_market(market_id, |market| {
                ensure!(market.status == MarketStatus::Active, Error::<T>::InvalidMarketStatus);
                market.status = MarketStatus::Closed;
                Ok(())
            })?;
            let mut total_weight = T::DbWeight::get().reads_writes(1, 1);
            if let Ok(pool_id) = <zrml_market_commons::Pallet<T>>::market_pool(market_id) {
                let close_pool_weight = T::Swaps::close_pool(pool_id)?;
                total_weight = total_weight.saturating_add(close_pool_weight);
            };
            Self::deposit_event(Event::MarketClosed(*market_id));
            total_weight = total_weight.saturating_add(T::DbWeight::get().writes(1));
            Ok(total_weight)
        }

        pub(crate) fn set_market_end(market_id: &MarketIdOf<T>) -> Result<Weight, DispatchError> {
            <zrml_market_commons::Pallet<T>>::mutate_market(market_id, |market| {
                market.period = match market.period {
                    MarketPeriod::Block(ref range) => {
                        let current_block = <frame_system::Pallet<T>>::block_number();
                        MarketPeriod::Block(range.start..current_block)
                    }
                    MarketPeriod::Timestamp(ref range) => {
                        let now = <zrml_market_commons::Pallet<T>>::now();
                        MarketPeriod::Timestamp(range.start..now)
                    }
                };
                Ok(())
            })?;
            Ok(T::DbWeight::get().reads_writes(1, 1))
        }

        /// Handle market state transitions at the end of its active phase.
        fn on_market_close(
            market_id: &MarketIdOf<T>,
            market: MarketOf<T>,
        ) -> Result<Weight, DispatchError> {
            match market.status {
                MarketStatus::Active => Self::close_market(market_id),
                MarketStatus::Proposed => Self::handle_expired_advised_market(market_id, market),
                _ => Err(Error::<T>::InvalidMarketStatus.into()), // Should never occur!
            }
        }

        /// Handle a market resolution, which is currently in the reported state.
        /// Returns the resolved outcome of a market, which is the reported outcome.
        fn resolve_reported_market(
            market_id: &MarketIdOf<T>,
            market: &MarketOf<T>,
        ) -> Result<OutcomeReport, DispatchError> {
            let report = market.report.as_ref().ok_or(Error::<T>::MarketIsNotReported)?;
            // the oracle bond gets returned if the reporter was the oracle
            if report.by == market.oracle {
                Self::unreserve_oracle_bond(market_id)?;
            } else {
                // reward outsider reporter with oracle bond
                Self::repatriate_oracle_bond(market_id, &report.by)?;

                if Self::is_outsider_bond_pending(market_id, market, true) {
                    Self::unreserve_outsider_bond(market_id)?;
                }
            }

            Ok(report.outcome.clone())
        }

        /// Handle a market resolution, which is currently in the disputed state.
        /// Returns the resolved outcome of a market.
        fn resolve_disputed_market(
            market_id: &MarketIdOf<T>,
            market: &MarketOf<T>,
        ) -> Result<ResultWithWeightInfo<OutcomeReport>, DispatchError> {
            let report = market.report.as_ref().ok_or(Error::<T>::MarketIsNotReported)?;
            let mut weight = Weight::zero();

            let res: ResultWithWeightInfo<OutcomeReport> =
                Self::get_resolved_outcome(market_id, market, &report.outcome)?;
            let resolved_outcome = res.result;
            weight = weight.saturating_add(res.weight);

            let imbalance_left = Self::settle_bonds(market_id, market, &resolved_outcome, report)?;

            let remainder = match market.dispute_mechanism {
                MarketDisputeMechanism::Authorized => {
                    let res = T::Authorized::exchange(
                        market_id,
                        market,
                        &resolved_outcome,
                        imbalance_left,
                    )?;
                    let remainder = res.result;
                    weight = weight.saturating_add(res.weight);
                    remainder
                }
                MarketDisputeMechanism::Court => {
                    let res =
                        T::Court::exchange(market_id, market, &resolved_outcome, imbalance_left)?;
                    let remainder = res.result;
                    weight = weight.saturating_add(res.weight);
                    remainder
                }
                MarketDisputeMechanism::SimpleDisputes => {
                    let res = T::SimpleDisputes::exchange(
                        market_id,
                        market,
                        &resolved_outcome,
                        imbalance_left,
                    )?;
                    let remainder = res.result;
                    weight = weight.saturating_add(res.weight);
                    remainder
                }
            };

            T::Slash::on_unbalanced(remainder);

            let res = ResultWithWeightInfo { result: resolved_outcome, weight };

            Ok(res)
        }

        /// Get the outcome the market should resolve to.
        pub(crate) fn get_resolved_outcome(
            market_id: &MarketIdOf<T>,
            market: &MarketOf<T>,
            reported_outcome: &OutcomeReport,
        ) -> Result<ResultWithWeightInfo<OutcomeReport>, DispatchError> {
            let mut resolved_outcome_option = None;
            let mut weight = Weight::zero();

            #[cfg(feature = "with-global-disputes")]
            if let Some(o) = T::GlobalDisputes::determine_voting_winner(market_id) {
                resolved_outcome_option = Some(o);
            }

            // Try to get the outcome of the MDM. If the MDM failed to resolve, default to
            // the oracle's report.
            if resolved_outcome_option.is_none() {
                resolved_outcome_option = match market.dispute_mechanism {
                    MarketDisputeMechanism::Authorized => {
                        let res = T::Authorized::on_resolution(market_id, market)?;
                        weight = weight.saturating_add(res.weight);
                        res.result
                    }
                    MarketDisputeMechanism::Court => {
                        let res = T::Court::on_resolution(market_id, market)?;
                        weight = weight.saturating_add(res.weight);
                        res.result
                    }
                    MarketDisputeMechanism::SimpleDisputes => {
                        let res = T::SimpleDisputes::on_resolution(market_id, market)?;
                        weight = weight.saturating_add(res.weight);
                        res.result
                    }
                };
            }

            let resolved_outcome =
                resolved_outcome_option.unwrap_or_else(|| reported_outcome.clone());

            let res = ResultWithWeightInfo { result: resolved_outcome, weight };

            Ok(res)
        }

        /// Manage the outstanding bonds (oracle, outsider, dispute) of the market.
        fn settle_bonds(
            market_id: &MarketIdOf<T>,
            market: &MarketOf<T>,
            resolved_outcome: &OutcomeReport,
            report: &Report<T::AccountId, T::BlockNumber>,
        ) -> Result<NegativeImbalanceOf<T>, DispatchError> {
            let mut overall_imbalance = NegativeImbalanceOf::<T>::zero();

            let report_by_oracle = report.by == market.oracle;
            let is_correct = &report.outcome == resolved_outcome;

            let unreserve_outsider = || -> DispatchResult {
                if Self::is_outsider_bond_pending(market_id, market, true) {
                    Self::unreserve_outsider_bond(market_id)?;
                }
                Ok(())
            };

            let slash_outsider = || -> Result<NegativeImbalanceOf<T>, DispatchError> {
                if Self::is_outsider_bond_pending(market_id, market, true) {
                    let imbalance = Self::slash_outsider_bond(market_id, None)?;
                    return Ok(imbalance);
                }
                Ok(NegativeImbalanceOf::<T>::zero())
            };

            if report_by_oracle {
                if is_correct {
                    Self::unreserve_oracle_bond(market_id)?;
                } else {
                    let negative_imbalance = Self::slash_oracle_bond(market_id, None)?;
                    overall_imbalance.subsume(negative_imbalance);
                }
            } else {
                // outsider report
                if is_correct {
                    // reward outsider reporter with oracle bond
                    Self::repatriate_oracle_bond(market_id, &report.by)?;
                    unreserve_outsider()?;
                } else {
                    let oracle_imbalance = Self::slash_oracle_bond(market_id, None)?;
                    let outsider_imbalance = slash_outsider()?;
                    overall_imbalance.subsume(oracle_imbalance);
                    overall_imbalance.subsume(outsider_imbalance);
                }
            }

            if let Some(bond) = &market.bonds.dispute {
                if !bond.is_settled {
                    if is_correct {
                        let imb = Self::slash_dispute_bond(market_id, None)?;
                        overall_imbalance.subsume(imb);
                    } else {
                        // If the report outcome was wrong, the dispute was justified
                        Self::unreserve_dispute_bond(market_id)?;
                        CurrencyOf::<T>::resolve_creating(&bond.who, overall_imbalance);
                        overall_imbalance = NegativeImbalanceOf::<T>::zero();
                    }
                }
            }

            Ok(overall_imbalance)
        }

        pub fn on_resolution(
            market_id: &MarketIdOf<T>,
            market: &MarketOf<T>,
        ) -> Result<Weight, DispatchError> {
            if market.creation == MarketCreation::Permissionless {
                Self::unreserve_creation_bond(market_id)?;
            }

            let mut total_weight: Weight = Weight::zero();

            let resolved_outcome = match market.status {
                MarketStatus::Reported => Self::resolve_reported_market(market_id, market)?,
                MarketStatus::Disputed => {
                    let res = Self::resolve_disputed_market(market_id, market)?;
                    total_weight = total_weight.saturating_add(res.weight);
                    res.result
                }
                _ => return Err(Error::<T>::InvalidMarketStatus.into()),
            };
            let clean_up_weight = Self::clean_up_pool(market, market_id, &resolved_outcome)?;
            total_weight = total_weight.saturating_add(clean_up_weight);
            // TODO: https://github.com/zeitgeistpm/zeitgeist/issues/815
            // Following call should return weight consumed by it.
            T::LiquidityMining::distribute_market_incentives(market_id)?;

            // NOTE: Currently we don't clean up outcome assets.
            // TODO(#792): Remove outcome assets for accounts! Delete "resolved" assets of `orml_tokens` with storage migration.
            <zrml_market_commons::Pallet<T>>::mutate_market(market_id, |m| {
                m.status = MarketStatus::Resolved;
                m.resolved_outcome = Some(resolved_outcome.clone());
                Ok(())
            })?;

            Self::deposit_event(Event::MarketResolved(
                *market_id,
                MarketStatus::Resolved,
                resolved_outcome,
            ));
            Ok(total_weight.saturating_add(Self::calculate_internal_resolve_weight(market)))
        }

        pub(crate) fn process_subsidy_collecting_markets(
            current_block: T::BlockNumber,
            current_time: MomentOf<T>,
        ) -> Weight {
            let mut total_weight: Weight = Weight::zero();
            let dbweight = T::DbWeight::get();
            let one_read = T::DbWeight::get().reads(1);
            let one_write = T::DbWeight::get().writes(1);

            let retain_closure = |subsidy_info: &SubsidyUntil<
                T::BlockNumber,
                MomentOf<T>,
                MarketIdOf<T>,
            >| {
                let market_ready = match &subsidy_info.period {
                    MarketPeriod::Block(period) => period.start <= current_block,
                    MarketPeriod::Timestamp(period) => period.start <= current_time,
                };

                if market_ready {
                    let pool_id =
                        <zrml_market_commons::Pallet<T>>::market_pool(&subsidy_info.market_id);
                    total_weight.saturating_add(one_read);

                    if let Ok(pool_id) = pool_id {
                        let end_subsidy_result = T::Swaps::end_subsidy_phase(pool_id);

                        if let Ok(result) = end_subsidy_result {
                            total_weight = total_weight.saturating_add(result.weight);

                            if result.result {
                                // Sufficient subsidy, activate market.
                                let mutate_result = <zrml_market_commons::Pallet<T>>::mutate_market(
                                    &subsidy_info.market_id,
                                    |m| {
                                        m.status = MarketStatus::Active;
                                        Ok(())
                                    },
                                );

                                total_weight =
                                    total_weight.saturating_add(one_read).saturating_add(one_write);

                                if let Err(err) = mutate_result {
                                    log::error!(
                                        "[PredictionMarkets] Cannot find market associated to \
                                         market id.
                                    market_id: {:?}, error: {:?}",
                                        subsidy_info.market_id,
                                        err
                                    );
                                    return true;
                                }

                                Self::deposit_event(Event::MarketStartedWithSubsidy(
                                    subsidy_info.market_id,
                                    MarketStatus::Active,
                                ));
                            } else {
                                // Insufficient subsidy, cleanly remove pool and close market.
                                let destroy_result =
                                    T::Swaps::destroy_pool_in_subsidy_phase(pool_id);

                                if let Err(err) = destroy_result {
                                    log::error!(
                                        "[PredictionMarkets] Cannot destroy pool with missing \
                                         subsidy.
                                    market_id: {:?}, error: {:?}",
                                        subsidy_info.market_id,
                                        err
                                    );
                                    return true;
                                } else if let Ok(weight) = destroy_result {
                                    total_weight = total_weight.saturating_add(weight);
                                }

                                let market_result = <zrml_market_commons::Pallet<T>>::mutate_market(
                                    &subsidy_info.market_id,
                                    |m| {
                                        m.status = MarketStatus::InsufficientSubsidy;

                                        // Unreserve funds reserved during market creation
                                        if m.creation == MarketCreation::Permissionless {
                                            Self::unreserve_creation_bond(&subsidy_info.market_id)?;
                                        }
                                        // AdvisoryBond was already returned when the market
                                        // was approved. Approval is inevitable to reach this.
                                        Self::unreserve_oracle_bond(&subsidy_info.market_id)?;

                                        total_weight = total_weight
                                            .saturating_add(dbweight.reads(2))
                                            .saturating_add(dbweight.writes(2));
                                        Ok(())
                                    },
                                );

                                if let Err(err) = market_result {
                                    log::error!(
                                        "[PredictionMarkets] Cannot find market associated to \
                                         market id.
                                    market_id: {:?}, error: {:?}",
                                        subsidy_info.market_id,
                                        err
                                    );
                                    return true;
                                }

                                // `remove_market_pool` can only error due to missing pool, but
                                // above we ensured that the pool exists.
                                let _ = <zrml_market_commons::Pallet<T>>::remove_market_pool(
                                    &subsidy_info.market_id,
                                );
                                total_weight =
                                    total_weight.saturating_add(one_read).saturating_add(one_write);
                                Self::deposit_event(Event::MarketInsufficientSubsidy(
                                    subsidy_info.market_id,
                                    MarketStatus::InsufficientSubsidy,
                                ));
                            }

                            return false;
                        } else if let Err(err) = end_subsidy_result {
                            log::error!(
                                "[PredictionMarkets] An error occured during end of subsidy phase.
                        pool_id: {:?}, market_id: {:?}, error: {:?}",
                                pool_id,
                                subsidy_info.market_id,
                                err
                            );
                        }
                    } else if let Err(err) = pool_id {
                        log::error!(
                            "[PredictionMarkets] Cannot find pool associated to market.
                            market_id: {:?}, error: {:?}",
                            subsidy_info.market_id,
                            err
                        );
                        return true;
                    }
                }

                true
            };

            let mut weight_basis = Weight::zero();
            <MarketsCollectingSubsidy<T>>::mutate(
                |e: &mut BoundedVec<
                    SubsidyUntil<T::BlockNumber, MomentOf<T>, MarketIdOf<T>>,
                    _,
                >| {
                    weight_basis = T::WeightInfo::process_subsidy_collecting_markets_raw(
                        e.len().saturated_into(),
                    );
                    e.retain(retain_closure);
                },
            );

            weight_basis.saturating_add(total_weight)
        }

        /// The reserve ID of the prediction-markets pallet.
        #[inline]
        pub fn reserve_id() -> [u8; 8] {
            T::PalletId::get().0
        }

        pub(crate) fn market_status_manager<F, MarketIdsPerBlock, MarketIdsPerTimeFrame>(
            block_number: T::BlockNumber,
            last_time_frame: TimeFrame,
            current_time_frame: TimeFrame,
            mut mutation: F,
        ) -> Result<Weight, DispatchError>
        where
            F: FnMut(&MarketIdOf<T>, MarketOf<T>) -> DispatchResult,
            MarketIdsPerBlock: frame_support::StorageMap<
                    T::BlockNumber,
                    BoundedVec<MarketIdOf<T>, CacheSize>,
                    Query = BoundedVec<MarketIdOf<T>, CacheSize>,
                >,
            MarketIdsPerTimeFrame: frame_support::StorageMap<
                    TimeFrame,
                    BoundedVec<MarketIdOf<T>, CacheSize>,
                    Query = BoundedVec<MarketIdOf<T>, CacheSize>,
                >,
        {
            let market_ids_per_block = MarketIdsPerBlock::get(block_number);
            for market_id in market_ids_per_block.iter() {
                let market = <zrml_market_commons::Pallet<T>>::market(market_id)?;
                mutation(market_id, market)?;
            }
            MarketIdsPerBlock::remove(block_number);

            let mut time_frame_ids_len = 0u32;
            for time_frame in last_time_frame.saturating_add(1)..=current_time_frame {
                let market_ids_per_time_frame = MarketIdsPerTimeFrame::get(time_frame);
                time_frame_ids_len =
                    time_frame_ids_len.saturating_add(market_ids_per_time_frame.len() as u32);
                for market_id in market_ids_per_time_frame.iter() {
                    let market = <zrml_market_commons::Pallet<T>>::market(market_id)?;
                    mutation(market_id, market)?;
                }
                MarketIdsPerTimeFrame::remove(time_frame);
            }

            Ok(T::WeightInfo::market_status_manager(
                market_ids_per_block.len() as u32,
                time_frame_ids_len,
            ))
        }

        pub(crate) fn resolution_manager<F>(
            now: T::BlockNumber,
            mut cb: F,
        ) -> Result<Weight, DispatchError>
        where
            F: FnMut(&MarketIdOf<T>, &MarketOf<T>) -> DispatchResult,
        {
            // Resolve all regularly reported markets.
            let market_ids_per_report_block = MarketIdsPerReportBlock::<T>::get(now);
            for id in market_ids_per_report_block.iter() {
                let market = <zrml_market_commons::Pallet<T>>::market(id)?;
                if let MarketStatus::Reported = market.status {
                    cb(id, &market)?;
                }
            }
            MarketIdsPerReportBlock::<T>::remove(now);

            // Resolve any disputed markets.
            let market_ids_per_dispute_block = MarketIdsPerDisputeBlock::<T>::get(now);
            for id in market_ids_per_dispute_block.iter() {
                let market = <zrml_market_commons::Pallet<T>>::market(id)?;
                cb(id, &market)?;
            }
            MarketIdsPerDisputeBlock::<T>::remove(now);

            Ok(T::WeightInfo::market_resolution_manager(
                market_ids_per_report_block.len() as u32,
                market_ids_per_dispute_block.len() as u32,
            ))
        }

        // If a market has a pool that is `Active`, then changes from `Active` to `Clean`. If
        // the market does not exist or the market does not have a pool, does nothing.
        fn clean_up_pool(
            market: &MarketOf<T>,
            market_id: &MarketIdOf<T>,
            outcome_report: &OutcomeReport,
        ) -> Result<Weight, DispatchError> {
            let pool_id = if let Ok(el) = <zrml_market_commons::Pallet<T>>::market_pool(market_id) {
                el
            } else {
                return Ok(T::DbWeight::get().reads(1));
            };
            let market_account = <zrml_market_commons::Pallet<T>>::market_account(*market_id);
            let weight = T::Swaps::clean_up_pool(
                &market.market_type,
                pool_id,
                outcome_report,
                &market_account,
            )?;
            Ok(weight.saturating_add(T::DbWeight::get().reads(2)))
        }

        // Creates a pool for the market and registers the market in the list of markets
        // currently collecting subsidy.
        pub(crate) fn start_subsidy(
            market: &MarketOf<T>,
            market_id: MarketIdOf<T>,
        ) -> Result<Weight, DispatchError> {
            ensure!(
                market.status == MarketStatus::CollectingSubsidy,
                Error::<T>::MarketIsNotCollectingSubsidy
            );

            let mut assets = Self::outcome_assets(market_id, market);
            assets.push(market.base_asset);
            let total_assets = assets.len();

            let pool_id = T::Swaps::create_pool(
                market.creator.clone(),
                assets,
                market.base_asset,
                market_id,
                market.scoring_rule,
                None,
                None,
                None,
            )?;

            // This errors if a pool already exists!
            <zrml_market_commons::Pallet<T>>::insert_market_pool(market_id, pool_id)?;
            <MarketsCollectingSubsidy<T>>::try_mutate(|markets| {
                markets
                    .try_push(SubsidyUntil { market_id, period: market.period.clone() })
                    .map_err(|_| <Error<T>>::StorageOverflow)
            })?;

            Ok(T::WeightInfo::start_subsidy(total_assets.saturated_into()))
        }

        fn construct_market(
            base_asset: Asset<MarketIdOf<T>>,
            creator: T::AccountId,
            creator_fee: u8,
            oracle: T::AccountId,
            period: MarketPeriod<T::BlockNumber, MomentOf<T>>,
            deadlines: Deadlines<T::BlockNumber>,
            metadata: MultiHash,
            creation: MarketCreation,
            market_type: MarketType,
            dispute_mechanism: MarketDisputeMechanism,
            scoring_rule: ScoringRule,
            report: Option<Report<T::AccountId, T::BlockNumber>>,
            resolved_outcome: Option<OutcomeReport>,
            bonds: MarketBonds<T::AccountId, BalanceOf<T>>,
        ) -> Result<MarketOf<T>, DispatchError> {
            let valid_base_asset = match base_asset {
                Asset::Ztg => true,
                #[cfg(feature = "parachain")]
                Asset::ForeignAsset(fa) => {
                    if let Some(metadata) = T::AssetRegistry::metadata(&Asset::ForeignAsset(fa)) {
                        metadata.additional.allow_as_base_asset
                    } else {
                        return Err(Error::<T>::UnregisteredForeignAsset.into());
                    }
                }
                _ => false,
            };

            ensure!(valid_base_asset, Error::<T>::InvalidBaseAsset);
            let MultiHash::Sha3_384(multihash) = metadata;
            ensure!(multihash[0] == 0x15 && multihash[1] == 0x30, <Error<T>>::InvalidMultihash);
            Self::ensure_market_period_is_valid(&period)?;
            Self::ensure_market_deadlines_are_valid(&deadlines)?;
            Self::ensure_market_type_is_valid(&market_type)?;

            if scoring_rule == ScoringRule::RikiddoSigmoidFeeMarketEma {
                Self::ensure_market_start_is_in_time(&period)?;
            }
            let status: MarketStatus = match creation {
                MarketCreation::Permissionless => match scoring_rule {
                    ScoringRule::CPMM => MarketStatus::Active,
                    ScoringRule::RikiddoSigmoidFeeMarketEma => MarketStatus::CollectingSubsidy,
                },
                MarketCreation::Advised => MarketStatus::Proposed,
            };
            Ok(Market {
                base_asset,
                creation,
                creator_fee,
                creator,
                market_type,
                dispute_mechanism,
                metadata: Vec::from(multihash),
                oracle,
                period,
                deadlines,
                report,
                resolved_outcome,
                status,
                scoring_rule,
                bonds,
            })
        }
    }

    fn remove_item<I: cmp::PartialEq, G>(items: &mut BoundedVec<I, G>, item: &I) {
        if let Some(pos) = items.iter().position(|i| i == item) {
            items.swap_remove(pos);
        }
    }

    fn remove_auto_resolve<T: Config>(
        market_id: &MarketIdOf<T>,
        resolve_at: T::BlockNumber,
    ) -> u32 {
        MarketIdsPerDisputeBlock::<T>::mutate(resolve_at, |ids| -> u32 {
            let ids_len = ids.len() as u32;
            remove_item::<MarketIdOf<T>, _>(ids, market_id);
            ids_len
        })
    }

    impl<T> DisputeResolutionApi for Pallet<T>
    where
        T: Config,
    {
        type AccountId = T::AccountId;
        type Balance = BalanceOf<T>;
        type BlockNumber = T::BlockNumber;
        type MarketId = MarketIdOf<T>;
        type Moment = MomentOf<T>;

        fn resolve(
            market_id: &Self::MarketId,
            market: &MarketOf<T>,
        ) -> Result<Weight, DispatchError> {
            Self::on_resolution(market_id, market)
        }

        fn add_auto_resolve(
            market_id: &Self::MarketId,
            resolve_at: Self::BlockNumber,
        ) -> Result<u32, DispatchError> {
            let ids_len = <MarketIdsPerDisputeBlock<T>>::try_mutate(
                resolve_at,
                |ids| -> Result<u32, DispatchError> {
                    ids.try_push(*market_id).map_err(|_| <Error<T>>::StorageOverflow)?;
                    Ok(ids.len() as u32)
                },
            )?;
            Ok(ids_len)
        }

        fn auto_resolve_exists(market_id: &Self::MarketId, resolve_at: Self::BlockNumber) -> bool {
            <MarketIdsPerDisputeBlock<T>>::get(resolve_at).contains(market_id)
        }

        fn remove_auto_resolve(market_id: &Self::MarketId, resolve_at: Self::BlockNumber) -> u32 {
            remove_auto_resolve::<T>(market_id, resolve_at)
        }
    }
}<|MERGE_RESOLUTION|>--- conflicted
+++ resolved
@@ -1554,48 +1554,28 @@
 
         /// See [`zrml_authorized::AuthorizedPalletApi`].
         type Authorized: zrml_authorized::AuthorizedPalletApi<
-<<<<<<< HEAD
-            AccountId = Self::AccountId,
-            Balance = BalanceOf<Self>,
-            NegativeImbalance = NegativeImbalanceOf<Self>,
-            BlockNumber = Self::BlockNumber,
-            MarketId = MarketIdOf<Self>,
-            Moment = MomentOf<Self>,
-            Origin = Self::RuntimeOrigin,
-        >;
-=======
                 AccountId = Self::AccountId,
                 Balance = BalanceOf<Self>,
+                NegativeImbalance = NegativeImbalanceOf<Self>,
                 BlockNumber = Self::BlockNumber,
                 MarketId = MarketIdOf<Self>,
                 Moment = MomentOf<Self>,
                 Origin = Self::RuntimeOrigin,
             >;
->>>>>>> bb26c6d8
 
         /// The origin that is allowed to close markets.
         type CloseOrigin: EnsureOrigin<Self::RuntimeOrigin>;
 
         /// See [`zrml_court::CourtPalletApi`].
         type Court: zrml_court::CourtPalletApi<
-<<<<<<< HEAD
-            AccountId = Self::AccountId,
-            Balance = BalanceOf<Self>,
-            NegativeImbalance = NegativeImbalanceOf<Self>,
-            BlockNumber = Self::BlockNumber,
-            MarketId = MarketIdOf<Self>,
-            Moment = MomentOf<Self>,
-            Origin = Self::RuntimeOrigin,
-        >;
-=======
                 AccountId = Self::AccountId,
                 Balance = BalanceOf<Self>,
+                NegativeImbalance = NegativeImbalanceOf<Self>,
                 BlockNumber = Self::BlockNumber,
                 MarketId = MarketIdOf<Self>,
                 Moment = MomentOf<Self>,
                 Origin = Self::RuntimeOrigin,
             >;
->>>>>>> bb26c6d8
 
         /// The origin that is allowed to destroy markets.
         type DestroyOrigin: EnsureOrigin<Self::RuntimeOrigin>;
@@ -1700,26 +1680,15 @@
         type ResolveOrigin: EnsureOrigin<Self::RuntimeOrigin>;
 
         /// See [`DisputeApi`].
-<<<<<<< HEAD
         type SimpleDisputes: zrml_simple_disputes::SimpleDisputesPalletApi<
-            AccountId = Self::AccountId,
-            Balance = BalanceOf<Self>,
-            NegativeImbalance = NegativeImbalanceOf<Self>,
-            BlockNumber = Self::BlockNumber,
-            MarketId = MarketIdOf<Self>,
-            Moment = MomentOf<Self>,
-            Origin = Self::RuntimeOrigin,
-        >;
-=======
-        type SimpleDisputes: DisputeApi<
                 AccountId = Self::AccountId,
                 Balance = BalanceOf<Self>,
+                NegativeImbalance = NegativeImbalanceOf<Self>,
                 BlockNumber = Self::BlockNumber,
                 MarketId = MarketIdOf<Self>,
                 Moment = MomentOf<Self>,
                 Origin = Self::RuntimeOrigin,
             >;
->>>>>>> bb26c6d8
 
         /// Handler for slashed funds.
         type Slash: OnUnbalanced<NegativeImbalanceOf<Self>>;
