// Copyright 2022-2023 Forecasting Technologies LTD.
// Copyright 2021-2022 Zeitgeist PM LLC.
//
// This file is part of Zeitgeist.
//
// Zeitgeist is free software: you can redistribute it and/or modify it
// under the terms of the GNU General Public License as published by the
// Free Software Foundation, either version 3 of the License, or (at
// your option) any later version.
//
// Zeitgeist is distributed in the hope that it will be useful, but
// WITHOUT ANY WARRANTY; without even the implied warranty of
// MERCHANTABILITY or FITNESS FOR A PARTICULAR PURPOSE. See the GNU
// General Public License for more details.
//
// You should have received a copy of the GNU General Public License
// along with Zeitgeist. If not, see <https://www.gnu.org/licenses/>.

#![doc = include_str!("../README.md")]
#![cfg_attr(not(feature = "std"), no_std)]
#![allow(clippy::too_many_arguments)]

extern crate alloc;

mod benchmarks;
pub mod migrations;
pub mod mock;
pub mod orml_asset_registry;
mod tests;
pub mod weights;

pub use pallet::*;

#[frame_support::pallet]
mod pallet {
    use crate::weights::*;
    use alloc::{format, vec, vec::Vec};
    use core::{cmp, marker::PhantomData};
    use frame_support::{
        dispatch::{DispatchResultWithPostInfo, Pays, Weight},
        ensure, log,
        pallet_prelude::{ConstU32, StorageMap, StorageValue, ValueQuery},
        storage::{with_transaction, TransactionOutcome},
        traits::{
            tokens::BalanceStatus, Currency, EnsureOrigin, Get, Hooks, Imbalance, IsType,
            NamedReservableCurrency, OnUnbalanced, StorageVersion,
        },
        transactional, Blake2_128Concat, BoundedVec, PalletId, Twox64Concat,
    };
    use frame_system::{ensure_signed, pallet_prelude::OriginFor};

    #[cfg(feature = "parachain")]
    use {orml_traits::asset_registry::Inspect, zeitgeist_primitives::types::CustomMetadata};

    use orml_traits::{MultiCurrency, NamedMultiReservableCurrency};
    use sp_arithmetic::per_things::{Perbill, Percent};
    use sp_runtime::{
        traits::{Saturating, Zero},
        DispatchError, DispatchResult, SaturatedConversion,
    };
    use zeitgeist_primitives::{
        constants::MILLISECS_PER_BLOCK,
        traits::{
            DisputeApi, DisputeMaxWeightApi, DisputeResolutionApi, Swaps, ZeitgeistAssetManager,
        },
        types::{
            Asset, Bond, Deadlines, GlobalDisputeItem, Market, MarketBonds, MarketCreation,
            MarketDisputeMechanism, MarketPeriod, MarketStatus, MarketType, MultiHash,
            OldMarketDispute, OutcomeReport, Report, ResultWithWeightInfo, ScalarPosition,
            ScoringRule, SubsidyUntil,
        },
    };
<<<<<<< HEAD
    #[cfg(feature = "with-global-disputes")]
    use zrml_global_disputes::{types::InitialItem, GlobalDisputesPalletApi};

=======
    use zrml_global_disputes::GlobalDisputesPalletApi;
>>>>>>> 4f5fe1f5
    use zrml_liquidity_mining::LiquidityMiningPalletApi;
    use zrml_market_commons::MarketCommonsPalletApi;

    /// The current storage version.
    const STORAGE_VERSION: StorageVersion = StorageVersion::new(7);

    pub(crate) type BalanceOf<T> = <<T as Config>::AssetManager as MultiCurrency<
        <T as frame_system::Config>::AccountId,
    >>::Balance;
    pub(crate) type CurrencyOf<T> = <T as zrml_market_commons::Config>::Currency;
    pub(crate) type NegativeImbalanceOf<T> =
        <CurrencyOf<T> as Currency<<T as frame_system::Config>::AccountId>>::NegativeImbalance;
    pub(crate) type TimeFrame = u64;
    pub(crate) type MarketIdOf<T> = <T as zrml_market_commons::Config>::MarketId;
    pub(crate) type MomentOf<T> =
        <<T as zrml_market_commons::Config>::Timestamp as frame_support::traits::Time>::Moment;
    pub type MarketOf<T> = Market<
        <T as frame_system::Config>::AccountId,
        BalanceOf<T>,
        <T as frame_system::Config>::BlockNumber,
        MomentOf<T>,
        Asset<MarketIdOf<T>>,
    >;
    pub type CacheSize = ConstU32<64>;
    pub type EditReason<T> = BoundedVec<u8, <T as Config>::MaxEditReasonLen>;
    pub type RejectReason<T> = BoundedVec<u8, <T as Config>::MaxRejectReasonLen>;
    #[cfg(feature = "with-global-disputes")]
    type InitialItemOf<T> = InitialItem<<T as frame_system::Config>::AccountId, BalanceOf<T>>;

    macro_rules! impl_unreserve_bond {
        ($fn_name:ident, $bond_type:ident) => {
            /// Settle the $bond_type bond by unreserving it.
            ///
            /// This function **should** only be called if the bond is not yet settled, and calling
            /// it if the bond is settled is most likely a logic error. If the bond is already
            /// settled, storage is not changed, a warning is raised and `Ok(())` is returned.
            fn $fn_name(market_id: &MarketIdOf<T>) -> DispatchResult {
                let market = <zrml_market_commons::Pallet<T>>::market(market_id)?;
                let bond = market.bonds.$bond_type.as_ref().ok_or(Error::<T>::MissingBond)?;
                if bond.is_settled {
                    let warning = format!(
                        "Attempting to settle the {} bond of market {:?} multiple times",
                        stringify!($bond_type),
                        market_id,
                    );
                    log::warn!("{}", warning);
                    debug_assert!(false, "{}", warning);
                    return Ok(());
                }
                CurrencyOf::<T>::unreserve_named(&Self::reserve_id(), &bond.who, bond.value);
                <zrml_market_commons::Pallet<T>>::mutate_market(market_id, |m| {
                    m.bonds.$bond_type = Some(Bond { is_settled: true, ..bond.clone() });
                    Ok(())
                })
            }
        };
    }

    macro_rules! impl_slash_bond {
        ($fn_name:ident, $bond_type:ident) => {
            /// Settle the $bond_type bond by slashing and/or unreserving it and return the
            /// resulting imbalance.
            ///
            /// If `slash_percentage` is not specified, then the entire bond is slashed. Otherwise,
            /// only the specified percentage is slashed and the remainder is unreserved.
            ///
            /// This function **should** only be called if the bond is not yet settled, and calling
            /// it if the bond is settled is most likely a logic error. If the bond is already
            /// settled, storage is not changed, a warning is raised and a zero imbalance is
            /// returned.
            fn $fn_name(
                market_id: &MarketIdOf<T>,
                slash_percentage: Option<Percent>,
            ) -> Result<NegativeImbalanceOf<T>, DispatchError> {
                let market = <zrml_market_commons::Pallet<T>>::market(market_id)?;
                let bond = market.bonds.$bond_type.as_ref().ok_or(Error::<T>::MissingBond)?;
                // Trying to settle a bond multiple times is always a logic error, not a runtime
                // error, so we log a warning instead of raising an error.
                if bond.is_settled {
                    let warning = format!(
                        "Attempting to settle the {} bond of market {:?} multiple times",
                        stringify!($bond_type),
                        market_id,
                    );
                    log::warn!("{}", warning);
                    debug_assert!(false, "{}", warning);
                    return Ok(NegativeImbalanceOf::<T>::zero());
                }
                let value = bond.value;
                let (slash_amount, unreserve_amount) = if let Some(percentage) = slash_percentage {
                    let slash_amount = percentage.mul_floor(value);
                    (slash_amount, value.saturating_sub(slash_amount))
                } else {
                    (value, BalanceOf::<T>::zero())
                };
                let (imbalance, excess) = CurrencyOf::<T>::slash_reserved_named(
                    &Self::reserve_id(),
                    &bond.who,
                    slash_amount,
                );
                // If there's excess, there's nothing we can do, so we don't count this as error
                // and log a warning instead.
                if excess != BalanceOf::<T>::zero() {
                    let warning = format!(
                        "Failed to settle the {} bond of market {:?}",
                        stringify!($bond_type),
                        market_id,
                    );
                    log::warn!("{}", warning);
                    debug_assert!(false, "{}", warning);
                }
                if unreserve_amount != BalanceOf::<T>::zero() {
                    CurrencyOf::<T>::unreserve_named(
                        &Self::reserve_id(),
                        &bond.who,
                        unreserve_amount,
                    );
                }
                <zrml_market_commons::Pallet<T>>::mutate_market(market_id, |m| {
                    m.bonds.$bond_type = Some(Bond { is_settled: true, ..bond.clone() });
                    Ok(())
                })?;
                Ok(imbalance)
            }
        };
    }

    macro_rules! impl_repatriate_bond {
        ($fn_name:ident, $bond_type:ident) => {
            /// Settle the $bond_type bond by repatriating it to free balance of beneficiary.
            ///
            /// This function **should** only be called if the bond is not yet settled, and calling
            /// it if the bond is settled is most likely a logic error. If the bond is already
            /// settled, storage is not changed, a warning is raised and `Ok(())` is returned.
            fn $fn_name(market_id: &MarketIdOf<T>, beneficiary: &T::AccountId) -> DispatchResult {
                let market = <zrml_market_commons::Pallet<T>>::market(market_id)?;
                let bond = market.bonds.$bond_type.as_ref().ok_or(Error::<T>::MissingBond)?;
                if bond.is_settled {
                    let warning = format!(
                        "Attempting to settle the {} bond of market {:?} multiple times",
                        stringify!($bond_type),
                        market_id,
                    );
                    log::warn!("{}", warning);
                    debug_assert!(false, "{}", warning);
                    return Ok(());
                }
                let res = <CurrencyOf<T>>::repatriate_reserved_named(
                    &Self::reserve_id(),
                    &bond.who,
                    beneficiary,
                    bond.value,
                    BalanceStatus::Free,
                );
                // If there's an error or missing balance,
                // there's nothing we can do, so we don't count this as error
                // and log a warning instead.
                match res {
                    Ok(missing) if missing != <BalanceOf<T>>::zero() => {
                        let warning = format!(
                            "Failed to repatriate all of the {} bond of market {:?} (missing \
                             balance {:?}).",
                            stringify!($bond_type),
                            market_id,
                            missing,
                        );
                        log::warn!("{}", warning);
                        debug_assert!(false, "{}", warning);
                    }
                    Ok(_) => (),
                    Err(_err) => {
                        let warning = format!(
                            "Failed to settle the {} bond of market {:?} (error: {}).",
                            stringify!($bond_type),
                            market_id,
                            stringify!(_err),
                        );
                        log::warn!("{}", warning);
                        debug_assert!(false, "{}", warning);
                    }
                }
                <zrml_market_commons::Pallet<T>>::mutate_market(market_id, |m| {
                    m.bonds.$bond_type = Some(Bond { is_settled: true, ..bond.clone() });
                    Ok(())
                })?;
                Ok(())
            }
        };
    }

    macro_rules! impl_is_bond_pending {
        ($fn_name:ident, $bond_type:ident) => {
            /// Check whether the $bond_type is present (ready to get unreserved or slashed).
            /// Set the flag `with_warning` to `true`, when warnings should be logged
            /// in case the bond is not present or already settled.
            ///
            /// Return `true` if the bond is present and not settled, `false` otherwise.
            fn $fn_name(
                market_id: &MarketIdOf<T>,
                market: &MarketOf<T>,
                with_warning: bool,
            ) -> bool {
                if let Some(bond) = &market.bonds.$bond_type {
                    if !bond.is_settled {
                        return true;
                    } else if with_warning {
                        let warning = format!(
                            "[PredictionMarkets] The {} bond is already settled for market {:?}.",
                            stringify!($bond_type),
                            market_id,
                        );
                        log::warn!("{}", warning);
                        debug_assert!(false, "{}", warning);
                    }
                } else if with_warning {
                    let warning = format!(
                        "[PredictionMarkets] The {} bond is not present for market {:?}.",
                        stringify!($bond_type),
                        market_id,
                    );
                    log::warn!("{}", warning);
                    debug_assert!(false, "{}", warning);
                }

                false
            }
        };
    }

    #[pallet::call]
    impl<T: Config> Pallet<T> {
        /// Destroy a market, including its outcome assets, market account and pool account.
        ///
        /// Must be called by `DestroyOrigin`. Bonds (unless already returned) are slashed without
        /// exception. Can currently only be used for destroying CPMM markets.
        #[pallet::call_index(0)]
        #[pallet::weight((
            T::WeightInfo::admin_destroy_reported_market(
                T::MaxCategories::get().into(),
                CacheSize::get(),
                CacheSize::get(),
                CacheSize::get(),
            )
            .max(T::WeightInfo::admin_destroy_disputed_market(
                T::MaxCategories::get().into(),
                CacheSize::get(),
                CacheSize::get(),
                CacheSize::get(),
            )),
            Pays::No,
        ))]
        #[transactional]
        pub fn admin_destroy_market(
            origin: OriginFor<T>,
            #[pallet::compact] market_id: MarketIdOf<T>,
        ) -> DispatchResultWithPostInfo {
            // TODO(#618): Not implemented for Rikiddo!
            T::DestroyOrigin::ensure_origin(origin)?;

            let market = <zrml_market_commons::Pallet<T>>::market(&market_id)?;
            ensure!(market.scoring_rule == ScoringRule::CPMM, Error::<T>::InvalidScoringRule);
            let market_status = market.status;
            let market_account = <zrml_market_commons::Pallet<T>>::market_account(market_id);

            // Slash outstanding bonds; see
            // https://github.com/zeitgeistpm/runtime-audit-1/issues/34#issuecomment-1120187097 for
            // details.
            Self::slash_pending_bonds(&market_id, &market)?;

            if market_status == MarketStatus::Proposed {
                MarketIdsForEdit::<T>::remove(market_id);
            }

            #[cfg(feature = "with-global-disputes")]
            if T::GlobalDisputes::is_active(&market_id) {
                T::GlobalDisputes::destroy_global_dispute(&market_id)?;
            }

            // NOTE: Currently we don't clean up outcome assets.
            // TODO(#792): Remove outcome assets for accounts! Delete "resolved" assets of `orml_tokens` with storage migration.
            T::AssetManager::slash(
                market.base_asset,
                &market_account,
                T::AssetManager::free_balance(market.base_asset, &market_account),
            );
            let mut category_count = 0u32;
            if let Ok(pool_id) = <zrml_market_commons::Pallet<T>>::market_pool(&market_id) {
                let pool = T::Swaps::pool(pool_id)?;
                category_count = pool.assets.len().saturated_into();
                let _ = T::Swaps::destroy_pool(pool_id)?;
                <zrml_market_commons::Pallet<T>>::remove_market_pool(&market_id)?;
            }

            let open_ids_len = Self::clear_auto_open(&market_id)?;
            let close_ids_len = Self::clear_auto_close(&market_id)?;
            let (ids_len, _) = Self::clear_auto_resolve(&market_id)?;
            Self::clear_dispute_mechanism(&market_id)?;
            <zrml_market_commons::Pallet<T>>::remove_market(&market_id)?;

            Self::deposit_event(Event::MarketDestroyed(market_id));

            // Weight correction
            // The DestroyOrigin should not pay fees for providing this service
            if market_status == MarketStatus::Reported {
                Ok((
                    Some(T::WeightInfo::admin_destroy_reported_market(
                        category_count,
                        open_ids_len,
                        close_ids_len,
                        ids_len,
                    )),
                    Pays::No,
                )
                    .into())
            } else if market_status == MarketStatus::Disputed {
                Ok((
                    Some(T::WeightInfo::admin_destroy_disputed_market(
                        category_count,
                        open_ids_len,
                        close_ids_len,
                        ids_len,
                    )),
                    Pays::No,
                )
                    .into())
            } else {
                Ok((Option::<Weight>::None, Pays::No).into())
            }
        }

        /// Allows the `CloseOrigin` to immediately move an open market to closed.
        ///
        /// # Weight
        ///
        /// Complexity: `O(n + m)`, where `n` is the number of market ids,
        /// which open at the same time as the specified market,
        /// and `m` is the number of market ids,
        /// which close at the same time as the specified market.
        //
        // ***** IMPORTANT *****
        //
        // Within the same block, operations that interact with the activeness of the same
        // market will behave differently before and after this call.
        #[pallet::call_index(1)]
        #[pallet::weight((
            T::WeightInfo::admin_move_market_to_closed(
                CacheSize::get(), CacheSize::get()), Pays::No
            )
        )]
        #[transactional]
        pub fn admin_move_market_to_closed(
            origin: OriginFor<T>,
            #[pallet::compact] market_id: MarketIdOf<T>,
        ) -> DispatchResultWithPostInfo {
            // TODO(#638): Handle Rikiddo markets!
            T::CloseOrigin::ensure_origin(origin)?;
            let market = <zrml_market_commons::Pallet<T>>::market(&market_id)?;
            Self::ensure_market_is_active(&market)?;
            let open_ids_len = Self::clear_auto_open(&market_id)?;
            let close_ids_len = Self::clear_auto_close(&market_id)?;
            Self::close_market(&market_id)?;
            Self::set_market_end(&market_id)?;
            // The CloseOrigin should not pay fees for providing this service
            Ok((
                Some(T::WeightInfo::admin_move_market_to_closed(open_ids_len, close_ids_len)),
                Pays::No,
            )
                .into())
        }

        /// Allows the `ResolveOrigin` to immediately move a reported or disputed
        /// market to resolved.
        ///
        /// # Weight
        ///
        /// Complexity: `O(n + m)`, where `n` is the number of market ids
        /// per dispute / report block, m is the number of disputes.
        #[pallet::call_index(2)]
        #[pallet::weight((
            T::WeightInfo::admin_move_market_to_resolved_scalar_reported(CacheSize::get())
            .max(
                T::WeightInfo::admin_move_market_to_resolved_categorical_reported(CacheSize::get())
            ).max(
                T::WeightInfo::admin_move_market_to_resolved_scalar_disputed(CacheSize::get())
            ).max(
                T::WeightInfo::admin_move_market_to_resolved_categorical_disputed(CacheSize::get())
            ),
            Pays::No,
        ))]
        #[transactional]
        pub fn admin_move_market_to_resolved(
            origin: OriginFor<T>,
            #[pallet::compact] market_id: MarketIdOf<T>,
        ) -> DispatchResultWithPostInfo {
            T::ResolveOrigin::ensure_origin(origin)?;

            let market = <zrml_market_commons::Pallet<T>>::market(&market_id)?;
            ensure!(
                market.status == MarketStatus::Reported || market.status == MarketStatus::Disputed,
                Error::<T>::InvalidMarketStatus,
            );
            let (ids_len, _) = Self::clear_auto_resolve(&market_id)?;
            let market = <zrml_market_commons::Pallet<T>>::market(&market_id)?;
            let _ = Self::on_resolution(&market_id, &market)?;
            let weight = match market.market_type {
                MarketType::Scalar(_) => match market.status {
                    MarketStatus::Reported => {
                        T::WeightInfo::admin_move_market_to_resolved_scalar_reported(ids_len)
                    }
                    MarketStatus::Disputed => {
                        T::WeightInfo::admin_move_market_to_resolved_scalar_disputed(ids_len)
                    }
                    _ => return Err(Error::<T>::InvalidMarketStatus.into()),
                },
                MarketType::Categorical(_) => match market.status {
                    MarketStatus::Reported => {
                        T::WeightInfo::admin_move_market_to_resolved_categorical_reported(ids_len)
                    }
                    MarketStatus::Disputed => {
                        T::WeightInfo::admin_move_market_to_resolved_categorical_disputed(ids_len)
                    }
                    _ => return Err(Error::<T>::InvalidMarketStatus.into()),
                },
            };
            Ok((Some(weight), Pays::No).into())
        }

        /// Approves a market that is waiting for approval from the
        /// advisory committee.
        ///
        /// NOTE: Returns the proposer's bond since the market has been
        /// deemed valid by an advisory committee.
        ///
        /// NOTE: Can only be called by the `ApproveOrigin`.
        ///
        /// # Weight
        ///
        /// Complexity: `O(1)`
        #[pallet::call_index(3)]
        #[pallet::weight((T::WeightInfo::approve_market(), Pays::No))]
        #[transactional]
        pub fn approve_market(
            origin: OriginFor<T>,
            #[pallet::compact] market_id: MarketIdOf<T>,
        ) -> DispatchResultWithPostInfo {
            // TODO(#787): Handle Rikiddo benchmarks!
            T::ApproveOrigin::ensure_origin(origin)?;
            let mut extra_weight = Weight::zero();
            let mut status = MarketStatus::Active;

            <zrml_market_commons::Pallet<T>>::mutate_market(&market_id, |m| {
                ensure!(m.status == MarketStatus::Proposed, Error::<T>::MarketIsNotProposed);
                ensure!(
                    !MarketIdsForEdit::<T>::contains_key(market_id),
                    Error::<T>::MarketEditRequestAlreadyInProgress
                );

                match m.scoring_rule {
                    ScoringRule::CPMM => {
                        m.status = MarketStatus::Active;
                    }
                    ScoringRule::RikiddoSigmoidFeeMarketEma => {
                        m.status = MarketStatus::CollectingSubsidy;
                        status = MarketStatus::CollectingSubsidy;
                        extra_weight = Self::start_subsidy(m, market_id)?;
                    }
                }

                Ok(())
            })?;

            Self::unreserve_creation_bond(&market_id)?;

            Self::deposit_event(Event::MarketApproved(market_id, status));
            // The ApproveOrigin should not pay fees for providing this service
            Ok((Some(T::WeightInfo::approve_market().saturating_add(extra_weight)), Pays::No)
                .into())
        }

        /// Request an edit to a proposed market.
        ///
        /// Can only be called by the `RequestEditOrigin`.
        ///
        /// # Arguments
        ///
        /// * `market_id`: The id of the market to edit.
        /// * `edit_reason`: An short record of what needs to be changed.
        ///
        /// # Weight
        ///
        /// Complexity: `O(edit_reason.len())`
        #[pallet::call_index(4)]
        #[pallet::weight((
            T::WeightInfo::request_edit(edit_reason.len() as u32),
            Pays::No,
        ))]
        #[transactional]
        pub fn request_edit(
            origin: OriginFor<T>,
            #[pallet::compact] market_id: MarketIdOf<T>,
            edit_reason: Vec<u8>,
        ) -> DispatchResult {
            T::RequestEditOrigin::ensure_origin(origin)?;
            let edit_reason: EditReason<T> = edit_reason
                .try_into()
                .map_err(|_| Error::<T>::EditReasonLengthExceedsMaxEditReasonLen)?;
            let market = <zrml_market_commons::Pallet<T>>::market(&market_id)?;
            ensure!(market.status == MarketStatus::Proposed, Error::<T>::MarketIsNotProposed);
            MarketIdsForEdit::<T>::try_mutate(market_id, |reason| {
                if reason.is_some() {
                    Err(Error::<T>::MarketEditRequestAlreadyInProgress)
                } else {
                    *reason = Some(edit_reason.clone());
                    Ok(())
                }
            })?;
            Self::deposit_event(Event::MarketRequestedEdit(market_id, edit_reason));
            Ok(())
        }

        /// Buy a complete set of outcome shares of a market.
        ///
        /// The cost of a full set is exactly one unit of the market's base asset. For example,
        /// when calling `buy_complete_set(origin, 1, 2)` on a categorical market with five
        /// different outcomes, the caller pays `2` of the base asset and receives `2` of each of
        /// the five outcome tokens.
        ///
        /// NOTE: This is the only way to create new shares of outcome tokens.
        ///
        /// # Weight
        ///
        /// Complexity: `O(n)`, where `n` is the number of outcome assets in the market.
        // Note: `buy_complete_set` weight consumption is dependent on how many assets exists.
        // Unfortunately this information can only be retrieved with a storage call, therefore
        // The worst-case scenario is assumed
        // and the correct weight is calculated at the end of this function.
        // This also occurs in numerous other functions.
        #[pallet::call_index(5)]
        #[pallet::weight(T::WeightInfo::buy_complete_set(T::MaxCategories::get().into()))]
        #[transactional]
        pub fn buy_complete_set(
            origin: OriginFor<T>,
            #[pallet::compact] market_id: MarketIdOf<T>,
            #[pallet::compact] amount: BalanceOf<T>,
        ) -> DispatchResultWithPostInfo {
            let sender = ensure_signed(origin)?;
            Self::do_buy_complete_set(sender, market_id, amount)
        }

        /// Dispute on a market that has been reported or already disputed.
        ///
        /// # Weight
        ///
        /// Complexity: `O(n)`, where `n` is the number of outstanding disputes.
        #[pallet::call_index(6)]
        #[pallet::weight(
            T::WeightInfo::dispute_authorized().saturating_add(
                T::Court::on_dispute_max_weight().saturating_add(
                    T::SimpleDisputes::on_dispute_max_weight()
                )
            )
        )]
        #[transactional]
        pub fn dispute(
            origin: OriginFor<T>,
            #[pallet::compact] market_id: MarketIdOf<T>,
        ) -> DispatchResultWithPostInfo {
            let who = ensure_signed(origin)?;

            let market = <zrml_market_commons::Pallet<T>>::market(&market_id)?;
            ensure!(market.status == MarketStatus::Reported, Error::<T>::InvalidMarketStatus);

            let weight = match market.dispute_mechanism {
                MarketDisputeMechanism::Authorized => {
                    T::Authorized::on_dispute(&market_id, &market)?;
                    T::WeightInfo::dispute_authorized()
                }
                MarketDisputeMechanism::Court => {
                    let court_weight = T::Court::on_dispute(&market_id, &market)?.weight;
                    T::WeightInfo::dispute_authorized()
                        .saturating_sub(T::Authorized::on_dispute_max_weight())
                        .saturating_add(court_weight)
                }
                MarketDisputeMechanism::SimpleDisputes => {
                    let sd_weight = T::SimpleDisputes::on_dispute(&market_id, &market)?.weight;
                    T::WeightInfo::dispute_authorized()
                        .saturating_sub(T::Authorized::on_dispute_max_weight())
                        .saturating_add(sd_weight)
                }
            };

            let dispute_bond = T::DisputeBond::get();
            T::AssetManager::reserve_named(&Self::reserve_id(), Asset::Ztg, &who, dispute_bond)?;

            <zrml_market_commons::Pallet<T>>::mutate_market(&market_id, |m| {
                m.status = MarketStatus::Disputed;
                m.bonds.dispute = Some(Bond::new(who.clone(), dispute_bond));
                Ok(())
            })?;

            Self::deposit_event(Event::MarketDisputed(market_id, MarketStatus::Disputed));
            Ok((Some(weight)).into())
        }

        /// Create a permissionless market, buy complete sets and deploy a pool with specified
        /// liquidity.
        ///
        /// # Arguments
        ///
        /// * `oracle`: The oracle of the market who will report the correct outcome.
        /// * `period`: The active period of the market.
        /// * `metadata`: A hash pointer to the metadata of the market.
        /// * `market_type`: The type of the market.
        /// * `dispute_mechanism`: The market dispute mechanism.
        /// * `swap_fee`: The swap fee, specified as fixed-point ratio (0.1 equals 10% fee)
        /// * `amount`: The amount of each token to add to the pool.
        /// * `weights`: The relative denormalized weight of each asset price.
        ///
        /// # Weight
        ///
        /// Complexity:
        /// - create_market: `O(n)`, where `n` is the number of market ids,
        /// which close at the same time as the specified market.
        /// - buy_complete_set: `O(n)`, where `n` is the number of outcome assets
        /// for the categorical market.
        /// - deploy_swap_pool_for_market_open_pool: `O(n)`,
        /// where n is the number of outcome assets for the categorical market.
        /// - deploy_swap_pool_for_market_future_pool: `O(n + m)`,
        /// where `n` is the number of outcome assets for the categorical market
        /// and `m` is the number of market ids,
        /// which open at the same time as the specified market.
        #[pallet::call_index(7)]
        #[pallet::weight(
            T::WeightInfo::create_market(CacheSize::get())
            .saturating_add(T::WeightInfo::buy_complete_set(T::MaxCategories::get().into()))
            .saturating_add(
                T::WeightInfo::deploy_swap_pool_for_market_open_pool(weights.len() as u32)
                .max(T::WeightInfo::deploy_swap_pool_for_market_future_pool(
                    weights.len() as u32, CacheSize::get()
                )
            ))
        )]
        #[transactional]
        pub fn create_cpmm_market_and_deploy_assets(
            origin: OriginFor<T>,
            base_asset: Asset<MarketIdOf<T>>,
            oracle: T::AccountId,
            period: MarketPeriod<T::BlockNumber, MomentOf<T>>,
            deadlines: Deadlines<T::BlockNumber>,
            metadata: MultiHash,
            market_type: MarketType,
            dispute_mechanism: MarketDisputeMechanism,
            #[pallet::compact] swap_fee: BalanceOf<T>,
            #[pallet::compact] amount: BalanceOf<T>,
            weights: Vec<u128>,
        ) -> DispatchResultWithPostInfo {
            let _ = ensure_signed(origin.clone())?;

            let create_market_weight = Self::create_market(
                origin.clone(),
                base_asset,
                oracle,
                period,
                deadlines,
                metadata,
                MarketCreation::Permissionless,
                market_type.clone(),
                dispute_mechanism,
                ScoringRule::CPMM,
            )?
            .actual_weight
            .ok_or(Error::<T>::UnexpectedNoneInPostInfo)?;

            // Deploy the swap pool and populate it.
            let market_id = <zrml_market_commons::Pallet<T>>::latest_market_id()?;
            let deploy_and_populate_weight = Self::deploy_swap_pool_and_additional_liquidity(
                origin,
                market_id,
                swap_fee,
                amount,
                weights.clone(),
            )?
            .actual_weight
            .ok_or(Error::<T>::UnexpectedNoneInPostInfo)?;

            Ok(Some(create_market_weight.saturating_add(deploy_and_populate_weight)).into())
        }

        /// Creates a market.
        ///
        /// # Weight
        ///
        /// Complexity: `O(n)`, where `n` is the number of market ids,
        /// which close at the same time as the specified market.
        #[pallet::call_index(8)]
        #[pallet::weight(T::WeightInfo::create_market(CacheSize::get()))]
        #[transactional]
        pub fn create_market(
            origin: OriginFor<T>,
            base_asset: Asset<MarketIdOf<T>>,
            oracle: T::AccountId,
            period: MarketPeriod<T::BlockNumber, MomentOf<T>>,
            deadlines: Deadlines<T::BlockNumber>,
            metadata: MultiHash,
            creation: MarketCreation,
            market_type: MarketType,
            dispute_mechanism: MarketDisputeMechanism,
            scoring_rule: ScoringRule,
        ) -> DispatchResultWithPostInfo {
            // TODO(#787): Handle Rikiddo benchmarks!
            let sender = ensure_signed(origin)?;

            let bonds = match creation {
                MarketCreation::Advised => MarketBonds {
                    creation: Some(Bond::new(sender.clone(), T::AdvisoryBond::get())),
                    oracle: Some(Bond::new(sender.clone(), T::OracleBond::get())),
                    ..Default::default()
                },
                MarketCreation::Permissionless => MarketBonds {
                    creation: Some(Bond::new(sender.clone(), T::ValidityBond::get())),
                    oracle: Some(Bond::new(sender.clone(), T::OracleBond::get())),
                    ..Default::default()
                },
            };

            let market = Self::construct_market(
                base_asset,
                sender.clone(),
                0_u8,
                oracle,
                period,
                deadlines,
                metadata,
                creation.clone(),
                market_type,
                dispute_mechanism,
                scoring_rule,
                None,
                None,
                bonds.clone(),
            )?;

            T::AssetManager::reserve_named(
                &Self::reserve_id(),
                Asset::Ztg,
                &sender,
                bonds.total_amount_bonded(&sender),
            )?;

            let market_id = <zrml_market_commons::Pallet<T>>::push_market(market.clone())?;
            let market_account = <zrml_market_commons::Pallet<T>>::market_account(market_id);
            let mut extra_weight = Weight::zero();

            if market.status == MarketStatus::CollectingSubsidy {
                extra_weight = Self::start_subsidy(&market, market_id)?;
            }

            let ids_amount: u32 = Self::insert_auto_close(&market_id)?;

            Self::deposit_event(Event::MarketCreated(market_id, market_account, market));

            Ok(Some(T::WeightInfo::create_market(ids_amount).saturating_add(extra_weight)).into())
        }

        /// Edit a proposed market for which request is made.
        ///
        /// Edit can only be made by the creator of the market.
        ///
        /// # Arguments
        ///
        /// * `market_id`: The id of the market to edit.
        /// * `oracle`: Oracle to edit market.
        /// * `period`: MarketPeriod to edit market.
        /// * `deadlines`: Deadlines to edit market.
        /// * `metadata`: MultiHash metadata to edit market.
        /// * `market_type`: MarketType to edit market.
        /// * `dispute_mechanism`: MarketDisputeMechanism to edit market.
        /// * `scoring_rule`: ScoringRule to edit market.
        ///
        /// # Weight
        ///
        /// Complexity: `O(n)`, where `n` is the number of markets
        /// which end at the same time as the market before the edit.
        #[pallet::call_index(9)]
        #[pallet::weight(T::WeightInfo::edit_market(CacheSize::get()))]
        #[transactional]
        pub fn edit_market(
            origin: OriginFor<T>,
            base_asset: Asset<MarketIdOf<T>>,
            market_id: MarketIdOf<T>,
            oracle: T::AccountId,
            period: MarketPeriod<T::BlockNumber, MomentOf<T>>,
            deadlines: Deadlines<T::BlockNumber>,
            metadata: MultiHash,
            market_type: MarketType,
            dispute_mechanism: MarketDisputeMechanism,
            scoring_rule: ScoringRule,
        ) -> DispatchResultWithPostInfo {
            // TODO(#787): Handle Rikiddo benchmarks!
            let sender = ensure_signed(origin)?;
            ensure!(
                MarketIdsForEdit::<T>::contains_key(market_id),
                Error::<T>::MarketEditNotRequested
            );
            let old_market = <zrml_market_commons::Pallet<T>>::market(&market_id)?;
            ensure!(old_market.creator == sender, Error::<T>::EditorNotCreator);
            ensure!(old_market.status == MarketStatus::Proposed, Error::<T>::InvalidMarketStatus);

            Self::clear_auto_close(&market_id)?;
            let edited_market = Self::construct_market(
                base_asset,
                old_market.creator,
                old_market.creator_fee,
                oracle,
                period,
                deadlines,
                metadata,
                old_market.creation,
                market_type,
                dispute_mechanism,
                scoring_rule,
                old_market.report,
                old_market.resolved_outcome,
                old_market.bonds,
            )?;
            <zrml_market_commons::Pallet<T>>::mutate_market(&market_id, |market| {
                *market = edited_market.clone();
                Ok(())
            })?;

            let ids_amount: u32 = Self::insert_auto_close(&market_id)?;

            MarketIdsForEdit::<T>::remove(market_id);
            Self::deposit_event(Event::MarketEdited(market_id, edited_market));

            Ok(Some(T::WeightInfo::edit_market(ids_amount)).into())
        }

        /// Buy complete sets and deploy a pool with specified liquidity for a market.
        ///
        /// # Arguments
        ///
        /// * `market_id`: The id of the market.
        /// * `swap_fee`: The swap fee, specified as fixed-point ratio (0.1 equals 10% fee)
        /// * `amount`: The amount of each token to add to the pool.
        /// * `weights`: The relative denormalized weight of each outcome asset. The sum of the
        ///     weights must be less or equal to _half_ of the `MaxTotalWeight` constant of the
        ///     swaps pallet.
        ///
        /// # Weight
        ///
        /// Complexity:
        /// - buy_complete_set: `O(n)`,
        /// where `n` is the number of outcome assets for the categorical market.
        /// - deploy_swap_pool_for_market_open_pool: `O(n)`,
        /// where `n` is the number of outcome assets for the categorical market.
        /// - deploy_swap_pool_for_market_future_pool: `O(n + m)`,
        /// where `n` is the number of outcome assets for the categorical market,
        /// and `m` is the number of market ids,
        /// which open at the same time as the specified market.
        #[pallet::call_index(10)]
        #[pallet::weight(
            T::WeightInfo::buy_complete_set(T::MaxCategories::get().into())
            .saturating_add(
                T::WeightInfo::deploy_swap_pool_for_market_open_pool(weights.len() as u32)
            .max(
                T::WeightInfo::deploy_swap_pool_for_market_future_pool(
                    weights.len() as u32, CacheSize::get()
                ))
            )
        )]
        #[transactional]
        pub fn deploy_swap_pool_and_additional_liquidity(
            origin: OriginFor<T>,
            #[pallet::compact] market_id: MarketIdOf<T>,
            #[pallet::compact] swap_fee: BalanceOf<T>,
            #[pallet::compact] amount: BalanceOf<T>,
            weights: Vec<u128>,
        ) -> DispatchResultWithPostInfo {
            ensure_signed(origin.clone())?;
            let weight_bcs = Self::buy_complete_set(origin.clone(), market_id, amount)?
                .actual_weight
                .ok_or(Error::<T>::UnexpectedNoneInPostInfo)?;
            let weight_deploy =
                Self::deploy_swap_pool_for_market(origin, market_id, swap_fee, amount, weights)?
                    .actual_weight
                    .ok_or(Error::<T>::UnexpectedNoneInPostInfo)?;
            Ok(Some(weight_bcs.saturating_add(weight_deploy)).into())
        }

        /// Deploy a pool with specified liquidity for a market.
        ///
        /// The sender must have enough funds to cover all of the required shares to seed the pool.
        ///
        /// # Arguments
        ///
        /// * `market_id`: The id of the market.
        /// * `swap_fee`: The swap fee, specified as fixed-point ratio (0.1 equals 10% fee)
        /// * `amount`: The amount of each token to add to the pool.
        /// * `weights`: The relative denormalized weight of each outcome asset. The sum of the
        ///     weights must be less or equal to _half_ of the `MaxTotalWeight` constant of the
        ///     swaps pallet.
        ///
        /// # Weight
        ///
        /// Complexity:
        /// - deploy_swap_pool_for_market_open_pool: `O(n)`,
        /// where `n` is the number of outcome assets for the categorical market.
        /// - deploy_swap_pool_for_market_future_pool: `O(n + m)`,
        /// where `n` is the number of outcome assets for the categorical market,
        /// and `m` is the number of market ids,
        /// which open at the same time as the specified market.
        #[pallet::call_index(11)]
        #[pallet::weight(
            T::WeightInfo::deploy_swap_pool_for_market_open_pool(weights.len() as u32)
            .max(
                T::WeightInfo::deploy_swap_pool_for_market_future_pool(
                    weights.len() as u32, CacheSize::get()
                )
            )
        )]
        #[transactional]
        pub fn deploy_swap_pool_for_market(
            origin: OriginFor<T>,
            #[pallet::compact] market_id: MarketIdOf<T>,
            #[pallet::compact] swap_fee: BalanceOf<T>,
            #[pallet::compact] amount: BalanceOf<T>,
            mut weights: Vec<u128>,
        ) -> DispatchResultWithPostInfo {
            let sender = ensure_signed(origin)?;

            let market = <zrml_market_commons::Pallet<T>>::market(&market_id)?;
            ensure!(market.scoring_rule == ScoringRule::CPMM, Error::<T>::InvalidScoringRule);
            Self::ensure_market_is_active(&market)?;

            let mut assets = Self::outcome_assets(market_id, &market);
            let weights_len = weights.len() as u32;
            // although this extrinsic is transactional and this check is inside Swaps::create_pool
            // the iteration over weights happens still before the check in Swaps::create_pool
            // this could stall the chain, because a malicious user puts a large vector in
            ensure!(weights.len() == assets.len(), Error::<T>::WeightsLenMustEqualAssetsLen);

            assets.push(market.base_asset);

            let base_asset_weight = weights.iter().fold(0u128, |acc, val| acc.saturating_add(*val));
            weights.push(base_asset_weight);

            let pool_id = T::Swaps::create_pool(
                sender,
                assets,
                market.base_asset,
                market_id,
                ScoringRule::CPMM,
                Some(swap_fee),
                Some(amount),
                Some(weights),
            )?;

            // Open the pool now or cache it for later
            let ids_len: Option<u32> = match market.period {
                MarketPeriod::Block(ref range) => {
                    let current_block = <frame_system::Pallet<T>>::block_number();
                    let open_block = range.start;
                    if current_block < open_block {
                        let ids_len = MarketIdsPerOpenBlock::<T>::try_mutate(
                            open_block,
                            |ids| -> Result<u32, DispatchError> {
                                ids.try_push(market_id).map_err(|_| <Error<T>>::StorageOverflow)?;
                                Ok(ids.len() as u32)
                            },
                        )?;
                        Some(ids_len)
                    } else {
                        T::Swaps::open_pool(pool_id)?;
                        None
                    }
                }
                MarketPeriod::Timestamp(ref range) => {
                    let current_time_frame = Self::calculate_time_frame_of_moment(
                        <zrml_market_commons::Pallet<T>>::now(),
                    );
                    let open_time_frame = Self::calculate_time_frame_of_moment(range.start);
                    if current_time_frame < open_time_frame {
                        let ids_len = MarketIdsPerOpenTimeFrame::<T>::try_mutate(
                            open_time_frame,
                            |ids| -> Result<u32, DispatchError> {
                                ids.try_push(market_id).map_err(|_| <Error<T>>::StorageOverflow)?;
                                Ok(ids.len() as u32)
                            },
                        )?;
                        Some(ids_len)
                    } else {
                        T::Swaps::open_pool(pool_id)?;
                        None
                    }
                }
            };

            // This errors if a pool already exists!
            <zrml_market_commons::Pallet<T>>::insert_market_pool(market_id, pool_id)?;
            match ids_len {
                Some(market_ids_len) => {
                    Ok(Some(T::WeightInfo::deploy_swap_pool_for_market_future_pool(
                        weights_len,
                        market_ids_len,
                    ))
                    .into())
                }
                None => {
                    Ok(Some(T::WeightInfo::deploy_swap_pool_for_market_open_pool(weights_len))
                        .into())
                }
            }
        }

        /// Redeems the winning shares of a prediction market.
        ///
        /// # Weight
        ///
        /// Complexity: `O(1)`
        #[pallet::call_index(12)]
        #[pallet::weight(T::WeightInfo::redeem_shares_categorical()
            .max(T::WeightInfo::redeem_shares_scalar())
        )]
        #[transactional]
        pub fn redeem_shares(
            origin: OriginFor<T>,
            #[pallet::compact] market_id: MarketIdOf<T>,
        ) -> DispatchResultWithPostInfo {
            let sender = ensure_signed(origin)?;

            let market = <zrml_market_commons::Pallet<T>>::market(&market_id)?;
            let market_account = <zrml_market_commons::Pallet<T>>::market_account(market_id);

            ensure!(market.status == MarketStatus::Resolved, Error::<T>::MarketIsNotResolved);

            // Check to see if the sender has any winning shares.
            let resolved_outcome =
                market.resolved_outcome.ok_or(Error::<T>::MarketIsNotResolved)?;

            let winning_assets = match resolved_outcome {
                OutcomeReport::Categorical(category_index) => {
                    let winning_currency_id = Asset::CategoricalOutcome(market_id, category_index);
                    let winning_balance =
                        T::AssetManager::free_balance(winning_currency_id, &sender);

                    ensure!(winning_balance > BalanceOf::<T>::zero(), Error::<T>::NoWinningBalance);

                    // Ensure the market account has enough to pay out - if this is
                    // ever not true then we have an accounting problem.
                    ensure!(
                        T::AssetManager::free_balance(market.base_asset, &market_account)
                            >= winning_balance,
                        Error::<T>::InsufficientFundsInMarketAccount,
                    );

                    vec![(winning_currency_id, winning_balance, winning_balance)]
                }
                OutcomeReport::Scalar(value) => {
                    let long_currency_id = Asset::ScalarOutcome(market_id, ScalarPosition::Long);
                    let short_currency_id = Asset::ScalarOutcome(market_id, ScalarPosition::Short);
                    let long_balance = T::AssetManager::free_balance(long_currency_id, &sender);
                    let short_balance = T::AssetManager::free_balance(short_currency_id, &sender);

                    ensure!(
                        long_balance > BalanceOf::<T>::zero()
                            || short_balance > BalanceOf::<T>::zero(),
                        Error::<T>::NoWinningBalance
                    );

                    let bound = if let MarketType::Scalar(range) = market.market_type {
                        range
                    } else {
                        return Err(Error::<T>::InvalidMarketType.into());
                    };

                    let calc_payouts = |final_value: u128,
                                        low: u128,
                                        high: u128|
                     -> (Perbill, Perbill) {
                        if final_value <= low {
                            return (Perbill::zero(), Perbill::one());
                        }
                        if final_value >= high {
                            return (Perbill::one(), Perbill::zero());
                        }

                        let payout_long: Perbill = Perbill::from_rational(
                            final_value.saturating_sub(low),
                            high.saturating_sub(low),
                        );
                        let payout_short: Perbill = Perbill::from_parts(
                            Perbill::one().deconstruct().saturating_sub(payout_long.deconstruct()),
                        );
                        (payout_long, payout_short)
                    };

                    let (long_percent, short_percent) =
                        calc_payouts(value, *bound.start(), *bound.end());

                    let long_payout = long_percent.mul_floor(long_balance);
                    let short_payout = short_percent.mul_floor(short_balance);
                    // Ensure the market account has enough to pay out - if this is
                    // ever not true then we have an accounting problem.
                    ensure!(
                        T::AssetManager::free_balance(market.base_asset, &market_account)
                            >= long_payout.saturating_add(short_payout),
                        Error::<T>::InsufficientFundsInMarketAccount,
                    );

                    vec![
                        (long_currency_id, long_payout, long_balance),
                        (short_currency_id, short_payout, short_balance),
                    ]
                }
            };

            for (currency_id, payout, balance) in winning_assets {
                // Destroy the shares.
                T::AssetManager::slash(currency_id, &sender, balance);

                // Pay out the winner.
                let remaining_bal =
                    T::AssetManager::free_balance(market.base_asset, &market_account);
                let actual_payout = payout.min(remaining_bal);

                T::AssetManager::transfer(
                    market.base_asset,
                    &market_account,
                    &sender,
                    actual_payout,
                )?;
                // The if-check prevents scalar markets to emit events even if sender only owns one
                // of the outcome tokens.
                if balance != <BalanceOf<T>>::zero() {
                    Self::deposit_event(Event::TokensRedeemed(
                        market_id,
                        currency_id,
                        balance,
                        actual_payout,
                        sender.clone(),
                    ));
                }
            }

            // Weight correction
            if let OutcomeReport::Categorical(_) = resolved_outcome {
                return Ok(Some(T::WeightInfo::redeem_shares_categorical()).into());
            } else if let OutcomeReport::Scalar(_) = resolved_outcome {
                return Ok(Some(T::WeightInfo::redeem_shares_scalar()).into());
            }

            let default_weight: Option<Weight> = None;
            Ok((default_weight, Pays::No).into())
        }

        /// Rejects a market that is waiting for approval from the advisory committee.
        ///
        /// # Weight
        ///
        /// Complexity: `O(n + m)`,
        /// where `n` is the number of market ids,
        /// which open at the same time as the specified market,
        /// and `m` is the number of market ids,
        /// which close at the same time as the specified market.
        #[pallet::call_index(13)]
        #[pallet::weight((
            T::WeightInfo::reject_market(
                CacheSize::get(),
                CacheSize::get(),
                reject_reason.len() as u32,
            ),
            Pays::No,
        ))]
        #[transactional]
        pub fn reject_market(
            origin: OriginFor<T>,
            #[pallet::compact] market_id: MarketIdOf<T>,
            reject_reason: Vec<u8>,
        ) -> DispatchResultWithPostInfo {
            T::RejectOrigin::ensure_origin(origin)?;
            let market = <zrml_market_commons::Pallet<T>>::market(&market_id)?;
            let open_ids_len = Self::clear_auto_open(&market_id)?;
            let close_ids_len = Self::clear_auto_close(&market_id)?;
            let reject_reason: RejectReason<T> = reject_reason
                .try_into()
                .map_err(|_| Error::<T>::RejectReasonLengthExceedsMaxRejectReasonLen)?;
            let reject_reason_len = reject_reason.len() as u32;
            Self::do_reject_market(&market_id, market, reject_reason)?;
            // The RejectOrigin should not pay fees for providing this service
            Ok((
                Some(T::WeightInfo::reject_market(close_ids_len, open_ids_len, reject_reason_len)),
                Pays::No,
            )
                .into())
        }

        /// Reports the outcome of a market.
        ///
        /// # Weight
        ///
        /// Complexity: `O(n)`, where `n` is the number of market ids,
        /// which reported at the same time as the specified market.
        #[pallet::call_index(14)]
        #[pallet::weight(T::WeightInfo::report(CacheSize::get()))]
        #[transactional]
        pub fn report(
            origin: OriginFor<T>,
            #[pallet::compact] market_id: MarketIdOf<T>,
            outcome: OutcomeReport,
        ) -> DispatchResultWithPostInfo {
            let sender = ensure_signed(origin.clone())?;

            let current_block = <frame_system::Pallet<T>>::block_number();
            let market_report = Report { at: current_block, by: sender.clone(), outcome };

            <zrml_market_commons::Pallet<T>>::mutate_market(&market_id, |market| {
                ensure!(market.report.is_none(), Error::<T>::MarketAlreadyReported);
                Self::ensure_market_is_closed(market)?;
                ensure!(
                    market.matches_outcome_report(&market_report.outcome),
                    Error::<T>::OutcomeMismatch
                );

                let mut should_check_origin = false;
                //NOTE: Saturating operation in following block may saturate to u32::MAX value
                //      but that will be the case after thousands of years time. So it is fine.
                match market.period {
                    MarketPeriod::Block(ref range) => {
                        let grace_period_end =
                            range.end.saturating_add(market.deadlines.grace_period);
                        ensure!(
                            grace_period_end <= current_block,
                            Error::<T>::NotAllowedToReportYet
                        );
                        let oracle_duration_end =
                            grace_period_end.saturating_add(market.deadlines.oracle_duration);
                        if current_block <= oracle_duration_end {
                            should_check_origin = true;
                        }
                    }
                    MarketPeriod::Timestamp(ref range) => {
                        let grace_period_in_moments: MomentOf<T> =
                            market.deadlines.grace_period.saturated_into::<u32>().into();
                        let grace_period_in_ms =
                            grace_period_in_moments.saturating_mul(MILLISECS_PER_BLOCK.into());
                        let grace_period_end = range.end.saturating_add(grace_period_in_ms);
                        let now = <zrml_market_commons::Pallet<T>>::now();
                        ensure!(grace_period_end <= now, Error::<T>::NotAllowedToReportYet);
                        let oracle_duration_in_moments: MomentOf<T> =
                            market.deadlines.oracle_duration.saturated_into::<u32>().into();
                        let oracle_duration_in_ms =
                            oracle_duration_in_moments.saturating_mul(MILLISECS_PER_BLOCK.into());
                        let oracle_duration_end =
                            grace_period_end.saturating_add(oracle_duration_in_ms);
                        if now <= oracle_duration_end {
                            should_check_origin = true;
                        }
                    }
                }

                let sender_is_oracle = sender == market.oracle;
                let origin_has_permission = T::ResolveOrigin::ensure_origin(origin).is_ok();
                let sender_is_outsider = !sender_is_oracle && !origin_has_permission;

                if should_check_origin {
                    ensure!(
                        sender_is_oracle || origin_has_permission,
                        Error::<T>::ReporterNotOracle
                    );
                } else if sender_is_outsider {
                    let outsider_bond = T::OutsiderBond::get();

                    market.bonds.outsider = Some(Bond::new(sender.clone(), outsider_bond));

                    T::AssetManager::reserve_named(
                        &Self::reserve_id(),
                        Asset::Ztg,
                        &sender,
                        outsider_bond,
                    )?;
                }

                market.report = Some(market_report.clone());
                market.status = MarketStatus::Reported;

                Ok(())
            })?;

            let market = <zrml_market_commons::Pallet<T>>::market(&market_id)?;
            let block_after_dispute_duration =
                current_block.saturating_add(market.deadlines.dispute_duration);
            let ids_len = MarketIdsPerReportBlock::<T>::try_mutate(
                block_after_dispute_duration,
                |ids| -> Result<u32, DispatchError> {
                    ids.try_push(market_id).map_err(|_| <Error<T>>::StorageOverflow)?;
                    Ok(ids.len() as u32)
                },
            )?;

            Self::deposit_event(Event::MarketReported(
                market_id,
                MarketStatus::Reported,
                market_report,
            ));
            Ok(Some(T::WeightInfo::report(ids_len)).into())
        }

        /// Sells a complete set of outcomes shares for a market.
        ///
        /// Each complete set is sold for one unit of the market's base asset.
        ///
        /// # Weight
        ///
        /// Complexity: `O(n)`, where `n` is the number of assets for a categorical market.
        #[pallet::call_index(15)]
        #[pallet::weight(
            T::WeightInfo::sell_complete_set(T::MaxCategories::get().into())
        )]
        #[transactional]
        pub fn sell_complete_set(
            origin: OriginFor<T>,
            #[pallet::compact] market_id: MarketIdOf<T>,
            #[pallet::compact] amount: BalanceOf<T>,
        ) -> DispatchResultWithPostInfo {
            let sender = ensure_signed(origin)?;
            ensure!(amount != BalanceOf::<T>::zero(), Error::<T>::ZeroAmount);

            let market = <zrml_market_commons::Pallet<T>>::market(&market_id)?;
            ensure!(market.scoring_rule == ScoringRule::CPMM, Error::<T>::InvalidScoringRule);
            Self::ensure_market_is_active(&market)?;

            let market_account = <zrml_market_commons::Pallet<T>>::market_account(market_id);
            ensure!(
                T::AssetManager::free_balance(market.base_asset, &market_account) >= amount,
                "Market account does not have sufficient reserves.",
            );

            let assets = Self::outcome_assets(market_id, &market);

            // verify first.
            for asset in assets.iter() {
                // Ensures that the sender has sufficient amount of each
                // share in the set.
                ensure!(
                    T::AssetManager::free_balance(*asset, &sender) >= amount,
                    Error::<T>::InsufficientShareBalance,
                );
            }

            // write last.
            for asset in assets.iter() {
                T::AssetManager::slash(*asset, &sender, amount);
            }

            T::AssetManager::transfer(market.base_asset, &market_account, &sender, amount)?;

            Self::deposit_event(Event::SoldCompleteSet(market_id, amount, sender));
            let assets_len: u32 = assets.len().saturated_into();
            Ok(Some(T::WeightInfo::sell_complete_set(assets_len)).into())
        }

        /// Start a global dispute, if the market dispute mechanism fails.
        ///
        /// # Arguments
        ///
        /// * `market_id`: The identifier of the market.
        ///
        /// NOTE:
        /// The returned outcomes of the market dispute mechanism and the report outcome
        /// are added to the global dispute voting outcomes.
        /// The bond of each dispute is the initial vote amount.
        #[pallet::call_index(16)]
        #[pallet::weight(T::WeightInfo::start_global_dispute(CacheSize::get(), CacheSize::get()))]
        #[transactional]
        pub fn start_global_dispute(
            origin: OriginFor<T>,
            #[pallet::compact] market_id: MarketIdOf<T>,
        ) -> DispatchResultWithPostInfo {
            ensure_signed(origin)?;

            let market = <zrml_market_commons::Pallet<T>>::market(&market_id)?;
            ensure!(market.status == MarketStatus::Disputed, Error::<T>::InvalidMarketStatus);

            ensure!(
                matches!(market.dispute_mechanism, MarketDisputeMechanism::Court),
                Error::<T>::InvalidDisputeMechanism
            );

            ensure!(
                T::GlobalDisputes::is_not_started(&market_id),
                Error::<T>::GlobalDisputeAlreadyStarted
            );

<<<<<<< HEAD
                ensure!(
                    !T::GlobalDisputes::does_exist(&market_id),
                    Error::<T>::GlobalDisputeExistsAlready
                );

                let mut initial_items: Vec<InitialItemOf<T>> = Vec::new();

                // add report outcome to voting choices
                if let Some(report) = &market.report {
                    initial_items.push(InitialItemOf::<T> {
                        outcome: report.outcome.clone(),
                        owner: report.by.clone(),
                        amount: <BalanceOf<T>>::zero(),
                    });
=======
            let report = market.report.as_ref().ok_or(Error::<T>::MarketIsNotReported)?;

            let res_0 = match market.dispute_mechanism {
                MarketDisputeMechanism::Authorized => {
                    T::Authorized::has_failed(&market_id, &market)?
>>>>>>> 4f5fe1f5
                }
                MarketDisputeMechanism::Court => T::Court::has_failed(&market_id, &market)?,
                MarketDisputeMechanism::SimpleDisputes => {
                    T::SimpleDisputes::has_failed(&market_id, &market)?
                }
            };
            let has_failed = res_0.result;
            ensure!(has_failed, Error::<T>::MarketDisputeMechanismNotFailed);

<<<<<<< HEAD
                for (index, MarketDispute { at: _, by, outcome }) in disputes.iter().enumerate() {
                    let dispute_bond = default_dispute_bond::<T>(index);
                    initial_items.push(InitialItemOf::<T> {
                        outcome: outcome.clone(),
                        owner: by.clone(),
                        amount: dispute_bond,
                    });
=======
            let res_1 = match market.dispute_mechanism {
                MarketDisputeMechanism::Authorized => {
                    T::Authorized::on_global_dispute(&market_id, &market)?
>>>>>>> 4f5fe1f5
                }
                MarketDisputeMechanism::Court => T::Court::on_global_dispute(&market_id, &market)?,
                MarketDisputeMechanism::SimpleDisputes => {
                    T::SimpleDisputes::on_global_dispute(&market_id, &market)?
                }
            };

<<<<<<< HEAD
                // ensure, that global disputes controls the resolution now
                // it does not end after the dispute period now, but after the global dispute end
=======
            T::GlobalDisputes::push_voting_outcome(
                &market_id,
                report.outcome.clone(),
                &report.by,
                <BalanceOf<T>>::zero(),
            )?;
>>>>>>> 4f5fe1f5

            let gd_items = res_1.result;

<<<<<<< HEAD
                // global disputes uses DisputeResolution API to control its resolution
                let ids_len_1 =
                    T::GlobalDisputes::start_global_dispute(&market_id, initial_items.as_slice())?;
=======
            // push vote outcomes other than the report outcome
            for GlobalDisputeItem { outcome, owner, initial_vote_amount } in gd_items {
                T::GlobalDisputes::push_voting_outcome(
                    &market_id,
                    outcome,
                    &owner,
                    initial_vote_amount,
                )?;
            }
>>>>>>> 4f5fe1f5

            // ensure, that global disputes controls the resolution now
            // it does not end after the dispute period now, but after the global dispute end
            // ignore first of tuple because we always have max disputes
            let (_, ids_len_2) = Self::clear_auto_resolve(&market_id)?;

<<<<<<< HEAD
                Ok(Some(T::WeightInfo::start_global_dispute(ids_len_1, ids_len_2)).into())
            }
=======
            let now = <frame_system::Pallet<T>>::block_number();
            let global_dispute_end = now.saturating_add(T::GlobalDisputePeriod::get());
            let market_ids_len = <MarketIdsPerDisputeBlock<T>>::try_mutate(
                global_dispute_end,
                |ids| -> Result<u32, DispatchError> {
                    ids.try_push(market_id).map_err(|_| <Error<T>>::StorageOverflow)?;
                    Ok(ids.len() as u32)
                },
            )?;
>>>>>>> 4f5fe1f5

            Self::deposit_event(Event::GlobalDisputeStarted(market_id));

            Ok(Some(T::WeightInfo::start_global_dispute(market_ids_len, ids_len_2)).into())
        }
    }

    #[pallet::config]
    pub trait Config: frame_system::Config + zrml_market_commons::Config {
        /// The base amount of currency that must be bonded for a market approved by the
        ///  advisory committee.
        #[pallet::constant]
        type AdvisoryBond: Get<BalanceOf<Self>>;

        /// The percentage of the advisory bond that gets slashed when a market is rejected.
        #[pallet::constant]
        type AdvisoryBondSlashPercentage: Get<Percent>;

        /// The origin that is allowed to approve / reject pending advised markets.
        type ApproveOrigin: EnsureOrigin<Self::RuntimeOrigin>;

        /// Shares of outcome assets and native currency
        type AssetManager: ZeitgeistAssetManager<
                Self::AccountId,
                Balance = <CurrencyOf<Self> as Currency<Self::AccountId>>::Balance,
                CurrencyId = Asset<MarketIdOf<Self>>,
                ReserveIdentifier = [u8; 8],
            >;

        #[cfg(feature = "parachain")]
        type AssetRegistry: Inspect<
                AssetId = Asset<MarketIdOf<Self>>,
                Balance = BalanceOf<Self>,
                CustomMetadata = CustomMetadata,
            >;

        /// See [`zrml_authorized::AuthorizedPalletApi`].
        type Authorized: zrml_authorized::AuthorizedPalletApi<
                AccountId = Self::AccountId,
                Balance = BalanceOf<Self>,
                NegativeImbalance = NegativeImbalanceOf<Self>,
                BlockNumber = Self::BlockNumber,
                MarketId = MarketIdOf<Self>,
                Moment = MomentOf<Self>,
                Origin = Self::RuntimeOrigin,
            >;

        /// The origin that is allowed to close markets.
        type CloseOrigin: EnsureOrigin<Self::RuntimeOrigin>;

        /// See [`zrml_court::CourtPalletApi`].
        type Court: zrml_court::CourtPalletApi<
                AccountId = Self::AccountId,
                Balance = BalanceOf<Self>,
                NegativeImbalance = NegativeImbalanceOf<Self>,
                BlockNumber = Self::BlockNumber,
                MarketId = MarketIdOf<Self>,
                Moment = MomentOf<Self>,
                Origin = Self::RuntimeOrigin,
            >;

        /// The origin that is allowed to destroy markets.
        type DestroyOrigin: EnsureOrigin<Self::RuntimeOrigin>;

        /// The base amount of currency that must be bonded in order to create a dispute.
        #[pallet::constant]
        type DisputeBond: Get<BalanceOf<Self>>;

        /// Event
        type RuntimeEvent: From<Event<Self>> + IsType<<Self as frame_system::Config>::RuntimeEvent>;

        /// See [`GlobalDisputesPalletApi`].
<<<<<<< HEAD
        #[cfg(feature = "with-global-disputes")]
        type GlobalDisputes: GlobalDisputesPalletApi<
                MarketIdOf<Self>,
                Self::AccountId,
                BalanceOf<Self>,
                Self::BlockNumber,
            >;
=======
        type GlobalDisputes: GlobalDisputesPalletApi<MarketIdOf<Self>, Self::AccountId, BalanceOf<Self>>;

        /// The number of blocks the global dispute period remains open.
        type GlobalDisputePeriod: Get<Self::BlockNumber>;
>>>>>>> 4f5fe1f5

        type LiquidityMining: LiquidityMiningPalletApi<
                AccountId = Self::AccountId,
                Balance = BalanceOf<Self>,
                BlockNumber = Self::BlockNumber,
                MarketId = MarketIdOf<Self>,
            >;

        /// The maximum number of categories available for categorical markets.
        #[pallet::constant]
        type MaxCategories: Get<u16>;

        /// The shortest period of collecting subsidy for a Rikiddo market.
        #[pallet::constant]
        type MaxSubsidyPeriod: Get<MomentOf<Self>>;

        /// The minimum number of categories available for categorical markets.
        #[pallet::constant]
        type MinCategories: Get<u16>;

        /// The shortest period of collecting subsidy for a Rikiddo market.
        #[pallet::constant]
        type MinSubsidyPeriod: Get<MomentOf<Self>>;

        /// The maximum number of disputes allowed on any single market.
        #[pallet::constant]
        type MaxDisputes: Get<u32>;

        /// The minimum number of blocks allowed to be specified as dispute_duration
        /// in create_market.
        #[pallet::constant]
        type MinDisputeDuration: Get<Self::BlockNumber>;

        /// The minimum number of blocks allowed to be specified as oracle_duration
        /// in create_market.
        #[pallet::constant]
        type MinOracleDuration: Get<Self::BlockNumber>;

        /// The maximum number of blocks allowed to be specified as grace_period
        /// in create_market.
        #[pallet::constant]
        type MaxGracePeriod: Get<Self::BlockNumber>;

        /// The maximum number of blocks allowed to be specified as oracle_duration
        /// in create_market.
        #[pallet::constant]
        type MaxOracleDuration: Get<Self::BlockNumber>;

        /// The maximum number of blocks allowed to be specified as dispute_duration
        /// in create_market.
        #[pallet::constant]
        type MaxDisputeDuration: Get<Self::BlockNumber>;

        /// The maximum length of reject reason string.
        #[pallet::constant]
        type MaxRejectReasonLen: Get<u32>;

        /// The maximum allowed duration of a market from creation to market close in blocks.
        #[pallet::constant]
        type MaxMarketLifetime: Get<Self::BlockNumber>;

        /// The maximum number of bytes allowed as edit reason.
        #[pallet::constant]
        type MaxEditReasonLen: Get<u32>;

        #[pallet::constant]
        type OutsiderBond: Get<BalanceOf<Self>>;

        /// The module identifier.
        #[pallet::constant]
        type PalletId: Get<PalletId>;

        /// The origin that is allowed to reject pending advised markets.
        type RejectOrigin: EnsureOrigin<Self::RuntimeOrigin>;

        /// The base amount of currency that must be bonded to ensure the oracle reports
        ///  in a timely manner.
        #[pallet::constant]
        type OracleBond: Get<BalanceOf<Self>>;

        /// The origin that is allowed to request edits in pending advised markets.
        type RequestEditOrigin: EnsureOrigin<Self::RuntimeOrigin>;

        /// The origin that is allowed to resolve markets.
        type ResolveOrigin: EnsureOrigin<Self::RuntimeOrigin>;

        /// See [`DisputeApi`].
        type SimpleDisputes: zrml_simple_disputes::SimpleDisputesPalletApi<
                AccountId = Self::AccountId,
                Balance = BalanceOf<Self>,
                NegativeImbalance = NegativeImbalanceOf<Self>,
                BlockNumber = Self::BlockNumber,
                MarketId = MarketIdOf<Self>,
                Moment = MomentOf<Self>,
                Origin = Self::RuntimeOrigin,
            >;

        /// Handler for slashed funds.
        type Slash: OnUnbalanced<NegativeImbalanceOf<Self>>;

        /// Swaps pallet API
        type Swaps: Swaps<Self::AccountId, Balance = BalanceOf<Self>, MarketId = MarketIdOf<Self>>;

        /// The base amount of currency that must be bonded for a permissionless market,
        /// guaranteeing that it will resolve as anything but `Invalid`.
        #[pallet::constant]
        type ValidityBond: Get<BalanceOf<Self>>;

        /// Weights generated by benchmarks
        type WeightInfo: WeightInfoZeitgeist;
    }

    #[pallet::error]
    pub enum Error<T> {
        /// Someone is trying to call `dispute` with the same outcome that is currently
        /// registered on-chain.
        CannotDisputeSameOutcome,
        /// Only creator is able to edit the market.
        EditorNotCreator,
        /// EditReason's length greater than MaxEditReasonLen.
        EditReasonLengthExceedsMaxEditReasonLen,
        /// Market account does not have enough funds to pay out.
        InsufficientFundsInMarketAccount,
        /// Sender does not have enough share balance.
        InsufficientShareBalance,
        /// An invalid Hash was included in a multihash parameter.
        InvalidMultihash,
        /// An invalid market type was found.
        InvalidMarketType,
        /// An operation is requested that is unsupported for the given scoring rule.
        InvalidScoringRule,
        /// Sender does not have enough balance to buy shares.
        NotEnoughBalance,
        /// Market is already reported on.
        MarketAlreadyReported,
        /// The market duration is longer than allowed.
        MarketDurationTooLong,
        /// Market edit request is already in progress.
        MarketEditRequestAlreadyInProgress,
        /// Market is not requested for edit.
        MarketEditNotRequested,
        /// Market was expected to be active.
        MarketIsNotActive,
        /// Market was expected to be closed.
        MarketIsNotClosed,
        /// A market in subsidy collection phase was expected.
        MarketIsNotCollectingSubsidy,
        /// A proposed market was expected.
        MarketIsNotProposed,
        /// A reported market was expected.
        MarketIsNotReported,
        /// A disputed market was expected.
        MarketIsNotDisputed,
        /// A resolved market was expected.
        MarketIsNotResolved,
        /// The point in time when the market becomes active is too soon.
        MarketStartTooSoon,
        /// The point in time when the market becomes active is too late.
        MarketStartTooLate,
        /// The market dispute mechanism has not failed.
        MarketDisputeMechanismNotFailed,
        /// Tried to settle missing bond.
        MissingBond,
        /// The number of categories for a categorical market is too low.
        NotEnoughCategories,
        /// The user has no winning balance.
        NoWinningBalance,
        /// Submitted outcome does not match market type.
        OutcomeMismatch,
        /// RejectReason's length greater than MaxRejectReasonLen.
        RejectReasonLengthExceedsMaxRejectReasonLen,
        /// The report is not coming from designated oracle.
        ReporterNotOracle,
        /// It was tried to append an item to storage beyond the boundaries.
        StorageOverflow,
        /// Too many categories for a categorical market.
        TooManyCategories,
        /// The action requires another market dispute mechanism.
        InvalidDisputeMechanism,
        /// Catch-all error for invalid market status.
        InvalidMarketStatus,
        /// The post dispatch should never be None.
        UnexpectedNoneInPostInfo,
        /// An amount was illegally specified as zero.
        ZeroAmount,
        /// Market period is faulty (too short, outside of limits)
        InvalidMarketPeriod,
        /// The outcome range of the scalar market is invalid.
        InvalidOutcomeRange,
        /// Can not report before market.deadlines.grace_period is ended.
        NotAllowedToReportYet,
        /// Specified dispute_duration is smaller than MinDisputeDuration.
        DisputeDurationSmallerThanMinDisputeDuration,
        /// Specified oracle_duration is smaller than MinOracleDuration.
        OracleDurationSmallerThanMinOracleDuration,
        /// Specified dispute_duration is greater than MaxDisputeDuration.
        DisputeDurationGreaterThanMaxDisputeDuration,
        /// Specified grace_period is greater than MaxGracePeriod.
        GracePeriodGreaterThanMaxGracePeriod,
        /// Specified oracle_duration is greater than MaxOracleDuration.
        OracleDurationGreaterThanMaxOracleDuration,
        /// The weights length has to be equal to the assets length.
        WeightsLenMustEqualAssetsLen,
        /// Provided base_asset is not allowed to be used as base_asset.
        InvalidBaseAsset,
        /// A foreign asset in not registered in AssetRegistry.
        UnregisteredForeignAsset,
        /// The start of the global dispute for this market happened already.
        GlobalDisputeExistsAlready,
    }

    #[pallet::event]
    #[pallet::generate_deposit(fn deposit_event)]
    pub enum Event<T>
    where
        T: Config,
    {
        /// Custom addition block initialization logic wasn't successful.
        BadOnInitialize,
        /// A complete set of assets has been bought. \[market_id, amount_per_asset, buyer\]
        BoughtCompleteSet(MarketIdOf<T>, BalanceOf<T>, <T as frame_system::Config>::AccountId),
        /// A market has been approved. \[market_id, new_market_status\]
        MarketApproved(MarketIdOf<T>, MarketStatus),
        /// A market has been created. \[market_id, market_account, market\]
        MarketCreated(MarketIdOf<T>, T::AccountId, MarketOf<T>),
        /// A market has been destroyed. \[market_id\]
        MarketDestroyed(MarketIdOf<T>),
        /// A market was started after gathering enough subsidy. \[market_id, new_market_status\]
        MarketStartedWithSubsidy(MarketIdOf<T>, MarketStatus),
        /// A market was discarded after failing to gather enough subsidy.
        /// \[market_id, new_market_status\]
        MarketInsufficientSubsidy(MarketIdOf<T>, MarketStatus),
        /// A market has been closed. \[market_id\]
        MarketClosed(MarketIdOf<T>),
        /// A market has been disputed \[market_id, new_market_status\]
        MarketDisputed(MarketIdOf<T>, MarketStatus),
        /// An advised market has ended before it was approved or rejected. \[market_id\]
        MarketExpired(MarketIdOf<T>),
        /// A pending market has been rejected as invalid with a reason.
        /// \[market_id, reject_reason\]
        MarketRejected(MarketIdOf<T>, RejectReason<T>),
        /// A market has been reported on. \[market_id, new_market_status, reported_outcome\]
        MarketReported(MarketIdOf<T>, MarketStatus, Report<T::AccountId, T::BlockNumber>),
        /// A market has been resolved. \[market_id, new_market_status, real_outcome\]
        MarketResolved(MarketIdOf<T>, MarketStatus, OutcomeReport),
        /// A proposed market has been requested edit by advisor. \[market_id, edit_reason\]
        MarketRequestedEdit(MarketIdOf<T>, EditReason<T>),
        /// A proposed market has been edited by the market creator. \[market_id, new_market\]
        MarketEdited(MarketIdOf<T>, MarketOf<T>),
        /// A complete set of assets has been sold. \[market_id, amount_per_asset, seller\]
        SoldCompleteSet(MarketIdOf<T>, BalanceOf<T>, <T as frame_system::Config>::AccountId),
        /// An amount of winning outcomes have been redeemed.
        /// \[market_id, currency_id, amount_redeemed, payout, who\]
        TokensRedeemed(
            MarketIdOf<T>,
            Asset<MarketIdOf<T>>,
            BalanceOf<T>,
            BalanceOf<T>,
            <T as frame_system::Config>::AccountId,
        ),
        /// The global dispute was started. \[market_id\]
        GlobalDisputeStarted(MarketIdOf<T>),
    }

    #[pallet::hooks]
    impl<T: Config> Hooks<T::BlockNumber> for Pallet<T> {
        // TODO(#792): Remove outcome assets for accounts! Delete "resolved" assets of `orml_tokens` with storage migration.
        fn on_initialize(now: T::BlockNumber) -> Weight {
            let mut total_weight: Weight = Weight::zero();

            // TODO(#808): Use weight when Rikiddo is ready
            let _ = Self::process_subsidy_collecting_markets(
                now,
                <zrml_market_commons::Pallet<T>>::now(),
            );
            total_weight = total_weight
                .saturating_add(T::WeightInfo::process_subsidy_collecting_markets_dummy());

            // If we are at genesis or the first block the timestamp is be undefined. No
            // market needs to be opened or closed on blocks #0 or #1, so we skip the
            // evaluation. Without this check, new chains starting from genesis will hang up,
            // since the loops in the `market_status_manager` calls below will run over an interval
            // of 0 to the current time frame.
            if now <= 1u32.into() {
                return total_weight;
            }

            // We add one to the count, because `pallet-timestamp` sets the timestamp _after_
            // `on_initialize` is called, so calling `now()` during `on_initialize` gives us
            // the timestamp of the previous block.
            let current_time_frame =
                Self::calculate_time_frame_of_moment(<zrml_market_commons::Pallet<T>>::now())
                    .saturating_add(1);

            // On first pass, we use current_time - 1 to ensure that the chain doesn't try to
            // check all time frames since epoch.
            let last_time_frame =
                LastTimeFrame::<T>::get().unwrap_or_else(|| current_time_frame.saturating_sub(1));

            let _ = with_transaction(|| {
                let open = Self::market_status_manager::<
                    _,
                    MarketIdsPerOpenBlock<T>,
                    MarketIdsPerOpenTimeFrame<T>,
                >(
                    now,
                    last_time_frame,
                    current_time_frame,
                    |market_id, _| {
                        let weight = Self::open_market(market_id)?;
                        total_weight = total_weight.saturating_add(weight);
                        Ok(())
                    },
                );

                total_weight = total_weight.saturating_add(open.unwrap_or_else(|_| {
                    T::WeightInfo::market_status_manager(CacheSize::get(), CacheSize::get())
                }));

                let close = Self::market_status_manager::<
                    _,
                    MarketIdsPerCloseBlock<T>,
                    MarketIdsPerCloseTimeFrame<T>,
                >(
                    now,
                    last_time_frame,
                    current_time_frame,
                    |market_id, market| {
                        let weight = Self::on_market_close(market_id, market)?;
                        total_weight = total_weight.saturating_add(weight);
                        Ok(())
                    },
                );

                if let Ok(weight) = close {
                    total_weight = total_weight.saturating_add(weight);
                } else {
                    // charge weight for the worst case
                    total_weight = total_weight.saturating_add(
                        T::WeightInfo::market_status_manager(CacheSize::get(), CacheSize::get()),
                    );
                }

                let resolve = Self::resolution_manager(now, |market_id, market| {
                    let weight = Self::on_resolution(market_id, market)?;
                    total_weight = total_weight.saturating_add(weight);
                    Ok(())
                });

                if let Ok(weight) = resolve {
                    total_weight = total_weight.saturating_add(weight);
                } else {
                    // charge weight for the worst case
                    total_weight =
                        total_weight.saturating_add(T::WeightInfo::market_resolution_manager(
                            CacheSize::get(),
                            CacheSize::get(),
                        ));
                }

                LastTimeFrame::<T>::set(Some(current_time_frame));
                total_weight = total_weight.saturating_add(T::DbWeight::get().writes(1));

                match open.and(close).and(resolve) {
                    Err(err) => {
                        Self::deposit_event(Event::BadOnInitialize);
                        log::error!("Block {:?} was not initialized. Error: {:?}", now, err);
                        TransactionOutcome::Rollback(err.into())
                    }
                    Ok(_) => TransactionOutcome::Commit(Ok(())),
                }
            });

            total_weight.saturating_add(T::WeightInfo::on_initialize_resolve_overhead())
        }
    }

    #[pallet::pallet]
    #[pallet::storage_version(STORAGE_VERSION)]
    pub struct Pallet<T>(PhantomData<T>);

    /// For each market, this holds the dispute information for each dispute that's
    /// been issued.
    #[pallet::storage]
    pub type Disputes<T: Config> = StorageMap<
        _,
        Blake2_128Concat,
        MarketIdOf<T>,
        BoundedVec<OldMarketDispute<T::AccountId, T::BlockNumber>, T::MaxDisputes>,
        ValueQuery,
    >;

    #[pallet::storage]
    pub type MarketIdsPerOpenBlock<T: Config> = StorageMap<
        _,
        Blake2_128Concat,
        T::BlockNumber,
        BoundedVec<MarketIdOf<T>, CacheSize>,
        ValueQuery,
    >;

    #[pallet::storage]
    pub type MarketIdsPerOpenTimeFrame<T: Config> = StorageMap<
        _,
        Blake2_128Concat,
        TimeFrame,
        BoundedVec<MarketIdOf<T>, CacheSize>,
        ValueQuery,
    >;

    /// A mapping of market identifiers to the block their market ends on.
    #[pallet::storage]
    pub type MarketIdsPerCloseBlock<T: Config> = StorageMap<
        _,
        Blake2_128Concat,
        T::BlockNumber,
        BoundedVec<MarketIdOf<T>, CacheSize>,
        ValueQuery,
    >;

    /// A mapping of market identifiers to the time frame their market ends in.
    #[pallet::storage]
    pub type MarketIdsPerCloseTimeFrame<T: Config> = StorageMap<
        _,
        Blake2_128Concat,
        TimeFrame,
        BoundedVec<MarketIdOf<T>, CacheSize>,
        ValueQuery,
    >;

    /// The last time frame that was checked for markets to close.
    #[pallet::storage]
    pub type LastTimeFrame<T: Config> = StorageValue<_, TimeFrame>;

    /// A mapping of market identifiers to the block they were disputed at.
    /// A market only ends up here if it was disputed.
    #[pallet::storage]
    pub type MarketIdsPerDisputeBlock<T: Config> = StorageMap<
        _,
        Twox64Concat,
        T::BlockNumber,
        BoundedVec<MarketIdOf<T>, CacheSize>,
        ValueQuery,
    >;

    /// A mapping of market identifiers to the block that they were reported on.
    #[pallet::storage]
    pub type MarketIdsPerReportBlock<T: Config> = StorageMap<
        _,
        Twox64Concat,
        T::BlockNumber,
        BoundedVec<MarketIdOf<T>, CacheSize>,
        ValueQuery,
    >;

    /// Contains a list of all markets that are currently collecting subsidy and the deadline.
    // All the values are "cached" here. Results in data duplication, but speeds up the iteration
    // over every market significantly (otherwise 25µs per relevant market per block).
    #[pallet::storage]
    pub type MarketsCollectingSubsidy<T: Config> = StorageValue<
        _,
        BoundedVec<SubsidyUntil<T::BlockNumber, MomentOf<T>, MarketIdOf<T>>, ConstU32<1_048_576>>,
        ValueQuery,
    >;

    /// Contains market_ids for which advisor has requested edit.
    /// Value for given market_id represents the reason for the edit.
    #[pallet::storage]
    pub type MarketIdsForEdit<T: Config> =
        StorageMap<_, Twox64Concat, MarketIdOf<T>, EditReason<T>>;

    impl<T: Config> Pallet<T> {
        impl_unreserve_bond!(unreserve_creation_bond, creation);
        impl_unreserve_bond!(unreserve_oracle_bond, oracle);
        impl_unreserve_bond!(unreserve_outsider_bond, outsider);
        impl_unreserve_bond!(unreserve_dispute_bond, dispute);
        impl_slash_bond!(slash_creation_bond, creation);
        impl_slash_bond!(slash_oracle_bond, oracle);
        impl_slash_bond!(slash_outsider_bond, outsider);
        impl_slash_bond!(slash_dispute_bond, dispute);
        impl_repatriate_bond!(repatriate_oracle_bond, oracle);
        impl_is_bond_pending!(is_creation_bond_pending, creation);
        impl_is_bond_pending!(is_oracle_bond_pending, oracle);
        impl_is_bond_pending!(is_outsider_bond_pending, outsider);
        impl_is_bond_pending!(is_dispute_bond_pending, dispute);

        fn slash_pending_bonds(market_id: &MarketIdOf<T>, market: &MarketOf<T>) -> DispatchResult {
            if Self::is_creation_bond_pending(market_id, market, false) {
                Self::slash_creation_bond(market_id, None)?;
            }
            if Self::is_oracle_bond_pending(market_id, market, false) {
                Self::slash_oracle_bond(market_id, None)?;
            }
            if Self::is_outsider_bond_pending(market_id, market, false) {
                Self::slash_outsider_bond(market_id, None)?;
            }
            if Self::is_dispute_bond_pending(market_id, market, false) {
                Self::slash_dispute_bond(market_id, None)?;
            }
            Ok(())
        }

        pub fn outcome_assets(
            market_id: MarketIdOf<T>,
            market: &MarketOf<T>,
        ) -> Vec<Asset<MarketIdOf<T>>> {
            match market.market_type {
                MarketType::Categorical(categories) => {
                    let mut assets = Vec::new();
                    for i in 0..categories {
                        assets.push(Asset::CategoricalOutcome(market_id, i));
                    }
                    assets
                }
                MarketType::Scalar(_) => {
                    vec![
                        Asset::ScalarOutcome(market_id, ScalarPosition::Long),
                        Asset::ScalarOutcome(market_id, ScalarPosition::Short),
                    ]
                }
            }
        }

        fn insert_auto_close(market_id: &MarketIdOf<T>) -> Result<u32, DispatchError> {
            let market = <zrml_market_commons::Pallet<T>>::market(market_id)?;

            match market.period {
                MarketPeriod::Block(range) => MarketIdsPerCloseBlock::<T>::try_mutate(
                    range.end,
                    |ids| -> Result<u32, DispatchError> {
                        ids.try_push(*market_id).map_err(|_| <Error<T>>::StorageOverflow)?;
                        Ok(ids.len() as u32)
                    },
                ),
                MarketPeriod::Timestamp(range) => MarketIdsPerCloseTimeFrame::<T>::try_mutate(
                    Self::calculate_time_frame_of_moment(range.end),
                    |ids| -> Result<u32, DispatchError> {
                        ids.try_push(*market_id).map_err(|_| <Error<T>>::StorageOverflow)?;
                        Ok(ids.len() as u32)
                    },
                ),
            }
        }

        // Manually remove market from cache for auto close.
        fn clear_auto_close(market_id: &MarketIdOf<T>) -> Result<u32, DispatchError> {
            let market = <zrml_market_commons::Pallet<T>>::market(market_id)?;

            // No-op if market isn't cached for auto close according to its state.
            match market.status {
                MarketStatus::Active | MarketStatus::Proposed => (),
                _ => return Ok(0u32),
            };

            let close_ids_len = match market.period {
                MarketPeriod::Block(range) => {
                    MarketIdsPerCloseBlock::<T>::mutate(range.end, |ids| -> u32 {
                        let ids_len = ids.len() as u32;
                        remove_item::<MarketIdOf<T>, _>(ids, market_id);
                        ids_len
                    })
                }
                MarketPeriod::Timestamp(range) => {
                    let time_frame = Self::calculate_time_frame_of_moment(range.end);
                    MarketIdsPerCloseTimeFrame::<T>::mutate(time_frame, |ids| -> u32 {
                        let ids_len = ids.len() as u32;
                        remove_item::<MarketIdOf<T>, _>(ids, market_id);
                        ids_len
                    })
                }
            };
            Ok(close_ids_len)
        }

        // Manually remove market from cache for auto open.
        fn clear_auto_open(market_id: &MarketIdOf<T>) -> Result<u32, DispatchError> {
            let market = <zrml_market_commons::Pallet<T>>::market(market_id)?;

            // No-op if market isn't cached for auto open according to its state.
            match market.status {
                MarketStatus::Active | MarketStatus::Proposed => (),
                _ => return Ok(0u32),
            };

            let open_ids_len = match market.period {
                MarketPeriod::Block(range) => {
                    MarketIdsPerOpenBlock::<T>::mutate(range.start, |ids| -> u32 {
                        let ids_len = ids.len() as u32;
                        remove_item::<MarketIdOf<T>, _>(ids, market_id);
                        ids_len
                    })
                }
                MarketPeriod::Timestamp(range) => {
                    let time_frame = Self::calculate_time_frame_of_moment(range.start);
                    MarketIdsPerOpenTimeFrame::<T>::mutate(time_frame, |ids| -> u32 {
                        let ids_len = ids.len() as u32;
                        remove_item::<MarketIdOf<T>, _>(ids, market_id);
                        ids_len
                    })
                }
            };
            Ok(open_ids_len)
        }

        /// Clears this market from being stored for automatic resolution.
        fn clear_auto_resolve(market_id: &MarketIdOf<T>) -> Result<(u32, u32), DispatchError> {
            let market = <zrml_market_commons::Pallet<T>>::market(market_id)?;
            let (ids_len, mdm_len) = match market.status {
                MarketStatus::Reported => {
                    let report = market.report.ok_or(Error::<T>::MarketIsNotReported)?;
                    let dispute_duration_ends_at_block =
                        report.at.saturating_add(market.deadlines.dispute_duration);
                    MarketIdsPerReportBlock::<T>::mutate(
                        dispute_duration_ends_at_block,
                        |ids| -> (u32, u32) {
                            let ids_len = ids.len() as u32;
                            remove_item::<MarketIdOf<T>, _>(ids, market_id);
                            (ids_len, 0u32)
                        },
                    )
                }
                MarketStatus::Disputed => {
                    // TODO(#782): use multiple benchmarks paths for different dispute mechanisms
                    let ResultWithWeightInfo { result: auto_resolve_block_opt, weight: _ } =
                        match market.dispute_mechanism {
                            MarketDisputeMechanism::Authorized => {
                                T::Authorized::get_auto_resolve(market_id, &market)
                            }
                            MarketDisputeMechanism::Court => {
                                T::Court::get_auto_resolve(market_id, &market)
                            }
                            MarketDisputeMechanism::SimpleDisputes => {
                                T::SimpleDisputes::get_auto_resolve(market_id, &market)
                            }
                        };
                    if let Some(auto_resolve_block) = auto_resolve_block_opt {
                        let ids_len = remove_auto_resolve::<T>(market_id, auto_resolve_block);
                        (ids_len, 0u32)
                    } else {
                        (0u32, 0u32)
                    }
                }
                _ => (0u32, 0u32),
            };

            Ok((ids_len, mdm_len))
        }

        /// The dispute mechanism is intended to clear its own storage here.
        fn clear_dispute_mechanism(market_id: &MarketIdOf<T>) -> DispatchResult {
            let market = <zrml_market_commons::Pallet<T>>::market(market_id)?;

            // TODO(#782): use multiple benchmarks paths for different dispute mechanisms
            match market.dispute_mechanism {
                MarketDisputeMechanism::Authorized => T::Authorized::clear(market_id, &market)?,
                MarketDisputeMechanism::Court => T::Court::clear(market_id, &market)?,
                MarketDisputeMechanism::SimpleDisputes => {
                    T::SimpleDisputes::clear(market_id, &market)?
                }
            };
            Ok(())
        }

        pub(crate) fn do_buy_complete_set(
            who: T::AccountId,
            market_id: MarketIdOf<T>,
            amount: BalanceOf<T>,
        ) -> DispatchResultWithPostInfo {
            ensure!(amount != BalanceOf::<T>::zero(), Error::<T>::ZeroAmount);
            let market = <zrml_market_commons::Pallet<T>>::market(&market_id)?;
            ensure!(
                T::AssetManager::free_balance(market.base_asset, &who) >= amount,
                Error::<T>::NotEnoughBalance
            );
            ensure!(market.scoring_rule == ScoringRule::CPMM, Error::<T>::InvalidScoringRule);
            Self::ensure_market_is_active(&market)?;

            let market_account = <zrml_market_commons::Pallet<T>>::market_account(market_id);
            T::AssetManager::transfer(market.base_asset, &who, &market_account, amount)?;

            let assets = Self::outcome_assets(market_id, &market);
            for asset in assets.iter() {
                T::AssetManager::deposit(*asset, &who, amount)?;
            }

            Self::deposit_event(Event::BoughtCompleteSet(market_id, amount, who));

            let assets_len: u32 = assets.len().saturated_into();
            Ok(Some(T::WeightInfo::buy_complete_set(assets_len)).into())
        }

        pub(crate) fn do_reject_market(
            market_id: &MarketIdOf<T>,
            market: MarketOf<T>,
            reject_reason: RejectReason<T>,
        ) -> DispatchResult {
            ensure!(market.status == MarketStatus::Proposed, Error::<T>::InvalidMarketStatus);
            Self::unreserve_oracle_bond(market_id)?;
            let imbalance =
                Self::slash_creation_bond(market_id, Some(T::AdvisoryBondSlashPercentage::get()))?;
            T::Slash::on_unbalanced(imbalance);
            <zrml_market_commons::Pallet<T>>::remove_market(market_id)?;
            MarketIdsForEdit::<T>::remove(market_id);
            Self::deposit_event(Event::MarketRejected(*market_id, reject_reason));
            Self::deposit_event(Event::MarketDestroyed(*market_id));
            Ok(())
        }

        pub(crate) fn handle_expired_advised_market(
            market_id: &MarketIdOf<T>,
            market: MarketOf<T>,
        ) -> Result<Weight, DispatchError> {
            ensure!(market.status == MarketStatus::Proposed, Error::<T>::InvalidMarketStatus);
            Self::unreserve_creation_bond(market_id)?;
            Self::unreserve_oracle_bond(market_id)?;
            <zrml_market_commons::Pallet<T>>::remove_market(market_id)?;
            MarketIdsForEdit::<T>::remove(market_id);
            Self::deposit_event(Event::MarketExpired(*market_id));
            Ok(T::WeightInfo::handle_expired_advised_market())
        }

        pub(crate) fn calculate_time_frame_of_moment(time: MomentOf<T>) -> TimeFrame {
            time.saturated_into::<TimeFrame>().saturating_div(MILLISECS_PER_BLOCK.into())
        }

        fn calculate_internal_resolve_weight(market: &MarketOf<T>) -> Weight {
            if let MarketType::Categorical(_) = market.market_type {
                if let MarketStatus::Reported = market.status {
                    T::WeightInfo::internal_resolve_categorical_reported()
                } else {
                    T::WeightInfo::internal_resolve_categorical_disputed()
                }
            } else if let MarketStatus::Reported = market.status {
                T::WeightInfo::internal_resolve_scalar_reported()
            } else {
                T::WeightInfo::internal_resolve_scalar_disputed()
            }
        }

        fn ensure_market_is_active(market: &MarketOf<T>) -> DispatchResult {
            ensure!(market.status == MarketStatus::Active, Error::<T>::MarketIsNotActive);
            Ok(())
        }

        fn ensure_market_period_is_valid(
            period: &MarketPeriod<T::BlockNumber, MomentOf<T>>,
        ) -> DispatchResult {
            // The start of the market is allowed to be in the past (this results in the market
            // being active immediately), but the market's end must be at least one block/time
            // frame in the future.
            match period {
                MarketPeriod::Block(ref range) => {
                    let now = <frame_system::Pallet<T>>::block_number();
                    ensure!(now < range.end, Error::<T>::InvalidMarketPeriod);
                    ensure!(range.start < range.end, Error::<T>::InvalidMarketPeriod);
                    let lifetime = range.end.saturating_sub(now); // Never saturates!
                    ensure!(
                        lifetime <= T::MaxMarketLifetime::get(),
                        Error::<T>::MarketDurationTooLong,
                    );
                }
                MarketPeriod::Timestamp(ref range) => {
                    // Ensure that the market lasts at least one time frame into the future.
                    let now = <zrml_market_commons::Pallet<T>>::now();
                    let now_frame = Self::calculate_time_frame_of_moment(now);
                    let end_frame = Self::calculate_time_frame_of_moment(range.end);
                    ensure!(now_frame < end_frame, Error::<T>::InvalidMarketPeriod);
                    ensure!(range.start < range.end, Error::<T>::InvalidMarketPeriod);
                    // Verify that the number of frames that the market is open doesn't exceed the
                    // maximum allowed lifetime in blocks.
                    let lifetime = end_frame.saturating_sub(now_frame); // Never saturates!
                    // If this conversion saturates, we're dealing with a market with excessive
                    // lifetime:
                    let lifetime_max: TimeFrame = T::MaxMarketLifetime::get().saturated_into();
                    ensure!(lifetime <= lifetime_max, Error::<T>::MarketDurationTooLong);
                }
            };
            Ok(())
        }

        fn ensure_market_deadlines_are_valid(
            deadlines: &Deadlines<T::BlockNumber>,
        ) -> DispatchResult {
            ensure!(
                deadlines.oracle_duration >= T::MinOracleDuration::get(),
                Error::<T>::OracleDurationSmallerThanMinOracleDuration
            );
            ensure!(
                deadlines.dispute_duration >= T::MinDisputeDuration::get(),
                Error::<T>::DisputeDurationSmallerThanMinDisputeDuration
            );
            ensure!(
                deadlines.dispute_duration <= T::MaxDisputeDuration::get(),
                Error::<T>::DisputeDurationGreaterThanMaxDisputeDuration
            );
            ensure!(
                deadlines.grace_period <= T::MaxGracePeriod::get(),
                Error::<T>::GracePeriodGreaterThanMaxGracePeriod
            );
            ensure!(
                deadlines.oracle_duration <= T::MaxOracleDuration::get(),
                Error::<T>::OracleDurationGreaterThanMaxOracleDuration
            );
            Ok(())
        }

        fn ensure_market_type_is_valid(market_type: &MarketType) -> DispatchResult {
            match market_type {
                MarketType::Categorical(categories) => {
                    ensure!(
                        *categories >= T::MinCategories::get(),
                        <Error<T>>::NotEnoughCategories
                    );
                    ensure!(*categories <= T::MaxCategories::get(), <Error<T>>::TooManyCategories);
                }
                MarketType::Scalar(ref outcome_range) => {
                    ensure!(
                        outcome_range.start() < outcome_range.end(),
                        <Error<T>>::InvalidOutcomeRange
                    );
                }
            }
            Ok(())
        }

        // Check that the market has reached the end of its period.
        fn ensure_market_is_closed(market: &MarketOf<T>) -> DispatchResult {
            ensure!(market.status == MarketStatus::Closed, Error::<T>::MarketIsNotClosed);
            Ok(())
        }

        fn ensure_market_start_is_in_time(
            period: &MarketPeriod<T::BlockNumber, MomentOf<T>>,
        ) -> DispatchResult {
            let interval = match period {
                MarketPeriod::Block(range) => {
                    let interval_blocks: u128 = range
                        .start
                        .saturating_sub(<frame_system::Pallet<T>>::block_number())
                        .saturated_into();
                    interval_blocks.saturating_mul(MILLISECS_PER_BLOCK.into())
                }
                MarketPeriod::Timestamp(range) => range
                    .start
                    .saturating_sub(<zrml_market_commons::Pallet<T>>::now())
                    .saturated_into(),
            };

            ensure!(
                <MomentOf<T>>::saturated_from(interval) >= T::MinSubsidyPeriod::get(),
                <Error<T>>::MarketStartTooSoon
            );
            ensure!(
                <MomentOf<T>>::saturated_from(interval) <= T::MaxSubsidyPeriod::get(),
                <Error<T>>::MarketStartTooLate
            );
            Ok(())
        }

        pub(crate) fn open_market(market_id: &MarketIdOf<T>) -> Result<Weight, DispatchError> {
            // Is no-op if market has no pool. This should never happen, but it's safer to not
            // error in this case.
            let mut total_weight = T::DbWeight::get().reads(1); // (For the `market_pool` read)
            if let Ok(pool_id) = <zrml_market_commons::Pallet<T>>::market_pool(market_id) {
                let open_pool_weight = T::Swaps::open_pool(pool_id)?;
                total_weight = total_weight.saturating_add(open_pool_weight);
            }
            Ok(total_weight)
        }

        pub(crate) fn close_market(market_id: &MarketIdOf<T>) -> Result<Weight, DispatchError> {
            <zrml_market_commons::Pallet<T>>::mutate_market(market_id, |market| {
                ensure!(market.status == MarketStatus::Active, Error::<T>::InvalidMarketStatus);
                market.status = MarketStatus::Closed;
                Ok(())
            })?;
            let mut total_weight = T::DbWeight::get().reads_writes(1, 1);
            if let Ok(pool_id) = <zrml_market_commons::Pallet<T>>::market_pool(market_id) {
                let close_pool_weight = T::Swaps::close_pool(pool_id)?;
                total_weight = total_weight.saturating_add(close_pool_weight);
            };
            Self::deposit_event(Event::MarketClosed(*market_id));
            total_weight = total_weight.saturating_add(T::DbWeight::get().writes(1));
            Ok(total_weight)
        }

        pub(crate) fn set_market_end(market_id: &MarketIdOf<T>) -> Result<Weight, DispatchError> {
            <zrml_market_commons::Pallet<T>>::mutate_market(market_id, |market| {
                market.period = match market.period {
                    MarketPeriod::Block(ref range) => {
                        let current_block = <frame_system::Pallet<T>>::block_number();
                        MarketPeriod::Block(range.start..current_block)
                    }
                    MarketPeriod::Timestamp(ref range) => {
                        let now = <zrml_market_commons::Pallet<T>>::now();
                        MarketPeriod::Timestamp(range.start..now)
                    }
                };
                Ok(())
            })?;
            Ok(T::DbWeight::get().reads_writes(1, 1))
        }

        /// Handle market state transitions at the end of its active phase.
        fn on_market_close(
            market_id: &MarketIdOf<T>,
            market: MarketOf<T>,
        ) -> Result<Weight, DispatchError> {
            match market.status {
                MarketStatus::Active => Self::close_market(market_id),
                MarketStatus::Proposed => Self::handle_expired_advised_market(market_id, market),
                _ => Err(Error::<T>::InvalidMarketStatus.into()), // Should never occur!
            }
        }

        /// Handle a market resolution, which is currently in the reported state.
        /// Returns the resolved outcome of a market, which is the reported outcome.
        fn resolve_reported_market(
            market_id: &MarketIdOf<T>,
            market: &MarketOf<T>,
        ) -> Result<OutcomeReport, DispatchError> {
            let report = market.report.as_ref().ok_or(Error::<T>::MarketIsNotReported)?;
            // the oracle bond gets returned if the reporter was the oracle
            if report.by == market.oracle {
                Self::unreserve_oracle_bond(market_id)?;
            } else {
                // reward outsider reporter with oracle bond
                Self::repatriate_oracle_bond(market_id, &report.by)?;

                if Self::is_outsider_bond_pending(market_id, market, true) {
                    Self::unreserve_outsider_bond(market_id)?;
                }
            }

            Ok(report.outcome.clone())
        }

        /// Handle a market resolution, which is currently in the disputed state.
        /// Returns the resolved outcome of a market.
        fn resolve_disputed_market(
            market_id: &MarketIdOf<T>,
            market: &MarketOf<T>,
        ) -> Result<ResultWithWeightInfo<OutcomeReport>, DispatchError> {
            let report = market.report.as_ref().ok_or(Error::<T>::MarketIsNotReported)?;
            let mut weight = Weight::zero();

            let res: ResultWithWeightInfo<OutcomeReport> =
                Self::get_resolved_outcome(market_id, market, &report.outcome)?;
            let resolved_outcome = res.result;
            weight = weight.saturating_add(res.weight);

            let imbalance_left = Self::settle_bonds(market_id, market, &resolved_outcome, report)?;

            let remainder = match market.dispute_mechanism {
                MarketDisputeMechanism::Authorized => {
                    let res = T::Authorized::exchange(
                        market_id,
                        market,
                        &resolved_outcome,
                        imbalance_left,
                    )?;
                    let remainder = res.result;
                    weight = weight.saturating_add(res.weight);
                    remainder
                }
                MarketDisputeMechanism::Court => {
                    let res =
                        T::Court::exchange(market_id, market, &resolved_outcome, imbalance_left)?;
                    let remainder = res.result;
                    weight = weight.saturating_add(res.weight);
                    remainder
                }
                MarketDisputeMechanism::SimpleDisputes => {
                    let res = T::SimpleDisputes::exchange(
                        market_id,
                        market,
                        &resolved_outcome,
                        imbalance_left,
                    )?;
                    let remainder = res.result;
                    weight = weight.saturating_add(res.weight);
                    remainder
                }
            };

            T::Slash::on_unbalanced(remainder);

            let res = ResultWithWeightInfo { result: resolved_outcome, weight };

            Ok(res)
        }

        /// Get the outcome the market should resolve to.
        pub(crate) fn get_resolved_outcome(
            market_id: &MarketIdOf<T>,
            market: &MarketOf<T>,
            reported_outcome: &OutcomeReport,
        ) -> Result<ResultWithWeightInfo<OutcomeReport>, DispatchError> {
            let mut resolved_outcome_option = None;
            let mut weight = Weight::zero();

            if let Some(o) = T::GlobalDisputes::determine_voting_winner(market_id) {
                resolved_outcome_option = Some(o);
            }

            // Try to get the outcome of the MDM. If the MDM failed to resolve, default to
            // the oracle's report.
            if resolved_outcome_option.is_none() {
                resolved_outcome_option = match market.dispute_mechanism {
                    MarketDisputeMechanism::Authorized => {
                        let res = T::Authorized::on_resolution(market_id, market)?;
                        weight = weight.saturating_add(res.weight);
                        res.result
                    }
                    MarketDisputeMechanism::Court => {
                        let res = T::Court::on_resolution(market_id, market)?;
                        weight = weight.saturating_add(res.weight);
                        res.result
                    }
                    MarketDisputeMechanism::SimpleDisputes => {
                        let res = T::SimpleDisputes::on_resolution(market_id, market)?;
                        weight = weight.saturating_add(res.weight);
                        res.result
                    }
                };
            }

            let resolved_outcome =
                resolved_outcome_option.unwrap_or_else(|| reported_outcome.clone());

            let res = ResultWithWeightInfo { result: resolved_outcome, weight };

            Ok(res)
        }

        /// Manage the outstanding bonds (oracle, outsider, dispute) of the market.
        fn settle_bonds(
            market_id: &MarketIdOf<T>,
            market: &MarketOf<T>,
            resolved_outcome: &OutcomeReport,
            report: &Report<T::AccountId, T::BlockNumber>,
        ) -> Result<NegativeImbalanceOf<T>, DispatchError> {
            let mut overall_imbalance = NegativeImbalanceOf::<T>::zero();

            let report_by_oracle = report.by == market.oracle;
            let is_correct = &report.outcome == resolved_outcome;

            let unreserve_outsider = || -> DispatchResult {
                if Self::is_outsider_bond_pending(market_id, market, true) {
                    Self::unreserve_outsider_bond(market_id)?;
                }
                Ok(())
            };

            let slash_outsider = || -> Result<NegativeImbalanceOf<T>, DispatchError> {
                if Self::is_outsider_bond_pending(market_id, market, true) {
                    let imbalance = Self::slash_outsider_bond(market_id, None)?;
                    return Ok(imbalance);
                }
                Ok(NegativeImbalanceOf::<T>::zero())
            };

            if report_by_oracle {
                if is_correct {
                    Self::unreserve_oracle_bond(market_id)?;
                } else {
                    let negative_imbalance = Self::slash_oracle_bond(market_id, None)?;
                    overall_imbalance.subsume(negative_imbalance);
                }
            } else {
                // outsider report
                if is_correct {
                    // reward outsider reporter with oracle bond
                    Self::repatriate_oracle_bond(market_id, &report.by)?;
                    unreserve_outsider()?;
                } else {
                    let oracle_imbalance = Self::slash_oracle_bond(market_id, None)?;
                    let outsider_imbalance = slash_outsider()?;
                    overall_imbalance.subsume(oracle_imbalance);
                    overall_imbalance.subsume(outsider_imbalance);
                }
            }

            if let Some(bond) = &market.bonds.dispute {
                if !bond.is_settled {
                    if is_correct {
                        let imb = Self::slash_dispute_bond(market_id, None)?;
                        overall_imbalance.subsume(imb);
                    } else {
                        // If the report outcome was wrong, the dispute was justified
                        Self::unreserve_dispute_bond(market_id)?;
                        CurrencyOf::<T>::resolve_creating(&bond.who, overall_imbalance);
                        overall_imbalance = NegativeImbalanceOf::<T>::zero();
                    }
                }
            }

            Ok(overall_imbalance)
        }

        pub fn on_resolution(
            market_id: &MarketIdOf<T>,
            market: &MarketOf<T>,
        ) -> Result<Weight, DispatchError> {
            if market.creation == MarketCreation::Permissionless {
                Self::unreserve_creation_bond(market_id)?;
            }

            let mut total_weight: Weight = Weight::zero();

            let resolved_outcome = match market.status {
                MarketStatus::Reported => Self::resolve_reported_market(market_id, market)?,
                MarketStatus::Disputed => {
                    let res = Self::resolve_disputed_market(market_id, market)?;
                    total_weight = total_weight.saturating_add(res.weight);
                    res.result
                }
                _ => return Err(Error::<T>::InvalidMarketStatus.into()),
            };
            let clean_up_weight = Self::clean_up_pool(market, market_id, &resolved_outcome)?;
            total_weight = total_weight.saturating_add(clean_up_weight);
            // TODO: https://github.com/zeitgeistpm/zeitgeist/issues/815
            // Following call should return weight consumed by it.
            T::LiquidityMining::distribute_market_incentives(market_id)?;

            // NOTE: Currently we don't clean up outcome assets.
            // TODO(#792): Remove outcome assets for accounts! Delete "resolved" assets of `orml_tokens` with storage migration.
            <zrml_market_commons::Pallet<T>>::mutate_market(market_id, |m| {
                m.status = MarketStatus::Resolved;
                m.resolved_outcome = Some(resolved_outcome.clone());
                Ok(())
            })?;

            Self::deposit_event(Event::MarketResolved(
                *market_id,
                MarketStatus::Resolved,
                resolved_outcome,
            ));
            Ok(total_weight.saturating_add(Self::calculate_internal_resolve_weight(market)))
        }

        pub(crate) fn process_subsidy_collecting_markets(
            current_block: T::BlockNumber,
            current_time: MomentOf<T>,
        ) -> Weight {
            let mut total_weight: Weight = Weight::zero();
            let dbweight = T::DbWeight::get();
            let one_read = T::DbWeight::get().reads(1);
            let one_write = T::DbWeight::get().writes(1);

            let retain_closure = |subsidy_info: &SubsidyUntil<
                T::BlockNumber,
                MomentOf<T>,
                MarketIdOf<T>,
            >| {
                let market_ready = match &subsidy_info.period {
                    MarketPeriod::Block(period) => period.start <= current_block,
                    MarketPeriod::Timestamp(period) => period.start <= current_time,
                };

                if market_ready {
                    let pool_id =
                        <zrml_market_commons::Pallet<T>>::market_pool(&subsidy_info.market_id);
                    total_weight.saturating_add(one_read);

                    if let Ok(pool_id) = pool_id {
                        let end_subsidy_result = T::Swaps::end_subsidy_phase(pool_id);

                        if let Ok(result) = end_subsidy_result {
                            total_weight = total_weight.saturating_add(result.weight);

                            if result.result {
                                // Sufficient subsidy, activate market.
                                let mutate_result = <zrml_market_commons::Pallet<T>>::mutate_market(
                                    &subsidy_info.market_id,
                                    |m| {
                                        m.status = MarketStatus::Active;
                                        Ok(())
                                    },
                                );

                                total_weight =
                                    total_weight.saturating_add(one_read).saturating_add(one_write);

                                if let Err(err) = mutate_result {
                                    log::error!(
                                        "[PredictionMarkets] Cannot find market associated to \
                                         market id.
                                    market_id: {:?}, error: {:?}",
                                        subsidy_info.market_id,
                                        err
                                    );
                                    return true;
                                }

                                Self::deposit_event(Event::MarketStartedWithSubsidy(
                                    subsidy_info.market_id,
                                    MarketStatus::Active,
                                ));
                            } else {
                                // Insufficient subsidy, cleanly remove pool and close market.
                                let destroy_result =
                                    T::Swaps::destroy_pool_in_subsidy_phase(pool_id);

                                if let Err(err) = destroy_result {
                                    log::error!(
                                        "[PredictionMarkets] Cannot destroy pool with missing \
                                         subsidy.
                                    market_id: {:?}, error: {:?}",
                                        subsidy_info.market_id,
                                        err
                                    );
                                    return true;
                                } else if let Ok(weight) = destroy_result {
                                    total_weight = total_weight.saturating_add(weight);
                                }

                                let market_result = <zrml_market_commons::Pallet<T>>::mutate_market(
                                    &subsidy_info.market_id,
                                    |m| {
                                        m.status = MarketStatus::InsufficientSubsidy;

                                        // Unreserve funds reserved during market creation
                                        if m.creation == MarketCreation::Permissionless {
                                            Self::unreserve_creation_bond(&subsidy_info.market_id)?;
                                        }
                                        // AdvisoryBond was already returned when the market
                                        // was approved. Approval is inevitable to reach this.
                                        Self::unreserve_oracle_bond(&subsidy_info.market_id)?;

                                        total_weight = total_weight
                                            .saturating_add(dbweight.reads(2))
                                            .saturating_add(dbweight.writes(2));
                                        Ok(())
                                    },
                                );

                                if let Err(err) = market_result {
                                    log::error!(
                                        "[PredictionMarkets] Cannot find market associated to \
                                         market id.
                                    market_id: {:?}, error: {:?}",
                                        subsidy_info.market_id,
                                        err
                                    );
                                    return true;
                                }

                                // `remove_market_pool` can only error due to missing pool, but
                                // above we ensured that the pool exists.
                                let _ = <zrml_market_commons::Pallet<T>>::remove_market_pool(
                                    &subsidy_info.market_id,
                                );
                                total_weight =
                                    total_weight.saturating_add(one_read).saturating_add(one_write);
                                Self::deposit_event(Event::MarketInsufficientSubsidy(
                                    subsidy_info.market_id,
                                    MarketStatus::InsufficientSubsidy,
                                ));
                            }

                            return false;
                        } else if let Err(err) = end_subsidy_result {
                            log::error!(
                                "[PredictionMarkets] An error occured during end of subsidy phase.
                        pool_id: {:?}, market_id: {:?}, error: {:?}",
                                pool_id,
                                subsidy_info.market_id,
                                err
                            );
                        }
                    } else if let Err(err) = pool_id {
                        log::error!(
                            "[PredictionMarkets] Cannot find pool associated to market.
                            market_id: {:?}, error: {:?}",
                            subsidy_info.market_id,
                            err
                        );
                        return true;
                    }
                }

                true
            };

            let mut weight_basis = Weight::zero();
            <MarketsCollectingSubsidy<T>>::mutate(
                |e: &mut BoundedVec<
                    SubsidyUntil<T::BlockNumber, MomentOf<T>, MarketIdOf<T>>,
                    _,
                >| {
                    weight_basis = T::WeightInfo::process_subsidy_collecting_markets_raw(
                        e.len().saturated_into(),
                    );
                    e.retain(retain_closure);
                },
            );

            weight_basis.saturating_add(total_weight)
        }

        /// The reserve ID of the prediction-markets pallet.
        #[inline]
        pub fn reserve_id() -> [u8; 8] {
            T::PalletId::get().0
        }

        pub(crate) fn market_status_manager<F, MarketIdsPerBlock, MarketIdsPerTimeFrame>(
            block_number: T::BlockNumber,
            last_time_frame: TimeFrame,
            current_time_frame: TimeFrame,
            mut mutation: F,
        ) -> Result<Weight, DispatchError>
        where
            F: FnMut(&MarketIdOf<T>, MarketOf<T>) -> DispatchResult,
            MarketIdsPerBlock: frame_support::StorageMap<
                    T::BlockNumber,
                    BoundedVec<MarketIdOf<T>, CacheSize>,
                    Query = BoundedVec<MarketIdOf<T>, CacheSize>,
                >,
            MarketIdsPerTimeFrame: frame_support::StorageMap<
                    TimeFrame,
                    BoundedVec<MarketIdOf<T>, CacheSize>,
                    Query = BoundedVec<MarketIdOf<T>, CacheSize>,
                >,
        {
            let market_ids_per_block = MarketIdsPerBlock::get(block_number);
            for market_id in market_ids_per_block.iter() {
                let market = <zrml_market_commons::Pallet<T>>::market(market_id)?;
                mutation(market_id, market)?;
            }
            MarketIdsPerBlock::remove(block_number);

            let mut time_frame_ids_len = 0u32;
            for time_frame in last_time_frame.saturating_add(1)..=current_time_frame {
                let market_ids_per_time_frame = MarketIdsPerTimeFrame::get(time_frame);
                time_frame_ids_len =
                    time_frame_ids_len.saturating_add(market_ids_per_time_frame.len() as u32);
                for market_id in market_ids_per_time_frame.iter() {
                    let market = <zrml_market_commons::Pallet<T>>::market(market_id)?;
                    mutation(market_id, market)?;
                }
                MarketIdsPerTimeFrame::remove(time_frame);
            }

            Ok(T::WeightInfo::market_status_manager(
                market_ids_per_block.len() as u32,
                time_frame_ids_len,
            ))
        }

        pub(crate) fn resolution_manager<F>(
            now: T::BlockNumber,
            mut cb: F,
        ) -> Result<Weight, DispatchError>
        where
            F: FnMut(&MarketIdOf<T>, &MarketOf<T>) -> DispatchResult,
        {
            // Resolve all regularly reported markets.
            let market_ids_per_report_block = MarketIdsPerReportBlock::<T>::get(now);
            for id in market_ids_per_report_block.iter() {
                let market = <zrml_market_commons::Pallet<T>>::market(id)?;
                if let MarketStatus::Reported = market.status {
                    cb(id, &market)?;
                }
            }
            MarketIdsPerReportBlock::<T>::remove(now);

            // Resolve any disputed markets.
            let market_ids_per_dispute_block = MarketIdsPerDisputeBlock::<T>::get(now);
            for id in market_ids_per_dispute_block.iter() {
                let market = <zrml_market_commons::Pallet<T>>::market(id)?;
                cb(id, &market)?;
            }
            MarketIdsPerDisputeBlock::<T>::remove(now);

            Ok(T::WeightInfo::market_resolution_manager(
                market_ids_per_report_block.len() as u32,
                market_ids_per_dispute_block.len() as u32,
            ))
        }

        // If a market has a pool that is `Active`, then changes from `Active` to `Clean`. If
        // the market does not exist or the market does not have a pool, does nothing.
        fn clean_up_pool(
            market: &MarketOf<T>,
            market_id: &MarketIdOf<T>,
            outcome_report: &OutcomeReport,
        ) -> Result<Weight, DispatchError> {
            let pool_id = if let Ok(el) = <zrml_market_commons::Pallet<T>>::market_pool(market_id) {
                el
            } else {
                return Ok(T::DbWeight::get().reads(1));
            };
            let market_account = <zrml_market_commons::Pallet<T>>::market_account(*market_id);
            let weight = T::Swaps::clean_up_pool(
                &market.market_type,
                pool_id,
                outcome_report,
                &market_account,
            )?;
            Ok(weight.saturating_add(T::DbWeight::get().reads(2)))
        }

        // Creates a pool for the market and registers the market in the list of markets
        // currently collecting subsidy.
        pub(crate) fn start_subsidy(
            market: &MarketOf<T>,
            market_id: MarketIdOf<T>,
        ) -> Result<Weight, DispatchError> {
            ensure!(
                market.status == MarketStatus::CollectingSubsidy,
                Error::<T>::MarketIsNotCollectingSubsidy
            );

            let mut assets = Self::outcome_assets(market_id, market);
            assets.push(market.base_asset);
            let total_assets = assets.len();

            let pool_id = T::Swaps::create_pool(
                market.creator.clone(),
                assets,
                market.base_asset,
                market_id,
                market.scoring_rule,
                None,
                None,
                None,
            )?;

            // This errors if a pool already exists!
            <zrml_market_commons::Pallet<T>>::insert_market_pool(market_id, pool_id)?;
            <MarketsCollectingSubsidy<T>>::try_mutate(|markets| {
                markets
                    .try_push(SubsidyUntil { market_id, period: market.period.clone() })
                    .map_err(|_| <Error<T>>::StorageOverflow)
            })?;

            Ok(T::WeightInfo::start_subsidy(total_assets.saturated_into()))
        }

        fn construct_market(
            base_asset: Asset<MarketIdOf<T>>,
            creator: T::AccountId,
            creator_fee: u8,
            oracle: T::AccountId,
            period: MarketPeriod<T::BlockNumber, MomentOf<T>>,
            deadlines: Deadlines<T::BlockNumber>,
            metadata: MultiHash,
            creation: MarketCreation,
            market_type: MarketType,
            dispute_mechanism: MarketDisputeMechanism,
            scoring_rule: ScoringRule,
            report: Option<Report<T::AccountId, T::BlockNumber>>,
            resolved_outcome: Option<OutcomeReport>,
            bonds: MarketBonds<T::AccountId, BalanceOf<T>>,
        ) -> Result<MarketOf<T>, DispatchError> {
            let valid_base_asset = match base_asset {
                Asset::Ztg => true,
                #[cfg(feature = "parachain")]
                Asset::ForeignAsset(fa) => {
                    if let Some(metadata) = T::AssetRegistry::metadata(&Asset::ForeignAsset(fa)) {
                        metadata.additional.allow_as_base_asset
                    } else {
                        return Err(Error::<T>::UnregisteredForeignAsset.into());
                    }
                }
                _ => false,
            };

            ensure!(valid_base_asset, Error::<T>::InvalidBaseAsset);
            let MultiHash::Sha3_384(multihash) = metadata;
            ensure!(multihash[0] == 0x15 && multihash[1] == 0x30, <Error<T>>::InvalidMultihash);
            Self::ensure_market_period_is_valid(&period)?;
            Self::ensure_market_deadlines_are_valid(&deadlines)?;
            Self::ensure_market_type_is_valid(&market_type)?;

            if scoring_rule == ScoringRule::RikiddoSigmoidFeeMarketEma {
                Self::ensure_market_start_is_in_time(&period)?;
            }
            let status: MarketStatus = match creation {
                MarketCreation::Permissionless => match scoring_rule {
                    ScoringRule::CPMM => MarketStatus::Active,
                    ScoringRule::RikiddoSigmoidFeeMarketEma => MarketStatus::CollectingSubsidy,
                },
                MarketCreation::Advised => MarketStatus::Proposed,
            };
            Ok(Market {
                base_asset,
                creation,
                creator_fee,
                creator,
                market_type,
                dispute_mechanism,
                metadata: Vec::from(multihash),
                oracle,
                period,
                deadlines,
                report,
                resolved_outcome,
                status,
                scoring_rule,
                bonds,
            })
        }
    }

    fn remove_item<I: cmp::PartialEq, G>(items: &mut BoundedVec<I, G>, item: &I) {
        if let Some(pos) = items.iter().position(|i| i == item) {
            items.swap_remove(pos);
        }
    }

    fn remove_auto_resolve<T: Config>(
        market_id: &MarketIdOf<T>,
        resolve_at: T::BlockNumber,
    ) -> u32 {
        MarketIdsPerDisputeBlock::<T>::mutate(resolve_at, |ids| -> u32 {
            let ids_len = ids.len() as u32;
            remove_item::<MarketIdOf<T>, _>(ids, market_id);
            ids_len
        })
    }

    impl<T> DisputeResolutionApi for Pallet<T>
    where
        T: Config,
    {
        type AccountId = T::AccountId;
        type Balance = BalanceOf<T>;
        type BlockNumber = T::BlockNumber;
        type MarketId = MarketIdOf<T>;
        type Moment = MomentOf<T>;

        fn resolve(
            market_id: &Self::MarketId,
            market: &MarketOf<T>,
        ) -> Result<Weight, DispatchError> {
            Self::on_resolution(market_id, market)
        }

        fn add_auto_resolve(
            market_id: &Self::MarketId,
            resolve_at: Self::BlockNumber,
        ) -> Result<u32, DispatchError> {
            let ids_len = <MarketIdsPerDisputeBlock<T>>::try_mutate(
                resolve_at,
                |ids| -> Result<u32, DispatchError> {
                    ids.try_push(*market_id).map_err(|_| <Error<T>>::StorageOverflow)?;
                    Ok(ids.len() as u32)
                },
            )?;
            Ok(ids_len)
        }

        fn auto_resolve_exists(market_id: &Self::MarketId, resolve_at: Self::BlockNumber) -> bool {
            <MarketIdsPerDisputeBlock<T>>::get(resolve_at).contains(market_id)
        }

        fn remove_auto_resolve(market_id: &Self::MarketId, resolve_at: Self::BlockNumber) -> u32 {
            remove_auto_resolve::<T>(market_id, resolve_at)
        }
    }
}<|MERGE_RESOLUTION|>--- conflicted
+++ resolved
@@ -70,13 +70,7 @@
             ScoringRule, SubsidyUntil,
         },
     };
-<<<<<<< HEAD
-    #[cfg(feature = "with-global-disputes")]
     use zrml_global_disputes::{types::InitialItem, GlobalDisputesPalletApi};
-
-=======
-    use zrml_global_disputes::GlobalDisputesPalletApi;
->>>>>>> 4f5fe1f5
     use zrml_liquidity_mining::LiquidityMiningPalletApi;
     use zrml_market_commons::MarketCommonsPalletApi;
 
@@ -1467,32 +1461,15 @@
             );
 
             ensure!(
-                T::GlobalDisputes::is_not_started(&market_id),
-                Error::<T>::GlobalDisputeAlreadyStarted
+                !T::GlobalDisputes::does_exist(&market_id),
+                Error::<T>::GlobalDisputeExistsAlready
             );
 
-<<<<<<< HEAD
-                ensure!(
-                    !T::GlobalDisputes::does_exist(&market_id),
-                    Error::<T>::GlobalDisputeExistsAlready
-                );
-
-                let mut initial_items: Vec<InitialItemOf<T>> = Vec::new();
-
-                // add report outcome to voting choices
-                if let Some(report) = &market.report {
-                    initial_items.push(InitialItemOf::<T> {
-                        outcome: report.outcome.clone(),
-                        owner: report.by.clone(),
-                        amount: <BalanceOf<T>>::zero(),
-                    });
-=======
             let report = market.report.as_ref().ok_or(Error::<T>::MarketIsNotReported)?;
 
             let res_0 = match market.dispute_mechanism {
                 MarketDisputeMechanism::Authorized => {
                     T::Authorized::has_failed(&market_id, &market)?
->>>>>>> 4f5fe1f5
                 }
                 MarketDisputeMechanism::Court => T::Court::has_failed(&market_id, &market)?,
                 MarketDisputeMechanism::SimpleDisputes => {
@@ -1502,19 +1479,9 @@
             let has_failed = res_0.result;
             ensure!(has_failed, Error::<T>::MarketDisputeMechanismNotFailed);
 
-<<<<<<< HEAD
-                for (index, MarketDispute { at: _, by, outcome }) in disputes.iter().enumerate() {
-                    let dispute_bond = default_dispute_bond::<T>(index);
-                    initial_items.push(InitialItemOf::<T> {
-                        outcome: outcome.clone(),
-                        owner: by.clone(),
-                        amount: dispute_bond,
-                    });
-=======
             let res_1 = match market.dispute_mechanism {
                 MarketDisputeMechanism::Authorized => {
                     T::Authorized::on_global_dispute(&market_id, &market)?
->>>>>>> 4f5fe1f5
                 }
                 MarketDisputeMechanism::Court => T::Court::on_global_dispute(&market_id, &market)?,
                 MarketDisputeMechanism::SimpleDisputes => {
@@ -1522,59 +1489,38 @@
                 }
             };
 
-<<<<<<< HEAD
-                // ensure, that global disputes controls the resolution now
-                // it does not end after the dispute period now, but after the global dispute end
-=======
-            T::GlobalDisputes::push_voting_outcome(
-                &market_id,
-                report.outcome.clone(),
-                &report.by,
-                <BalanceOf<T>>::zero(),
-            )?;
->>>>>>> 4f5fe1f5
+            let mut initial_items: Vec<InitialItemOf<T>> = Vec::new();
+
+            initial_items.push(InitialItemOf::<T> {
+                outcome: report.outcome.clone(),
+                owner: report.by.clone(),
+                amount: <BalanceOf<T>>::zero(),
+            });
 
             let gd_items = res_1.result;
 
-<<<<<<< HEAD
-                // global disputes uses DisputeResolution API to control its resolution
-                let ids_len_1 =
-                    T::GlobalDisputes::start_global_dispute(&market_id, initial_items.as_slice())?;
-=======
             // push vote outcomes other than the report outcome
             for GlobalDisputeItem { outcome, owner, initial_vote_amount } in gd_items {
-                T::GlobalDisputes::push_voting_outcome(
-                    &market_id,
+                initial_items.push(InitialItemOf::<T> {
                     outcome,
-                    &owner,
-                    initial_vote_amount,
-                )?;
-            }
->>>>>>> 4f5fe1f5
+                    owner,
+                    amount: initial_vote_amount,
+                });
+            }
 
             // ensure, that global disputes controls the resolution now
             // it does not end after the dispute period now, but after the global dispute end
+
             // ignore first of tuple because we always have max disputes
             let (_, ids_len_2) = Self::clear_auto_resolve(&market_id)?;
 
-<<<<<<< HEAD
-                Ok(Some(T::WeightInfo::start_global_dispute(ids_len_1, ids_len_2)).into())
-            }
-=======
-            let now = <frame_system::Pallet<T>>::block_number();
-            let global_dispute_end = now.saturating_add(T::GlobalDisputePeriod::get());
-            let market_ids_len = <MarketIdsPerDisputeBlock<T>>::try_mutate(
-                global_dispute_end,
-                |ids| -> Result<u32, DispatchError> {
-                    ids.try_push(market_id).map_err(|_| <Error<T>>::StorageOverflow)?;
-                    Ok(ids.len() as u32)
-                },
-            )?;
->>>>>>> 4f5fe1f5
+            // global disputes uses DisputeResolution API to control its resolution
+            let ids_len_1 =
+                T::GlobalDisputes::start_global_dispute(&market_id, initial_items.as_slice())?;
 
             Self::deposit_event(Event::GlobalDisputeStarted(market_id));
 
-            Ok(Some(T::WeightInfo::start_global_dispute(market_ids_len, ids_len_2)).into())
+            Ok(Some(T::WeightInfo::start_global_dispute(ids_len_1, ids_len_2)).into())
         }
     }
 
@@ -1643,20 +1589,12 @@
         type RuntimeEvent: From<Event<Self>> + IsType<<Self as frame_system::Config>::RuntimeEvent>;
 
         /// See [`GlobalDisputesPalletApi`].
-<<<<<<< HEAD
-        #[cfg(feature = "with-global-disputes")]
         type GlobalDisputes: GlobalDisputesPalletApi<
                 MarketIdOf<Self>,
                 Self::AccountId,
                 BalanceOf<Self>,
                 Self::BlockNumber,
             >;
-=======
-        type GlobalDisputes: GlobalDisputesPalletApi<MarketIdOf<Self>, Self::AccountId, BalanceOf<Self>>;
-
-        /// The number of blocks the global dispute period remains open.
-        type GlobalDisputePeriod: Get<Self::BlockNumber>;
->>>>>>> 4f5fe1f5
 
         type LiquidityMining: LiquidityMiningPalletApi<
                 AccountId = Self::AccountId,
