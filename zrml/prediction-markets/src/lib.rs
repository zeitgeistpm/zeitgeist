--- conflicted
+++ resolved
@@ -792,11 +792,7 @@
             let (ids_len, _) = Self::do_create_market(
                 sender,
                 base_asset,
-<<<<<<< HEAD
-=======
-                sender.clone(),
                 creator_fee,
->>>>>>> 851c8039
                 oracle,
                 period,
                 deadlines,
@@ -1485,6 +1481,7 @@
         pub fn create_market_and_deploy_pool(
             origin: OriginFor<T>,
             base_asset: Asset<MarketIdOf<T>>,
+            creator_fee: Perbill,
             oracle: T::AccountId,
             period: MarketPeriod<T::BlockNumber, MomentOf<T>>,
             deadlines: Deadlines<T::BlockNumber>,
@@ -1500,6 +1497,7 @@
             let (ids_len, market_id) = Self::do_create_market(
                 who.clone(),
                 base_asset,
+                creator_fee,
                 oracle,
                 period,
                 deadlines,
@@ -2104,6 +2102,7 @@
         fn do_create_market(
             who: T::AccountId,
             base_asset: Asset<MarketIdOf<T>>,
+            creator_fee: Perbill,
             oracle: T::AccountId,
             period: MarketPeriod<T::BlockNumber, MomentOf<T>>,
             deadlines: Deadlines<T::BlockNumber>,
@@ -2129,7 +2128,7 @@
             let market = Self::construct_market(
                 base_asset,
                 who.clone(),
-                0_u8,
+                creator_fee,
                 oracle,
                 period,
                 deadlines,
