// Copyright 2022-2024 Forecasting Technologies LTD.
// Copyright 2021-2022 Zeitgeist PM LLC.
//
// This file is part of Zeitgeist.
//
// Zeitgeist is free software: you can redistribute it and/or modify it
// under the terms of the GNU General Public License as published by the
// Free Software Foundation, either version 3 of the License, or (at
// your option) any later version.
//
// Zeitgeist is distributed in the hope that it will be useful, but
// WITHOUT ANY WARRANTY; without even the implied warranty of
// MERCHANTABILITY or FITNESS FOR A PARTICULAR PURPOSE. See the GNU
// General Public License for more details.
//
// You should have received a copy of the GNU General Public License
// along with Zeitgeist. If not, see <https://www.gnu.org/licenses/>.

#![doc = include_str!("../README.md")]
#![cfg_attr(not(feature = "std"), no_std)]
#![allow(clippy::too_many_arguments)]
#![recursion_limit = "256"]

extern crate alloc;

mod benchmarks;
pub mod migrations;
pub mod mock;
pub mod orml_asset_registry;
mod tests;
pub mod weights;

pub use pallet::*;

#[frame_support::pallet]
mod pallet {
    use crate::weights::*;
    use alloc::{collections::BTreeMap, format, vec, vec::Vec};
    use core::{cmp, marker::PhantomData};
    use frame_support::{
        dispatch::{DispatchResultWithPostInfo, Pays, Weight},
        ensure, log,
        pallet_prelude::{ConstU32, StorageMap, StorageValue, ValueQuery},
        require_transactional,
        storage::{with_transaction, TransactionOutcome},
        traits::{
            fungibles::{Create, Inspect},
            tokens::BalanceStatus,
            Currency, EnsureOrigin, Get, Hooks, Imbalance, IsType, NamedReservableCurrency,
            OnUnbalanced, StorageVersion,
        },
        transactional, Blake2_128Concat, BoundedVec, PalletId, Twox64Concat,
    };
    use frame_system::{ensure_signed, pallet_prelude::OriginFor};
    use pallet_assets::ManagedDestroy;
    use sp_runtime::traits::AccountIdConversion;

    #[cfg(feature = "parachain")]
    use {
        orml_traits::asset_registry::Inspect as RegistryInspect,
        zeitgeist_primitives::types::{CustomMetadata, XcmAsset},
    };

    use orml_traits::{MultiCurrency, NamedMultiReservableCurrency};
    use sp_arithmetic::per_things::{Perbill, Percent};
    use sp_runtime::{
        traits::{Saturating, Zero},
        DispatchError, DispatchResult, SaturatedConversion,
    };
    use zeitgeist_primitives::{
        constants::MILLISECS_PER_BLOCK,
        traits::{
            CompleteSetOperationsApi, DeployPoolApi, DisputeApi, DisputeMaxWeightApi,
<<<<<<< HEAD
            DisputeResolutionApi, MarketBuilderTrait, ZeitgeistAssetManager,
=======
            DisputeResolutionApi, MarketBuilderTrait, MarketTransitionApi,
>>>>>>> 9df7e688
        },
        types::{
            Asset, BaseAsset, Bond, Deadlines, EarlyClose, EarlyCloseState, GlobalDisputeItem,
            Market, MarketBonds, MarketCreation, MarketDisputeMechanism, MarketPeriod,
            MarketStatus, MarketType, MultiHash, OutcomeReport, Report, ResultWithWeightInfo,
            ScalarPosition, ScoringRule,
        },
    };
    use zrml_global_disputes::{types::InitialItem, GlobalDisputesPalletApi};
    use zrml_liquidity_mining::LiquidityMiningPalletApi;
    use zrml_market_commons::{types::MarketBuilder, MarketCommonsPalletApi};

    /// The current storage version.
    const STORAGE_VERSION: StorageVersion = StorageVersion::new(8);
    const LOG_TARGET: &str = "runtime::zrml-prediction-markets";
    /// The maximum number of blocks between the [`LastTimeFrame`]
    /// and the current timestamp in block number allowed to recover
    /// the automatic market openings and closings from a chain stall.
    /// Currently 10 blocks is 2 minutes (assuming block time is 12 seconds).
    pub(crate) const MAX_RECOVERY_TIME_FRAMES: TimeFrame = 10;
    pub(crate) type AccountIdOf<T> = <T as frame_system::Config>::AccountId;
    pub(crate) type AssetOf<T> = Asset<MarketIdOf<T>>;
    pub(crate) type BalanceOf<T> = <T as zrml_market_commons::Config>::Balance;
    pub(crate) type BlockNumberOf<T> = <T as frame_system::Config>::BlockNumber;
    pub(crate) type CacheSize = ConstU32<64>;
    pub(crate) type DeadlinesOf<T> = Deadlines<BlockNumberOf<T>>;
    pub(crate) type EditReason<T> = BoundedVec<u8, <T as Config>::MaxEditReasonLen>;
    pub(crate) type InitialItemOf<T> = InitialItem<AccountIdOf<T>, BalanceOf<T>>;
    pub(crate) type MarketBondsOf<T> = MarketBonds<AccountIdOf<T>, BalanceOf<T>>;
    pub(crate) type MarketIdOf<T> = <T as zrml_market_commons::Config>::MarketId;
    pub(crate) type MarketOf<T> = Market<
        AccountIdOf<T>,
        BalanceOf<T>,
        BlockNumberOf<T>,
        MomentOf<T>,
<<<<<<< HEAD
        AssetOf<T>,
=======
        BaseAsset,
>>>>>>> 9df7e688
        MarketIdOf<T>,
    >;
    pub(crate) type MarketPeriodOf<T> = MarketPeriod<BlockNumberOf<T>, MomentOf<T>>;
    pub(crate) type MomentOf<T> =
        <<T as zrml_market_commons::Config>::Timestamp as frame_support::traits::Time>::Moment;
    pub(crate) type NegativeImbalanceOf<T> =
        <<T as Config>::Currency as Currency<AccountIdOf<T>>>::NegativeImbalance;
    pub(crate) type RejectReason<T> = BoundedVec<u8, <T as Config>::MaxRejectReasonLen>;
    pub(crate) type ReportOf<T> = Report<AccountIdOf<T>, BlockNumberOf<T>>;
    pub(crate) type TimeFrame = u64;

    macro_rules! impl_unreserve_bond {
        ($fn_name:ident, $bond_type:ident) => {
            /// Settle the $bond_type bond by unreserving it.
            ///
            /// This function **should** only be called if the bond is not yet settled, and calling
            /// it if the bond is settled is most likely a logic error. If the bond is already
            /// settled, storage is not changed, a warning is raised and `Ok(())` is returned.
            fn $fn_name(market_id: &MarketIdOf<T>) -> DispatchResult {
                let market = <zrml_market_commons::Pallet<T>>::market(market_id)?;
                let bond = market.bonds.$bond_type.as_ref().ok_or(Error::<T>::MissingBond)?;
                if bond.is_settled {
                    let warning = format!(
                        "Attempting to settle the {} bond of market {:?} multiple times",
                        stringify!($bond_type),
                        market_id,
                    );
                    log::warn!(target: LOG_TARGET, "{}", warning);
                    debug_assert!(false, "{}", warning);
                    return Ok(());
                }
                let missing = T::Currency::unreserve_named(&Self::reserve_id(), &bond.who, bond.value);
                debug_assert!(
                    missing.is_zero(),
                    "Could not unreserve all of the amount. reserve_id: {:?}, who: {:?}, value: {:?}.",
                    &Self::reserve_id(),
                    &bond.who,
                    bond.value,
                );
                <zrml_market_commons::Pallet<T>>::mutate_market(market_id, |m| {
                    m.bonds.$bond_type = Some(Bond { is_settled: true, ..bond.clone() });
                    Ok(())
                })
            }
        };
    }

    macro_rules! impl_slash_bond {
        ($fn_name:ident, $bond_type:ident) => {
            /// Settle the $bond_type bond by slashing and/or unreserving it and return the
            /// resulting imbalance.
            ///
            /// If `slash_percentage` is not specified, then the entire bond is slashed. Otherwise,
            /// only the specified percentage is slashed and the remainder is unreserved.
            ///
            /// This function **should** only be called if the bond is not yet settled, and calling
            /// it if the bond is settled is most likely a logic error. If the bond is already
            /// settled, storage is not changed, a warning is raised and a zero imbalance is
            /// returned.
            fn $fn_name(
                market_id: &MarketIdOf<T>,
                slash_percentage: Option<Percent>,
            ) -> Result<NegativeImbalanceOf<T>, DispatchError> {
                let market = <zrml_market_commons::Pallet<T>>::market(market_id)?;
                let bond = market.bonds.$bond_type.as_ref().ok_or(Error::<T>::MissingBond)?;
                // Trying to settle a bond multiple times is always a logic error, not a runtime
                // error, so we log a warning instead of raising an error.
                if bond.is_settled {
                    let warning = format!(
                        "Attempting to settle the {} bond of market {:?} multiple times",
                        stringify!($bond_type),
                        market_id,
                    );
                    log::warn!(target: LOG_TARGET, "{}", warning);
                    debug_assert!(false, "{}", warning);
                    return Ok(NegativeImbalanceOf::<T>::zero());
                }
                let value = bond.value;
                let (slash_amount, unreserve_amount) = if let Some(percentage) = slash_percentage {
                    let slash_amount = percentage.mul_floor(value);
                    (slash_amount, value.saturating_sub(slash_amount))
                } else {
                    (value, BalanceOf::<T>::zero())
                };
                let (imbalance, excess) =
                    T::Currency::slash_reserved_named(&Self::reserve_id(), &bond.who, slash_amount);
                // If there's excess, there's nothing we can do, so we don't count this as error
                // and log a warning instead.
                if excess != BalanceOf::<T>::zero() {
                    let warning = format!(
                        "Failed to settle the {} bond of market {:?}",
                        stringify!($bond_type),
                        market_id,
                    );
                    log::warn!(target: LOG_TARGET, "{}", warning);
                    debug_assert!(false, "{}", warning);
                }
                if unreserve_amount != BalanceOf::<T>::zero() {
                    let missing = T::Currency::unreserve_named(
                        &Self::reserve_id(),
                        &bond.who,
                        unreserve_amount,
                    );
                    debug_assert!(
                        missing.is_zero(),
                        "Could not unreserve all of the amount. reserve_id: {:?}, \
                         who: {:?}, amount: {:?}, missing: {:?}",
                        Self::reserve_id(),
                        &bond.who,
                        unreserve_amount,
                        missing,
                    );
                }
                <zrml_market_commons::Pallet<T>>::mutate_market(market_id, |m| {
                    m.bonds.$bond_type = Some(Bond { is_settled: true, ..bond.clone() });
                    Ok(())
                })?;
                Ok(imbalance)
            }
        };
    }

    macro_rules! impl_repatriate_bond {
        ($fn_name:ident, $bond_type:ident) => {
            /// Settle the $bond_type bond by repatriating it to free balance of beneficiary.
            ///
            /// This function **should** only be called if the bond is not yet settled, and calling
            /// it if the bond is settled is most likely a logic error. If the bond is already
            /// settled, storage is not changed, a warning is raised and `Ok(())` is returned.
            fn $fn_name(market_id: &MarketIdOf<T>, beneficiary: &T::AccountId) -> DispatchResult {
                let market = <zrml_market_commons::Pallet<T>>::market(market_id)?;
                let bond = market.bonds.$bond_type.as_ref().ok_or(Error::<T>::MissingBond)?;
                if bond.is_settled {
                    let warning = format!(
                        "Attempting to settle the {} bond of market {:?} multiple times",
                        stringify!($bond_type),
                        market_id,
                    );
                    log::warn!(target: LOG_TARGET, "{}", warning);
                    debug_assert!(false, "{}", warning);
                    return Ok(());
                }
                let res = T::Currency::repatriate_reserved_named(
                    &Self::reserve_id(),
                    &bond.who,
                    beneficiary,
                    bond.value,
                    BalanceStatus::Free,
                );
                // If there's an error or missing balance,
                // there's nothing we can do, so we don't count this as error
                // and log a warning instead.
                match res {
                    Ok(missing) if missing != BalanceOf::<T>::zero() => {
                        let warning = format!(
                            "Failed to repatriate all of the {} bond of market {:?} (missing \
                             balance {:?}).",
                            stringify!($bond_type),
                            market_id,
                            missing,
                        );
                        log::warn!(target: LOG_TARGET, "{}", warning);
                        debug_assert!(false, "{}", warning);
                    }
                    Ok(_) => (),
                    Err(_err) => {
                        let warning = format!(
                            "Failed to settle the {} bond of market {:?} (error: {}).",
                            stringify!($bond_type),
                            market_id,
                            stringify!(_err),
                        );
                        log::warn!(target: LOG_TARGET, "{}", warning);
                        debug_assert!(false, "{}", warning);
                    }
                }
                <zrml_market_commons::Pallet<T>>::mutate_market(market_id, |m| {
                    m.bonds.$bond_type = Some(Bond { is_settled: true, ..bond.clone() });
                    Ok(())
                })?;
                Ok(())
            }
        };
    }

    macro_rules! impl_is_bond_pending {
        ($fn_name:ident, $bond_type:ident) => {
            /// Check whether the $bond_type is present (ready to get unreserved or slashed).
            /// Set the flag `with_warning` to `true`, when warnings should be logged
            /// in case the bond is not present or already settled.
            ///
            /// Return `true` if the bond is present and not settled, `false` otherwise.
            #[allow(unused)]
            fn $fn_name(
                market_id: &MarketIdOf<T>,
                market: &MarketOf<T>,
                with_warning: bool,
            ) -> bool {
                if let Some(bond) = &market.bonds.$bond_type {
                    if !bond.is_settled {
                        return true;
                    } else if with_warning {
                        let warning = format!(
                            "[PredictionMarkets] The {} bond is already settled for market {:?}.",
                            stringify!($bond_type),
                            market_id,
                        );
                        log::warn!(target: LOG_TARGET, "{}", warning);
                        debug_assert!(false, "{}", warning);
                    }
                } else if with_warning {
                    let warning = format!(
                        "[PredictionMarkets] The {} bond is not present for market {:?}.",
                        stringify!($bond_type),
                        market_id,
                    );
                    log::warn!(target: LOG_TARGET, "{}", warning);
                    debug_assert!(false, "{}", warning);
                }

                false
            }
        };
    }

    #[pallet::call]
    impl<T: Config> Pallet<T> {
        /// Allows the `CloseOrigin` to immediately move an open market to closed.
        ///
        /// # Weight
        ///
        /// Complexity: `O(n + m)`, where `n` is the number of market ids,
        /// which open at the same time as the specified market,
        /// and `m` is the number of market ids,
        /// which close at the same time as the specified market.
        //
        // ***** IMPORTANT *****
        //
        // Within the same block, operations that interact with the activeness of the same
        // market will behave differently before and after this call.
        #[pallet::call_index(1)]
        #[pallet::weight(T::WeightInfo::admin_move_market_to_closed(CacheSize::get()))]
        #[transactional]
        pub fn admin_move_market_to_closed(
            origin: OriginFor<T>,
            #[pallet::compact] market_id: MarketIdOf<T>,
        ) -> DispatchResultWithPostInfo {
            T::CloseOrigin::ensure_origin(origin)?;
            let market = <zrml_market_commons::Pallet<T>>::market(&market_id)?;
            Self::ensure_market_is_active(&market)?;
            let close_ids_len = Self::clear_auto_close(&market_id)?;
            Self::close_market(&market_id)?;
            Self::set_market_end(&market_id)?;
            // The CloseOrigin should not pay fees for providing this service
            Ok((Some(T::WeightInfo::admin_move_market_to_closed(close_ids_len)), Pays::No).into())
        }

        /// Allows the `ResolveOrigin` to immediately move a reported or disputed
        /// market to resolved.
        ///
        /// # Weight
        ///
        /// Complexity: `O(n + m)`, where `n` is the number of market ids
        /// per dispute / report block, m is the number of disputes.
        #[pallet::call_index(2)]
        #[pallet::weight(
            T::WeightInfo::admin_move_market_to_resolved_scalar_reported(CacheSize::get())
            .max(
                T::WeightInfo::admin_move_market_to_resolved_categorical_reported(CacheSize::get())
            ).max(
                T::WeightInfo::admin_move_market_to_resolved_scalar_disputed(CacheSize::get())
            ).max(
                T::WeightInfo::admin_move_market_to_resolved_categorical_disputed(CacheSize::get())
            )
        )]
        #[transactional]
        pub fn admin_move_market_to_resolved(
            origin: OriginFor<T>,
            #[pallet::compact] market_id: MarketIdOf<T>,
        ) -> DispatchResultWithPostInfo {
            T::ResolveOrigin::ensure_origin(origin)?;

            let market = <zrml_market_commons::Pallet<T>>::market(&market_id)?;
            ensure!(
                market.status == MarketStatus::Reported || market.status == MarketStatus::Disputed,
                Error::<T>::InvalidMarketStatus,
            );
            let (ids_len, _) = Self::clear_auto_resolve(&market_id)?;
            let market = <zrml_market_commons::Pallet<T>>::market(&market_id)?;
            let _ = Self::on_resolution(&market_id, &market)?;
            let weight = match market.market_type {
                MarketType::Scalar(_) => match market.status {
                    MarketStatus::Reported => {
                        T::WeightInfo::admin_move_market_to_resolved_scalar_reported(ids_len)
                    }
                    MarketStatus::Disputed => {
                        T::WeightInfo::admin_move_market_to_resolved_scalar_disputed(ids_len)
                    }
                    _ => return Err(Error::<T>::InvalidMarketStatus.into()),
                },
                MarketType::Categorical(_) => match market.status {
                    MarketStatus::Reported => {
                        T::WeightInfo::admin_move_market_to_resolved_categorical_reported(ids_len)
                    }
                    MarketStatus::Disputed => {
                        T::WeightInfo::admin_move_market_to_resolved_categorical_disputed(ids_len)
                    }
                    _ => return Err(Error::<T>::InvalidMarketStatus.into()),
                },
            };
            Ok((Some(weight), Pays::No).into())
        }

        /// Approves a market that is waiting for approval from the
        /// advisory committee.
        ///
        /// NOTE: Returns the proposer's bond since the market has been
        /// deemed valid by an advisory committee.
        ///
        /// NOTE: Can only be called by the `ApproveOrigin`.
        ///
        /// # Weight
        ///
        /// Complexity: `O(1)`
        #[pallet::call_index(3)]
        #[pallet::weight(T::WeightInfo::approve_market())]
        #[transactional]
        pub fn approve_market(
            origin: OriginFor<T>,
            #[pallet::compact] market_id: MarketIdOf<T>,
        ) -> DispatchResultWithPostInfo {
            T::ApproveOrigin::ensure_origin(origin)?;
            let new_status = MarketStatus::Active;

            <zrml_market_commons::Pallet<T>>::mutate_market(&market_id, |m| {
                ensure!(m.status == MarketStatus::Proposed, Error::<T>::MarketIsNotProposed);
                ensure!(
                    !MarketIdsForEdit::<T>::contains_key(market_id),
                    Error::<T>::MarketEditRequestAlreadyInProgress
                );
                m.status = new_status;

                if m.is_redeemable() {
                    for outcome in m.outcome_assets() {
                        let admin = Self::market_account(market_id);
                        let is_sufficient = true;
                        let min_balance = 1u8;
                        T::AssetCreator::create(
                            outcome.into(),
                            admin,
                            is_sufficient,
                            min_balance.into(),
                        )?;
                    }
                }

                Ok(())
            })?;

            Self::unreserve_creation_bond(&market_id)?;

            T::OnStateTransition::on_activation(&market_id).result?;
            Self::deposit_event(Event::MarketApproved(market_id, new_status));
            // The ApproveOrigin should not pay fees for providing this service
            let default_weight: Option<Weight> = None;
            Ok((default_weight, Pays::No).into())
        }

        /// Request an edit to a proposed market.
        ///
        /// Can only be called by the `RequestEditOrigin`.
        ///
        /// # Arguments
        ///
        /// * `market_id`: The id of the market to edit.
        /// * `edit_reason`: An short record of what needs to be changed.
        ///
        /// # Weight
        ///
        /// Complexity: `O(edit_reason.len())`
        #[pallet::call_index(4)]
        #[pallet::weight(
            T::WeightInfo::request_edit(edit_reason.len() as u32)
        )]
        #[transactional]
        pub fn request_edit(
            origin: OriginFor<T>,
            #[pallet::compact] market_id: MarketIdOf<T>,
            edit_reason: Vec<u8>,
        ) -> DispatchResultWithPostInfo {
            T::RequestEditOrigin::ensure_origin(origin)?;
            let edit_reason: EditReason<T> = edit_reason
                .try_into()
                .map_err(|_| Error::<T>::EditReasonLengthExceedsMaxEditReasonLen)?;
            let market = <zrml_market_commons::Pallet<T>>::market(&market_id)?;
            ensure!(market.status == MarketStatus::Proposed, Error::<T>::MarketIsNotProposed);
            MarketIdsForEdit::<T>::try_mutate(market_id, |reason| {
                if reason.is_some() {
                    Err(Error::<T>::MarketEditRequestAlreadyInProgress)
                } else {
                    *reason = Some(edit_reason.clone());
                    Ok(())
                }
            })?;
            Self::deposit_event(Event::MarketRequestedEdit(market_id, edit_reason));
            let default_weight: Option<Weight> = None;
            Ok((default_weight, Pays::No).into())
        }

        /// Buy a complete set of outcome shares of a market.
        ///
        /// The cost of a full set is exactly one unit of the market's base asset. For example,
        /// when calling `buy_complete_set(origin, 1, 2)` on a categorical market with five
        /// different outcomes, the caller pays `2` of the base asset and receives `2` of each of
        /// the five outcome tokens.
        ///
        /// NOTE: This is the only way to create new shares of outcome tokens.
        ///
        /// # Weight
        ///
        /// Complexity: `O(n)`, where `n` is the number of outcome assets in the market.
        // Note: `buy_complete_set` weight consumption is dependent on how many assets exists.
        // Unfortunately this information can only be retrieved with a storage call, therefore
        // The worst-case scenario is assumed
        // and the correct weight is calculated at the end of this function.
        // This also occurs in numerous other functions.
        #[pallet::call_index(5)]
        #[pallet::weight(T::WeightInfo::buy_complete_set(T::MaxCategories::get().into()))]
        #[transactional]
        pub fn buy_complete_set(
            origin: OriginFor<T>,
            #[pallet::compact] market_id: MarketIdOf<T>,
            #[pallet::compact] amount: BalanceOf<T>,
        ) -> DispatchResultWithPostInfo {
            let sender = ensure_signed(origin)?;
            Self::do_buy_complete_set(sender, market_id, amount)?;
            let market = <zrml_market_commons::Pallet<T>>::market(&market_id)?;
            let assets = market.outcome_assets();
            let assets_len: u32 = assets.len().saturated_into();
            Ok(Some(T::WeightInfo::buy_complete_set(assets_len)).into())
        }

        /// Dispute on a market that has been reported or already disputed.
        ///
        /// # Weight
        ///
        /// Complexity: `O(n)`, where `n` is the number of outstanding disputes.
        #[pallet::call_index(6)]
        #[pallet::weight(
            T::WeightInfo::dispute_authorized().saturating_add(
                T::Court::on_dispute_max_weight().saturating_add(
                    T::SimpleDisputes::on_dispute_max_weight()
                )
            )
        )]
        #[transactional]
        pub fn dispute(
            origin: OriginFor<T>,
            #[pallet::compact] market_id: MarketIdOf<T>,
        ) -> DispatchResultWithPostInfo {
            let who = ensure_signed(origin)?;

            let market = <zrml_market_commons::Pallet<T>>::market(&market_id)?;
            ensure!(market.status == MarketStatus::Reported, Error::<T>::InvalidMarketStatus);

            let dispute_mechanism =
                market.dispute_mechanism.as_ref().ok_or(Error::<T>::NoDisputeMechanism)?;
            let weight = match dispute_mechanism {
                MarketDisputeMechanism::Authorized => {
                    T::Authorized::on_dispute(&market_id, &market)?;
                    T::WeightInfo::dispute_authorized()
                }
                MarketDisputeMechanism::Court => {
                    let court_weight = T::Court::on_dispute(&market_id, &market)?.weight;
                    T::WeightInfo::dispute_authorized()
                        .saturating_sub(T::Authorized::on_dispute_max_weight())
                        .saturating_add(court_weight)
                }
                MarketDisputeMechanism::SimpleDisputes => {
                    let sd_weight = T::SimpleDisputes::on_dispute(&market_id, &market)?.weight;
                    T::WeightInfo::dispute_authorized()
                        .saturating_sub(T::Authorized::on_dispute_max_weight())
                        .saturating_add(sd_weight)
                }
            };

            let dispute_bond = T::DisputeBond::get();
            T::AssetManager::reserve_named(&Self::reserve_id(), Asset::Ztg, &who, dispute_bond)?;

            <zrml_market_commons::Pallet<T>>::mutate_market(&market_id, |m| {
                m.status = MarketStatus::Disputed;
                m.bonds.dispute = Some(Bond::new(who.clone(), dispute_bond));
                Ok(())
            })?;

            T::OnStateTransition::on_dispute(&market_id).result?;
            Self::deposit_event(Event::MarketDisputed(market_id, MarketStatus::Disputed, who));
            Ok((Some(weight)).into())
        }

        /// Creates a market.
        ///
        /// # Weight
        ///
        /// Complexity: `O(n)`, where `n` is the number of market ids,
        /// which close at the same time as the specified market.
        #[pallet::call_index(8)]
        #[pallet::weight(T::WeightInfo::create_market(CacheSize::get()))]
        #[transactional]
        pub fn create_market(
            origin: OriginFor<T>,
            base_asset: BaseAsset,
            creator_fee: Perbill,
            oracle: T::AccountId,
            period: MarketPeriodOf<T>,
            deadlines: DeadlinesOf<T>,
            metadata: MultiHash,
            creation: MarketCreation,
            market_type: MarketType,
            dispute_mechanism: Option<MarketDisputeMechanism>,
            scoring_rule: ScoringRule,
        ) -> DispatchResultWithPostInfo {
            let sender = ensure_signed(origin)?;
            let (ids_len, _) = Self::do_create_market(
                sender,
                base_asset,
                creator_fee,
                oracle,
                period,
                deadlines,
                metadata,
                creation,
                market_type,
                dispute_mechanism,
                scoring_rule,
            )?;
            Ok(Some(T::WeightInfo::create_market(ids_len)).into())
        }

        /// Edit a proposed market for which request is made.
        ///
        /// Edit can only be made by the creator of the market.
        ///
        /// # Arguments
        ///
        /// * `market_id`: The id of the market to edit.
        /// * `oracle`: Oracle to edit market.
        /// * `period`: MarketPeriod to edit market.
        /// * `deadlines`: Deadlines to edit market.
        /// * `metadata`: MultiHash metadata to edit market.
        /// * `market_type`: MarketType to edit market.
        /// * `dispute_mechanism`: MarketDisputeMechanism to edit market.
        /// * `scoring_rule`: ScoringRule to edit market.
        ///
        /// # Weight
        ///
        /// Complexity: `O(n)`, where `n` is the number of markets
        /// which end at the same time as the market before the edit.
        #[pallet::call_index(9)]
        #[pallet::weight(T::WeightInfo::edit_market(CacheSize::get()))]
        #[transactional]
        pub fn edit_market(
            origin: OriginFor<T>,
            base_asset: BaseAsset,
            market_id: MarketIdOf<T>,
            oracle: T::AccountId,
            period: MarketPeriodOf<T>,
            deadlines: DeadlinesOf<T>,
            metadata: MultiHash,
            market_type: MarketType,
            dispute_mechanism: Option<MarketDisputeMechanism>,
            scoring_rule: ScoringRule,
        ) -> DispatchResultWithPostInfo {
            let sender = ensure_signed(origin)?;
            ensure!(
                MarketIdsForEdit::<T>::contains_key(market_id),
                Error::<T>::MarketEditNotRequested
            );
            let old_market = <zrml_market_commons::Pallet<T>>::market(&market_id)?;
            ensure!(old_market.creator == sender, Error::<T>::EditorNotCreator);
            ensure!(old_market.status == MarketStatus::Proposed, Error::<T>::InvalidMarketStatus);

            Self::clear_auto_close(&market_id)?;
            let market_builder = Self::construct_market(
                Some(market_id),
                base_asset,
                old_market.creator,
                old_market.creator_fee,
                oracle,
                period,
                deadlines,
                metadata,
                old_market.creation,
                market_type,
                dispute_mechanism,
                scoring_rule,
                old_market.report,
                old_market.resolved_outcome,
                old_market.bonds,
            )?;
            let edited_market = market_builder.clone().build()?;
            <zrml_market_commons::Pallet<T>>::mutate_market(&market_id, |market| {
                *market = edited_market.clone();
                Ok(())
            })?;

            let ids_amount: u32 = Self::insert_auto_close(&market_id)?;

            MarketIdsForEdit::<T>::remove(market_id);
            Self::deposit_event(Event::MarketEdited(market_id, edited_market));

            Ok(Some(T::WeightInfo::edit_market(ids_amount)).into())
        }

        /// Redeems the winning shares of a prediction market.
        ///
        /// # Weight
        ///
        /// Complexity: `O(1)`
        #[pallet::call_index(12)]
        #[pallet::weight(T::WeightInfo::redeem_shares_categorical()
            .max(T::WeightInfo::redeem_shares_scalar())
        )]
        #[transactional]
        pub fn redeem_shares(
            origin: OriginFor<T>,
            #[pallet::compact] market_id: MarketIdOf<T>,
        ) -> DispatchResultWithPostInfo {
            let sender = ensure_signed(origin)?;

            let market = <zrml_market_commons::Pallet<T>>::market(&market_id)?;
            let market_account = Self::market_account(market_id);

            ensure!(market.status == MarketStatus::Resolved, Error::<T>::MarketIsNotResolved);
            ensure!(market.is_redeemable(), Error::<T>::InvalidResolutionMechanism);

            // Check to see if the sender has any winning shares.
            let resolved_outcome =
                market.resolved_outcome.ok_or(Error::<T>::MarketIsNotResolved)?;

            let winning_assets = match resolved_outcome {
                OutcomeReport::Categorical(category_index) => {
                    let winning_currency_id = Asset::CategoricalOutcome(market_id, category_index);
                    let winning_balance =
                        T::AssetManager::free_balance(winning_currency_id, &sender);

                    ensure!(winning_balance > BalanceOf::<T>::zero(), Error::<T>::NoWinningBalance);

                    // Ensure the market account has enough to pay out - if this is
                    // ever not true then we have an accounting problem.
                    ensure!(
                        T::AssetManager::free_balance(market.base_asset.into(), &market_account)
                            >= winning_balance,
                        Error::<T>::InsufficientFundsInMarketAccount,
                    );

                    vec![(winning_currency_id, winning_balance, winning_balance)]
                }
                OutcomeReport::Scalar(value) => {
                    let long_currency_id = Asset::ScalarOutcome(market_id, ScalarPosition::Long);
                    let short_currency_id = Asset::ScalarOutcome(market_id, ScalarPosition::Short);
                    let long_balance = T::AssetManager::free_balance(long_currency_id, &sender);
                    let short_balance = T::AssetManager::free_balance(short_currency_id, &sender);

                    ensure!(
                        long_balance > BalanceOf::<T>::zero()
                            || short_balance > BalanceOf::<T>::zero(),
                        Error::<T>::NoWinningBalance
                    );

                    let bound = if let MarketType::Scalar(range) = market.market_type {
                        range
                    } else {
                        return Err(Error::<T>::InvalidMarketType.into());
                    };

                    let calc_payouts = |final_value: u128,
                                        low: u128,
                                        high: u128|
                     -> (Perbill, Perbill) {
                        if final_value <= low {
                            return (Perbill::zero(), Perbill::one());
                        }
                        if final_value >= high {
                            return (Perbill::one(), Perbill::zero());
                        }

                        let payout_long: Perbill = Perbill::from_rational(
                            final_value.saturating_sub(low),
                            high.saturating_sub(low),
                        );
                        let payout_short: Perbill = Perbill::from_parts(
                            Perbill::one().deconstruct().saturating_sub(payout_long.deconstruct()),
                        );
                        (payout_long, payout_short)
                    };

                    let (long_percent, short_percent) =
                        calc_payouts(value, *bound.start(), *bound.end());

                    let long_payout = long_percent.mul_floor(long_balance);
                    let short_payout = short_percent.mul_floor(short_balance);
                    // Ensure the market account has enough to pay out - if this is
                    // ever not true then we have an accounting problem.
                    ensure!(
                        T::AssetManager::free_balance(market.base_asset.into(), &market_account)
                            >= long_payout.saturating_add(short_payout),
                        Error::<T>::InsufficientFundsInMarketAccount,
                    );

                    vec![
                        (long_currency_id, long_payout, long_balance),
                        (short_currency_id, short_payout, short_balance),
                    ]
                }
            };

            for (currency_id, payout, balance) in winning_assets {
                // Destroy the shares.
                let missing = T::AssetManager::slash(currency_id, &sender, balance);
                debug_assert!(
                    missing.is_zero(),
                    "Could not slash all of the amount. currency_id {:?}, sender: {:?}, balance: \
                     {:?}.",
                    currency_id,
                    &sender,
                    balance,
                );

                // Pay out the winner.
                let remaining_bal =
                    T::AssetManager::free_balance(market.base_asset.into(), &market_account);
                let actual_payout = payout.min(remaining_bal);

                T::AssetManager::transfer(
                    market.base_asset.into(),
                    &market_account,
                    &sender,
                    actual_payout,
                )?;

                // The if-check prevents scalar markets to emit events even if sender only owns one
                // of the outcome tokens.
                if balance != BalanceOf::<T>::zero() {
                    if T::AssetManager::total_issuance(currency_id).is_zero() {
                        // Ensure managed_destroy does not error during lazy migration because
                        // it tried to delete an old outcome asset from orml-tokens
                        let _ = T::AssetDestroyer::managed_destroy(currency_id, None);
                    }

                    Self::deposit_event(Event::TokensRedeemed(
                        market_id,
                        currency_id,
                        balance,
                        actual_payout,
                        sender.clone(),
                    ));
                }
            }

            let weight = match resolved_outcome {
                OutcomeReport::Categorical(_) => T::WeightInfo::redeem_shares_categorical(),
                OutcomeReport::Scalar(_) => T::WeightInfo::redeem_shares_scalar(),
            };
            Ok(Some(weight).into())
        }

        /// Rejects a market that is waiting for approval from the advisory committee.
        ///
        /// # Weight
        ///
        /// Complexity: `O(n + m)`,
        /// where `n` is the number of market ids,
        /// which open at the same time as the specified market,
        /// and `m` is the number of market ids,
        /// which close at the same time as the specified market.
        #[pallet::call_index(13)]
        #[pallet::weight(
            T::WeightInfo::reject_market(CacheSize::get(), reject_reason.len() as u32))]
        #[transactional]
        pub fn reject_market(
            origin: OriginFor<T>,
            #[pallet::compact] market_id: MarketIdOf<T>,
            reject_reason: Vec<u8>,
        ) -> DispatchResultWithPostInfo {
            T::RejectOrigin::ensure_origin(origin)?;
            let market = <zrml_market_commons::Pallet<T>>::market(&market_id)?;
            let close_ids_len = Self::clear_auto_close(&market_id)?;
            let reject_reason: RejectReason<T> = reject_reason
                .try_into()
                .map_err(|_| Error::<T>::RejectReasonLengthExceedsMaxRejectReasonLen)?;
            let reject_reason_len = reject_reason.len() as u32;
            Self::do_reject_market(&market_id, market, reject_reason)?;
            // The RejectOrigin should not pay fees for providing this service
            Ok((Some(T::WeightInfo::reject_market(close_ids_len, reject_reason_len)), Pays::No)
                .into())
        }

        /// Reports the outcome of a market.
        ///
        /// # Weight
        ///
        /// Complexity: `O(n)`, where `n` is the number of market ids,
        /// which reported at the same time as the specified market.
        #[pallet::call_index(14)]
        #[pallet::weight(
            T::WeightInfo::report_market_with_dispute_mechanism(CacheSize::get())
                .max(T::WeightInfo::report_trusted_market())
        )]
        #[transactional]
        pub fn report(
            origin: OriginFor<T>,
            #[pallet::compact] market_id: MarketIdOf<T>,
            outcome: OutcomeReport,
        ) -> DispatchResultWithPostInfo {
            let sender = ensure_signed(origin.clone())?;
            let current_block = <frame_system::Pallet<T>>::block_number();
            let market_report = Report { at: current_block, by: sender.clone(), outcome };
            let market = <zrml_market_commons::Pallet<T>>::market(&market_id)?;
            ensure!(market.report.is_none(), Error::<T>::MarketAlreadyReported);
            Self::ensure_market_is_closed(&market)?;
            ensure!(
                market.matches_outcome_report(&market_report.outcome),
                Error::<T>::OutcomeMismatch
            );
            let weight = if market.dispute_mechanism.is_some() {
                Self::report_market_with_dispute_mechanism(
                    origin,
                    market_id,
                    market_report.clone(),
                )?
            } else {
                Self::report_and_resolve_market(origin, market_id, market_report.clone())?
            };
            Self::deposit_event(Event::MarketReported(
                market_id,
                MarketStatus::Reported,
                market_report,
            ));
            Ok(weight)
        }

        /// Sells a complete set of outcomes shares for a market.
        ///
        /// Each complete set is sold for one unit of the market's base asset.
        ///
        /// # Weight
        ///
        /// Complexity: `O(n)`, where `n` is the number of assets for a categorical market.
        #[pallet::call_index(15)]
        #[pallet::weight(T::WeightInfo::sell_complete_set(T::MaxCategories::get().into()))]
        #[transactional]
        pub fn sell_complete_set(
            origin: OriginFor<T>,
            #[pallet::compact] market_id: MarketIdOf<T>,
            #[pallet::compact] amount: BalanceOf<T>,
        ) -> DispatchResultWithPostInfo {
            let sender = ensure_signed(origin)?;
            Self::do_sell_complete_set(sender, market_id, amount)?;
            let market = <zrml_market_commons::Pallet<T>>::market(&market_id)?;
            let assets = market.outcome_assets();
            let assets_len: u32 = assets.len().saturated_into();
            Ok(Some(T::WeightInfo::sell_complete_set(assets_len)).into())
        }

        /// Start a global dispute, if the market dispute mechanism fails.
        ///
        /// # Arguments
        ///
        /// * `market_id`: The identifier of the market.
        ///
        /// NOTE:
        /// The returned outcomes of the market dispute mechanism and the report outcome
        /// are added to the global dispute voting outcomes.
        /// The bond of each dispute is the initial vote amount.
        #[pallet::call_index(16)]
        #[pallet::weight(T::WeightInfo::start_global_dispute(CacheSize::get(), CacheSize::get()))]
        #[transactional]
        pub fn start_global_dispute(
            origin: OriginFor<T>,
            #[pallet::compact] market_id: MarketIdOf<T>,
        ) -> DispatchResultWithPostInfo {
            ensure_signed(origin)?;

            let market = <zrml_market_commons::Pallet<T>>::market(&market_id)?;
            let dispute_mechanism =
                market.dispute_mechanism.as_ref().ok_or(Error::<T>::NoDisputeMechanism)?;
            ensure!(
                matches!(market.status, MarketStatus::Disputed | MarketStatus::Reported),
                Error::<T>::InvalidMarketStatus
            );

            ensure!(
                matches!(dispute_mechanism, MarketDisputeMechanism::Court),
                Error::<T>::InvalidDisputeMechanism
            );

            ensure!(
                !T::GlobalDisputes::does_exist(&market_id),
                Error::<T>::GlobalDisputeExistsAlready
            );

            let report = market.report.as_ref().ok_or(Error::<T>::MarketIsNotReported)?;

            let res_0 = match dispute_mechanism {
                MarketDisputeMechanism::Authorized => {
                    T::Authorized::has_failed(&market_id, &market)?
                }
                MarketDisputeMechanism::Court => T::Court::has_failed(&market_id, &market)?,
                MarketDisputeMechanism::SimpleDisputes => {
                    T::SimpleDisputes::has_failed(&market_id, &market)?
                }
            };
            let has_failed = res_0.result;
            ensure!(has_failed, Error::<T>::MarketDisputeMechanismNotFailed);

            let res_1 = match dispute_mechanism {
                MarketDisputeMechanism::Authorized => {
                    T::Authorized::on_global_dispute(&market_id, &market)?
                }
                MarketDisputeMechanism::Court => T::Court::on_global_dispute(&market_id, &market)?,
                MarketDisputeMechanism::SimpleDisputes => {
                    T::SimpleDisputes::on_global_dispute(&market_id, &market)?
                }
            };

            let mut initial_items: Vec<InitialItemOf<T>> = Vec::new();

            initial_items.push(InitialItemOf::<T> {
                outcome: report.outcome.clone(),
                owner: report.by.clone(),
                amount: BalanceOf::<T>::zero(),
            });

            let gd_items = res_1.result;

            // push vote outcomes other than the report outcome
            for GlobalDisputeItem { outcome, owner, initial_vote_amount } in gd_items {
                initial_items.push(InitialItemOf::<T> {
                    outcome,
                    owner,
                    amount: initial_vote_amount,
                });
            }

            // ensure, that global disputes controls the resolution now
            // it does not end after the dispute period now, but after the global dispute end

            // ignore first of tuple because we always have max disputes
            let (_, ids_len_2) = Self::clear_auto_resolve(&market_id)?;

            if market.status == MarketStatus::Reported {
                // this is the case that a dispute can not be initiated,
                // because court has not enough juror and delegator stake (dispute errors)
                <zrml_market_commons::Pallet<T>>::mutate_market(&market_id, |m| {
                    m.status = MarketStatus::Disputed;
                    Ok(())
                })?;
                T::OnStateTransition::on_dispute(&market_id).result?;
            }

            // global disputes uses DisputeResolution API to control its resolution
            let ids_len_1 =
                T::GlobalDisputes::start_global_dispute(&market_id, initial_items.as_slice())?;

            Self::deposit_event(Event::GlobalDisputeStarted(market_id));

            Ok(Some(T::WeightInfo::start_global_dispute(ids_len_1, ids_len_2)).into())
        }

        /// Create a market, deploy a LMSR pool, and buy outcome tokens and provide liquidity to the
        /// market.
        ///
        /// # Weight
        ///
        /// `O(n)` where `n` is the number of markets which close on the same block, plus the
        /// resources consumed by `DeployPool::create_pool`. In the standard implementation using
        /// neo-swaps, this is `O(m)` where `m` is the number of assets in the market.
        #[pallet::weight(T::WeightInfo::create_market_and_deploy_pool(
            CacheSize::get(),
            spot_prices.len() as u32,
        ))]
        #[transactional]
        #[pallet::call_index(17)]
        pub fn create_market_and_deploy_pool(
            origin: OriginFor<T>,
            base_asset: BaseAsset,
            creator_fee: Perbill,
            oracle: T::AccountId,
            period: MarketPeriodOf<T>,
            deadlines: DeadlinesOf<T>,
            metadata: MultiHash,
            market_type: MarketType,
            dispute_mechanism: Option<MarketDisputeMechanism>,
            #[pallet::compact] amount: BalanceOf<T>,
            spot_prices: Vec<BalanceOf<T>>,
            #[pallet::compact] swap_fee: BalanceOf<T>,
        ) -> DispatchResultWithPostInfo {
            let who = ensure_signed(origin)?;
            let (ids_len, market_id) = Self::do_create_market(
                who.clone(),
                base_asset,
                creator_fee,
                oracle,
                period,
                deadlines,
                metadata,
                MarketCreation::Permissionless,
                market_type,
                dispute_mechanism,
                ScoringRule::Lmsr,
            )?;
            Self::do_buy_complete_set(who.clone(), market_id, amount)?;
            let spot_prices_len = spot_prices.len() as u32;
            T::DeployPool::deploy_pool(who, market_id, amount, spot_prices, swap_fee)?;
            Ok(Some(T::WeightInfo::create_market_and_deploy_pool(ids_len, spot_prices_len)).into())
        }

        /// Allows the `CloseMarketsEarlyOrigin` or the market creator to schedule an early close.
        ///
        /// The market creator schedules it `now + EarlyClose...Period` in the future.
        /// This is to allow enough time for a potential dispute.
        /// The market creator reserves a `CloseEarlyDisputeBond`, which is returned,
        /// if the `CloseMarketsEarlyOrigin` decides to accept the early close request
        /// or if it is not disputed.
        /// It is slashed, if the early close request is disputed
        /// and the `CloseMarketsEarlyOrigin` decides to reject the early close.
        /// The `CloseMarketsEarlyOrigin` (or root) can schedule it `now + CloseProtection...Period`
        /// in the future. This is to prevent fat finger mistakes.
        ///
        /// # Weight
        ///
        /// Complexity: `O(n)`, where `n` is the maximum number of market ids
        /// in `MarketIdsPerClose...` either at the old period end or new period end.
        #[pallet::call_index(18)]
        #[pallet::weight(
            T::WeightInfo::schedule_early_close_as_authority(CacheSize::get(), CacheSize::get())
                .max(T::WeightInfo::schedule_early_close_after_dispute(
                    CacheSize::get(),
                    CacheSize::get(),
                ))
                .max(T::WeightInfo::schedule_early_close_as_market_creator(
                    CacheSize::get(),
                    CacheSize::get(),
                ))
        )]
        #[transactional]
        pub fn schedule_early_close(
            origin: OriginFor<T>,
            #[pallet::compact] market_id: MarketIdOf<T>,
        ) -> DispatchResultWithPostInfo {
            let is_authorized = T::CloseMarketEarlyOrigin::try_origin(origin.clone()).is_ok();
            let (market, market_creator) = if !is_authorized {
                // check if market creator below
                let who = ensure_signed(origin)?;
                let market = <zrml_market_commons::Pallet<T>>::market(&market_id)?;
                ensure!(market.creator == who, Error::<T>::RequesterNotCreator);
                (market, Some(who))
            } else {
                let market = <zrml_market_commons::Pallet<T>>::market(&market_id)?;
                (market, None)
            };

            Self::ensure_market_is_active(&market)?;
            let now_block = <frame_system::Pallet<T>>::block_number();
            let now_time = <zrml_market_commons::Pallet<T>>::now();

            let get_new_period =
                |block_period, time_frame_period| -> Result<MarketPeriodOf<T>, DispatchError> {
                    match &market.period {
                        MarketPeriod::Block(range) => {
                            let close_time = now_block.saturating_add(block_period);
                            ensure!(close_time < range.end, Error::<T>::EarlyCloseRequestTooLate);
                            Ok(MarketPeriod::Block(range.start..close_time))
                        }
                        MarketPeriod::Timestamp(range) => {
                            let close_time = now_time.saturating_add(time_frame_period);
                            ensure!(close_time < range.end, Error::<T>::EarlyCloseRequestTooLate);
                            Ok(MarketPeriod::Timestamp(range.start..close_time))
                        }
                    }
                };
            let new_period = if let Some(p) = &market.early_close {
                ensure!(is_authorized, Error::<T>::OnlyAuthorizedCanScheduleEarlyClose);

                match p.state {
                    // in these case the market period got already reset to the old period
                    EarlyCloseState::Disputed => {
                        if Self::is_close_dispute_bond_pending(&market_id, &market, false) {
                            Self::repatriate_close_dispute_bond(&market_id, &market.creator)?;
                        }
                        if Self::is_close_request_bond_pending(&market_id, &market, false) {
                            Self::unreserve_close_request_bond(&market_id)?;
                        }
                    }
                    EarlyCloseState::Rejected => {}
                    EarlyCloseState::ScheduledAsMarketCreator
                    | EarlyCloseState::ScheduledAsOther => {
                        return Err(Error::<T>::InvalidEarlyCloseState.into());
                    }
                }

                get_new_period(
                    T::CloseEarlyProtectionBlockPeriod::get(),
                    T::CloseEarlyProtectionTimeFramePeriod::get(),
                )?
            } else {
                let (block_period, time_frame_period) = if is_authorized {
                    // fat finger protection
                    (
                        T::CloseEarlyProtectionBlockPeriod::get(),
                        T::CloseEarlyProtectionTimeFramePeriod::get(),
                    )
                } else {
                    let market_creator = market_creator.ok_or(Error::<T>::RequesterNotCreator)?;
                    let close_request_bond = T::CloseEarlyRequestBond::get();

                    T::AssetManager::reserve_named(
                        &Self::reserve_id(),
                        Asset::Ztg,
                        &market_creator,
                        close_request_bond,
                    )?;

                    <zrml_market_commons::Pallet<T>>::mutate_market(&market_id, |market| {
                        market.bonds.close_request =
                            Some(Bond::new(market_creator, close_request_bond));
                        Ok(())
                    })?;

                    (T::CloseEarlyBlockPeriod::get(), T::CloseEarlyTimeFramePeriod::get())
                };

                get_new_period(block_period, time_frame_period)?
            };

            let ids_len_0 = Self::clear_auto_close(&market_id)?;

            let state = if is_authorized {
                EarlyCloseState::ScheduledAsOther
            } else {
                EarlyCloseState::ScheduledAsMarketCreator
            };

            <zrml_market_commons::Pallet<T>>::mutate_market(&market_id, |market| {
                let old_market_period = market.period.clone();
                market.period = new_period.clone();
                let early_close = EarlyClose {
                    old: old_market_period,
                    new: new_period.clone(),
                    state: state.clone(),
                };
                market.early_close = Some(early_close);
                Ok(())
            })?;

            // important to do this after the market period is mutated
            let ids_len_1 = Self::insert_auto_close(&market_id)?;

            let weight = match &market.early_close {
                None => {
                    if is_authorized {
                        T::WeightInfo::schedule_early_close_as_authority(ids_len_0, ids_len_1)
                    } else {
                        T::WeightInfo::schedule_early_close_as_market_creator(ids_len_0, ids_len_1)
                    }
                }
                Some(_) => T::WeightInfo::schedule_early_close_after_dispute(ids_len_0, ids_len_1),
            };

            Self::deposit_event(Event::MarketEarlyCloseScheduled { market_id, new_period, state });

            Ok(Some(weight).into())
        }

        /// Allows anyone to dispute a scheduled early close.
        ///
        /// The market period is reset to the original (old) period.
        /// A `CloseEarlyDisputeBond` is reserved, which is returned,
        /// if the `CloseMarketsEarlyOrigin` decides to reject
        /// the early close request of the market creator or
        /// if the `CloseMarketsEarlyOrigin` is inactive.
        /// It is slashed, if the `CloseMarketsEarlyOrigin` decides to schedule the early close.
        ///
        /// # Weight
        ///
        /// Complexity: `O(n)`, where `n` is the maximum number of market ids
        /// in `MarketIdsPerClose...` either at the old period end or new period end.
        #[pallet::call_index(19)]
        #[pallet::weight(T::WeightInfo::dispute_early_close(CacheSize::get(), CacheSize::get()))]
        #[transactional]
        pub fn dispute_early_close(
            origin: OriginFor<T>,
            #[pallet::compact] market_id: MarketIdOf<T>,
        ) -> DispatchResultWithPostInfo {
            let who = ensure_signed(origin)?;
            let market = <zrml_market_commons::Pallet<T>>::market(&market_id)?;
            Self::ensure_market_is_active(&market)?;
            let mut early_close = market.early_close.ok_or(Error::<T>::NoEarlyCloseScheduled)?;
            match early_close.state {
                EarlyCloseState::ScheduledAsMarketCreator => (),
                EarlyCloseState::ScheduledAsOther
                | EarlyCloseState::Disputed
                | EarlyCloseState::Rejected => {
                    return Err(Error::<T>::InvalidEarlyCloseState.into());
                }
            };

            // ensure we don't dispute if the old market period is already over
            // so that we don't switch back to an invalid market period
            // this should never trigger, because at the time of scheduling a new market period,
            // we ensure the new end is always before the old end
            let is_expired = match early_close.old {
                MarketPeriod::Block(ref range) => {
                    let now_block = <frame_system::Pallet<T>>::block_number();
                    range.end <= now_block
                }
                MarketPeriod::Timestamp(ref range) => {
                    let now_time = <zrml_market_commons::Pallet<T>>::now();
                    range.end <= now_time
                }
            };
            if is_expired {
                log::debug!(
                    "This will never happen, because schedule_early_close ensures that the new \
                     end is always before the old end, otherwise the switch to an old market \
                     period would lead to a never ending market! Market id: {:?}.",
                    market_id
                );
                debug_assert!(false);
            }

            let close_dispute_bond = T::CloseEarlyDisputeBond::get();

            T::AssetManager::reserve_named(
                &Self::reserve_id(),
                Asset::Ztg,
                &who,
                close_dispute_bond,
            )?;

            let ids_len_0 = Self::clear_auto_close(&market_id)?;

            <zrml_market_commons::Pallet<T>>::mutate_market(&market_id, |market| {
                market.period = early_close.old.clone();
                market.bonds.close_dispute = Some(Bond::new(who.clone(), close_dispute_bond));
                early_close.state = EarlyCloseState::Disputed;
                market.early_close = Some(early_close);
                Ok(())
            })?;

            // important to do this after the market period is mutated
            let ids_len_1 = Self::insert_auto_close(&market_id)?;

            Self::deposit_event(Event::MarketEarlyCloseDisputed { market_id });

            Ok(Some(T::WeightInfo::dispute_early_close(ids_len_0, ids_len_1)).into())
        }

        /// Allows the `CloseMarketsEarlyOrigin` to reject a scheduled early close.
        ///
        /// The market period is reset to the original (old) period
        /// in case it was scheduled before (fat-finger protection).
        ///
        /// The disputant gets back the `CloseEarlyDisputeBond`
        /// and receives the market creators `CloseEarlyRequestBond`.
        ///
        /// # Weight
        ///
        /// Complexity: `O(n)`, where `n` is the maximum number of market ids
        /// in `MarketIdsPerClose...` either at the old period end or new period end.
        #[pallet::call_index(20)]
        #[pallet::weight(
            T::WeightInfo::reject_early_close_after_authority(CacheSize::get(), CacheSize::get())
                .max(T::WeightInfo::reject_early_close_after_dispute())
        )]
        #[transactional]
        pub fn reject_early_close(
            origin: OriginFor<T>,
            #[pallet::compact] market_id: MarketIdOf<T>,
        ) -> DispatchResultWithPostInfo {
            T::CloseMarketEarlyOrigin::ensure_origin(origin)?;
            let market = <zrml_market_commons::Pallet<T>>::market(&market_id)?;
            Self::ensure_market_is_active(&market)?;
            let mut early_close = market.early_close.ok_or(Error::<T>::NoEarlyCloseScheduled)?;
            let weight = match early_close.state {
                // market period got already reset inside `dispute_early_close`
                EarlyCloseState::Disputed => T::WeightInfo::reject_early_close_after_dispute(),
                EarlyCloseState::ScheduledAsOther => {
                    // ensure we don't reject if the old market period is already over
                    // so that we don't switch back to an invalid market period
                    let is_expired = match early_close.old {
                        MarketPeriod::Block(ref range) => {
                            let now_block = <frame_system::Pallet<T>>::block_number();
                            range.end <= now_block
                        }
                        MarketPeriod::Timestamp(ref range) => {
                            let now_time = <zrml_market_commons::Pallet<T>>::now();
                            range.end <= now_time
                        }
                    };
                    if is_expired {
                        log::debug!(
                            "This will never happen, because schedule_early_close ensures that \
                             the new end is always before the old end, 
                    otherwise the switch to an old market period would lead to a never ending \
                             market! Market id: {:?}.",
                            market_id
                        );
                        debug_assert!(false);
                    }

                    let ids_len_0 = Self::clear_auto_close(&market_id)?;

                    <zrml_market_commons::Pallet<T>>::mutate_market(&market_id, |market| {
                        market.period = early_close.old.clone();
                        Ok(())
                    })?;

                    // important to do this after the market period is mutated
                    let ids_len_1 = Self::insert_auto_close(&market_id)?;

                    T::WeightInfo::reject_early_close_after_authority(ids_len_0, ids_len_1)
                }
                EarlyCloseState::ScheduledAsMarketCreator | EarlyCloseState::Rejected => {
                    return Err(Error::<T>::InvalidEarlyCloseState.into());
                }
            };

            if let Some(disputor_bond) = market.bonds.close_dispute.as_ref() {
                let close_disputor = &disputor_bond.who;
                Self::repatriate_close_request_bond(&market_id, close_disputor)?;
                Self::unreserve_close_dispute_bond(&market_id)?;
            }

            <zrml_market_commons::Pallet<T>>::mutate_market(&market_id, |market| {
                early_close.state = EarlyCloseState::Rejected;
                market.early_close = Some(early_close);
                Ok(())
            })?;

            Self::deposit_event(Event::MarketEarlyCloseRejected { market_id });

            Ok(Some(weight).into())
        }

        /// Allows the market creator of a trusted market
        /// to immediately move an open market to closed.
        ///
        /// # Weight
        ///
        /// Complexity: `O(n + m)`, where `n` is the number of market ids,
        /// which open at the same time as the specified market,
        /// and `m` is the number of market ids,
        /// which close at the same time as the specified market.
        #[pallet::call_index(21)]
        #[pallet::weight(T::WeightInfo::close_trusted_market(CacheSize::get()))]
        #[transactional]
        pub fn close_trusted_market(
            origin: OriginFor<T>,
            #[pallet::compact] market_id: MarketIdOf<T>,
        ) -> DispatchResultWithPostInfo {
            let who = ensure_signed(origin)?;
            let market = <zrml_market_commons::Pallet<T>>::market(&market_id)?;
            ensure!(market.creator == who, Error::<T>::CallerNotMarketCreator);
            ensure!(market.dispute_mechanism.is_none(), Error::<T>::MarketIsNotTrusted);
            Self::ensure_market_is_active(&market)?;
            let close_ids_len = Self::clear_auto_close(&market_id)?;
            Self::close_market(&market_id)?;
            Self::set_market_end(&market_id)?;
            Ok(Some(T::WeightInfo::close_trusted_market(close_ids_len)).into())
        }

        /// Allows the manual closing for "broken" markets.
        /// A market is "broken", if an unexpected chain stall happened
        /// and the auto close was scheduled during this time.
        ///
        /// # Weight
        ///
        /// Complexity: `O(n)`,
        /// and `n` is the number of market ids,
        /// which close at the same time as the specified market.
        #[pallet::call_index(22)]
        #[pallet::weight(T::WeightInfo::manually_close_market(CacheSize::get()))]
        #[transactional]
        pub fn manually_close_market(
            origin: OriginFor<T>,
            #[pallet::compact] market_id: MarketIdOf<T>,
        ) -> DispatchResultWithPostInfo {
            ensure_signed(origin)?;

            let market = zrml_market_commons::Pallet::<T>::market(&market_id)?;
            let now = zrml_market_commons::Pallet::<T>::now();
            let range = match &market.period {
                MarketPeriod::Block(_) => {
                    return Err(Error::<T>::NotAllowedForBlockBasedMarkets.into());
                }
                MarketPeriod::Timestamp(ref range) => range,
            };

            let close_ids_len = if range.end <= now {
                let range_end_time_frame = Self::calculate_time_frame_of_moment(range.end);
                let close_ids_len = MarketIdsPerCloseTimeFrame::<T>::try_mutate(
                    range_end_time_frame,
                    |ids| -> Result<u32, DispatchError> {
                        let ids_len = ids.len() as u32;
                        let position = ids
                            .iter()
                            .position(|i| i == &market_id)
                            .ok_or(Error::<T>::MarketNotInCloseTimeFrameList)?;
                        let _ = ids.swap_remove(position);
                        Ok(ids_len)
                    },
                )?;
                Self::on_market_close(&market_id, market)?;
                Self::set_market_end(&market_id)?;
                close_ids_len
            } else {
                return Err(Error::<T>::MarketPeriodEndNotAlreadyReachedYet.into());
            };

            Ok(Some(T::WeightInfo::manually_close_market(close_ids_len)).into())
        }
    }

    #[pallet::config]
    pub trait Config: frame_system::Config + zrml_market_commons::Config {
        /// The base amount of currency that must be bonded for a market approved by the
        ///  advisory committee.
        #[pallet::constant]
        type AdvisoryBond: Get<BalanceOf<Self>>;

        /// The percentage of the advisory bond that gets slashed when a market is rejected.
        #[pallet::constant]
        type AdvisoryBondSlashPercentage: Get<Percent>;

        /// The origin that is allowed to approve / reject pending advised markets.
        type ApproveOrigin: EnsureOrigin<Self::RuntimeOrigin>;

        /// The module handling the creation of market assets.
        type AssetCreator: Create<Self::AccountId, AssetId = AssetOf<Self>, Balance = BalanceOf<Self>>;

        /// The module handling the destruction of market assets.
        type AssetDestroyer: ManagedDestroy<Self::AccountId, AssetId = AssetOf<Self>, Balance = BalanceOf<Self>>;

        /// The module managing collateral and market assets.
        type AssetManager: MultiCurrency<Self::AccountId, Balance = BalanceOf<Self>, CurrencyId = AssetOf<Self>>
            + NamedMultiReservableCurrency<
                Self::AccountId,
                Balance = BalanceOf<Self>,
                CurrencyId = AssetOf<Self>,
                ReserveIdentifier = [u8; 8],
            >;

        #[cfg(feature = "parachain")]
        type AssetRegistry: RegistryInspect<
                AssetId = XcmAsset,
                Balance = BalanceOf<Self>,
                CustomMetadata = CustomMetadata,
            >;

        /// See [`zrml_authorized::AuthorizedPalletApi`].
        type Authorized: zrml_authorized::AuthorizedPalletApi<
                AccountId = Self::AccountId,
                Balance = BalanceOf<Self>,
                NegativeImbalance = NegativeImbalanceOf<Self>,
                BlockNumber = Self::BlockNumber,
                MarketId = MarketIdOf<Self>,
                Moment = MomentOf<Self>,
                Origin = Self::RuntimeOrigin,
            >;

        /// The base amount of currency that must be bonded
        /// by the disputant in order to dispute an early market closure of the market creator.
        #[pallet::constant]
        type CloseEarlyDisputeBond: Get<BalanceOf<Self>>;

        /// The origin that is allowed to close markets early.
        type CloseMarketEarlyOrigin: EnsureOrigin<Self::RuntimeOrigin>;

        type Currency: NamedReservableCurrency<
                Self::AccountId,
                ReserveIdentifier = [u8; 8],
                Balance = BalanceOf<Self>,
            >;

        /// The origin that is allowed to close markets.
        type CloseOrigin: EnsureOrigin<Self::RuntimeOrigin>;

        /// The milliseconds to wait for the `CloseMarketsEarlyOrigin`
        /// before the early market close actually happens (fat-finger protection).
        #[pallet::constant]
        type CloseEarlyProtectionTimeFramePeriod: Get<MomentOf<Self>>;

        /// The block time to wait for the `CloseMarketsEarlyOrigin`
        /// before the early market close actually happens (fat-finger protection).
        #[pallet::constant]
        type CloseEarlyProtectionBlockPeriod: Get<Self::BlockNumber>;

        /// The base amount of currency that must be bonded
        /// by the market creator in order to schedule an early market closure.
        #[pallet::constant]
        type CloseEarlyRequestBond: Get<BalanceOf<Self>>;

        /// See [`zrml_court::CourtPalletApi`].
        type Court: zrml_court::CourtPalletApi<
                AccountId = Self::AccountId,
                Balance = BalanceOf<Self>,
                NegativeImbalance = NegativeImbalanceOf<Self>,
                BlockNumber = Self::BlockNumber,
                MarketId = MarketIdOf<Self>,
                Moment = MomentOf<Self>,
                Origin = Self::RuntimeOrigin,
            >;

        /// Used to deploy neo-swaps pools.
        type DeployPool: DeployPoolApi<
                AccountId = Self::AccountId,
                Balance = BalanceOf<Self>,
                MarketId = MarketIdOf<Self>,
            >;

        /// The origin that is allowed to destroy markets.
        type DestroyOrigin: EnsureOrigin<Self::RuntimeOrigin>;

        /// The base amount of currency that must be bonded in order to create a dispute.
        #[pallet::constant]
        type DisputeBond: Get<BalanceOf<Self>>;

        /// Event
        type RuntimeEvent: From<Event<Self>> + IsType<<Self as frame_system::Config>::RuntimeEvent>;

        /// See [`GlobalDisputesPalletApi`].
        type GlobalDisputes: GlobalDisputesPalletApi<
                MarketIdOf<Self>,
                Self::AccountId,
                BalanceOf<Self>,
                Self::BlockNumber,
            >;

        type LiquidityMining: LiquidityMiningPalletApi<
                AccountId = Self::AccountId,
                Balance = BalanceOf<Self>,
                BlockNumber = Self::BlockNumber,
                MarketId = MarketIdOf<Self>,
            >;

        /// The maximum number of categories available for categorical markets.
        #[pallet::constant]
        type MaxCategories: Get<u16>;

        /// The minimum number of categories available for categorical markets.
        #[pallet::constant]
        type MinCategories: Get<u16>;

        /// A upper bound for the fee that is charged each trade and given to the market creator.
        #[pallet::constant]
        type MaxCreatorFee: Get<Perbill>;

        /// The maximum number of disputes allowed on any single market.
        #[pallet::constant]
        type MaxDisputes: Get<u32>;

        /// The minimum number of blocks allowed to be specified as dispute_duration
        /// in create_market.
        #[pallet::constant]
        type MinDisputeDuration: Get<Self::BlockNumber>;

        /// The minimum number of blocks allowed to be specified as oracle_duration
        /// in create_market.
        #[pallet::constant]
        type MinOracleDuration: Get<Self::BlockNumber>;

        /// The maximum number of blocks allowed to be specified as grace_period
        /// in create_market.
        #[pallet::constant]
        type MaxGracePeriod: Get<Self::BlockNumber>;

        /// The maximum number of blocks allowed to be specified as oracle_duration
        /// in create_market.
        #[pallet::constant]
        type MaxOracleDuration: Get<Self::BlockNumber>;

        /// The maximum number of blocks allowed to be specified as dispute_duration
        /// in create_market.
        #[pallet::constant]
        type MaxDisputeDuration: Get<Self::BlockNumber>;

        /// The maximum length of reject reason string.
        #[pallet::constant]
        type MaxRejectReasonLen: Get<u32>;

        /// The maximum allowed duration of a market from creation to market close in blocks.
        #[pallet::constant]
        type MaxMarketLifetime: Get<Self::BlockNumber>;

        /// The maximum number of bytes allowed as edit reason.
        #[pallet::constant]
        type MaxEditReasonLen: Get<u32>;

        #[pallet::constant]
        type OutsiderBond: Get<BalanceOf<Self>>;

        /// The module identifier.
        #[pallet::constant]
        type PalletId: Get<PalletId>;

        /// The block time to wait for the market creator
        /// before the early market close actually happens.
        #[pallet::constant]
        type CloseEarlyBlockPeriod: Get<Self::BlockNumber>;

        /// The milliseconds to wait for the market creator
        /// before the early market close actually happens.
        #[pallet::constant]
        type CloseEarlyTimeFramePeriod: Get<MomentOf<Self>>;

        /// The origin that is allowed to reject pending advised markets.
        type RejectOrigin: EnsureOrigin<Self::RuntimeOrigin>;

        /// Additional handler during state transitions.
        type OnStateTransition: MarketTransitionApi<MarketIdOf<Self>>;

        /// The base amount of currency that must be bonded to ensure the oracle reports
        ///  in a timely manner.
        #[pallet::constant]
        type OracleBond: Get<BalanceOf<Self>>;

        /// The origin that is allowed to request edits in pending advised markets.
        type RequestEditOrigin: EnsureOrigin<Self::RuntimeOrigin>;

        /// The origin that is allowed to resolve markets.
        type ResolveOrigin: EnsureOrigin<Self::RuntimeOrigin>;

        /// See [`DisputeApi`].
        type SimpleDisputes: zrml_simple_disputes::SimpleDisputesPalletApi<
                AccountId = Self::AccountId,
                Balance = BalanceOf<Self>,
                NegativeImbalance = NegativeImbalanceOf<Self>,
                BlockNumber = Self::BlockNumber,
                MarketId = MarketIdOf<Self>,
                Moment = MomentOf<Self>,
                Origin = Self::RuntimeOrigin,
            >;

        /// Handler for slashed funds.
        type Slash: OnUnbalanced<NegativeImbalanceOf<Self>>;

        /// The base amount of currency that must be bonded for a permissionless market,
        /// guaranteeing that it will resolve as anything but `Invalid`.
        #[pallet::constant]
        type ValidityBond: Get<BalanceOf<Self>>;

        /// Weights generated by benchmarks
        type WeightInfo: WeightInfoZeitgeist;
    }

    #[pallet::error]
    pub enum Error<T> {
        /// Someone is trying to call `dispute` with the same outcome that is currently
        /// registered on-chain.
        CannotDisputeSameOutcome,
        /// Only creator is able to edit the market.
        EditorNotCreator,
        /// EditReason's length greater than MaxEditReasonLen.
        EditReasonLengthExceedsMaxEditReasonLen,
        /// Market account does not have enough funds to pay out.
        InsufficientFundsInMarketAccount,
        /// Sender does not have enough share balance.
        InsufficientShareBalance,
        /// An invalid Hash was included in a multihash parameter.
        InvalidMultihash,
        /// An invalid market type was found.
        InvalidMarketType,
        /// An operation is requested that is unsupported for the given scoring rule.
        InvalidScoringRule,
        /// Sender does not have enough balance to buy shares.
        NotEnoughBalance,
        /// Market is already reported on.
        MarketAlreadyReported,
        /// The market duration is longer than allowed.
        MarketDurationTooLong,
        /// Market edit request is already in progress.
        MarketEditRequestAlreadyInProgress,
        /// Market is not requested for edit.
        MarketEditNotRequested,
        /// Market was expected to be active.
        MarketIsNotActive,
        /// Market was expected to be closed.
        MarketIsNotClosed,
        /// A market in subsidy collection phase was expected.
        MarketIsNotCollectingSubsidy,
        /// A proposed market was expected.
        MarketIsNotProposed,
        /// A reported market was expected.
        MarketIsNotReported,
        /// A disputed market was expected.
        MarketIsNotDisputed,
        /// A resolved market was expected.
        MarketIsNotResolved,
        /// The point in time when the market becomes active is too soon.
        MarketStartTooSoon,
        /// The point in time when the market becomes active is too late.
        MarketStartTooLate,
        /// The market dispute mechanism has not failed.
        MarketDisputeMechanismNotFailed,
        /// Tried to settle missing bond.
        MissingBond,
        /// The number of categories for a categorical market is too low.
        NotEnoughCategories,
        /// The user has no winning balance.
        NoWinningBalance,
        /// Submitted outcome does not match market type.
        OutcomeMismatch,
        /// RejectReason's length greater than MaxRejectReasonLen.
        RejectReasonLengthExceedsMaxRejectReasonLen,
        /// The report is not coming from designated oracle.
        ReporterNotOracle,
        /// It was tried to append an item to storage beyond the boundaries.
        StorageOverflow,
        /// Too many categories for a categorical market.
        TooManyCategories,
        /// The action requires another market dispute mechanism.
        InvalidDisputeMechanism,
        /// Catch-all error for invalid market status.
        InvalidMarketStatus,
        /// The post dispatch should never be None.
        UnexpectedNoneInPostInfo,
        /// An amount was illegally specified as zero.
        ZeroAmount,
        /// Market period is faulty (too short, outside of limits)
        InvalidMarketPeriod,
        /// The outcome range of the scalar market is invalid.
        InvalidOutcomeRange,
        /// Can not report before market.deadlines.grace_period is ended.
        NotAllowedToReportYet,
        /// Specified dispute_duration is smaller than MinDisputeDuration.
        DisputeDurationSmallerThanMinDisputeDuration,
        /// Specified oracle_duration is smaller than MinOracleDuration.
        OracleDurationSmallerThanMinOracleDuration,
        /// Specified dispute_duration is greater than MaxDisputeDuration.
        DisputeDurationGreaterThanMaxDisputeDuration,
        /// Specified grace_period is greater than MaxGracePeriod.
        GracePeriodGreaterThanMaxGracePeriod,
        /// Specified oracle_duration is greater than MaxOracleDuration.
        OracleDurationGreaterThanMaxOracleDuration,
        /// The weights length has to be equal to the assets length.
        WeightsLenMustEqualAssetsLen,
        /// Provided base_asset is not allowed to be used as base_asset.
        InvalidBaseAsset,
        /// A foreign asset in not registered in AssetRegistry.
        UnregisteredForeignAsset,
        /// The start of the global dispute for this market happened already.
        GlobalDisputeExistsAlready,
        /// The market has no dispute mechanism.
        NoDisputeMechanism,
        /// The dispute duration is positive but the market has dispute period.
        NonZeroDisputePeriodOnTrustedMarket,
        /// The fee is too high.
        FeeTooHigh,
        /// The resolution mechanism resulting from the scoring rule is not supported.
        InvalidResolutionMechanism,
        /// The early market close operation was not requested by the market creator.
        RequesterNotCreator,
        /// The early close would be scheduled after the original market period end.
        EarlyCloseRequestTooLate,
        /// This early close state is not valid.
        InvalidEarlyCloseState,
        /// There is no early close scheduled.
        NoEarlyCloseScheduled,
        /// After there was an early close already scheduled,
        /// only the `CloseMarketsEarlyOrigin` can schedule another one.
        OnlyAuthorizedCanScheduleEarlyClose,
        /// The caller is not the market creator.
        CallerNotMarketCreator,
        /// The market is not trusted.
        MarketIsNotTrusted,
        /// The operation is not allowed for market with a block period.
        NotAllowedForBlockBasedMarkets,
        /// The market is not in the close time frame list.
        MarketNotInCloseTimeFrameList,
        /// The market period end was not already reached yet.
        MarketPeriodEndNotAlreadyReachedYet,
    }

    #[pallet::event]
    #[pallet::generate_deposit(fn deposit_event)]
    pub enum Event<T>
    where
        T: Config,
    {
        /// Custom addition block initialization logic wasn't successful.
        BadOnInitialize,
        /// A complete set of assets has been bought. \[market_id, amount_per_asset, buyer\]
        BoughtCompleteSet(MarketIdOf<T>, BalanceOf<T>, AccountIdOf<T>),
        /// A market has been approved. \[market_id, new_market_status\]
        MarketApproved(MarketIdOf<T>, MarketStatus),
        /// A market has been created. \[market_id, market_account, market\]
        MarketCreated(MarketIdOf<T>, T::AccountId, MarketOf<T>),
        /// A market has been destroyed. \[market_id\]
        MarketDestroyed(MarketIdOf<T>),
        /// A market has been closed. \[market_id\]
        MarketClosed(MarketIdOf<T>),
        /// A market has been scheduled to close early.
        MarketEarlyCloseScheduled {
            market_id: MarketIdOf<T>,
            new_period: MarketPeriod<T::BlockNumber, MomentOf<T>>,
            state: EarlyCloseState,
        },
        /// A market early close request has been disputed.
        MarketEarlyCloseDisputed { market_id: MarketIdOf<T> },
        /// A market early close request has been rejected.
        MarketEarlyCloseRejected { market_id: MarketIdOf<T> },
        /// A market has been disputed \[market_id, new_market_status, disputant\]
        MarketDisputed(MarketIdOf<T>, MarketStatus, AccountIdOf<T>),
        /// An advised market has ended before it was approved or rejected. \[market_id\]
        MarketExpired(MarketIdOf<T>),
        /// A pending market has been rejected as invalid with a reason.
        /// \[market_id, reject_reason\]
        MarketRejected(MarketIdOf<T>, RejectReason<T>),
        /// A market has been reported on. \[market_id, new_market_status, reported_outcome\]
        MarketReported(MarketIdOf<T>, MarketStatus, ReportOf<T>),
        /// A market has been resolved. \[market_id, new_market_status, real_outcome\]
        MarketResolved(MarketIdOf<T>, MarketStatus, OutcomeReport),
        /// A proposed market has been requested edit by advisor. \[market_id, edit_reason\]
        MarketRequestedEdit(MarketIdOf<T>, EditReason<T>),
        /// A proposed market has been edited by the market creator. \[market_id, new_market\]
        MarketEdited(MarketIdOf<T>, MarketOf<T>),
        /// A complete set of assets has been sold. \[market_id, amount_per_asset, seller\]
        SoldCompleteSet(MarketIdOf<T>, BalanceOf<T>, AccountIdOf<T>),
        /// An amount of winning outcomes have been redeemed.
        /// \[market_id, currency_id, amount_redeemed, payout, who\]
        TokensRedeemed(MarketIdOf<T>, AssetOf<T>, BalanceOf<T>, BalanceOf<T>, AccountIdOf<T>),
        /// The global dispute was started. \[market_id\]
        GlobalDisputeStarted(MarketIdOf<T>),
        /// The recovery limit for timestamp based markets was reached due to a prolonged chain stall.
        RecoveryLimitReached { last_time_frame: TimeFrame, limit_time_frame: TimeFrame },
    }

    #[pallet::hooks]
    impl<T: Config> Hooks<T::BlockNumber> for Pallet<T> {
        fn on_initialize(now: T::BlockNumber) -> Weight {
            let mut total_weight: Weight = Weight::zero();

            // If we are at genesis or the first block the timestamp is be undefined. No
            // market needs to be opened or closed on blocks #0 or #1, so we skip the
            // evaluation. Without this check, new chains starting from genesis will hang up,
            // since the loops in the `market_status_manager` calls below will run over an interval
            // of 0 to the current time frame.
            if now <= 1u32.into() {
                return total_weight;
            }

            // We add one to the count, because `pallet-timestamp` sets the timestamp _after_
            // `on_initialize` is called, so calling `now()` during `on_initialize` gives us
            // the timestamp of the previous block.
            let current_time_frame =
                Self::calculate_time_frame_of_moment(<zrml_market_commons::Pallet<T>>::now())
                    .saturating_add(1);

            // On first pass, we use current_time - 1 to ensure that the chain doesn't try to
            // check all time frames since epoch.
            let last_time_frame =
                LastTimeFrame::<T>::get().unwrap_or_else(|| current_time_frame.saturating_sub(1));

            let _ = with_transaction(|| {
                let close = Self::market_status_manager::<
                    _,
                    MarketIdsPerCloseBlock<T>,
                    MarketIdsPerCloseTimeFrame<T>,
                >(
                    now,
                    last_time_frame,
                    current_time_frame,
                    |market_id, market| {
                        let weight = Self::on_market_close(market_id, market)?;
                        total_weight = total_weight.saturating_add(weight);
                        Ok(())
                    },
                );

                if let Ok(weight) = close {
                    total_weight = total_weight.saturating_add(weight);
                } else {
                    // charge weight for the worst case
                    total_weight = total_weight.saturating_add(
                        T::WeightInfo::market_status_manager(CacheSize::get(), CacheSize::get()),
                    );
                }

                let resolve = Self::resolution_manager(now, |market_id, market| {
                    let weight = Self::on_resolution(market_id, market)?;
                    total_weight = total_weight.saturating_add(weight);
                    Ok(())
                });

                if let Ok(weight) = resolve {
                    total_weight = total_weight.saturating_add(weight);
                } else {
                    // charge weight for the worst case
                    total_weight =
                        total_weight.saturating_add(T::WeightInfo::market_resolution_manager(
                            CacheSize::get(),
                            CacheSize::get(),
                        ));
                }

                LastTimeFrame::<T>::set(Some(current_time_frame));
                total_weight = total_weight.saturating_add(T::DbWeight::get().writes(1));

                match close.and(resolve) {
                    Err(err) => {
                        Self::deposit_event(Event::BadOnInitialize);
                        log::error!(
                            target: LOG_TARGET,
                            "Block {:?} was not initialized. Error: {:?}",
                            now,
                            err,
                        );
                        TransactionOutcome::Rollback(err.into())
                    }
                    Ok(_) => TransactionOutcome::Commit(Ok(())),
                }
            });

            total_weight.saturating_add(T::WeightInfo::on_initialize_resolve_overhead())
        }
    }

    #[pallet::pallet]
    #[pallet::storage_version(STORAGE_VERSION)]
    pub struct Pallet<T>(PhantomData<T>);

    /// A mapping of market identifiers to the block their market ends on.
    #[pallet::storage]
    pub type MarketIdsPerCloseBlock<T: Config> = StorageMap<
        _,
        Blake2_128Concat,
        T::BlockNumber,
        BoundedVec<MarketIdOf<T>, CacheSize>,
        ValueQuery,
    >;

    /// A mapping of market identifiers to the time frame their market ends in.
    #[pallet::storage]
    pub type MarketIdsPerCloseTimeFrame<T: Config> = StorageMap<
        _,
        Blake2_128Concat,
        TimeFrame,
        BoundedVec<MarketIdOf<T>, CacheSize>,
        ValueQuery,
    >;

    /// The last time frame that was checked for markets to close.
    #[pallet::storage]
    pub type LastTimeFrame<T: Config> = StorageValue<_, TimeFrame>;

    /// A mapping of market identifiers to the block they were disputed at.
    /// A market only ends up here if it was disputed.
    #[pallet::storage]
    pub type MarketIdsPerDisputeBlock<T: Config> = StorageMap<
        _,
        Twox64Concat,
        T::BlockNumber,
        BoundedVec<MarketIdOf<T>, CacheSize>,
        ValueQuery,
    >;

    /// A mapping of market identifiers to the block that they were reported on.
    #[pallet::storage]
    pub type MarketIdsPerReportBlock<T: Config> = StorageMap<
        _,
        Twox64Concat,
        T::BlockNumber,
        BoundedVec<MarketIdOf<T>, CacheSize>,
        ValueQuery,
    >;

    /// Contains market_ids for which advisor has requested edit.
    /// Value for given market_id represents the reason for the edit.
    #[pallet::storage]
    pub type MarketIdsForEdit<T: Config> =
        StorageMap<_, Twox64Concat, MarketIdOf<T>, EditReason<T>>;

    impl<T: Config> Pallet<T> {
        impl_unreserve_bond!(unreserve_creation_bond, creation);
        impl_unreserve_bond!(unreserve_oracle_bond, oracle);
        impl_unreserve_bond!(unreserve_outsider_bond, outsider);
        impl_unreserve_bond!(unreserve_close_request_bond, close_request);
        impl_unreserve_bond!(unreserve_close_dispute_bond, close_dispute);
        impl_unreserve_bond!(unreserve_dispute_bond, dispute);
        impl_slash_bond!(slash_creation_bond, creation);
        impl_slash_bond!(slash_oracle_bond, oracle);
        impl_slash_bond!(slash_outsider_bond, outsider);
        impl_slash_bond!(slash_dispute_bond, dispute);
        impl_repatriate_bond!(repatriate_oracle_bond, oracle);
        impl_repatriate_bond!(repatriate_close_request_bond, close_request);
        impl_repatriate_bond!(repatriate_close_dispute_bond, close_dispute);
        impl_is_bond_pending!(is_creation_bond_pending, creation);
        impl_is_bond_pending!(is_oracle_bond_pending, oracle);
        impl_is_bond_pending!(is_outsider_bond_pending, outsider);
        impl_is_bond_pending!(is_close_dispute_bond_pending, close_dispute);
        impl_is_bond_pending!(is_close_request_bond_pending, close_request);
        impl_is_bond_pending!(is_dispute_bond_pending, dispute);

        #[inline]
        pub(crate) fn market_account(market_id: MarketIdOf<T>) -> AccountIdOf<T> {
            T::PalletId::get().into_sub_account_truncating(market_id.saturated_into::<u128>())
        }

        #[require_transactional]
        fn do_create_market(
            who: T::AccountId,
            base_asset: BaseAsset,
            creator_fee: Perbill,
            oracle: T::AccountId,
            period: MarketPeriodOf<T>,
            deadlines: DeadlinesOf<T>,
            metadata: MultiHash,
            creation: MarketCreation,
            market_type: MarketType,
            dispute_mechanism: Option<MarketDisputeMechanism>,
            scoring_rule: ScoringRule,
        ) -> Result<(u32, MarketIdOf<T>), DispatchError> {
            let bonds = match creation {
                MarketCreation::Advised => MarketBonds {
                    creation: Some(Bond::new(who.clone(), T::AdvisoryBond::get())),
                    oracle: Some(Bond::new(who.clone(), T::OracleBond::get())),
                    ..Default::default()
                },
                MarketCreation::Permissionless => MarketBonds {
                    creation: Some(Bond::new(who.clone(), T::ValidityBond::get())),
                    oracle: Some(Bond::new(who.clone(), T::OracleBond::get())),
                    ..Default::default()
                },
            };

            let market_builder = Self::construct_market(
                None,
                base_asset,
                who.clone(),
                creator_fee,
                oracle,
                period,
                deadlines,
                metadata,
                creation.clone(),
                market_type,
                dispute_mechanism,
                scoring_rule,
                None,
                None,
                bonds.clone(),
            )?;

            T::AssetManager::reserve_named(
                &Self::reserve_id(),
                Asset::Ztg,
                &who,
                bonds.total_amount_bonded(&who),
            )?;

            let (market_id, market) =
                <zrml_market_commons::Pallet<T>>::build_market(market_builder)?;
            let market_account = Self::market_account(market_id);
            match market.status {
                MarketStatus::Active => {
                    if market.is_redeemable() {
                        for outcome in market.outcome_assets() {
                            let admin = market_account.clone();
                            let is_sufficient = true;
                            let min_balance = 1u8;
                            T::AssetCreator::create(
                                outcome.into(),
                                admin,
                                is_sufficient,
                                min_balance.into(),
                            )?;
                        }
                    }

                    T::OnStateTransition::on_activation(&market_id).result?
                }
                MarketStatus::Proposed => T::OnStateTransition::on_proposal(&market_id).result?,
                _ => (),
            }

            let ids_amount: u32 = Self::insert_auto_close(&market_id)?;
            Self::deposit_event(Event::MarketCreated(market_id, market_account, market));
            Ok((ids_amount, market_id))
        }

        fn insert_auto_close(market_id: &MarketIdOf<T>) -> Result<u32, DispatchError> {
            let market = <zrml_market_commons::Pallet<T>>::market(market_id)?;

            match market.period {
                MarketPeriod::Block(range) => MarketIdsPerCloseBlock::<T>::try_mutate(
                    range.end,
                    |ids| -> Result<u32, DispatchError> {
                        ids.try_push(*market_id).map_err(|_| <Error<T>>::StorageOverflow)?;
                        Ok(ids.len() as u32)
                    },
                ),
                MarketPeriod::Timestamp(range) => MarketIdsPerCloseTimeFrame::<T>::try_mutate(
                    Self::calculate_time_frame_of_moment(range.end),
                    |ids| -> Result<u32, DispatchError> {
                        ids.try_push(*market_id).map_err(|_| <Error<T>>::StorageOverflow)?;
                        Ok(ids.len() as u32)
                    },
                ),
            }
        }

        // Manually remove market from cache for auto close.
        fn clear_auto_close(market_id: &MarketIdOf<T>) -> Result<u32, DispatchError> {
            let market = <zrml_market_commons::Pallet<T>>::market(market_id)?;

            // No-op if market isn't cached for auto close according to its state.
            match market.status {
                MarketStatus::Active | MarketStatus::Proposed => (),
                _ => return Ok(0u32),
            };

            let close_ids_len = match market.period {
                MarketPeriod::Block(range) => {
                    MarketIdsPerCloseBlock::<T>::mutate(range.end, |ids| -> u32 {
                        let ids_len = ids.len() as u32;
                        remove_item::<MarketIdOf<T>, _>(ids, market_id);
                        ids_len
                    })
                }
                MarketPeriod::Timestamp(range) => {
                    let time_frame = Self::calculate_time_frame_of_moment(range.end);
                    MarketIdsPerCloseTimeFrame::<T>::mutate(time_frame, |ids| -> u32 {
                        let ids_len = ids.len() as u32;
                        remove_item::<MarketIdOf<T>, _>(ids, market_id);
                        ids_len
                    })
                }
            };
            Ok(close_ids_len)
        }

        /// Clears this market from being stored for automatic resolution.
        fn clear_auto_resolve(market_id: &MarketIdOf<T>) -> Result<(u32, u32), DispatchError> {
            let market = <zrml_market_commons::Pallet<T>>::market(market_id)?;
            // If there's no dispute mechanism, this function is noop. TODO(#782) This is an
            // anti-pattern, but it makes benchmarking easier.
            let dispute_mechanism = match market.dispute_mechanism {
                Some(ref result) => result,
                None => return Ok((0, 0)),
            };
            let (ids_len, mdm_len) = match market.status {
                MarketStatus::Reported => {
                    let report = market.report.ok_or(Error::<T>::MarketIsNotReported)?;
                    let dispute_duration_ends_at_block =
                        report.at.saturating_add(market.deadlines.dispute_duration);
                    MarketIdsPerReportBlock::<T>::mutate(
                        dispute_duration_ends_at_block,
                        |ids| -> (u32, u32) {
                            let ids_len = ids.len() as u32;
                            remove_item::<MarketIdOf<T>, _>(ids, market_id);
                            (ids_len, 0u32)
                        },
                    )
                }
                MarketStatus::Disputed => {
                    // TODO(#782): use multiple benchmarks paths for different dispute mechanisms
                    let ResultWithWeightInfo { result: auto_resolve_block_opt, weight: _ } =
                        match dispute_mechanism {
                            MarketDisputeMechanism::Authorized => {
                                T::Authorized::get_auto_resolve(market_id, &market)
                            }
                            MarketDisputeMechanism::Court => {
                                T::Court::get_auto_resolve(market_id, &market)
                            }
                            MarketDisputeMechanism::SimpleDisputes => {
                                T::SimpleDisputes::get_auto_resolve(market_id, &market)
                            }
                        };
                    if let Some(auto_resolve_block) = auto_resolve_block_opt {
                        let ids_len = remove_auto_resolve::<T>(market_id, auto_resolve_block);
                        (ids_len, 0u32)
                    } else {
                        (0u32, 0u32)
                    }
                }
                _ => (0u32, 0u32),
            };

            Ok((ids_len, mdm_len))
        }

        #[require_transactional]
        pub(crate) fn do_sell_complete_set(
            who: T::AccountId,
            market_id: MarketIdOf<T>,
            amount: BalanceOf<T>,
        ) -> DispatchResult {
            ensure!(amount != BalanceOf::<T>::zero(), Error::<T>::ZeroAmount);

            let market = <zrml_market_commons::Pallet<T>>::market(&market_id)?;
            ensure!(market.is_redeemable(), Error::<T>::InvalidScoringRule);

            let market_account = Self::market_account(market_id);
            ensure!(
                T::AssetManager::free_balance(market.base_asset.into(), &market_account) >= amount,
                "Market account does not have sufficient reserves.",
            );

            let assets = market.outcome_assets();

            // verify first.
            for asset in assets.iter() {
                // Ensures that the sender has sufficient amount of each
                // share in the set.
                ensure!(
                    T::AssetManager::free_balance((*asset).into(), &who) >= amount,
                    Error::<T>::InsufficientShareBalance,
                );
            }

            // write last.
            for asset in assets.iter() {
                let missing = T::AssetManager::slash((*asset).into(), &who, amount);
                debug_assert!(
                    missing.is_zero(),
                    "Could not slash all of the amount. asset {:?}, who: {:?}, amount: {:?}.",
                    asset,
                    &who,
                    amount,
                );
            }

            T::AssetManager::transfer(market.base_asset.into(), &market_account, &who, amount)?;

            Self::deposit_event(Event::SoldCompleteSet(market_id, amount, who));

            Ok(())
        }

        #[require_transactional]
        pub(crate) fn do_buy_complete_set(
            who: T::AccountId,
            market_id: MarketIdOf<T>,
            amount: BalanceOf<T>,
        ) -> DispatchResult {
            ensure!(amount != BalanceOf::<T>::zero(), Error::<T>::ZeroAmount);
            let market = <zrml_market_commons::Pallet<T>>::market(&market_id)?;
            ensure!(
                T::AssetManager::free_balance(market.base_asset.into(), &who) >= amount,
                Error::<T>::NotEnoughBalance
            );
            ensure!(market.is_redeemable(), Error::<T>::InvalidScoringRule);
            Self::ensure_market_is_active(&market)?;

            let market_account = Self::market_account(market_id);
            T::AssetManager::transfer(market.base_asset.into(), &who, &market_account, amount)?;

            let assets = market.outcome_assets();
            for asset in assets.iter() {
                T::AssetManager::deposit((*asset).into(), &who, amount)?;
            }

            Self::deposit_event(Event::BoughtCompleteSet(market_id, amount, who));

            Ok(())
        }

        pub(crate) fn do_reject_market(
            market_id: &MarketIdOf<T>,
            market: MarketOf<T>,
            reject_reason: RejectReason<T>,
        ) -> DispatchResult {
            ensure!(market.status == MarketStatus::Proposed, Error::<T>::InvalidMarketStatus);
            Self::unreserve_oracle_bond(market_id)?;
            let imbalance =
                Self::slash_creation_bond(market_id, Some(T::AdvisoryBondSlashPercentage::get()))?;
            T::Slash::on_unbalanced(imbalance);
            <zrml_market_commons::Pallet<T>>::remove_market(market_id)?;
            MarketIdsForEdit::<T>::remove(market_id);
            Self::deposit_event(Event::MarketRejected(*market_id, reject_reason));
            Self::deposit_event(Event::MarketDestroyed(*market_id));
            Ok(())
        }

        pub(crate) fn handle_expired_advised_market(
            market_id: &MarketIdOf<T>,
            market: MarketOf<T>,
        ) -> Result<Weight, DispatchError> {
            ensure!(market.status == MarketStatus::Proposed, Error::<T>::InvalidMarketStatus);
            Self::unreserve_creation_bond(market_id)?;
            Self::unreserve_oracle_bond(market_id)?;
            <zrml_market_commons::Pallet<T>>::remove_market(market_id)?;
            MarketIdsForEdit::<T>::remove(market_id);
            Self::deposit_event(Event::MarketExpired(*market_id));
            Ok(T::WeightInfo::handle_expired_advised_market())
        }

        pub(crate) fn calculate_time_frame_of_moment(time: MomentOf<T>) -> TimeFrame {
            time.saturated_into::<TimeFrame>().saturating_div(MILLISECS_PER_BLOCK.into())
        }

        fn calculate_internal_resolve_weight(market: &MarketOf<T>) -> Weight {
            if let MarketType::Categorical(_) = market.market_type {
                if let MarketStatus::Reported = market.status {
                    T::WeightInfo::internal_resolve_categorical_reported()
                } else {
                    T::WeightInfo::internal_resolve_categorical_disputed()
                }
            } else if let MarketStatus::Reported = market.status {
                T::WeightInfo::internal_resolve_scalar_reported()
            } else {
                T::WeightInfo::internal_resolve_scalar_disputed()
            }
        }

        fn ensure_market_is_active(market: &MarketOf<T>) -> DispatchResult {
            ensure!(market.status == MarketStatus::Active, Error::<T>::MarketIsNotActive);
            Ok(())
        }

        fn ensure_market_period_is_valid(period: &MarketPeriodOf<T>) -> DispatchResult {
            // The start of the market is allowed to be in the past (this results in the market
            // being active immediately), but the market's end must be at least one block/time
            // frame in the future.
            match period {
                MarketPeriod::Block(ref range) => {
                    let now = <frame_system::Pallet<T>>::block_number();
                    ensure!(now < range.end, Error::<T>::InvalidMarketPeriod);
                    ensure!(range.start < range.end, Error::<T>::InvalidMarketPeriod);
                    let lifetime = range.end.saturating_sub(now); // Never saturates!
                    ensure!(
                        lifetime <= T::MaxMarketLifetime::get(),
                        Error::<T>::MarketDurationTooLong,
                    );
                }
                MarketPeriod::Timestamp(ref range) => {
                    // Ensure that the market lasts at least one time frame into the future.
                    let now = <zrml_market_commons::Pallet<T>>::now();
                    let now_frame = Self::calculate_time_frame_of_moment(now);
                    let end_frame = Self::calculate_time_frame_of_moment(range.end);
                    ensure!(now_frame < end_frame, Error::<T>::InvalidMarketPeriod);
                    ensure!(range.start < range.end, Error::<T>::InvalidMarketPeriod);
                    // Verify that the number of frames that the market is open doesn't exceed the
                    // maximum allowed lifetime in blocks.
                    let lifetime = end_frame.saturating_sub(now_frame); // Never saturates!
                    // If this conversion saturates, we're dealing with a market with excessive
                    // lifetime:
                    let lifetime_max: TimeFrame = T::MaxMarketLifetime::get().saturated_into();
                    ensure!(lifetime <= lifetime_max, Error::<T>::MarketDurationTooLong);
                }
            };
            Ok(())
        }

        fn ensure_market_deadlines_are_valid(
            deadlines: &DeadlinesOf<T>,
            trusted: bool,
        ) -> DispatchResult {
            ensure!(
                deadlines.oracle_duration >= T::MinOracleDuration::get(),
                Error::<T>::OracleDurationSmallerThanMinOracleDuration
            );
            if trusted {
                ensure!(
                    deadlines.dispute_duration == Zero::zero(),
                    Error::<T>::NonZeroDisputePeriodOnTrustedMarket
                );
            } else {
                ensure!(
                    deadlines.dispute_duration >= T::MinDisputeDuration::get(),
                    Error::<T>::DisputeDurationSmallerThanMinDisputeDuration
                );
                ensure!(
                    deadlines.dispute_duration <= T::MaxDisputeDuration::get(),
                    Error::<T>::DisputeDurationGreaterThanMaxDisputeDuration
                );
            }
            ensure!(
                deadlines.grace_period <= T::MaxGracePeriod::get(),
                Error::<T>::GracePeriodGreaterThanMaxGracePeriod
            );
            ensure!(
                deadlines.oracle_duration <= T::MaxOracleDuration::get(),
                Error::<T>::OracleDurationGreaterThanMaxOracleDuration
            );
            Ok(())
        }

        fn ensure_market_type_is_valid(market_type: &MarketType) -> DispatchResult {
            match market_type {
                MarketType::Categorical(categories) => {
                    ensure!(
                        *categories >= T::MinCategories::get(),
                        <Error<T>>::NotEnoughCategories
                    );
                    ensure!(*categories <= T::MaxCategories::get(), <Error<T>>::TooManyCategories);
                }
                MarketType::Scalar(ref outcome_range) => {
                    ensure!(
                        outcome_range.start() < outcome_range.end(),
                        <Error<T>>::InvalidOutcomeRange
                    );
                }
            }
            Ok(())
        }

        // Check that the market has reached the end of its period.
        fn ensure_market_is_closed(market: &MarketOf<T>) -> DispatchResult {
            ensure!(market.status == MarketStatus::Closed, Error::<T>::MarketIsNotClosed);
            Ok(())
        }

        pub(crate) fn close_market(market_id: &MarketIdOf<T>) -> Result<Weight, DispatchError> {
            <zrml_market_commons::Pallet<T>>::mutate_market(market_id, |market| {
                ensure!(market.status == MarketStatus::Active, Error::<T>::InvalidMarketStatus);

                if let Some(p) = &market.early_close {
                    match p.state {
                        EarlyCloseState::ScheduledAsMarketCreator => {
                            if Self::is_close_request_bond_pending(market_id, market, false) {
                                Self::unreserve_close_request_bond(market_id)?;
                            }
                        }
                        EarlyCloseState::Disputed => {
                            // this is the case that the original close happened,
                            // although requested early close or disputed
                            // there was no decision made via `reject` or `approve`
                            if Self::is_close_dispute_bond_pending(market_id, market, false) {
                                Self::unreserve_close_dispute_bond(market_id)?;
                            }
                            if Self::is_close_request_bond_pending(market_id, market, false) {
                                Self::unreserve_close_request_bond(market_id)?;
                            }
                        }
                        EarlyCloseState::ScheduledAsOther | EarlyCloseState::Rejected => {}
                    }
                }

                market.status = MarketStatus::Closed;
                Ok(())
            })?;

            let mut total_weight = T::DbWeight::get().reads_writes(1, 2);
            let on_state_transition_result = T::OnStateTransition::on_closure(market_id);
            on_state_transition_result.result?;
            total_weight = total_weight.saturating_add(on_state_transition_result.weight);
            Self::deposit_event(Event::MarketClosed(*market_id));
            Ok(total_weight)
        }

        pub(crate) fn set_market_end(market_id: &MarketIdOf<T>) -> Result<Weight, DispatchError> {
            <zrml_market_commons::Pallet<T>>::mutate_market(market_id, |market| {
                market.period = match market.period {
                    MarketPeriod::Block(ref range) => {
                        let current_block = <frame_system::Pallet<T>>::block_number();
                        MarketPeriod::Block(range.start..current_block)
                    }
                    MarketPeriod::Timestamp(ref range) => {
                        let now = <zrml_market_commons::Pallet<T>>::now();
                        MarketPeriod::Timestamp(range.start..now)
                    }
                };
                Ok(())
            })?;
            Ok(T::DbWeight::get().reads_writes(1, 1))
        }

        /// Handle market state transitions at the end of its active phase.
        fn on_market_close(
            market_id: &MarketIdOf<T>,
            market: MarketOf<T>,
        ) -> Result<Weight, DispatchError> {
            match market.status {
                MarketStatus::Active => Self::close_market(market_id),
                MarketStatus::Proposed => Self::handle_expired_advised_market(market_id, market),
                _ => Err(Error::<T>::InvalidMarketStatus.into()), // Should never occur!
            }
        }

        /// Handle a market resolution, which is currently in the reported state.
        /// Returns the resolved outcome of a market, which is the reported outcome.
        fn resolve_reported_market(
            market_id: &MarketIdOf<T>,
            market: &MarketOf<T>,
        ) -> Result<OutcomeReport, DispatchError> {
            let report = market.report.as_ref().ok_or(Error::<T>::MarketIsNotReported)?;
            // the oracle bond gets returned if the reporter was the oracle
            if report.by == market.oracle {
                Self::unreserve_oracle_bond(market_id)?;
            } else {
                // reward outsider reporter with oracle bond
                Self::repatriate_oracle_bond(market_id, &report.by)?;

                if Self::is_outsider_bond_pending(market_id, market, true) {
                    Self::unreserve_outsider_bond(market_id)?;
                }
            }

            Ok(report.outcome.clone())
        }

        /// Handle a market resolution, which is currently in the disputed state.
        /// Returns the resolved outcome of a market.
        fn resolve_disputed_market(
            market_id: &MarketIdOf<T>,
            market: &MarketOf<T>,
        ) -> Result<ResultWithWeightInfo<OutcomeReport>, DispatchError> {
            let dispute_mechanism =
                market.dispute_mechanism.as_ref().ok_or(Error::<T>::NoDisputeMechanism)?;
            let report = market.report.as_ref().ok_or(Error::<T>::MarketIsNotReported)?;
            let mut weight = Weight::zero();

            let res: ResultWithWeightInfo<OutcomeReport> =
                Self::get_resolved_outcome(market_id, market, &report.outcome)?;
            let resolved_outcome = res.result;
            weight = weight.saturating_add(res.weight);

            let imbalance_left = Self::settle_bonds(market_id, market, &resolved_outcome, report)?;

            let remainder = match dispute_mechanism {
                MarketDisputeMechanism::Authorized => {
                    let res = T::Authorized::exchange(
                        market_id,
                        market,
                        &resolved_outcome,
                        imbalance_left,
                    )?;
                    let remainder = res.result;
                    weight = weight.saturating_add(res.weight);
                    remainder
                }
                MarketDisputeMechanism::Court => {
                    let res =
                        T::Court::exchange(market_id, market, &resolved_outcome, imbalance_left)?;
                    let remainder = res.result;
                    weight = weight.saturating_add(res.weight);
                    remainder
                }
                MarketDisputeMechanism::SimpleDisputes => {
                    let res = T::SimpleDisputes::exchange(
                        market_id,
                        market,
                        &resolved_outcome,
                        imbalance_left,
                    )?;
                    let remainder = res.result;
                    weight = weight.saturating_add(res.weight);
                    remainder
                }
            };

            T::Slash::on_unbalanced(remainder);

            let res = ResultWithWeightInfo { result: resolved_outcome, weight };

            Ok(res)
        }

        /// Get the outcome the market should resolve to.
        pub(crate) fn get_resolved_outcome(
            market_id: &MarketIdOf<T>,
            market: &MarketOf<T>,
            reported_outcome: &OutcomeReport,
        ) -> Result<ResultWithWeightInfo<OutcomeReport>, DispatchError> {
            let mut resolved_outcome_option = None;
            let mut weight = Weight::zero();

            if let Some(o) = T::GlobalDisputes::determine_voting_winner(market_id) {
                resolved_outcome_option = Some(o);
            }

            // Try to get the outcome of the MDM. If the MDM failed to resolve, default to
            // the oracle's report.
            if resolved_outcome_option.is_none() {
                let dispute_mechanism =
                    market.dispute_mechanism.as_ref().ok_or(Error::<T>::NoDisputeMechanism)?;
                resolved_outcome_option = match dispute_mechanism {
                    MarketDisputeMechanism::Authorized => {
                        let res = T::Authorized::on_resolution(market_id, market)?;
                        weight = weight.saturating_add(res.weight);
                        res.result
                    }
                    MarketDisputeMechanism::Court => {
                        let res = T::Court::on_resolution(market_id, market)?;
                        weight = weight.saturating_add(res.weight);
                        res.result
                    }
                    MarketDisputeMechanism::SimpleDisputes => {
                        let res = T::SimpleDisputes::on_resolution(market_id, market)?;
                        weight = weight.saturating_add(res.weight);
                        res.result
                    }
                };
            }

            let resolved_outcome =
                resolved_outcome_option.unwrap_or_else(|| reported_outcome.clone());

            let res = ResultWithWeightInfo { result: resolved_outcome, weight };

            Ok(res)
        }

        /// Manage the outstanding bonds (oracle, outsider, dispute) of the market.
        fn settle_bonds(
            market_id: &MarketIdOf<T>,
            market: &MarketOf<T>,
            resolved_outcome: &OutcomeReport,
            report: &ReportOf<T>,
        ) -> Result<NegativeImbalanceOf<T>, DispatchError> {
            let mut overall_imbalance = NegativeImbalanceOf::<T>::zero();

            let report_by_oracle = report.by == market.oracle;
            let is_correct = &report.outcome == resolved_outcome;

            let unreserve_outsider = || -> DispatchResult {
                if Self::is_outsider_bond_pending(market_id, market, true) {
                    Self::unreserve_outsider_bond(market_id)?;
                }
                Ok(())
            };

            let slash_outsider = || -> Result<NegativeImbalanceOf<T>, DispatchError> {
                if Self::is_outsider_bond_pending(market_id, market, true) {
                    let imbalance = Self::slash_outsider_bond(market_id, None)?;
                    return Ok(imbalance);
                }
                Ok(NegativeImbalanceOf::<T>::zero())
            };

            if report_by_oracle {
                if is_correct {
                    Self::unreserve_oracle_bond(market_id)?;
                } else {
                    let negative_imbalance = Self::slash_oracle_bond(market_id, None)?;
                    overall_imbalance.subsume(negative_imbalance);
                }
            } else {
                // outsider report
                if is_correct {
                    // reward outsider reporter with oracle bond
                    Self::repatriate_oracle_bond(market_id, &report.by)?;
                    unreserve_outsider()?;
                } else {
                    let oracle_imbalance = Self::slash_oracle_bond(market_id, None)?;
                    let outsider_imbalance = slash_outsider()?;
                    overall_imbalance.subsume(oracle_imbalance);
                    overall_imbalance.subsume(outsider_imbalance);
                }
            }

            if let Some(bond) = &market.bonds.dispute {
                if !bond.is_settled {
                    if is_correct {
                        let imb = Self::slash_dispute_bond(market_id, None)?;
                        overall_imbalance.subsume(imb);
                    } else {
                        // If the report outcome was wrong, the dispute was justified
                        Self::unreserve_dispute_bond(market_id)?;
                        T::Currency::resolve_creating(&bond.who, overall_imbalance);
                        overall_imbalance = NegativeImbalanceOf::<T>::zero();
                    }
                }
            }

            Ok(overall_imbalance)
        }

        pub fn on_resolution(
            market_id: &MarketIdOf<T>,
            market: &MarketOf<T>,
        ) -> Result<Weight, DispatchError> {
            if market.creation == MarketCreation::Permissionless {
                Self::unreserve_creation_bond(market_id)?;
            }

            let mut total_weight: Weight = Weight::zero();

            let resolved_outcome = match market.status {
                MarketStatus::Reported => Self::resolve_reported_market(market_id, market)?,
                MarketStatus::Disputed => {
                    let res = Self::resolve_disputed_market(market_id, market)?;
                    total_weight = total_weight.saturating_add(res.weight);
                    res.result
                }
                _ => return Err(Error::<T>::InvalidMarketStatus.into()),
            };
            // TODO: https://github.com/zeitgeistpm/zeitgeist/issues/815
            // Following call should return weight consumed by it.
            T::LiquidityMining::distribute_market_incentives(market_id)?;

            let mut updated_market = market.clone();

            <zrml_market_commons::Pallet<T>>::mutate_market(market_id, |m| {
                m.status = MarketStatus::Resolved;
                m.resolved_outcome = Some(resolved_outcome.clone());
                updated_market = m.clone();
                Ok(())
            })?;

            let winning_outcome = updated_market.resolved_outcome_into_asset();
            if market.is_redeemable() {
                if let Some(winning_outcome_inner) = winning_outcome {
                    // Destroy losing assets.
                    let assets_to_destroy = BTreeMap::<AssetOf<T>, Option<T::AccountId>>::from_iter(
                        market
                            .outcome_assets()
                            .into_iter()
                            .filter(|outcome| *outcome != winning_outcome_inner)
                            .map(|asset| (AssetOf::<T>::from(asset), None)),
                    );
                    // Ensure managed_destroy_multi does not error during lazy migration because
                    // it tried to delete an old outcome asset from orml-tokens
                    let _ = T::AssetDestroyer::managed_destroy_multi(assets_to_destroy);
                }
            }

            let on_state_transition_result = T::OnStateTransition::on_resolution(market_id);
            on_state_transition_result.result?;
            total_weight = total_weight.saturating_add(on_state_transition_result.weight);
            total_weight =
                total_weight.saturating_add(Self::calculate_internal_resolve_weight(market));

            Self::deposit_event(Event::MarketResolved(
                *market_id,
                MarketStatus::Resolved,
                resolved_outcome,
            ));
            Ok(total_weight)
        }

        /// The reserve ID of the prediction-markets pallet.
        #[inline]
        pub fn reserve_id() -> [u8; 8] {
            T::PalletId::get().0
        }

        pub(crate) fn market_status_manager<F, MarketIdsPerBlock, MarketIdsPerTimeFrame>(
            block_number: T::BlockNumber,
            last_time_frame: TimeFrame,
            current_time_frame: TimeFrame,
            mut mutation: F,
        ) -> Result<Weight, DispatchError>
        where
            F: FnMut(&MarketIdOf<T>, MarketOf<T>) -> DispatchResult,
            MarketIdsPerBlock: frame_support::StorageMap<
                    T::BlockNumber,
                    BoundedVec<MarketIdOf<T>, CacheSize>,
                    Query = BoundedVec<MarketIdOf<T>, CacheSize>,
                >,
            MarketIdsPerTimeFrame: frame_support::StorageMap<
                    TimeFrame,
                    BoundedVec<MarketIdOf<T>, CacheSize>,
                    Query = BoundedVec<MarketIdOf<T>, CacheSize>,
                >,
        {
            let market_ids_per_block = MarketIdsPerBlock::get(block_number);
            for market_id in market_ids_per_block.iter() {
                let market = <zrml_market_commons::Pallet<T>>::market(market_id)?;
                mutation(market_id, market)?;
            }
            MarketIdsPerBlock::remove(block_number);

            let mut time_frame_ids_len = 0u32;
            let start = last_time_frame.saturating_add(1);
            let end = current_time_frame;
            let diff = end.saturating_sub(start);
            let start = if diff > MAX_RECOVERY_TIME_FRAMES {
                log::warn!(
                    target: LOG_TARGET,
                    "Could not recover all time frames since the last time frame {:?}.",
                    last_time_frame,
                );
                let limit_time_frame = end.saturating_sub(MAX_RECOVERY_TIME_FRAMES);
                Self::deposit_event(Event::RecoveryLimitReached {
                    last_time_frame,
                    limit_time_frame,
                });
                limit_time_frame
            } else {
                start
            };
            for time_frame in start..=end {
                let market_ids_per_time_frame = MarketIdsPerTimeFrame::get(time_frame);
                time_frame_ids_len =
                    time_frame_ids_len.saturating_add(market_ids_per_time_frame.len() as u32);
                for market_id in market_ids_per_time_frame.iter() {
                    let market = <zrml_market_commons::Pallet<T>>::market(market_id)?;
                    mutation(market_id, market)?;
                }
                MarketIdsPerTimeFrame::remove(time_frame);
            }

            Ok(T::WeightInfo::market_status_manager(
                market_ids_per_block.len() as u32,
                time_frame_ids_len,
            ))
        }

        pub(crate) fn resolution_manager<F>(
            now: T::BlockNumber,
            mut cb: F,
        ) -> Result<Weight, DispatchError>
        where
            F: FnMut(&MarketIdOf<T>, &MarketOf<T>) -> DispatchResult,
        {
            // Resolve all regularly reported markets.
            let market_ids_per_report_block = MarketIdsPerReportBlock::<T>::get(now);
            for id in market_ids_per_report_block.iter() {
                let market = <zrml_market_commons::Pallet<T>>::market(id)?;
                if let MarketStatus::Reported = market.status {
                    cb(id, &market)?;
                }
            }
            MarketIdsPerReportBlock::<T>::remove(now);

            // Resolve any disputed markets.
            let market_ids_per_dispute_block = MarketIdsPerDisputeBlock::<T>::get(now);
            for id in market_ids_per_dispute_block.iter() {
                let market = <zrml_market_commons::Pallet<T>>::market(id)?;
                cb(id, &market)?;
            }
            MarketIdsPerDisputeBlock::<T>::remove(now);

            Ok(T::WeightInfo::market_resolution_manager(
                market_ids_per_report_block.len() as u32,
                market_ids_per_dispute_block.len() as u32,
            ))
        }

        fn construct_market(
            market_id: Option<MarketIdOf<T>>,
<<<<<<< HEAD
            base_asset: AssetOf<T>,
=======
            base_asset: BaseAsset,
>>>>>>> 9df7e688
            creator: T::AccountId,
            creator_fee: Perbill,
            oracle: T::AccountId,
            period: MarketPeriodOf<T>,
            deadlines: DeadlinesOf<T>,
            metadata: MultiHash,
            creation: MarketCreation,
            market_type: MarketType,
            dispute_mechanism: Option<MarketDisputeMechanism>,
            scoring_rule: ScoringRule,
            report: Option<ReportOf<T>>,
            resolved_outcome: Option<OutcomeReport>,
            bonds: MarketBondsOf<T>,
        ) -> Result<MarketBuilder<T>, DispatchError> {
            let valid_base_asset = match base_asset {
                BaseAsset::CampaignAsset(idx) => {
                    T::AssetCreator::asset_exists(BaseAsset::CampaignAsset(idx).into())
                }
                BaseAsset::Ztg => true,
                #[cfg(feature = "parachain")]
                BaseAsset::ForeignAsset(id) => {
                    if let Some(metadata) = T::AssetRegistry::metadata(&XcmAsset::ForeignAsset(id))
                    {
                        metadata.additional.allow_as_base_asset
                    } else {
                        return Err(Error::<T>::UnregisteredForeignAsset.into());
                    }
                }
                #[cfg(not(feature = "parachain"))]
                BaseAsset::ForeignAsset(_) => false,
            };

            ensure!(creator_fee <= T::MaxCreatorFee::get(), Error::<T>::FeeTooHigh);
            ensure!(valid_base_asset, Error::<T>::InvalidBaseAsset);
            let MultiHash::Sha3_384(multihash) = metadata;
            ensure!(multihash[0] == 0x15 && multihash[1] == 0x30, <Error<T>>::InvalidMultihash);
            Self::ensure_market_period_is_valid(&period)?;
            Self::ensure_market_deadlines_are_valid(&deadlines, dispute_mechanism.is_none())?;
            Self::ensure_market_type_is_valid(&market_type)?;

            let status: MarketStatus = match creation {
                MarketCreation::Permissionless => MarketStatus::Active,
                MarketCreation::Advised => MarketStatus::Proposed,
            };
            let mut market_builder = MarketBuilder::new();
            market_builder
                .base_asset(base_asset)
                .creator(creator)
                .creator_fee(creator_fee)
                .oracle(oracle)
                .period(period)
                .deadlines(deadlines)
                .metadata(Vec::from(multihash))
                .creation(creation)
                .market_type(market_type)
                .dispute_mechanism(dispute_mechanism)
                .status(status)
                .scoring_rule(scoring_rule)
                .report(report)
                .resolved_outcome(resolved_outcome)
                .bonds(bonds)
                .early_close(None);
            if let Some(market_id) = market_id {
                market_builder.market_id(market_id);
            }
            Ok(market_builder)
        }

        fn report_market_with_dispute_mechanism(
            origin: OriginFor<T>,
            market_id: MarketIdOf<T>,
            report: ReportOf<T>,
        ) -> DispatchResultWithPostInfo {
            let sender = ensure_signed(origin.clone())?;
            <zrml_market_commons::Pallet<T>>::mutate_market(&market_id, |market| {
                let mut should_check_origin = false;
                //NOTE: Saturating operation in following block may saturate to u32::MAX value
                //      but that will be the case after thousands of years time. So it is fine.
                match market.period {
                    MarketPeriod::Block(ref range) => {
                        let grace_period_end =
                            range.end.saturating_add(market.deadlines.grace_period);
                        ensure!(grace_period_end <= report.at, Error::<T>::NotAllowedToReportYet);
                        let oracle_duration_end =
                            grace_period_end.saturating_add(market.deadlines.oracle_duration);
                        if report.at <= oracle_duration_end {
                            should_check_origin = true;
                        }
                    }
                    MarketPeriod::Timestamp(ref range) => {
                        let grace_period_in_moments: MomentOf<T> =
                            market.deadlines.grace_period.saturated_into::<u32>().into();
                        let grace_period_in_ms =
                            grace_period_in_moments.saturating_mul(MILLISECS_PER_BLOCK.into());
                        let grace_period_end = range.end.saturating_add(grace_period_in_ms);
                        let now = <zrml_market_commons::Pallet<T>>::now();
                        ensure!(grace_period_end <= now, Error::<T>::NotAllowedToReportYet);
                        let oracle_duration_in_moments: MomentOf<T> =
                            market.deadlines.oracle_duration.saturated_into::<u32>().into();
                        let oracle_duration_in_ms =
                            oracle_duration_in_moments.saturating_mul(MILLISECS_PER_BLOCK.into());
                        let oracle_duration_end =
                            grace_period_end.saturating_add(oracle_duration_in_ms);
                        if now <= oracle_duration_end {
                            should_check_origin = true;
                        }
                    }
                }

                let sender_is_oracle = sender == market.oracle;
                let origin_has_permission = T::ResolveOrigin::ensure_origin(origin).is_ok();
                let sender_is_outsider = !sender_is_oracle && !origin_has_permission;

                if should_check_origin {
                    ensure!(
                        sender_is_oracle || origin_has_permission,
                        Error::<T>::ReporterNotOracle
                    );
                } else if sender_is_outsider {
                    let outsider_bond = T::OutsiderBond::get();

                    market.bonds.outsider = Some(Bond::new(sender.clone(), outsider_bond));

                    T::AssetManager::reserve_named(
                        &Self::reserve_id(),
                        Asset::Ztg,
                        &sender,
                        outsider_bond,
                    )?;
                }

                market.report = Some(report.clone());
                market.status = MarketStatus::Reported;

                Ok(())
            })?;

            T::OnStateTransition::on_report(&market_id).result?;
            let market = <zrml_market_commons::Pallet<T>>::market(&market_id)?;
            let block_after_dispute_duration =
                report.at.saturating_add(market.deadlines.dispute_duration);
            let ids_len = MarketIdsPerReportBlock::<T>::try_mutate(
                block_after_dispute_duration,
                |ids| -> Result<u32, DispatchError> {
                    ids.try_push(market_id).map_err(|_| <Error<T>>::StorageOverflow)?;
                    Ok(ids.len() as u32)
                },
            )?;

            Ok(Some(T::WeightInfo::report_market_with_dispute_mechanism(ids_len)).into())
        }

        fn report_and_resolve_market(
            origin: OriginFor<T>,
            market_id: MarketIdOf<T>,
            market_report: ReportOf<T>,
        ) -> DispatchResultWithPostInfo {
            <zrml_market_commons::Pallet<T>>::mutate_market(&market_id, |market| {
                let sender = ensure_signed(origin.clone())?;
                let sender_is_oracle = sender == market.oracle;
                let origin_has_permission = T::ResolveOrigin::ensure_origin(origin).is_ok();
                ensure!(sender_is_oracle || origin_has_permission, Error::<T>::ReporterNotOracle);
                market.report = Some(market_report.clone());
                market.status = MarketStatus::Reported;
                Ok(())
            })?;
            T::OnStateTransition::on_report(&market_id).result?;
            let market = <zrml_market_commons::Pallet<T>>::market(&market_id)?;
            Self::on_resolution(&market_id, &market)?;
            Ok(Some(T::WeightInfo::report_trusted_market()).into())
        }
    }

    fn remove_item<I: cmp::PartialEq, G>(items: &mut BoundedVec<I, G>, item: &I) {
        if let Some(pos) = items.iter().position(|i| i == item) {
            items.swap_remove(pos);
        }
    }

    fn remove_auto_resolve<T: Config>(
        market_id: &MarketIdOf<T>,
        resolve_at: T::BlockNumber,
    ) -> u32 {
        MarketIdsPerDisputeBlock::<T>::mutate(resolve_at, |ids| -> u32 {
            let ids_len = ids.len() as u32;
            remove_item::<MarketIdOf<T>, _>(ids, market_id);
            ids_len
        })
    }

    impl<T> DisputeResolutionApi for Pallet<T>
    where
        T: Config,
    {
        type AccountId = T::AccountId;
        type Balance = BalanceOf<T>;
        type BlockNumber = T::BlockNumber;
        type MarketId = MarketIdOf<T>;
        type Moment = MomentOf<T>;

        fn resolve(
            market_id: &Self::MarketId,
            market: &MarketOf<T>,
        ) -> Result<Weight, DispatchError> {
            Self::on_resolution(market_id, market)
        }

        fn add_auto_resolve(
            market_id: &Self::MarketId,
            resolve_at: Self::BlockNumber,
        ) -> Result<u32, DispatchError> {
            let ids_len = <MarketIdsPerDisputeBlock<T>>::try_mutate(
                resolve_at,
                |ids| -> Result<u32, DispatchError> {
                    ids.try_push(*market_id).map_err(|_| <Error<T>>::StorageOverflow)?;
                    Ok(ids.len() as u32)
                },
            )?;
            Ok(ids_len)
        }

        fn auto_resolve_exists(market_id: &Self::MarketId, resolve_at: Self::BlockNumber) -> bool {
            <MarketIdsPerDisputeBlock<T>>::get(resolve_at).contains(market_id)
        }

        fn remove_auto_resolve(market_id: &Self::MarketId, resolve_at: Self::BlockNumber) -> u32 {
            remove_auto_resolve::<T>(market_id, resolve_at)
        }
    }

    impl<T> CompleteSetOperationsApi for Pallet<T>
    where
        T: Config,
    {
        type AccountId = T::AccountId;
        type Balance = BalanceOf<T>;
        type MarketId = MarketIdOf<T>;

        fn buy_complete_set(
            who: Self::AccountId,
            market_id: Self::MarketId,
            amount: Self::Balance,
        ) -> DispatchResult {
            Self::do_buy_complete_set(who, market_id, amount)
        }

        fn sell_complete_set(
            who: Self::AccountId,
            market_id: Self::MarketId,
            amount: Self::Balance,
        ) -> DispatchResult {
            Self::do_sell_complete_set(who, market_id, amount)
        }
    }
}<|MERGE_RESOLUTION|>--- conflicted
+++ resolved
@@ -71,11 +71,7 @@
         constants::MILLISECS_PER_BLOCK,
         traits::{
             CompleteSetOperationsApi, DeployPoolApi, DisputeApi, DisputeMaxWeightApi,
-<<<<<<< HEAD
-            DisputeResolutionApi, MarketBuilderTrait, ZeitgeistAssetManager,
-=======
             DisputeResolutionApi, MarketBuilderTrait, MarketTransitionApi,
->>>>>>> 9df7e688
         },
         types::{
             Asset, BaseAsset, Bond, Deadlines, EarlyClose, EarlyCloseState, GlobalDisputeItem,
@@ -111,11 +107,7 @@
         BalanceOf<T>,
         BlockNumberOf<T>,
         MomentOf<T>,
-<<<<<<< HEAD
-        AssetOf<T>,
-=======
         BaseAsset,
->>>>>>> 9df7e688
         MarketIdOf<T>,
     >;
     pub(crate) type MarketPeriodOf<T> = MarketPeriod<BlockNumberOf<T>, MomentOf<T>>;
@@ -2951,11 +2943,7 @@
 
         fn construct_market(
             market_id: Option<MarketIdOf<T>>,
-<<<<<<< HEAD
-            base_asset: AssetOf<T>,
-=======
             base_asset: BaseAsset,
->>>>>>> 9df7e688
             creator: T::AccountId,
             creator_fee: Perbill,
             oracle: T::AccountId,
