--- conflicted
+++ resolved
@@ -1460,8 +1460,6 @@
                     }
                 };
 
-<<<<<<< HEAD
-=======
                 T::GlobalDisputes::push_voting_outcome(
                     &market_id,
                     report.outcome.clone(),
@@ -1475,7 +1473,6 @@
                 }
 
                 // TODO(#372): Allow court with global disputes.
->>>>>>> a052320c
                 // ensure, that global disputes controls the resolution now
                 // it does not end after the dispute period now, but after the global dispute end
 
