// Copyright 2021-2022 Zeitgeist PM LLC.
//
// This file is part of Zeitgeist.
//
// Zeitgeist is free software: you can redistribute it and/or modify it
// under the terms of the GNU General Public License as published by the
// Free Software Foundation, either version 3 of the License, or (at
// your option) any later version.
//
// Zeitgeist is distributed in the hope that it will be useful, but
// WITHOUT ANY WARRANTY; without even the implied warranty of
// MERCHANTABILITY or FITNESS FOR A PARTICULAR PURPOSE. See the GNU
// General Public License for more details.
//
// You should have received a copy of the GNU General Public License
// along with Zeitgeist. If not, see <https://www.gnu.org/licenses/>.

#![doc = include_str!("../README.md")]
#![cfg_attr(not(feature = "std"), no_std)]
#![allow(clippy::too_many_arguments)]

extern crate alloc;

mod benchmarks;
pub mod migrations;
pub mod mock;
mod tests;
pub mod weights;

pub use pallet::*;

#[frame_support::pallet]
mod pallet {
    use crate::weights::*;
    use alloc::{format, vec, vec::Vec};
    use core::{cmp, marker::PhantomData};
    use frame_support::{
        dispatch::{DispatchResultWithPostInfo, Weight},
        ensure, log,
        pallet_prelude::{ConstU32, StorageMap, StorageValue, ValueQuery},
        storage::{with_transaction, TransactionOutcome},
        traits::{
            Currency, EnsureOrigin, Get, Hooks, Imbalance, IsType, NamedReservableCurrency,
            OnUnbalanced, StorageVersion,
        },
        transactional,
        weights::Pays,
        Blake2_128Concat, BoundedVec, PalletId, Twox64Concat,
    };
    use frame_system::{ensure_signed, pallet_prelude::OriginFor};
    use orml_traits::{MultiCurrency, NamedMultiReservableCurrency};
    use sp_arithmetic::per_things::{Perbill, Percent};
    use sp_runtime::{
        traits::{CheckedDiv, Saturating, Zero},
        DispatchError, DispatchResult, SaturatedConversion,
    };
    use zeitgeist_primitives::{
        constants::MILLISECS_PER_BLOCK,
        traits::{DisputeApi, DisputeResolutionApi, Swaps, ZeitgeistAssetManager},
        types::{
            Asset, Bond, Deadlines, Market, MarketBonds, MarketCreation, MarketDispute,
            MarketDisputeMechanism, MarketPeriod, MarketStatus, MarketType, MultiHash,
            OutcomeReport, Report, ScalarPosition, ScoringRule, SubsidyUntil,
        },
    };
    #[cfg(feature = "with-global-disputes")]
    use zrml_global_disputes::GlobalDisputesPalletApi;

    use zrml_liquidity_mining::LiquidityMiningPalletApi;
    use zrml_market_commons::MarketCommonsPalletApi;

    /// The current storage version.
    const STORAGE_VERSION: StorageVersion = StorageVersion::new(7);

    pub(crate) type BalanceOf<T> = <<T as Config>::AssetManager as MultiCurrency<
        <T as frame_system::Config>::AccountId,
    >>::Balance;
    pub(crate) type CurrencyOf<T> = <T as zrml_market_commons::Config>::Currency;
    pub(crate) type NegativeImbalanceOf<T> =
        <CurrencyOf<T> as Currency<<T as frame_system::Config>::AccountId>>::NegativeImbalance;
    pub(crate) type TimeFrame = u64;
    pub(crate) type MarketIdOf<T> = <T as zrml_market_commons::Config>::MarketId;
    pub(crate) type MomentOf<T> =
        <<T as zrml_market_commons::Config>::Timestamp as frame_support::traits::Time>::Moment;
    pub type MarketOf<T> = Market<
        <T as frame_system::Config>::AccountId,
        BalanceOf<T>,
        <T as frame_system::Config>::BlockNumber,
        MomentOf<T>,
    >;
    pub type CacheSize = ConstU32<64>;
    pub type EditReason<T> = BoundedVec<u8, <T as Config>::MaxEditReasonLen>;
    pub type RejectReason<T> = BoundedVec<u8, <T as Config>::MaxRejectReasonLen>;

    macro_rules! impl_unreserve_bond {
        ($fn_name:ident, $bond_type:ident) => {
            /// Settle the $bond_type bond by unreserving it.
            ///
            /// This function **should** only be called if the bond is not yet settled, and calling
            /// it if the bond is settled is most likely a logic error. If the bond is already
            /// settled, storage is not changed, a warning is raised and `Ok(())` is returned.
            fn $fn_name(market_id: &MarketIdOf<T>) -> DispatchResult {
                let market = <zrml_market_commons::Pallet<T>>::market(market_id)?;
                let bond = market.bonds.$bond_type.as_ref().ok_or(Error::<T>::MissingBond)?;
                if bond.is_settled {
                    let warning = format!(
                        "Attempting to settle the {} bond of market {:?} multiple times",
                        stringify!($bond_type),
                        market_id,
                    );
                    log::warn!("{}", warning);
                    debug_assert!(false, "{}", warning);
                    return Ok(());
                }
                CurrencyOf::<T>::unreserve_named(&Self::reserve_id(), &bond.who, bond.value);
                <zrml_market_commons::Pallet<T>>::mutate_market(market_id, |m| {
                    m.bonds.$bond_type = Some(Bond { is_settled: true, ..bond.clone() });
                    Ok(())
                })
            }
        };
    }

    macro_rules! impl_slash_bond {
        ($fn_name:ident, $bond_type:ident) => {
            /// Settle the $bond_type bond by slashing and/or unreserving it and return the
            /// resulting imbalance.
            ///
            /// If `slash_percentage` is not specified, then the entire bond is slashed. Otherwise,
            /// only the specified percentage is slashed and the remainder is unreserved.
            ///
            /// This function **should** only be called if the bond is not yet settled, and calling
            /// it if the bond is settled is most likely a logic error. If the bond is already
            /// settled, storage is not changed, a warning is raised and a zero imbalance is
            /// returned.
            fn $fn_name(
                market_id: &MarketIdOf<T>,
                slash_percentage: Option<Percent>,
            ) -> Result<NegativeImbalanceOf<T>, DispatchError> {
                let market = <zrml_market_commons::Pallet<T>>::market(market_id)?;
                let bond = market.bonds.$bond_type.as_ref().ok_or(Error::<T>::MissingBond)?;
                // Trying to settle a bond multiple times is always a logic error, not a runtime
                // error, so we log a warning instead of raising an error.
                if bond.is_settled {
                    let warning = format!(
                        "Attempting to settle the {} bond of market {:?} multiple times",
                        stringify!($bond_type),
                        market_id,
                    );
                    log::warn!("{}", warning);
                    debug_assert!(false, "{}", warning);
                    return Ok(NegativeImbalanceOf::<T>::zero());
                }
                let value = bond.value;
                let (slash_amount, unreserve_amount) = if let Some(percentage) = slash_percentage {
                    let slash_amount = percentage.mul_floor(value);
                    (slash_amount, value.saturating_sub(slash_amount))
                } else {
                    (value, BalanceOf::<T>::zero())
                };
                let (imbalance, excess) = CurrencyOf::<T>::slash_reserved_named(
                    &Self::reserve_id(),
                    &bond.who,
                    slash_amount,
                );
                // If there's excess, there's nothing we can do, so we don't count this as error
                // and log a warning instead.
                if excess != BalanceOf::<T>::zero() {
                    let warning = format!(
                        "Failed to settle the {} bond of market {:?}",
                        stringify!($bond_type),
                        market_id,
                    );
                    log::warn!("{}", warning);
                    debug_assert!(false, "{}", warning);
                }
                if unreserve_amount != BalanceOf::<T>::zero() {
                    CurrencyOf::<T>::unreserve_named(
                        &Self::reserve_id(),
                        &bond.who,
                        unreserve_amount,
                    );
                }
                <zrml_market_commons::Pallet<T>>::mutate_market(market_id, |m| {
                    m.bonds.$bond_type = Some(Bond { is_settled: true, ..bond.clone() });
                    Ok(())
                })?;
                Ok(imbalance)
            }
        };
    }

    #[pallet::call]
    impl<T: Config> Pallet<T> {
        /// Destroy a market, including its outcome assets, market account and pool account.
        ///
        /// Must be called by `DestroyOrigin`. Bonds (unless already returned) are slashed without
        /// exception. Can currently only be used for destroying CPMM markets.
        #[pallet::weight((
            T::WeightInfo::admin_destroy_reported_market(
                T::MaxCategories::get().into(),
                CacheSize::get(),
                CacheSize::get(),
                CacheSize::get(),
            )
            .max(T::WeightInfo::admin_destroy_disputed_market(
                T::MaxCategories::get().into(),
                T::MaxDisputes::get(),
                CacheSize::get(),
                CacheSize::get(),
                CacheSize::get(),
            )),
            Pays::No,
        ))]
        #[transactional]
        pub fn admin_destroy_market(
            origin: OriginFor<T>,
            #[pallet::compact] market_id: MarketIdOf<T>,
        ) -> DispatchResultWithPostInfo {
            // TODO(#618): Not implemented for Rikiddo!
            T::DestroyOrigin::ensure_origin(origin)?;

            let market = <zrml_market_commons::Pallet<T>>::market(&market_id)?;
            ensure!(market.scoring_rule == ScoringRule::CPMM, Error::<T>::InvalidScoringRule);
            let market_status = market.status;
            let market_account = <zrml_market_commons::Pallet<T>>::market_account(market_id);

            // Slash outstanding bonds; see
            // https://github.com/zeitgeistpm/runtime-audit-1/issues/34#issuecomment-1120187097 for
            // details.
            if let Some(bond) = market.bonds.creation {
                if !bond.is_settled {
                    Self::slash_creation_bond(&market_id, None)?;
                }
            }
            if let Some(bond) = market.bonds.oracle {
                if !bond.is_settled {
                    Self::slash_oracle_bond(&market_id, None)?;
                }
            }

            if market_status == MarketStatus::Proposed {
                MarketIdsForEdit::<T>::remove(market_id);
            }

            // NOTE: Currently we don't clean up outcome assets.
            // TODO(#792): Remove outcome assets for accounts! Delete "resolved" assets of `orml_tokens` with storage migration.
            T::AssetManager::slash(
                Asset::Ztg,
                &market_account,
                T::AssetManager::free_balance(Asset::Ztg, &market_account),
            );
            let mut category_count = 0u32;
            if let Ok(pool_id) = <zrml_market_commons::Pallet<T>>::market_pool(&market_id) {
                let pool = T::Swaps::pool(pool_id)?;
                category_count = pool.assets.len().saturated_into();
                let _ = T::Swaps::destroy_pool(pool_id)?;
                <zrml_market_commons::Pallet<T>>::remove_market_pool(&market_id)?;
            }

            let open_ids_len = Self::clear_auto_open(&market_id)?;
            let close_ids_len = Self::clear_auto_close(&market_id)?;
            let (ids_len, disputes_len) = Self::clear_auto_resolve(&market_id)?;
            <zrml_market_commons::Pallet<T>>::remove_market(&market_id)?;
            Disputes::<T>::remove(market_id);

            Self::deposit_event(Event::MarketDestroyed(market_id));

            // Weight correction
            // The DestroyOrigin should not pay fees for providing this service
            if market_status == MarketStatus::Reported {
                Ok((
                    Some(T::WeightInfo::admin_destroy_reported_market(
                        category_count,
                        open_ids_len,
                        close_ids_len,
                        ids_len,
                    )),
                    Pays::No,
                )
                    .into())
            } else if market_status == MarketStatus::Disputed {
                Ok((
                    Some(T::WeightInfo::admin_destroy_disputed_market(
                        category_count,
                        disputes_len,
                        open_ids_len,
                        close_ids_len,
                        ids_len,
                    )),
                    Pays::No,
                )
                    .into())
            } else {
                Ok((Option::<Weight>::None, Pays::No).into())
            }
        }

        /// Allows the `CloseOrigin` to immediately move an open market to closed.
        ///
        /// # Weight
        ///
        /// Complexity: `O(n + m)`, where `n` is the number of market ids,
        /// which open at the same time as the specified market,
        /// and `m` is the number of market ids,
        /// which close at the same time as the specified market.
        //
        // ***** IMPORTANT *****
        //
        // Within the same block, operations that interact with the activeness of the same
        // market will behave differently before and after this call.
        #[pallet::weight((
            T::WeightInfo::admin_move_market_to_closed(
                CacheSize::get(), CacheSize::get()), Pays::No
            )
        )]
        #[transactional]
        pub fn admin_move_market_to_closed(
            origin: OriginFor<T>,
            #[pallet::compact] market_id: MarketIdOf<T>,
        ) -> DispatchResultWithPostInfo {
            // TODO(#638): Handle Rikiddo markets!
            T::CloseOrigin::ensure_origin(origin)?;
            let market = <zrml_market_commons::Pallet<T>>::market(&market_id)?;
            Self::ensure_market_is_active(&market)?;
            let open_ids_len = Self::clear_auto_open(&market_id)?;
            let close_ids_len = Self::clear_auto_close(&market_id)?;
            Self::close_market(&market_id)?;
            // The CloseOrigin should not pay fees for providing this service
            Ok((
                Some(T::WeightInfo::admin_move_market_to_closed(open_ids_len, close_ids_len)),
                Pays::No,
            )
                .into())
        }

        /// Allows the `ResolveOrigin` to immediately move a reported or disputed
        /// market to resolved.
        ///
        /// # Weight
        ///
        /// Complexity: `O(n + m)`, where `n` is the number of market ids
        /// per dispute / report block, m is the number of disputes.
        #[pallet::weight((
            T::WeightInfo::admin_move_market_to_resolved_scalar_reported(CacheSize::get())
            .max(
                T::WeightInfo::admin_move_market_to_resolved_categorical_reported(CacheSize::get())
            ).max(
                T::WeightInfo::admin_move_market_to_resolved_scalar_disputed(CacheSize::get())
            ).max(
                T::WeightInfo::admin_move_market_to_resolved_categorical_disputed(CacheSize::get())
            ),
            Pays::No,
        ))]
        #[transactional]
        pub fn admin_move_market_to_resolved(
            origin: OriginFor<T>,
            #[pallet::compact] market_id: MarketIdOf<T>,
        ) -> DispatchResultWithPostInfo {
            T::ResolveOrigin::ensure_origin(origin)?;

            let market = <zrml_market_commons::Pallet<T>>::market(&market_id)?;
            ensure!(
                market.status == MarketStatus::Reported || market.status == MarketStatus::Disputed,
                Error::<T>::InvalidMarketStatus,
            );
            let (ids_len, _) = Self::clear_auto_resolve(&market_id)?;
            let market = <zrml_market_commons::Pallet<T>>::market(&market_id)?;
            let _ = Self::on_resolution(&market_id, &market)?;
            let weight = match market.market_type {
                MarketType::Scalar(_) => match market.status {
                    MarketStatus::Reported => {
                        T::WeightInfo::admin_move_market_to_resolved_scalar_reported(ids_len)
                    }
                    MarketStatus::Disputed => {
                        T::WeightInfo::admin_move_market_to_resolved_scalar_disputed(ids_len)
                    }
                    _ => return Err(Error::<T>::InvalidMarketStatus.into()),
                },
                MarketType::Categorical(_) => match market.status {
                    MarketStatus::Reported => {
                        T::WeightInfo::admin_move_market_to_resolved_categorical_reported(ids_len)
                    }
                    MarketStatus::Disputed => {
                        T::WeightInfo::admin_move_market_to_resolved_categorical_disputed(ids_len)
                    }
                    _ => return Err(Error::<T>::InvalidMarketStatus.into()),
                },
            };
            Ok((Some(weight), Pays::No).into())
        }

        /// Approves a market that is waiting for approval from the
        /// advisory committee.
        ///
        /// NOTE: Returns the proposer's bond since the market has been
        /// deemed valid by an advisory committee.
        ///
        /// NOTE: Can only be called by the `ApproveOrigin`.
        ///
        /// # Weight
        ///
        /// Complexity: `O(1)`
        #[pallet::weight((T::WeightInfo::approve_market(), Pays::No))]
        #[transactional]
        pub fn approve_market(
            origin: OriginFor<T>,
            #[pallet::compact] market_id: MarketIdOf<T>,
        ) -> DispatchResultWithPostInfo {
            // TODO(#787): Handle Rikiddo benchmarks!
            T::ApproveOrigin::ensure_origin(origin)?;
            let mut extra_weight = Weight::zero();
            let mut status = MarketStatus::Active;

            <zrml_market_commons::Pallet<T>>::mutate_market(&market_id, |m| {
                ensure!(m.status == MarketStatus::Proposed, Error::<T>::MarketIsNotProposed);
                ensure!(
                    !MarketIdsForEdit::<T>::contains_key(market_id),
                    Error::<T>::MarketEditRequestAlreadyInProgress
                );

                match m.scoring_rule {
                    ScoringRule::CPMM => {
                        m.status = MarketStatus::Active;
                    }
                    ScoringRule::RikiddoSigmoidFeeMarketEma => {
                        m.status = MarketStatus::CollectingSubsidy;
                        status = MarketStatus::CollectingSubsidy;
                        extra_weight = Self::start_subsidy(m, market_id)?;
                    }
                }

                Ok(())
            })?;

            Self::unreserve_creation_bond(&market_id)?;

            Self::deposit_event(Event::MarketApproved(market_id, status));
            // The ApproveOrigin should not pay fees for providing this service
            Ok((Some(T::WeightInfo::approve_market().saturating_add(extra_weight)), Pays::No)
                .into())
        }

        /// Request an edit to a proposed market.
        ///
        /// Can only be called by the `RequestEditOrigin`.
        ///
        /// # Arguments
        ///
        /// * `market_id`: The id of the market to edit.
        /// * `edit_reason`: An short record of what needs to be changed.
        ///
        /// # Weight
        ///
        /// Complexity: `O(edit_reason.len())`
        #[pallet::weight((
            T::WeightInfo::request_edit(edit_reason.len() as u32),
            Pays::No,
        ))]
        #[transactional]
        pub fn request_edit(
            origin: OriginFor<T>,
            #[pallet::compact] market_id: MarketIdOf<T>,
            edit_reason: Vec<u8>,
        ) -> DispatchResult {
            T::RequestEditOrigin::ensure_origin(origin)?;
            let edit_reason: EditReason<T> = edit_reason
                .try_into()
                .map_err(|_| Error::<T>::EditReasonLengthExceedsMaxEditReasonLen)?;
            let market = <zrml_market_commons::Pallet<T>>::market(&market_id)?;
            ensure!(market.status == MarketStatus::Proposed, Error::<T>::MarketIsNotProposed);
            MarketIdsForEdit::<T>::try_mutate(market_id, |reason| {
                if reason.is_some() {
                    Err(Error::<T>::MarketEditRequestAlreadyInProgress)
                } else {
                    *reason = Some(edit_reason.clone());
                    Ok(())
                }
            })?;
            Self::deposit_event(Event::MarketRequestedEdit(market_id, edit_reason));
            Ok(())
        }

        /// Buy a complete set of outcome shares of a market.
        ///
        /// The cost of a full set is exactly one unit of the market's base asset. For example,
        /// when calling `buy_complete_set(origin, 1, 2)` on a categorical market with five
        /// different outcomes, the caller pays `2` of the base asset and receives `2` of each of
        /// the five outcome tokens.
        ///
        /// NOTE: This is the only way to create new shares of outcome tokens.
        ///
        /// # Weight
        ///
        /// Complexity: `O(n)`, where `n` is the number of outcome assets in the market.
        // Note: `buy_complete_set` weight consumption is dependent on how many assets exists.
        // Unfortunately this information can only be retrieved with a storage call, therefore
        // The worst-case scenario is assumed
        // and the correct weight is calculated at the end of this function.
        // This also occurs in numerous other functions.
        #[pallet::weight(T::WeightInfo::buy_complete_set(T::MaxCategories::get().into()))]
        #[transactional]
        pub fn buy_complete_set(
            origin: OriginFor<T>,
            #[pallet::compact] market_id: MarketIdOf<T>,
            #[pallet::compact] amount: BalanceOf<T>,
        ) -> DispatchResultWithPostInfo {
            let sender = ensure_signed(origin)?;
            Self::do_buy_complete_set(sender, market_id, amount)
        }

        /// Dispute on a market that has been reported or already disputed.
        ///
        /// # Weight
        ///
        /// Complexity: `O(n)`, where `n` is the number of outstanding disputes.
        #[pallet::weight(T::WeightInfo::dispute_authorized())]
        #[transactional]
        pub fn dispute(
            origin: OriginFor<T>,
            #[pallet::compact] market_id: MarketIdOf<T>,
            outcome: OutcomeReport,
        ) -> DispatchResultWithPostInfo {
            let who = ensure_signed(origin)?;
            let disputes = Disputes::<T>::get(market_id);
            let curr_block_num = <frame_system::Pallet<T>>::block_number();
            let market = <zrml_market_commons::Pallet<T>>::market(&market_id)?;
            ensure!(
                matches!(market.status, MarketStatus::Reported | MarketStatus::Disputed),
                Error::<T>::InvalidMarketStatus
            );
            let num_disputes: u32 = disputes.len().saturated_into();
            Self::validate_dispute(&disputes, &market, num_disputes, &outcome)?;
            T::AssetManager::reserve_named(
                &Self::reserve_id(),
                Asset::Ztg,
                &who,
                default_dispute_bond::<T>(disputes.len()),
            )?;
            // TODO(#782): use multiple benchmarks paths for different dispute mechanisms
            match market.dispute_mechanism {
                MarketDisputeMechanism::Authorized => {
                    T::Authorized::on_dispute(&disputes, &market_id, &market)?
                }
                MarketDisputeMechanism::Court => {
                    T::Court::on_dispute(&disputes, &market_id, &market)?
                }
                MarketDisputeMechanism::SimpleDisputes => {
                    T::SimpleDisputes::on_dispute(&disputes, &market_id, &market)?
                }
            }

            Self::set_market_as_disputed(&market, &market_id)?;
            let market_dispute = MarketDispute { at: curr_block_num, by: who, outcome };
            <Disputes<T>>::try_mutate(market_id, |disputes| {
                disputes.try_push(market_dispute.clone()).map_err(|_| <Error<T>>::StorageOverflow)
            })?;
            Self::deposit_event(Event::MarketDisputed(
                market_id,
                MarketStatus::Disputed,
                market_dispute,
            ));
            Ok((Some(T::WeightInfo::dispute_authorized())).into())
        }

        /// Create a permissionless market, buy complete sets and deploy a pool with specified
        /// liquidity.
        ///
        /// # Arguments
        ///
        /// * `oracle`: The oracle of the market who will report the correct outcome.
        /// * `period`: The active period of the market.
        /// * `metadata`: A hash pointer to the metadata of the market.
        /// * `market_type`: The type of the market.
        /// * `dispute_mechanism`: The market dispute mechanism.
        /// * `swap_fee`: The swap fee, specified as fixed-point ratio (0.1 equals 10% fee)
        /// * `amount`: The amount of each token to add to the pool.
        /// * `weights`: The relative denormalized weight of each asset price.
        ///
        /// # Weight
        ///
        /// Complexity:
        /// - create_market: `O(n)`, where `n` is the number of market ids,
        /// which close at the same time as the specified market.
        /// - buy_complete_set: `O(n)`, where `n` is the number of outcome assets
        /// for the categorical market.
        /// - deploy_swap_pool_for_market_open_pool: `O(n)`,
        /// where n is the number of outcome assets for the categorical market.
        /// - deploy_swap_pool_for_market_future_pool: `O(n + m)`,
        /// where `n` is the number of outcome assets for the categorical market
        /// and `m` is the number of market ids,
        /// which open at the same time as the specified market.
        #[pallet::weight(
            T::WeightInfo::create_market(CacheSize::get())
            .saturating_add(T::WeightInfo::buy_complete_set(T::MaxCategories::get().into()))
            .saturating_add(
                T::WeightInfo::deploy_swap_pool_for_market_open_pool(weights.len() as u32)
                .max(T::WeightInfo::deploy_swap_pool_for_market_future_pool(
                    weights.len() as u32, CacheSize::get()
                )
            ))
        )]
        #[transactional]
        pub fn create_cpmm_market_and_deploy_assets(
            origin: OriginFor<T>,
            oracle: T::AccountId,
            period: MarketPeriod<T::BlockNumber, MomentOf<T>>,
            deadlines: Deadlines<T::BlockNumber>,
            metadata: MultiHash,
            market_type: MarketType,
            dispute_mechanism: MarketDisputeMechanism,
            #[pallet::compact] swap_fee: BalanceOf<T>,
            #[pallet::compact] amount: BalanceOf<T>,
            weights: Vec<u128>,
        ) -> DispatchResultWithPostInfo {
            let _ = ensure_signed(origin.clone())?;

            let create_market_weight = Self::create_market(
                origin.clone(),
                oracle,
                period,
                deadlines,
                metadata,
                MarketCreation::Permissionless,
                market_type.clone(),
                dispute_mechanism,
                ScoringRule::CPMM,
            )?
            .actual_weight
            .ok_or(Error::<T>::UnexpectedNoneInPostInfo)?;

            // Deploy the swap pool and populate it.
            let market_id = <zrml_market_commons::Pallet<T>>::latest_market_id()?;
            let deploy_and_populate_weight = Self::deploy_swap_pool_and_additional_liquidity(
                origin,
                market_id,
                swap_fee,
                amount,
                weights.clone(),
            )?
            .actual_weight
            .ok_or(Error::<T>::UnexpectedNoneInPostInfo)?;

            Ok(Some(create_market_weight.saturating_add(deploy_and_populate_weight)).into())
        }

        /// Creates a market.
        ///
        /// # Weight
        ///
        /// Complexity: `O(n)`, where `n` is the number of market ids,
        /// which close at the same time as the specified market.
        #[pallet::weight(T::WeightInfo::create_market(CacheSize::get()))]
        #[transactional]
        pub fn create_market(
            origin: OriginFor<T>,
            oracle: T::AccountId,
            period: MarketPeriod<T::BlockNumber, MomentOf<T>>,
            deadlines: Deadlines<T::BlockNumber>,
            metadata: MultiHash,
            creation: MarketCreation,
            market_type: MarketType,
            dispute_mechanism: MarketDisputeMechanism,
            scoring_rule: ScoringRule,
        ) -> DispatchResultWithPostInfo {
            // TODO(#787): Handle Rikiddo benchmarks!
            let sender = ensure_signed(origin)?;

            let bonds = match creation {
                MarketCreation::Advised => MarketBonds {
                    creation: Some(Bond::new(sender.clone(), T::AdvisoryBond::get())),
                    oracle: Some(Bond::new(sender.clone(), T::OracleBond::get())),
                },
                MarketCreation::Permissionless => MarketBonds {
                    creation: Some(Bond::new(sender.clone(), T::ValidityBond::get())),
                    oracle: Some(Bond::new(sender.clone(), T::OracleBond::get())),
                },
            };

            let market = Self::construct_market(
                sender.clone(),
                0_u8,
                oracle,
                period,
                deadlines,
                metadata,
                creation.clone(),
                market_type,
                dispute_mechanism,
                scoring_rule,
                None,
                None,
                bonds.clone(),
            )?;

            T::AssetManager::reserve_named(
                &Self::reserve_id(),
                Asset::Ztg,
                &sender,
                bonds.total_amount_bonded(&sender),
            )?;

            let market_id = <zrml_market_commons::Pallet<T>>::push_market(market.clone())?;
            let market_account = <zrml_market_commons::Pallet<T>>::market_account(market_id);
            let mut extra_weight = Weight::zero();

            if market.status == MarketStatus::CollectingSubsidy {
                extra_weight = Self::start_subsidy(&market, market_id)?;
            }

            let ids_amount: u32 = Self::insert_auto_close(&market_id)?;

            Self::deposit_event(Event::MarketCreated(market_id, market_account, market));

            Ok(Some(T::WeightInfo::create_market(ids_amount).saturating_add(extra_weight)).into())
        }

        /// Edit a proposed market for which request is made.
        ///
        /// Edit can only be made by the creator of the market.
        ///
        /// # Arguments
        ///
        /// * `market_id`: The id of the market to edit.
        /// * `oracle`: Oracle to edit market.
        /// * `period`: MarketPeriod to edit market.
        /// * `deadlines`: Deadlines to edit market.
        /// * `metadata`: MultiHash metadata to edit market.
        /// * `market_type`: MarketType to edit market.
        /// * `dispute_mechanism`: MarketDisputeMechanism to edit market.
        /// * `scoring_rule`: ScoringRule to edit market.
        ///
        /// # Weight
        ///
        /// Complexity: `O(n)`, where `n` is the number of markets
        /// which end at the same time as the market before the edit.
        #[pallet::weight(T::WeightInfo::edit_market(CacheSize::get()))]
        #[transactional]
        pub fn edit_market(
            origin: OriginFor<T>,
            market_id: MarketIdOf<T>,
            oracle: T::AccountId,
            period: MarketPeriod<T::BlockNumber, MomentOf<T>>,
            deadlines: Deadlines<T::BlockNumber>,
            metadata: MultiHash,
            market_type: MarketType,
            dispute_mechanism: MarketDisputeMechanism,
            scoring_rule: ScoringRule,
        ) -> DispatchResultWithPostInfo {
            // TODO(#787): Handle Rikiddo benchmarks!
            let sender = ensure_signed(origin)?;
            ensure!(
                MarketIdsForEdit::<T>::contains_key(market_id),
                Error::<T>::MarketEditNotRequested
            );
            let old_market = <zrml_market_commons::Pallet<T>>::market(&market_id)?;
            ensure!(old_market.creator == sender, Error::<T>::EditorNotCreator);
            ensure!(old_market.status == MarketStatus::Proposed, Error::<T>::InvalidMarketStatus);

            Self::clear_auto_close(&market_id)?;
            let edited_market = Self::construct_market(
                old_market.creator,
                old_market.creator_fee,
                oracle,
                period,
                deadlines,
                metadata,
                old_market.creation,
                market_type,
                dispute_mechanism,
                scoring_rule,
                old_market.report,
                old_market.resolved_outcome,
                old_market.bonds,
            )?;
            <zrml_market_commons::Pallet<T>>::mutate_market(&market_id, |market| {
                *market = edited_market.clone();
                Ok(())
            })?;

            let ids_amount: u32 = Self::insert_auto_close(&market_id)?;

            MarketIdsForEdit::<T>::remove(market_id);
            Self::deposit_event(Event::MarketEdited(market_id, edited_market));

            Ok(Some(T::WeightInfo::edit_market(ids_amount)).into())
        }

        /// Buy complete sets and deploy a pool with specified liquidity for a market.
        ///
        /// # Arguments
        ///
        /// * `market_id`: The id of the market.
        /// * `swap_fee`: The swap fee, specified as fixed-point ratio (0.1 equals 10% fee)
        /// * `amount`: The amount of each token to add to the pool.
        /// * `weights`: The relative denormalized weight of each outcome asset. The sum of the
        ///     weights must be less or equal to _half_ of the `MaxTotalWeight` constant of the
        ///     swaps pallet.
        ///
        /// # Weight
        ///
        /// Complexity:
        /// - buy_complete_set: `O(n)`,
        /// where `n` is the number of outcome assets for the categorical market.
        /// - deploy_swap_pool_for_market_open_pool: `O(n)`,
        /// where `n` is the number of outcome assets for the categorical market.
        /// - deploy_swap_pool_for_market_future_pool: `O(n + m)`,
        /// where `n` is the number of outcome assets for the categorical market,
        /// and `m` is the number of market ids,
        /// which open at the same time as the specified market.
        #[pallet::weight(
            T::WeightInfo::buy_complete_set(T::MaxCategories::get().into())
            .saturating_add(
                T::WeightInfo::deploy_swap_pool_for_market_open_pool(weights.len() as u32)
            .max(
                T::WeightInfo::deploy_swap_pool_for_market_future_pool(
                    weights.len() as u32, CacheSize::get()
                ))
            )
        )]
        #[transactional]
        pub fn deploy_swap_pool_and_additional_liquidity(
            origin: OriginFor<T>,
            #[pallet::compact] market_id: MarketIdOf<T>,
            #[pallet::compact] swap_fee: BalanceOf<T>,
            #[pallet::compact] amount: BalanceOf<T>,
            weights: Vec<u128>,
        ) -> DispatchResultWithPostInfo {
            ensure_signed(origin.clone())?;
            let weight_bcs = Self::buy_complete_set(origin.clone(), market_id, amount)?
                .actual_weight
                .ok_or(Error::<T>::UnexpectedNoneInPostInfo)?;
            let weight_deploy =
                Self::deploy_swap_pool_for_market(origin, market_id, swap_fee, amount, weights)?
                    .actual_weight
                    .ok_or(Error::<T>::UnexpectedNoneInPostInfo)?;
            Ok(Some(weight_bcs.saturating_add(weight_deploy)).into())
        }

        /// Deploy a pool with specified liquidity for a market.
        ///
        /// The sender must have enough funds to cover all of the required shares to seed the pool.
        ///
        /// # Arguments
        ///
        /// * `market_id`: The id of the market.
        /// * `swap_fee`: The swap fee, specified as fixed-point ratio (0.1 equals 10% fee)
        /// * `amount`: The amount of each token to add to the pool.
        /// * `weights`: The relative denormalized weight of each outcome asset. The sum of the
        ///     weights must be less or equal to _half_ of the `MaxTotalWeight` constant of the
        ///     swaps pallet.
        ///
        /// # Weight
        ///
        /// Complexity:
        /// - deploy_swap_pool_for_market_open_pool: `O(n)`,
        /// where `n` is the number of outcome assets for the categorical market.
        /// - deploy_swap_pool_for_market_future_pool: `O(n + m)`,
        /// where `n` is the number of outcome assets for the categorical market,
        /// and `m` is the number of market ids,
        /// which open at the same time as the specified market.
        #[pallet::weight(
            T::WeightInfo::deploy_swap_pool_for_market_open_pool(weights.len() as u32)
            .max(
                T::WeightInfo::deploy_swap_pool_for_market_future_pool(
                    weights.len() as u32, CacheSize::get()
                )
            )
        )]
        #[transactional]
        pub fn deploy_swap_pool_for_market(
            origin: OriginFor<T>,
            #[pallet::compact] market_id: MarketIdOf<T>,
            #[pallet::compact] swap_fee: BalanceOf<T>,
            #[pallet::compact] amount: BalanceOf<T>,
            mut weights: Vec<u128>,
        ) -> DispatchResultWithPostInfo {
            let sender = ensure_signed(origin)?;

            let market = <zrml_market_commons::Pallet<T>>::market(&market_id)?;
            ensure!(market.scoring_rule == ScoringRule::CPMM, Error::<T>::InvalidScoringRule);
            Self::ensure_market_is_active(&market)?;

            let mut assets = Self::outcome_assets(market_id, &market);
            let weights_len = weights.len() as u32;
            // although this extrinsic is transactional and this check is inside Swaps::create_pool
            // the iteration over weights happens still before the check in Swaps::create_pool
            // this could stall the chain, because a malicious user puts a large vector in
            ensure!(weights.len() == assets.len(), Error::<T>::WeightsLenMustEqualAssetsLen);

            let base_asset = Asset::Ztg;
            assets.push(base_asset);

            let base_asset_weight = weights.iter().fold(0u128, |acc, val| acc.saturating_add(*val));
            weights.push(base_asset_weight);

            let pool_id = T::Swaps::create_pool(
                sender,
                assets,
                base_asset,
                market_id,
                ScoringRule::CPMM,
                Some(swap_fee),
                Some(amount),
                Some(weights),
            )?;

            // Open the pool now or cache it for later
            let ids_len: Option<u32> = match market.period {
                MarketPeriod::Block(ref range) => {
                    let current_block = <frame_system::Pallet<T>>::block_number();
                    let open_block = range.start;
                    if current_block < open_block {
                        let ids_len = MarketIdsPerOpenBlock::<T>::try_mutate(
                            open_block,
                            |ids| -> Result<u32, DispatchError> {
                                ids.try_push(market_id).map_err(|_| <Error<T>>::StorageOverflow)?;
                                Ok(ids.len() as u32)
                            },
                        )?;
                        Some(ids_len)
                    } else {
                        T::Swaps::open_pool(pool_id)?;
                        None
                    }
                }
                MarketPeriod::Timestamp(ref range) => {
                    let current_time_frame = Self::calculate_time_frame_of_moment(
                        <zrml_market_commons::Pallet<T>>::now(),
                    );
                    let open_time_frame = Self::calculate_time_frame_of_moment(range.start);
                    if current_time_frame < open_time_frame {
                        let ids_len = MarketIdsPerOpenTimeFrame::<T>::try_mutate(
                            open_time_frame,
                            |ids| -> Result<u32, DispatchError> {
                                ids.try_push(market_id).map_err(|_| <Error<T>>::StorageOverflow)?;
                                Ok(ids.len() as u32)
                            },
                        )?;
                        Some(ids_len)
                    } else {
                        T::Swaps::open_pool(pool_id)?;
                        None
                    }
                }
            };

            // This errors if a pool already exists!
            <zrml_market_commons::Pallet<T>>::insert_market_pool(market_id, pool_id)?;
            match ids_len {
                Some(market_ids_len) => {
                    Ok(Some(T::WeightInfo::deploy_swap_pool_for_market_future_pool(
                        weights_len,
                        market_ids_len,
                    ))
                    .into())
                }
                None => {
                    Ok(Some(T::WeightInfo::deploy_swap_pool_for_market_open_pool(weights_len))
                        .into())
                }
            }
        }

        /// Redeems the winning shares of a prediction market.
        ///
        /// # Weight
        ///
        /// Complexity: `O(1)`
        #[pallet::weight(T::WeightInfo::redeem_shares_categorical()
            .max(T::WeightInfo::redeem_shares_scalar())
        )]
        #[transactional]
        pub fn redeem_shares(
            origin: OriginFor<T>,
            #[pallet::compact] market_id: MarketIdOf<T>,
        ) -> DispatchResultWithPostInfo {
            let sender = ensure_signed(origin)?;

            let market = <zrml_market_commons::Pallet<T>>::market(&market_id)?;
            let market_account = <zrml_market_commons::Pallet<T>>::market_account(market_id);

            ensure!(market.status == MarketStatus::Resolved, Error::<T>::MarketIsNotResolved);

            // Check to see if the sender has any winning shares.
            let resolved_outcome =
                market.resolved_outcome.ok_or(Error::<T>::MarketIsNotResolved)?;

            let winning_assets = match resolved_outcome {
                OutcomeReport::Categorical(category_index) => {
                    let winning_currency_id = Asset::CategoricalOutcome(market_id, category_index);
                    let winning_balance =
                        T::AssetManager::free_balance(winning_currency_id, &sender);

                    ensure!(winning_balance > BalanceOf::<T>::zero(), Error::<T>::NoWinningBalance);

                    // Ensure the market account has enough to pay out - if this is
                    // ever not true then we have an accounting problem.
                    ensure!(
                        T::AssetManager::free_balance(Asset::Ztg, &market_account)
                            >= winning_balance,
                        Error::<T>::InsufficientFundsInMarketAccount,
                    );

                    vec![(winning_currency_id, winning_balance, winning_balance)]
                }
                OutcomeReport::Scalar(value) => {
                    let long_currency_id = Asset::ScalarOutcome(market_id, ScalarPosition::Long);
                    let short_currency_id = Asset::ScalarOutcome(market_id, ScalarPosition::Short);
                    let long_balance = T::AssetManager::free_balance(long_currency_id, &sender);
                    let short_balance = T::AssetManager::free_balance(short_currency_id, &sender);

                    ensure!(
                        long_balance > BalanceOf::<T>::zero()
                            || short_balance > BalanceOf::<T>::zero(),
                        Error::<T>::NoWinningBalance
                    );

                    let bound = if let MarketType::Scalar(range) = market.market_type {
                        range
                    } else {
                        return Err(Error::<T>::InvalidMarketType.into());
                    };

                    let calc_payouts = |final_value: u128,
                                        low: u128,
                                        high: u128|
                     -> (Perbill, Perbill) {
                        if final_value <= low {
                            return (Perbill::zero(), Perbill::one());
                        }
                        if final_value >= high {
                            return (Perbill::one(), Perbill::zero());
                        }

                        let payout_long: Perbill = Perbill::from_rational(
                            final_value.saturating_sub(low),
                            high.saturating_sub(low),
                        );
                        let payout_short: Perbill = Perbill::from_parts(
                            Perbill::one().deconstruct().saturating_sub(payout_long.deconstruct()),
                        );
                        (payout_long, payout_short)
                    };

                    let (long_percent, short_percent) =
                        calc_payouts(value, *bound.start(), *bound.end());

                    let long_payout = long_percent.mul_floor(long_balance);
                    let short_payout = short_percent.mul_floor(short_balance);
                    // Ensure the market account has enough to pay out - if this is
                    // ever not true then we have an accounting problem.
                    ensure!(
                        T::AssetManager::free_balance(Asset::Ztg, &market_account)
                            >= long_payout.saturating_add(short_payout),
                        Error::<T>::InsufficientFundsInMarketAccount,
                    );

                    vec![
                        (long_currency_id, long_payout, long_balance),
                        (short_currency_id, short_payout, short_balance),
                    ]
                }
            };

            for (currency_id, payout, balance) in winning_assets {
                // Destroy the shares.
                T::AssetManager::slash(currency_id, &sender, balance);

                // Pay out the winner.
                let remaining_bal = T::AssetManager::free_balance(Asset::Ztg, &market_account);
                let actual_payout = payout.min(remaining_bal);

                T::AssetManager::transfer(Asset::Ztg, &market_account, &sender, actual_payout)?;
                // The if-check prevents scalar markets to emit events even if sender only owns one
                // of the outcome tokens.
                if balance != <BalanceOf<T>>::zero() {
                    Self::deposit_event(Event::TokensRedeemed(
                        market_id,
                        currency_id,
                        balance,
                        actual_payout,
                        sender.clone(),
                    ));
                }
            }

            // Weight correction
            if let OutcomeReport::Categorical(_) = resolved_outcome {
                return Ok(Some(T::WeightInfo::redeem_shares_categorical()).into());
            } else if let OutcomeReport::Scalar(_) = resolved_outcome {
                return Ok(Some(T::WeightInfo::redeem_shares_scalar()).into());
            }

            let default_weight: Option<Weight> = None;
            Ok((default_weight, Pays::No).into())
        }

        /// Rejects a market that is waiting for approval from the advisory committee.
        ///
        /// # Weight
        ///
        /// Complexity: `O(n + m)`,
        /// where `n` is the number of market ids,
        /// which open at the same time as the specified market,
        /// and `m` is the number of market ids,
        /// which close at the same time as the specified market.
        #[pallet::weight((
            T::WeightInfo::reject_market(
                CacheSize::get(),
                CacheSize::get(),
                reject_reason.len() as u32,
            ),
            Pays::No,
        ))]
        #[transactional]
        pub fn reject_market(
            origin: OriginFor<T>,
            #[pallet::compact] market_id: MarketIdOf<T>,
            reject_reason: Vec<u8>,
        ) -> DispatchResultWithPostInfo {
            T::RejectOrigin::ensure_origin(origin)?;
            let market = <zrml_market_commons::Pallet<T>>::market(&market_id)?;
            let open_ids_len = Self::clear_auto_open(&market_id)?;
            let close_ids_len = Self::clear_auto_close(&market_id)?;
            let reject_reason: RejectReason<T> = reject_reason
                .try_into()
                .map_err(|_| Error::<T>::RejectReasonLengthExceedsMaxRejectReasonLen)?;
            let reject_reason_len = reject_reason.len() as u32;
            Self::do_reject_market(&market_id, market, reject_reason)?;
            // The RejectOrigin should not pay fees for providing this service
            Ok((
                Some(T::WeightInfo::reject_market(close_ids_len, open_ids_len, reject_reason_len)),
                Pays::No,
            )
                .into())
        }

        /// Reports the outcome of a market.
        ///
        /// # Weight
        ///
        /// Complexity: `O(n)`, where `n` is the number of market ids,
        /// which reported at the same time as the specified market.
        #[pallet::weight(T::WeightInfo::report(CacheSize::get()))]
        #[transactional]
        pub fn report(
            origin: OriginFor<T>,
            #[pallet::compact] market_id: MarketIdOf<T>,
            outcome: OutcomeReport,
        ) -> DispatchResultWithPostInfo {
            let sender = ensure_signed(origin.clone())?;

            let current_block = <frame_system::Pallet<T>>::block_number();
            let market_report = Report { at: current_block, by: sender.clone(), outcome };

            <zrml_market_commons::Pallet<T>>::mutate_market(&market_id, |market| {
                ensure!(market.report.is_none(), Error::<T>::MarketAlreadyReported);
                Self::ensure_market_is_closed(market)?;
                ensure!(
                    market.matches_outcome_report(&market_report.outcome),
                    Error::<T>::OutcomeMismatch
                );

                let mut should_check_origin = false;
                //NOTE: Saturating operation in following block may saturate to u32::MAX value
                //      but that will be the case after thousands of years time. So it is fine.
                match market.period {
                    MarketPeriod::Block(ref range) => {
                        let grace_period_end =
                            range.end.saturating_add(market.deadlines.grace_period);
                        ensure!(
                            grace_period_end <= current_block,
                            Error::<T>::NotAllowedToReportYet
                        );
                        let oracle_duration_end =
                            grace_period_end.saturating_add(market.deadlines.oracle_duration);
                        if current_block <= oracle_duration_end {
                            should_check_origin = true;
                        }
                    }
                    MarketPeriod::Timestamp(ref range) => {
                        let grace_period_in_moments: MomentOf<T> =
                            market.deadlines.grace_period.saturated_into::<u32>().into();
                        let grace_period_in_ms =
                            grace_period_in_moments.saturating_mul(MILLISECS_PER_BLOCK.into());
                        let grace_period_end = range.end.saturating_add(grace_period_in_ms);
                        let now = <zrml_market_commons::Pallet<T>>::now();
                        ensure!(grace_period_end <= now, Error::<T>::NotAllowedToReportYet);
                        let oracle_duration_in_moments: MomentOf<T> =
                            market.deadlines.oracle_duration.saturated_into::<u32>().into();
                        let oracle_duration_in_ms =
                            oracle_duration_in_moments.saturating_mul(MILLISECS_PER_BLOCK.into());
                        let oracle_duration_end =
                            grace_period_end.saturating_add(oracle_duration_in_ms);
                        if now <= oracle_duration_end {
                            should_check_origin = true;
                        }
                    }
                }

                if should_check_origin {
                    let sender_is_oracle = sender == market.oracle;
                    let origin_has_permission = T::ResolveOrigin::ensure_origin(origin).is_ok();
                    ensure!(
                        sender_is_oracle || origin_has_permission,
                        Error::<T>::ReporterNotOracle
                    );
                }

                market.report = Some(market_report.clone());
                market.status = MarketStatus::Reported;

                Ok(())
            })?;

            let market = <zrml_market_commons::Pallet<T>>::market(&market_id)?;
            let block_after_dispute_duration =
                current_block.saturating_add(market.deadlines.dispute_duration);
            let ids_len = MarketIdsPerReportBlock::<T>::try_mutate(
                block_after_dispute_duration,
                |ids| -> Result<u32, DispatchError> {
                    ids.try_push(market_id).map_err(|_| <Error<T>>::StorageOverflow)?;
                    Ok(ids.len() as u32)
                },
            )?;

            Self::deposit_event(Event::MarketReported(
                market_id,
                MarketStatus::Reported,
                market_report,
            ));
            Ok(Some(T::WeightInfo::report(ids_len)).into())
        }

        /// Sells a complete set of outcomes shares for a market.
        ///
        /// Each complete set is sold for one unit of the market's base asset.
        ///
        /// # Weight
        ///
        /// Complexity: `O(n)`, where `n` is the number of assets for a categorical market.
        #[pallet::weight(
            T::WeightInfo::sell_complete_set(T::MaxCategories::get().into())
        )]
        #[transactional]
        pub fn sell_complete_set(
            origin: OriginFor<T>,
            #[pallet::compact] market_id: MarketIdOf<T>,
            #[pallet::compact] amount: BalanceOf<T>,
        ) -> DispatchResultWithPostInfo {
            let sender = ensure_signed(origin)?;
            ensure!(amount != BalanceOf::<T>::zero(), Error::<T>::ZeroAmount);

            let market = <zrml_market_commons::Pallet<T>>::market(&market_id)?;
            ensure!(market.scoring_rule == ScoringRule::CPMM, Error::<T>::InvalidScoringRule);
            Self::ensure_market_is_active(&market)?;

            let market_account = <zrml_market_commons::Pallet<T>>::market_account(market_id);
            ensure!(
                T::AssetManager::free_balance(Asset::Ztg, &market_account) >= amount,
                "Market account does not have sufficient reserves.",
            );

            let assets = Self::outcome_assets(market_id, &market);

            // verify first.
            for asset in assets.iter() {
                // Ensures that the sender has sufficient amount of each
                // share in the set.
                ensure!(
                    T::AssetManager::free_balance(*asset, &sender) >= amount,
                    Error::<T>::InsufficientShareBalance,
                );
            }

            // write last.
            for asset in assets.iter() {
                T::AssetManager::slash(*asset, &sender, amount);
            }

            T::AssetManager::transfer(Asset::Ztg, &market_account, &sender, amount)?;

            Self::deposit_event(Event::SoldCompleteSet(market_id, amount, sender));
            let assets_len: u32 = assets.len().saturated_into();
            Ok(Some(T::WeightInfo::sell_complete_set(assets_len)).into())
        }

        /// When the `MaxDisputes` amount of disputes is reached,
        /// this allows to start a global dispute.
        ///
        /// # Arguments
        ///
        /// * `market_id`: The identifier of the market.
        ///
        /// NOTE:
        /// The outcomes of the disputes and the report outcome
        /// are added to the global dispute voting outcomes.
        /// The bond of each dispute is the initial vote amount.
        #[pallet::weight(T::WeightInfo::start_global_dispute(CacheSize::get(), CacheSize::get()))]
        #[transactional]
        pub fn start_global_dispute(
            origin: OriginFor<T>,
            #[allow(dead_code, unused)]
            #[pallet::compact]
            market_id: MarketIdOf<T>,
        ) -> DispatchResultWithPostInfo {
            ensure_signed(origin)?;

            #[cfg(feature = "with-global-disputes")]
            {
                let market = <zrml_market_commons::Pallet<T>>::market(&market_id)?;
                ensure!(market.status == MarketStatus::Disputed, Error::<T>::InvalidMarketStatus);

                ensure!(
                    market.dispute_mechanism == MarketDisputeMechanism::SimpleDisputes,
                    Error::<T>::InvalidDisputeMechanism
                );

                let disputes = <Disputes<T>>::get(market_id);
                ensure!(
                    disputes.len() == T::MaxDisputes::get() as usize,
                    Error::<T>::MaxDisputesNeeded
                );

                ensure!(
                    T::GlobalDisputes::is_not_started(&market_id),
                    Error::<T>::GlobalDisputeAlreadyStarted
                );

                // add report outcome to voting choices
                if let Some(report) = &market.report {
                    T::GlobalDisputes::push_voting_outcome(
                        &market_id,
                        report.outcome.clone(),
                        &report.by,
                        <BalanceOf<T>>::zero(),
                    )?;
                }

                for (index, MarketDispute { at: _, by, outcome }) in disputes.iter().enumerate() {
                    let dispute_bond = default_dispute_bond::<T>(index);
                    T::GlobalDisputes::push_voting_outcome(
                        &market_id,
                        outcome.clone(),
                        by,
                        dispute_bond,
                    )?;
                }

                // TODO(#372): Allow court with global disputes.
                // ensure, that global disputes controls the resolution now
                // it does not end after the dispute period now, but after the global dispute end

                // ignore first of tuple because we always have max disputes
                let (_, ids_len_2) = Self::clear_auto_resolve(&market_id)?;

                let now = <frame_system::Pallet<T>>::block_number();
                let global_dispute_end = now.saturating_add(T::GlobalDisputePeriod::get());
                let market_ids_len = <MarketIdsPerDisputeBlock<T>>::try_mutate(
                    global_dispute_end,
                    |ids| -> Result<u32, DispatchError> {
                        ids.try_push(market_id).map_err(|_| <Error<T>>::StorageOverflow)?;
                        Ok(ids.len() as u32)
                    },
                )?;

                Self::deposit_event(Event::GlobalDisputeStarted(market_id));

                Ok(Some(T::WeightInfo::start_global_dispute(market_ids_len, ids_len_2)).into())
            }

            #[cfg(not(feature = "with-global-disputes"))]
            Err(Error::<T>::GlobalDisputesDisabled.into())
        }
    }

    #[pallet::config]
    pub trait Config: frame_system::Config + zrml_market_commons::Config {
        /// The base amount of currency that must be bonded for a market approved by the
        ///  advisory committee.
        #[pallet::constant]
        type AdvisoryBond: Get<BalanceOf<Self>>;

        /// The percentage of the advisory bond that gets slashed when a market is rejected.
        #[pallet::constant]
        type AdvisoryBondSlashPercentage: Get<Percent>;

        /// The origin that is allowed to approve / reject pending advised markets.
        type ApproveOrigin: EnsureOrigin<Self::Origin>;

        /// Shares of outcome assets and native currency
        type AssetManager: ZeitgeistAssetManager<
            Self::AccountId,
            Balance = <CurrencyOf<Self> as Currency<Self::AccountId>>::Balance,
            CurrencyId = Asset<MarketIdOf<Self>>,
            ReserveIdentifier = [u8; 8],
        >;

        /// See [`zrml_authorized::AuthorizedPalletApi`].
        type Authorized: zrml_authorized::AuthorizedPalletApi<
            AccountId = Self::AccountId,
            Balance = BalanceOf<Self>,
            BlockNumber = Self::BlockNumber,
            MarketId = MarketIdOf<Self>,
            Moment = MomentOf<Self>,
            Origin = Self::Origin,
        >;

        /// The origin that is allowed to close markets.
        type CloseOrigin: EnsureOrigin<Self::Origin>;

        /// See [`zrml_court::CourtPalletApi`].
        type Court: zrml_court::CourtPalletApi<
            AccountId = Self::AccountId,
            Balance = BalanceOf<Self>,
            BlockNumber = Self::BlockNumber,
            MarketId = MarketIdOf<Self>,
            Moment = MomentOf<Self>,
            Origin = Self::Origin,
        >;

        /// The origin that is allowed to destroy markets.
        type DestroyOrigin: EnsureOrigin<Self::Origin>;

        /// The base amount of currency that must be bonded in order to create a dispute.
        #[pallet::constant]
        type DisputeBond: Get<BalanceOf<Self>>;

        /// The additional amount of currency that must be bonded when creating a subsequent
        /// dispute.
        #[pallet::constant]
        type DisputeFactor: Get<BalanceOf<Self>>;

        /// Event
        type Event: From<Event<Self>> + IsType<<Self as frame_system::Config>::Event>;

        /// See [`GlobalDisputesPalletApi`].
        #[cfg(feature = "with-global-disputes")]
        type GlobalDisputes: GlobalDisputesPalletApi<
            MarketIdOf<Self>,
            Self::AccountId,
            BalanceOf<Self>,
        >;

        /// The number of blocks the global dispute period remains open.
        #[cfg(feature = "with-global-disputes")]
        type GlobalDisputePeriod: Get<Self::BlockNumber>;

        type LiquidityMining: LiquidityMiningPalletApi<
            AccountId = Self::AccountId,
            Balance = BalanceOf<Self>,
            BlockNumber = Self::BlockNumber,
            MarketId = MarketIdOf<Self>,
        >;

        /// The maximum number of categories available for categorical markets.
        #[pallet::constant]
        type MaxCategories: Get<u16>;

        /// The shortest period of collecting subsidy for a Rikiddo market.
        #[pallet::constant]
        type MaxSubsidyPeriod: Get<MomentOf<Self>>;

        /// The minimum number of categories available for categorical markets.
        #[pallet::constant]
        type MinCategories: Get<u16>;

        /// The shortest period of collecting subsidy for a Rikiddo market.
        #[pallet::constant]
        type MinSubsidyPeriod: Get<MomentOf<Self>>;

        /// The maximum number of disputes allowed on any single market.
        #[pallet::constant]
        type MaxDisputes: Get<u32>;

        /// The minimum number of blocks allowed to be specified as dispute_duration
        /// in create_market.
        #[pallet::constant]
        type MinDisputeDuration: Get<Self::BlockNumber>;

        /// The minimum number of blocks allowed to be specified as oracle_duration
        /// in create_market.
        #[pallet::constant]
        type MinOracleDuration: Get<Self::BlockNumber>;

        /// The maximum number of blocks allowed to be specified as grace_period
        /// in create_market.
        #[pallet::constant]
        type MaxGracePeriod: Get<Self::BlockNumber>;

        /// The maximum number of blocks allowed to be specified as oracle_duration
        /// in create_market.
        #[pallet::constant]
        type MaxOracleDuration: Get<Self::BlockNumber>;

        /// The maximum number of blocks allowed to be specified as dispute_duration
        /// in create_market.
        #[pallet::constant]
        type MaxDisputeDuration: Get<Self::BlockNumber>;

        /// The maximum length of reject reason string.
        #[pallet::constant]
        type MaxRejectReasonLen: Get<u32>;

        /// The maximum allowed timepoint for the market period (timestamp or blocknumber).
        type MaxMarketPeriod: Get<u64>;

        /// The maximum number of bytes allowed as edit reason.
        #[pallet::constant]
        type MaxEditReasonLen: Get<u32>;

        /// The module identifier.
        #[pallet::constant]
        type PalletId: Get<PalletId>;

        /// The origin that is allowed to reject pending advised markets.
        type RejectOrigin: EnsureOrigin<Self::Origin>;

        /// The base amount of currency that must be bonded to ensure the oracle reports
        ///  in a timely manner.
        #[pallet::constant]
        type OracleBond: Get<BalanceOf<Self>>;

        /// The origin that is allowed to request edits in pending advised markets.
        type RequestEditOrigin: EnsureOrigin<Self::Origin>;

        /// The origin that is allowed to resolve markets.
        type ResolveOrigin: EnsureOrigin<Self::Origin>;

        /// See [`DisputeApi`].
        type SimpleDisputes: DisputeApi<
            AccountId = Self::AccountId,
            Balance = BalanceOf<Self>,
            BlockNumber = Self::BlockNumber,
            MarketId = MarketIdOf<Self>,
            Moment = MomentOf<Self>,
            Origin = Self::Origin,
        >;

        /// Handler for slashed funds.
        type Slash: OnUnbalanced<NegativeImbalanceOf<Self>>;

        /// Swaps pallet API
        type Swaps: Swaps<Self::AccountId, Balance = BalanceOf<Self>, MarketId = MarketIdOf<Self>>;

        /// The base amount of currency that must be bonded for a permissionless market,
        /// guaranteeing that it will resolve as anything but `Invalid`.
        #[pallet::constant]
        type ValidityBond: Get<BalanceOf<Self>>;

        /// Weights generated by benchmarks
        type WeightInfo: WeightInfoZeitgeist;
    }

    #[pallet::error]
    pub enum Error<T> {
        /// Someone is trying to call `dispute` with the same outcome that is currently
        /// registered on-chain.
        CannotDisputeSameOutcome,
        /// Only creator is able to edit the market.
        EditorNotCreator,
        /// EditReason's length greater than MaxEditReasonLen.
        EditReasonLengthExceedsMaxEditReasonLen,
        /// The global dispute resolution system is disabled.
        GlobalDisputesDisabled,
        /// Market account does not have enough funds to pay out.
        InsufficientFundsInMarketAccount,
        /// Sender does not have enough share balance.
        InsufficientShareBalance,
        /// An invalid Hash was included in a multihash parameter.
        InvalidMultihash,
        /// An invalid market type was found.
        InvalidMarketType,
        /// An operation is requested that is unsupported for the given scoring rule.
        InvalidScoringRule,
        /// Sender does not have enough balance to buy shares.
        NotEnoughBalance,
        /// Market is already reported on.
        MarketAlreadyReported,
        /// Market edit request is already in progress.
        MarketEditRequestAlreadyInProgress,
        /// Market is not requested for edit.
        MarketEditNotRequested,
        /// Market was expected to be active.
        MarketIsNotActive,
        /// Market was expected to be closed.
        MarketIsNotClosed,
        /// A market in subsidy collection phase was expected.
        MarketIsNotCollectingSubsidy,
        /// A proposed market was expected.
        MarketIsNotProposed,
        /// A reported market was expected.
        MarketIsNotReported,
        /// A disputed market was expected.
        MarketIsNotDisputed,
        /// A resolved market was expected.
        MarketIsNotResolved,
        /// The point in time when the market becomes active is too soon.
        MarketStartTooSoon,
        /// The point in time when the market becomes active is too late.
        MarketStartTooLate,
        /// The maximum number of disputes has been reached.
        MaxDisputesReached,
        /// The maximum number of disputes is needed for this operation.
        MaxDisputesNeeded,
        /// Tried to settle missing bond.
        MissingBond,
        /// The number of categories for a categorical market is too low.
        NotEnoughCategories,
        /// The user has no winning balance.
        NoWinningBalance,
        /// Submitted outcome does not match market type.
        OutcomeMismatch,
        /// RejectReason's length greater than MaxRejectReasonLen.
        RejectReasonLengthExceedsMaxRejectReasonLen,
        /// The report is not coming from designated oracle.
        ReporterNotOracle,
        /// It was tried to append an item to storage beyond the boundaries.
        StorageOverflow,
        /// Too many categories for a categorical market.
        TooManyCategories,
        /// The action requires another market dispute mechanism.
        InvalidDisputeMechanism,
        /// Catch-all error for invalid market status.
        InvalidMarketStatus,
        /// The post dispatch should never be None.
        UnexpectedNoneInPostInfo,
        /// An amount was illegally specified as zero.
        ZeroAmount,
        /// Market period is faulty (too short, outside of limits)
        InvalidMarketPeriod,
        /// The outcome range of the scalar market is invalid.
        InvalidOutcomeRange,
        /// Can not report before market.deadlines.grace_period is ended.
        NotAllowedToReportYet,
        /// Specified dispute_duration is smaller than MinDisputeDuration.
        DisputeDurationSmallerThanMinDisputeDuration,
        /// Specified oracle_duration is smaller than MinOracleDuration.
        OracleDurationSmallerThanMinOracleDuration,
        /// Specified dispute_duration is greater than MaxDisputeDuration.
        DisputeDurationGreaterThanMaxDisputeDuration,
        /// Specified grace_period is greater than MaxGracePeriod.
        GracePeriodGreaterThanMaxGracePeriod,
        /// Specified oracle_duration is greater than MaxOracleDuration.
        OracleDurationGreaterThanMaxOracleDuration,
        /// The weights length has to be equal to the assets length.
        WeightsLenMustEqualAssetsLen,
        /// The start of the global dispute for this market happened already.
        GlobalDisputeAlreadyStarted,
    }

    #[pallet::event]
    #[pallet::generate_deposit(fn deposit_event)]
    pub enum Event<T>
    where
        T: Config,
    {
        /// Custom addition block initialization logic wasn't successful
        BadOnInitialize,
        /// A complete set of assets has been bought \[market_id, amount_per_asset, buyer\]
        BoughtCompleteSet(MarketIdOf<T>, BalanceOf<T>, <T as frame_system::Config>::AccountId),
        /// A market has been approved \[market_id, new_market_status\]
        MarketApproved(MarketIdOf<T>, MarketStatus),
        /// A market has been created \[market_id, market_account, market\]
        MarketCreated(MarketIdOf<T>, T::AccountId, MarketOf<T>),
        /// A market has been destroyed. \[market_id\]
        MarketDestroyed(MarketIdOf<T>),
        /// A market was started after gathering enough subsidy. \[market_id, new_market_status\]
        MarketStartedWithSubsidy(MarketIdOf<T>, MarketStatus),
        /// A market was discarded after failing to gather enough subsidy.
        /// \[market_id, new_market_status\]
        MarketInsufficientSubsidy(MarketIdOf<T>, MarketStatus),
        /// A market has been closed \[market_id\]
        MarketClosed(MarketIdOf<T>),
        /// A market has been disputed \[market_id, new_market_status, new_outcome\]
        MarketDisputed(MarketIdOf<T>, MarketStatus, MarketDispute<T::AccountId, T::BlockNumber>),
        /// An advised market has ended before it was approved or rejected. \[market_id\]
        MarketExpired(MarketIdOf<T>),
        /// A pending market has been rejected as invalid with a reason. \[market_id, reject_reason\]
        MarketRejected(MarketIdOf<T>, RejectReason<T>),
        /// A market has been reported on \[market_id, new_market_status, reported_outcome\]
        MarketReported(MarketIdOf<T>, MarketStatus, Report<T::AccountId, T::BlockNumber>),
        /// A market has been resolved \[market_id, new_market_status, real_outcome\]
        MarketResolved(MarketIdOf<T>, MarketStatus, OutcomeReport),
        /// A proposed market has been requested edit by advisor. \[market_id, edit_reason\]
        MarketRequestedEdit(MarketIdOf<T>, EditReason<T>),
        /// A proposed market has been edited by the market creator \[market_id\]
        MarketEdited(MarketIdOf<T>, MarketOf<T>),
        /// A complete set of assets has been sold \[market_id, amount_per_asset, seller\]
        SoldCompleteSet(MarketIdOf<T>, BalanceOf<T>, <T as frame_system::Config>::AccountId),
        /// An amount of winning outcomes have been redeemed
        /// \[market_id, currency_id, amount_redeemed, payout, who\]
        TokensRedeemed(
            MarketIdOf<T>,
            Asset<MarketIdOf<T>>,
            BalanceOf<T>,
            BalanceOf<T>,
            <T as frame_system::Config>::AccountId,
        ),
        /// The global dispute was started. \[market_id\]
        GlobalDisputeStarted(MarketIdOf<T>),
    }

    #[pallet::hooks]
    impl<T: Config> Hooks<T::BlockNumber> for Pallet<T> {
        // TODO(#792): Remove outcome assets for accounts! Delete "resolved" assets of `orml_tokens` with storage migration.
        fn on_initialize(now: T::BlockNumber) -> Weight {
            let mut total_weight: Weight = Weight::zero();

            // TODO(#808): Use weight when Rikiddo is ready
            let _ = Self::process_subsidy_collecting_markets(
                now,
                <zrml_market_commons::Pallet<T>>::now(),
            );
            total_weight = total_weight
                .saturating_add(T::WeightInfo::process_subsidy_collecting_markets_dummy());

            // If we are at genesis or the first block the timestamp is be undefined. No
            // market needs to be opened or closed on blocks #0 or #1, so we skip the
            // evaluation. Without this check, new chains starting from genesis will hang up,
            // since the loops in the `market_status_manager` calls below will run over an interval
            // of 0 to the current time frame.
            if now <= 1u32.into() {
                return total_weight;
            }

            // We add one to the count, because `pallet-timestamp` sets the timestamp _after_
            // `on_initialize` is called, so calling `now()` during `on_initialize` gives us
            // the timestamp of the previous block.
            let current_time_frame =
                Self::calculate_time_frame_of_moment(<zrml_market_commons::Pallet<T>>::now())
                    .saturating_add(1);

            // On first pass, we use current_time - 1 to ensure that the chain doesn't try to
            // check all time frames since epoch.
            let last_time_frame =
                LastTimeFrame::<T>::get().unwrap_or_else(|| current_time_frame.saturating_sub(1));

            let _ = with_transaction(|| {
                let open = Self::market_status_manager::<
                    _,
                    MarketIdsPerOpenBlock<T>,
                    MarketIdsPerOpenTimeFrame<T>,
                >(
                    now,
                    last_time_frame,
                    current_time_frame,
                    |market_id, _| {
                        let weight = Self::open_market(market_id)?;
                        total_weight = total_weight.saturating_add(weight);
                        Ok(())
                    },
                );

                total_weight = total_weight.saturating_add(open.unwrap_or_else(|_| {
                    T::WeightInfo::market_status_manager(CacheSize::get(), CacheSize::get())
                }));

                let close = Self::market_status_manager::<
                    _,
                    MarketIdsPerCloseBlock<T>,
                    MarketIdsPerCloseTimeFrame<T>,
                >(
                    now,
                    last_time_frame,
                    current_time_frame,
                    |market_id, market| {
                        let weight = Self::on_market_close(market_id, market)?;
                        total_weight = total_weight.saturating_add(weight);
                        Ok(())
                    },
                );

                if let Ok(weight) = close {
                    total_weight = total_weight.saturating_add(weight);
                } else {
                    // charge weight for the worst case
                    total_weight = total_weight.saturating_add(
                        T::WeightInfo::market_status_manager(CacheSize::get(), CacheSize::get()),
                    );
                }

                let resolve = Self::resolution_manager(now, |market_id, market| {
                    let weight = Self::on_resolution(market_id, market)?;
                    total_weight = total_weight.saturating_add(weight);
                    Ok(())
                });

                if let Ok(weight) = resolve {
                    total_weight = total_weight.saturating_add(weight);
                } else {
                    // charge weight for the worst case
                    total_weight =
                        total_weight.saturating_add(T::WeightInfo::market_resolution_manager(
                            CacheSize::get(),
                            CacheSize::get(),
                        ));
                }

                LastTimeFrame::<T>::set(Some(current_time_frame));
                total_weight = total_weight.saturating_add(T::DbWeight::get().writes(1));

                match open.and(close).and(resolve) {
                    Err(err) => {
                        Self::deposit_event(Event::BadOnInitialize);
                        log::error!("Block {:?} was not initialized. Error: {:?}", now, err);
                        TransactionOutcome::Rollback(err.into())
                    }
                    Ok(_) => TransactionOutcome::Commit(Ok(())),
                }
            });

            total_weight.saturating_add(T::WeightInfo::on_initialize_resolve_overhead())
        }
    }

    #[pallet::pallet]
    #[pallet::storage_version(STORAGE_VERSION)]
    pub struct Pallet<T>(PhantomData<T>);

    /// For each market, this holds the dispute information for each dispute that's
    /// been issued.
    #[pallet::storage]
    pub type Disputes<T: Config> = StorageMap<
        _,
        Blake2_128Concat,
        MarketIdOf<T>,
        BoundedVec<MarketDispute<T::AccountId, T::BlockNumber>, T::MaxDisputes>,
        ValueQuery,
    >;

    #[pallet::storage]
    pub type MarketIdsPerOpenBlock<T: Config> = StorageMap<
        _,
        Blake2_128Concat,
        T::BlockNumber,
        BoundedVec<MarketIdOf<T>, CacheSize>,
        ValueQuery,
    >;

    #[pallet::storage]
    pub type MarketIdsPerOpenTimeFrame<T: Config> = StorageMap<
        _,
        Blake2_128Concat,
        TimeFrame,
        BoundedVec<MarketIdOf<T>, CacheSize>,
        ValueQuery,
    >;

    /// A mapping of market identifiers to the block their market ends on.
    #[pallet::storage]
    pub type MarketIdsPerCloseBlock<T: Config> = StorageMap<
        _,
        Blake2_128Concat,
        T::BlockNumber,
        BoundedVec<MarketIdOf<T>, CacheSize>,
        ValueQuery,
    >;

    /// A mapping of market identifiers to the time frame their market ends in.
    #[pallet::storage]
    pub type MarketIdsPerCloseTimeFrame<T: Config> = StorageMap<
        _,
        Blake2_128Concat,
        TimeFrame,
        BoundedVec<MarketIdOf<T>, CacheSize>,
        ValueQuery,
    >;

    /// The last time frame that was checked for markets to close.
    #[pallet::storage]
    pub type LastTimeFrame<T: Config> = StorageValue<_, TimeFrame>;

    /// A mapping of market identifiers to the block they were disputed at.
    /// A market only ends up here if it was disputed.
    #[pallet::storage]
    pub type MarketIdsPerDisputeBlock<T: Config> = StorageMap<
        _,
        Twox64Concat,
        T::BlockNumber,
        BoundedVec<MarketIdOf<T>, CacheSize>,
        ValueQuery,
    >;

    /// A mapping of market identifiers to the block that they were reported on.
    #[pallet::storage]
    pub type MarketIdsPerReportBlock<T: Config> = StorageMap<
        _,
        Twox64Concat,
        T::BlockNumber,
        BoundedVec<MarketIdOf<T>, CacheSize>,
        ValueQuery,
    >;

    /// Contains a list of all markets that are currently collecting subsidy and the deadline.
    // All the values are "cached" here. Results in data duplication, but speeds up the iteration
    // over every market significantly (otherwise 25µs per relevant market per block).
    #[pallet::storage]
    pub type MarketsCollectingSubsidy<T: Config> = StorageValue<
        _,
        BoundedVec<SubsidyUntil<T::BlockNumber, MomentOf<T>, MarketIdOf<T>>, ConstU32<1_048_576>>,
        ValueQuery,
    >;

    /// Contains market_ids for which advisor has requested edit.
    /// Value for given market_id represents the reason for the edit.
    #[pallet::storage]
    pub type MarketIdsForEdit<T: Config> =
        StorageMap<_, Twox64Concat, MarketIdOf<T>, EditReason<T>>;

    impl<T: Config> Pallet<T> {
        impl_unreserve_bond!(unreserve_creation_bond, creation);
        impl_unreserve_bond!(unreserve_oracle_bond, oracle);
        impl_slash_bond!(slash_creation_bond, creation);
        impl_slash_bond!(slash_oracle_bond, oracle);

        pub fn outcome_assets(
            market_id: MarketIdOf<T>,
            market: &MarketOf<T>,
        ) -> Vec<Asset<MarketIdOf<T>>> {
            match market.market_type {
                MarketType::Categorical(categories) => {
                    let mut assets = Vec::new();
                    for i in 0..categories {
                        assets.push(Asset::CategoricalOutcome(market_id, i));
                    }
                    assets
                }
                MarketType::Scalar(_) => {
                    vec![
                        Asset::ScalarOutcome(market_id, ScalarPosition::Long),
                        Asset::ScalarOutcome(market_id, ScalarPosition::Short),
                    ]
                }
            }
        }

        fn insert_auto_close(market_id: &MarketIdOf<T>) -> Result<u32, DispatchError> {
            let market = <zrml_market_commons::Pallet<T>>::market(market_id)?;

            match market.period {
                MarketPeriod::Block(range) => MarketIdsPerCloseBlock::<T>::try_mutate(
                    range.end,
                    |ids| -> Result<u32, DispatchError> {
                        ids.try_push(*market_id).map_err(|_| <Error<T>>::StorageOverflow)?;
                        Ok(ids.len() as u32)
                    },
                ),
                MarketPeriod::Timestamp(range) => MarketIdsPerCloseTimeFrame::<T>::try_mutate(
                    Self::calculate_time_frame_of_moment(range.end),
                    |ids| -> Result<u32, DispatchError> {
                        ids.try_push(*market_id).map_err(|_| <Error<T>>::StorageOverflow)?;
                        Ok(ids.len() as u32)
                    },
                ),
            }
        }

        // Manually remove market from cache for auto close.
        fn clear_auto_close(market_id: &MarketIdOf<T>) -> Result<u32, DispatchError> {
            let market = <zrml_market_commons::Pallet<T>>::market(market_id)?;

            // No-op if market isn't cached for auto close according to its state.
            match market.status {
                MarketStatus::Active | MarketStatus::Proposed => (),
                _ => return Ok(0u32),
            };

            let close_ids_len = match market.period {
                MarketPeriod::Block(range) => {
                    MarketIdsPerCloseBlock::<T>::mutate(range.end, |ids| -> u32 {
                        let ids_len = ids.len() as u32;
                        remove_item::<MarketIdOf<T>, _>(ids, market_id);
                        ids_len
                    })
                }
                MarketPeriod::Timestamp(range) => {
                    let time_frame = Self::calculate_time_frame_of_moment(range.end);
                    MarketIdsPerCloseTimeFrame::<T>::mutate(time_frame, |ids| -> u32 {
                        let ids_len = ids.len() as u32;
                        remove_item::<MarketIdOf<T>, _>(ids, market_id);
                        ids_len
                    })
                }
            };
            Ok(close_ids_len)
        }

        // Manually remove market from cache for auto open.
        fn clear_auto_open(market_id: &MarketIdOf<T>) -> Result<u32, DispatchError> {
            let market = <zrml_market_commons::Pallet<T>>::market(market_id)?;

            // No-op if market isn't cached for auto open according to its state.
            match market.status {
                MarketStatus::Active | MarketStatus::Proposed => (),
                _ => return Ok(0u32),
            };

            let open_ids_len = match market.period {
                MarketPeriod::Block(range) => {
                    MarketIdsPerOpenBlock::<T>::mutate(range.start, |ids| -> u32 {
                        let ids_len = ids.len() as u32;
                        remove_item::<MarketIdOf<T>, _>(ids, market_id);
                        ids_len
                    })
                }
                MarketPeriod::Timestamp(range) => {
                    let time_frame = Self::calculate_time_frame_of_moment(range.start);
                    MarketIdsPerOpenTimeFrame::<T>::mutate(time_frame, |ids| -> u32 {
                        let ids_len = ids.len() as u32;
                        remove_item::<MarketIdOf<T>, _>(ids, market_id);
                        ids_len
                    })
                }
            };
            Ok(open_ids_len)
        }

        /// Clears this market from being stored for automatic resolution.
        fn clear_auto_resolve(market_id: &MarketIdOf<T>) -> Result<(u32, u32), DispatchError> {
            let market = <zrml_market_commons::Pallet<T>>::market(market_id)?;
            let (ids_len, disputes_len) = match market.status {
                MarketStatus::Reported => {
                    let report = market.report.ok_or(Error::<T>::MarketIsNotReported)?;
                    let dispute_duration_ends_at_block =
                        report.at.saturating_add(market.deadlines.dispute_duration);
                    MarketIdsPerReportBlock::<T>::mutate(
                        dispute_duration_ends_at_block,
                        |ids| -> (u32, u32) {
                            let ids_len = ids.len() as u32;
                            remove_item::<MarketIdOf<T>, _>(ids, market_id);
                            (ids_len, 0u32)
                        },
                    )
                }
                MarketStatus::Disputed => {
                    let disputes = Disputes::<T>::get(market_id);
                    // TODO(#782): use multiple benchmarks paths for different dispute mechanisms
                    let auto_resolve_block_opt = match market.dispute_mechanism {
                        MarketDisputeMechanism::Authorized => {
                            T::Authorized::get_auto_resolve(&disputes, market_id, &market)?
                        }
                        MarketDisputeMechanism::Court => {
                            T::Court::get_auto_resolve(&disputes, market_id, &market)?
                        }
                        MarketDisputeMechanism::SimpleDisputes => {
                            T::SimpleDisputes::get_auto_resolve(&disputes, market_id, &market)?
                        }
                    };
                    if let Some(auto_resolve_block) = auto_resolve_block_opt {
                        let ids_len = remove_auto_resolve::<T>(market_id, auto_resolve_block);
                        (ids_len, disputes.len() as u32)
                    } else {
                        (0u32, disputes.len() as u32)
                    }
                }
                _ => (0u32, 0u32),
            };

            Ok((ids_len, disputes_len))
        }

        pub(crate) fn do_buy_complete_set(
            who: T::AccountId,
            market_id: MarketIdOf<T>,
            amount: BalanceOf<T>,
        ) -> DispatchResultWithPostInfo {
            ensure!(amount != BalanceOf::<T>::zero(), Error::<T>::ZeroAmount);
            ensure!(
                T::AssetManager::free_balance(Asset::Ztg, &who) >= amount,
                Error::<T>::NotEnoughBalance
            );

            let market = <zrml_market_commons::Pallet<T>>::market(&market_id)?;
            ensure!(market.scoring_rule == ScoringRule::CPMM, Error::<T>::InvalidScoringRule);
            Self::ensure_market_is_active(&market)?;

            let market_account = <zrml_market_commons::Pallet<T>>::market_account(market_id);
            T::AssetManager::transfer(Asset::Ztg, &who, &market_account, amount)?;

            let assets = Self::outcome_assets(market_id, &market);
            for asset in assets.iter() {
                T::AssetManager::deposit(*asset, &who, amount)?;
            }

            Self::deposit_event(Event::BoughtCompleteSet(market_id, amount, who));

            let assets_len: u32 = assets.len().saturated_into();
            Ok(Some(T::WeightInfo::buy_complete_set(assets_len)).into())
        }

        pub(crate) fn do_reject_market(
            market_id: &MarketIdOf<T>,
            market: MarketOf<T>,
            reject_reason: RejectReason<T>,
        ) -> DispatchResult {
            ensure!(market.status == MarketStatus::Proposed, Error::<T>::InvalidMarketStatus);
            Self::unreserve_oracle_bond(market_id)?;
            let imbalance =
                Self::slash_creation_bond(market_id, Some(T::AdvisoryBondSlashPercentage::get()))?;
            T::Slash::on_unbalanced(imbalance);
            <zrml_market_commons::Pallet<T>>::remove_market(market_id)?;
            MarketIdsForEdit::<T>::remove(market_id);
            Self::deposit_event(Event::MarketRejected(*market_id, reject_reason));
            Self::deposit_event(Event::MarketDestroyed(*market_id));
            Ok(())
        }

        pub(crate) fn handle_expired_advised_market(
            market_id: &MarketIdOf<T>,
            market: MarketOf<T>,
        ) -> Result<Weight, DispatchError> {
            ensure!(market.status == MarketStatus::Proposed, Error::<T>::InvalidMarketStatus);
            Self::unreserve_creation_bond(market_id)?;
            Self::unreserve_oracle_bond(market_id)?;
            <zrml_market_commons::Pallet<T>>::remove_market(market_id)?;
            MarketIdsForEdit::<T>::remove(market_id);
            Self::deposit_event(Event::MarketExpired(*market_id));
            Ok(T::WeightInfo::handle_expired_advised_market())
        }

        pub(crate) fn calculate_time_frame_of_moment(time: MomentOf<T>) -> TimeFrame {
            time.saturated_into::<TimeFrame>().saturating_div(MILLISECS_PER_BLOCK.into())
        }

        fn calculate_internal_resolve_weight(market: &MarketOf<T>) -> Weight {
            if let MarketType::Categorical(_) = market.market_type {
                if let MarketStatus::Reported = market.status {
                    T::WeightInfo::internal_resolve_categorical_reported()
                } else {
                    T::WeightInfo::internal_resolve_categorical_disputed()
                }
            } else if let MarketStatus::Reported = market.status {
                T::WeightInfo::internal_resolve_scalar_reported()
            } else {
                T::WeightInfo::internal_resolve_scalar_disputed()
            }
        }

        fn ensure_can_not_dispute_the_same_outcome(
            disputes: &[MarketDispute<T::AccountId, T::BlockNumber>],
            report: &Report<T::AccountId, T::BlockNumber>,
            outcome: &OutcomeReport,
        ) -> DispatchResult {
            if let Some(last_dispute) = disputes.last() {
                ensure!(&last_dispute.outcome != outcome, Error::<T>::CannotDisputeSameOutcome);
            } else {
                ensure!(&report.outcome != outcome, Error::<T>::CannotDisputeSameOutcome);
            }

            Ok(())
        }

        #[inline]
        fn ensure_disputes_does_not_exceed_max_disputes(num_disputes: u32) -> DispatchResult {
            ensure!(num_disputes < T::MaxDisputes::get(), Error::<T>::MaxDisputesReached);
            Ok(())
        }

        fn ensure_market_is_active(market: &MarketOf<T>) -> DispatchResult {
            ensure!(market.status == MarketStatus::Active, Error::<T>::MarketIsNotActive);
            Ok(())
        }

        fn ensure_market_period_is_valid(
            period: &MarketPeriod<T::BlockNumber, MomentOf<T>>,
        ) -> DispatchResult {
            // The start of the market is allowed to be in the past (this results in the market
            // being active immediately), but the market's end must be at least one block/time
            // frame in the future.
            match period {
                MarketPeriod::Block(ref range) => {
                    ensure!(
                        <frame_system::Pallet<T>>::block_number() < range.end,
                        Error::<T>::InvalidMarketPeriod
                    );
                    ensure!(range.start < range.end, Error::<T>::InvalidMarketPeriod);
                    ensure!(
                        range.end <= T::MaxMarketPeriod::get().saturated_into(),
                        Error::<T>::InvalidMarketPeriod
                    );
                }
                MarketPeriod::Timestamp(ref range) => {
                    // Ensure that the market lasts at least one time frame into the future.
                    let now_frame = Self::calculate_time_frame_of_moment(
                        <zrml_market_commons::Pallet<T>>::now(),
                    );
                    let end_frame = Self::calculate_time_frame_of_moment(range.end);
                    ensure!(now_frame < end_frame, Error::<T>::InvalidMarketPeriod);
                    ensure!(range.start < range.end, Error::<T>::InvalidMarketPeriod);
                    ensure!(
                        range.end <= T::MaxMarketPeriod::get().saturated_into::<MomentOf<T>>(),
                        Error::<T>::InvalidMarketPeriod
                    );
                }
            };
            Ok(())
        }

        fn ensure_market_deadlines_are_valid(
            deadlines: &Deadlines<T::BlockNumber>,
        ) -> DispatchResult {
            ensure!(
                deadlines.oracle_duration >= T::MinOracleDuration::get(),
                Error::<T>::OracleDurationSmallerThanMinOracleDuration
            );
            ensure!(
                deadlines.dispute_duration >= T::MinDisputeDuration::get(),
                Error::<T>::DisputeDurationSmallerThanMinDisputeDuration
            );
            ensure!(
                deadlines.dispute_duration <= T::MaxDisputeDuration::get(),
                Error::<T>::DisputeDurationGreaterThanMaxDisputeDuration
            );
            ensure!(
                deadlines.grace_period <= T::MaxGracePeriod::get(),
                Error::<T>::GracePeriodGreaterThanMaxGracePeriod
            );
            ensure!(
                deadlines.oracle_duration <= T::MaxOracleDuration::get(),
                Error::<T>::OracleDurationGreaterThanMaxOracleDuration
            );
            Ok(())
        }

        fn ensure_market_type_is_valid(market_type: &MarketType) -> DispatchResult {
            match market_type {
                MarketType::Categorical(categories) => {
                    ensure!(
                        *categories >= T::MinCategories::get(),
                        <Error<T>>::NotEnoughCategories
                    );
                    ensure!(*categories <= T::MaxCategories::get(), <Error<T>>::TooManyCategories);
                }
                MarketType::Scalar(ref outcome_range) => {
                    ensure!(
                        outcome_range.start() < outcome_range.end(),
                        <Error<T>>::InvalidOutcomeRange
                    );
                }
            }
            Ok(())
        }

        // Check that the market has reached the end of its period.
        fn ensure_market_is_closed(market: &MarketOf<T>) -> DispatchResult {
            ensure!(market.status == MarketStatus::Closed, Error::<T>::MarketIsNotClosed);
            Ok(())
        }

        fn ensure_market_start_is_in_time(
            period: &MarketPeriod<T::BlockNumber, MomentOf<T>>,
        ) -> DispatchResult {
            let interval = match period {
                MarketPeriod::Block(range) => {
                    let interval_blocks: u128 = range
                        .start
                        .saturating_sub(<frame_system::Pallet<T>>::block_number())
                        .saturated_into();
                    interval_blocks.saturating_mul(MILLISECS_PER_BLOCK.into())
                }
                MarketPeriod::Timestamp(range) => range
                    .start
                    .saturating_sub(<zrml_market_commons::Pallet<T>>::now())
                    .saturated_into(),
            };

            ensure!(
                <MomentOf<T>>::saturated_from(interval) >= T::MinSubsidyPeriod::get(),
                <Error<T>>::MarketStartTooSoon
            );
            ensure!(
                <MomentOf<T>>::saturated_from(interval) <= T::MaxSubsidyPeriod::get(),
                <Error<T>>::MarketStartTooLate
            );
            Ok(())
        }

        pub(crate) fn open_market(market_id: &MarketIdOf<T>) -> Result<Weight, DispatchError> {
            // Is no-op if market has no pool. This should never happen, but it's safer to not
            // error in this case.
            let mut total_weight = T::DbWeight::get().reads(1); // (For the `market_pool` read)
            if let Ok(pool_id) = <zrml_market_commons::Pallet<T>>::market_pool(market_id) {
                let open_pool_weight = T::Swaps::open_pool(pool_id)?;
                total_weight = total_weight.saturating_add(open_pool_weight);
            }
            Ok(total_weight)
        }

        pub(crate) fn close_market(market_id: &MarketIdOf<T>) -> Result<Weight, DispatchError> {
            <zrml_market_commons::Pallet<T>>::mutate_market(market_id, |market| {
                ensure!(market.status == MarketStatus::Active, Error::<T>::InvalidMarketStatus);
                market.status = MarketStatus::Closed;
                Ok(())
            })?;
            let mut total_weight = T::DbWeight::get().reads_writes(1, 1);
            if let Ok(pool_id) = <zrml_market_commons::Pallet<T>>::market_pool(market_id) {
                let close_pool_weight = T::Swaps::close_pool(pool_id)?;
                total_weight = total_weight.saturating_add(close_pool_weight);
            };
            Self::deposit_event(Event::MarketClosed(*market_id));
            total_weight = total_weight.saturating_add(T::DbWeight::get().writes(1));
            Ok(total_weight)
        }

        /// Handle market state transitions at the end of its active phase.
        fn on_market_close(
            market_id: &MarketIdOf<T>,
            market: MarketOf<T>,
        ) -> Result<Weight, DispatchError> {
            match market.status {
                MarketStatus::Active => Self::close_market(market_id),
                MarketStatus::Proposed => Self::handle_expired_advised_market(market_id, market),
                _ => Err(Error::<T>::InvalidMarketStatus.into()), // Should never occur!
            }
        }

        fn resolve_reported_market(
            market_id: &MarketIdOf<T>,
            market: &MarketOf<T>,
        ) -> Result<OutcomeReport, DispatchError> {
            let report = market.report.as_ref().ok_or(Error::<T>::MarketIsNotReported)?;
            // the oracle bond gets returned if the reporter was the oracle
            if report.by == market.oracle {
                Self::unreserve_oracle_bond(market_id)?;
            } else {
                let negative_imbalance = Self::slash_oracle_bond(market_id, None)?;

                // deposit only to the real reporter what actually was slashed
                if let Err(err) =
                    T::AssetManager::deposit(Asset::Ztg, &report.by, negative_imbalance.peek())
                {
                    log::warn!(
                        "[PredictionMarkets] Cannot deposit to the reporter. error: {:?}",
                        err
                    );
                }
            }

            Ok(report.outcome.clone())
        }

        fn resolve_disputed_market(
            market_id: &MarketIdOf<T>,
            market: &MarketOf<T>,
        ) -> Result<OutcomeReport, DispatchError> {
            let report = market.report.as_ref().ok_or(Error::<T>::MarketIsNotReported)?;
            let disputes = Disputes::<T>::get(market_id);

            let mut resolved_outcome_option = None;

            #[cfg(feature = "with-global-disputes")]
            if let Some(o) = T::GlobalDisputes::determine_voting_winner(market_id) {
                resolved_outcome_option = Some(o);
            }

            // TODO(#782): use multiple benchmarks paths for different dispute mechanisms

            // Try to get the outcome of the MDM. If the MDM failed to resolve, default to
            // the oracle's report.
            if resolved_outcome_option.is_none() {
                resolved_outcome_option = match market.dispute_mechanism {
                    MarketDisputeMechanism::Authorized => {
                        T::Authorized::on_resolution(&disputes, market_id, market)?
                    }
                    MarketDisputeMechanism::Court => {
                        T::Court::on_resolution(&disputes, market_id, market)?
                    }
                    MarketDisputeMechanism::SimpleDisputes => {
                        T::SimpleDisputes::on_resolution(&disputes, market_id, market)?
                    }
                };
            }

            let resolved_outcome =
                resolved_outcome_option.unwrap_or_else(|| report.outcome.clone());

            let mut correct_reporters: Vec<T::AccountId> = Vec::new();

            // If the oracle reported right, return the OracleBond, otherwise slash it to
            // pay the correct reporters.
            let mut overall_imbalance = NegativeImbalanceOf::<T>::zero();
            if report.by == market.oracle && report.outcome == resolved_outcome {
                Self::unreserve_oracle_bond(market_id)?;
            } else {
                let imbalance = Self::slash_oracle_bond(market_id, None)?;
                overall_imbalance.subsume(imbalance);
            }

            for (i, dispute) in disputes.iter().enumerate() {
                let actual_bond = default_dispute_bond::<T>(i);
                if dispute.outcome == resolved_outcome {
                    T::AssetManager::unreserve_named(
                        &Self::reserve_id(),
                        Asset::Ztg,
                        &dispute.by,
                        actual_bond,
                    );

                    correct_reporters.push(dispute.by.clone());
                } else {
                    let (imbalance, _) = CurrencyOf::<T>::slash_reserved_named(
                        &Self::reserve_id(),
                        &dispute.by,
                        actual_bond.saturated_into::<u128>().saturated_into(),
                    );
                    overall_imbalance.subsume(imbalance);
                }
            }

            // Fold all the imbalances into one and reward the correct reporters. The
            // number of correct reporters might be zero if the market defaults to the
            // report after abandoned dispute. In that case, the rewards remain slashed.
            if let Some(reward_per_each) =
                overall_imbalance.peek().checked_div(&correct_reporters.len().saturated_into())
            {
                for correct_reporter in &correct_reporters {
                    let (actual_reward, leftover) = overall_imbalance.split(reward_per_each);
                    overall_imbalance = leftover;
                    CurrencyOf::<T>::resolve_creating(correct_reporter, actual_reward);
                }
            }
            T::Slash::on_unbalanced(overall_imbalance);

            Ok(resolved_outcome)
        }

        pub fn on_resolution(
            market_id: &MarketIdOf<T>,
            market: &MarketOf<T>,
        ) -> Result<Weight, DispatchError> {
            if market.creation == MarketCreation::Permissionless {
                Self::unreserve_creation_bond(market_id)?;
            }

<<<<<<< HEAD
            let mut total_weight = Weight::zero();
            let disputes = Disputes::<T>::get(market_id);
=======
            let mut total_weight = 0;
>>>>>>> e991d9ed

            let resolved_outcome = match market.status {
                MarketStatus::Reported => Self::resolve_reported_market(market_id, market)?,
                MarketStatus::Disputed => Self::resolve_disputed_market(market_id, market)?,
                _ => return Err(Error::<T>::InvalidMarketStatus.into()),
            };
            let clean_up_weight = Self::clean_up_pool(market, market_id, &resolved_outcome)?;
            total_weight = total_weight.saturating_add(clean_up_weight);
            // TODO: https://github.com/zeitgeistpm/zeitgeist/issues/815
            // Following call should return weight consumed by it.
            T::LiquidityMining::distribute_market_incentives(market_id)?;

            // NOTE: Currently we don't clean up outcome assets.
            // TODO(#792): Remove outcome assets for accounts! Delete "resolved" assets of `orml_tokens` with storage migration.
            <zrml_market_commons::Pallet<T>>::mutate_market(market_id, |m| {
                m.status = MarketStatus::Resolved;
                m.resolved_outcome = Some(resolved_outcome.clone());
                Ok(())
            })?;
            Disputes::<T>::remove(market_id);
            Self::deposit_event(Event::MarketResolved(
                *market_id,
                MarketStatus::Resolved,
                resolved_outcome,
            ));
            Ok(total_weight.saturating_add(Self::calculate_internal_resolve_weight(market)))
        }

        pub(crate) fn process_subsidy_collecting_markets(
            current_block: T::BlockNumber,
            current_time: MomentOf<T>,
        ) -> Weight {
            let mut total_weight = Weight::zero();
            let dbweight = T::DbWeight::get();
            let one_read = T::DbWeight::get().reads(1);
            let one_write = T::DbWeight::get().writes(1);

            let retain_closure = |subsidy_info: &SubsidyUntil<
                T::BlockNumber,
                MomentOf<T>,
                MarketIdOf<T>,
            >| {
                let market_ready = match &subsidy_info.period {
                    MarketPeriod::Block(period) => period.start <= current_block,
                    MarketPeriod::Timestamp(period) => period.start <= current_time,
                };

                if market_ready {
                    let pool_id =
                        <zrml_market_commons::Pallet<T>>::market_pool(&subsidy_info.market_id);
                    total_weight.saturating_add(one_read);

                    if let Ok(pool_id) = pool_id {
                        let end_subsidy_result = T::Swaps::end_subsidy_phase(pool_id);

                        if let Ok(result) = end_subsidy_result {
                            total_weight = total_weight.saturating_add(result.weight);

                            if result.result {
                                // Sufficient subsidy, activate market.
                                let mutate_result = <zrml_market_commons::Pallet<T>>::mutate_market(
                                    &subsidy_info.market_id,
                                    |m| {
                                        m.status = MarketStatus::Active;
                                        Ok(())
                                    },
                                );

                                total_weight =
                                    total_weight.saturating_add(one_read).saturating_add(one_write);

                                if let Err(err) = mutate_result {
                                    log::error!(
                                        "[PredictionMarkets] Cannot find market associated to \
                                         market id.
                                    market_id: {:?}, error: {:?}",
                                        subsidy_info.market_id,
                                        err
                                    );
                                    return true;
                                }

                                Self::deposit_event(Event::MarketStartedWithSubsidy(
                                    subsidy_info.market_id,
                                    MarketStatus::Active,
                                ));
                            } else {
                                // Insufficient subsidy, cleanly remove pool and close market.
                                let destroy_result =
                                    T::Swaps::destroy_pool_in_subsidy_phase(pool_id);

                                if let Err(err) = destroy_result {
                                    log::error!(
                                        "[PredictionMarkets] Cannot destroy pool with missing \
                                         subsidy.
                                    market_id: {:?}, error: {:?}",
                                        subsidy_info.market_id,
                                        err
                                    );
                                    return true;
                                } else if let Ok(weight) = destroy_result {
                                    total_weight = total_weight.saturating_add(weight);
                                }

                                let market_result = <zrml_market_commons::Pallet<T>>::mutate_market(
                                    &subsidy_info.market_id,
                                    |m| {
                                        m.status = MarketStatus::InsufficientSubsidy;

                                        // Unreserve funds reserved during market creation
                                        if m.creation == MarketCreation::Permissionless {
                                            Self::unreserve_creation_bond(&subsidy_info.market_id)?;
                                        }
                                        // AdvisoryBond was already returned when the market
                                        // was approved. Approval is inevitable to reach this.
                                        Self::unreserve_oracle_bond(&subsidy_info.market_id)?;

                                        total_weight = total_weight
                                            .saturating_add(dbweight.reads(2))
                                            .saturating_add(dbweight.writes(2));
                                        Ok(())
                                    },
                                );

                                if let Err(err) = market_result {
                                    log::error!(
                                        "[PredictionMarkets] Cannot find market associated to \
                                         market id.
                                    market_id: {:?}, error: {:?}",
                                        subsidy_info.market_id,
                                        err
                                    );
                                    return true;
                                }

                                // `remove_market_pool` can only error due to missing pool, but
                                // above we ensured that the pool exists.
                                let _ = <zrml_market_commons::Pallet<T>>::remove_market_pool(
                                    &subsidy_info.market_id,
                                );
                                total_weight =
                                    total_weight.saturating_add(one_read).saturating_add(one_write);
                                Self::deposit_event(Event::MarketInsufficientSubsidy(
                                    subsidy_info.market_id,
                                    MarketStatus::InsufficientSubsidy,
                                ));
                            }

                            return false;
                        } else if let Err(err) = end_subsidy_result {
                            log::error!(
                                "[PredictionMarkets] An error occured during end of subsidy phase.
                        pool_id: {:?}, market_id: {:?}, error: {:?}",
                                pool_id,
                                subsidy_info.market_id,
                                err
                            );
                        }
                    } else if let Err(err) = pool_id {
                        log::error!(
                            "[PredictionMarkets] Cannot find pool associated to market.
                            market_id: {:?}, error: {:?}",
                            subsidy_info.market_id,
                            err
                        );
                        return true;
                    }
                }

                true
            };

            let mut weight_basis = Weight::zero();
            <MarketsCollectingSubsidy<T>>::mutate(
                |e: &mut BoundedVec<
                    SubsidyUntil<T::BlockNumber, MomentOf<T>, MarketIdOf<T>>,
                    _,
                >| {
                    weight_basis = T::WeightInfo::process_subsidy_collecting_markets_raw(
                        e.len().saturated_into(),
                    );
                    e.retain(retain_closure);
                },
            );

            weight_basis.saturating_add(total_weight)
        }

        /// The reserve ID of the prediction-markets pallet.
        #[inline]
        pub fn reserve_id() -> [u8; 8] {
            T::PalletId::get().0
        }

        pub(crate) fn market_status_manager<F, MarketIdsPerBlock, MarketIdsPerTimeFrame>(
            block_number: T::BlockNumber,
            last_time_frame: TimeFrame,
            current_time_frame: TimeFrame,
            mut mutation: F,
        ) -> Result<Weight, DispatchError>
        where
            F: FnMut(&MarketIdOf<T>, MarketOf<T>) -> DispatchResult,
            MarketIdsPerBlock: frame_support::StorageMap<
                T::BlockNumber,
                BoundedVec<MarketIdOf<T>, CacheSize>,
                Query = BoundedVec<MarketIdOf<T>, CacheSize>,
            >,
            MarketIdsPerTimeFrame: frame_support::StorageMap<
                TimeFrame,
                BoundedVec<MarketIdOf<T>, CacheSize>,
                Query = BoundedVec<MarketIdOf<T>, CacheSize>,
            >,
        {
            let market_ids_per_block = MarketIdsPerBlock::get(block_number);
            for market_id in market_ids_per_block.iter() {
                let market = <zrml_market_commons::Pallet<T>>::market(market_id)?;
                mutation(market_id, market)?;
            }
            MarketIdsPerBlock::remove(block_number);

            let mut time_frame_ids_len = 0u32;
            for time_frame in last_time_frame.saturating_add(1)..=current_time_frame {
                let market_ids_per_time_frame = MarketIdsPerTimeFrame::get(time_frame);
                time_frame_ids_len =
                    time_frame_ids_len.saturating_add(market_ids_per_time_frame.len() as u32);
                for market_id in market_ids_per_time_frame.iter() {
                    let market = <zrml_market_commons::Pallet<T>>::market(market_id)?;
                    mutation(market_id, market)?;
                }
                MarketIdsPerTimeFrame::remove(time_frame);
            }

            Ok(T::WeightInfo::market_status_manager(
                market_ids_per_block.len() as u32,
                time_frame_ids_len,
            ))
        }

        pub(crate) fn resolution_manager<F>(
            now: T::BlockNumber,
            mut cb: F,
        ) -> Result<Weight, DispatchError>
        where
            F: FnMut(&MarketIdOf<T>, &MarketOf<T>) -> DispatchResult,
        {
            // Resolve all regularly reported markets.
            let market_ids_per_report_block = MarketIdsPerReportBlock::<T>::get(now);
            for id in market_ids_per_report_block.iter() {
                let market = <zrml_market_commons::Pallet<T>>::market(id)?;
                if let MarketStatus::Reported = market.status {
                    cb(id, &market)?;
                }
            }
            MarketIdsPerReportBlock::<T>::remove(now);

            // Resolve any disputed markets.
            let market_ids_per_dispute_block = MarketIdsPerDisputeBlock::<T>::get(now);
            for id in market_ids_per_dispute_block.iter() {
                let market = <zrml_market_commons::Pallet<T>>::market(id)?;
                cb(id, &market)?;
            }
            MarketIdsPerDisputeBlock::<T>::remove(now);

            Ok(T::WeightInfo::market_resolution_manager(
                market_ids_per_report_block.len() as u32,
                market_ids_per_dispute_block.len() as u32,
            ))
        }

        // If the market is already disputed, does nothing.
        fn set_market_as_disputed(
            market: &MarketOf<T>,
            market_id: &MarketIdOf<T>,
        ) -> DispatchResult {
            if market.status != MarketStatus::Disputed {
                <zrml_market_commons::Pallet<T>>::mutate_market(market_id, |m| {
                    m.status = MarketStatus::Disputed;
                    Ok(())
                })?;
            }
            Ok(())
        }

        // If a market has a pool that is `Active`, then changes from `Active` to `Clean`. If
        // the market does not exist or the market does not have a pool, does nothing.
        fn clean_up_pool(
            market: &MarketOf<T>,
            market_id: &MarketIdOf<T>,
            outcome_report: &OutcomeReport,
        ) -> Result<Weight, DispatchError> {
            let pool_id = if let Ok(el) = <zrml_market_commons::Pallet<T>>::market_pool(market_id) {
                el
            } else {
                return Ok(T::DbWeight::get().reads(1));
            };
            let market_account = <zrml_market_commons::Pallet<T>>::market_account(*market_id);
            let weight = T::Swaps::clean_up_pool(
                &market.market_type,
                pool_id,
                outcome_report,
                &market_account,
            )?;
            Ok(weight.saturating_add(T::DbWeight::get().reads(2)))
        }

        // Creates a pool for the market and registers the market in the list of markets
        // currently collecting subsidy.
        pub(crate) fn start_subsidy(
            market: &MarketOf<T>,
            market_id: MarketIdOf<T>,
        ) -> Result<Weight, DispatchError> {
            ensure!(
                market.status == MarketStatus::CollectingSubsidy,
                Error::<T>::MarketIsNotCollectingSubsidy
            );

            let mut assets = Self::outcome_assets(market_id, market);
            let base_asset = Asset::Ztg;
            assets.push(base_asset);
            let total_assets = assets.len();

            let pool_id = T::Swaps::create_pool(
                market.creator.clone(),
                assets,
                base_asset,
                market_id,
                market.scoring_rule,
                None,
                None,
                None,
            )?;

            // This errors if a pool already exists!
            <zrml_market_commons::Pallet<T>>::insert_market_pool(market_id, pool_id)?;
            <MarketsCollectingSubsidy<T>>::try_mutate(|markets| {
                markets
                    .try_push(SubsidyUntil { market_id, period: market.period.clone() })
                    .map_err(|_| <Error<T>>::StorageOverflow)
            })?;

            Ok(T::WeightInfo::start_subsidy(total_assets.saturated_into()))
        }

        fn validate_dispute(
            disputes: &[MarketDispute<T::AccountId, T::BlockNumber>],
            market: &MarketOf<T>,
            num_disputes: u32,
            outcome_report: &OutcomeReport,
        ) -> DispatchResult {
            let report = market.report.as_ref().ok_or(Error::<T>::MarketIsNotReported)?;
            ensure!(market.matches_outcome_report(outcome_report), Error::<T>::OutcomeMismatch);
            Self::ensure_can_not_dispute_the_same_outcome(disputes, report, outcome_report)?;
            Self::ensure_disputes_does_not_exceed_max_disputes(num_disputes)?;
            Ok(())
        }

        fn construct_market(
            creator: T::AccountId,
            creator_fee: u8,
            oracle: T::AccountId,
            period: MarketPeriod<T::BlockNumber, MomentOf<T>>,
            deadlines: Deadlines<T::BlockNumber>,
            metadata: MultiHash,
            creation: MarketCreation,
            market_type: MarketType,
            dispute_mechanism: MarketDisputeMechanism,
            scoring_rule: ScoringRule,
            report: Option<Report<T::AccountId, T::BlockNumber>>,
            resolved_outcome: Option<OutcomeReport>,
            bonds: MarketBonds<T::AccountId, BalanceOf<T>>,
        ) -> Result<MarketOf<T>, DispatchError> {
            let MultiHash::Sha3_384(multihash) = metadata;
            ensure!(multihash[0] == 0x15 && multihash[1] == 0x30, <Error<T>>::InvalidMultihash);
            Self::ensure_market_period_is_valid(&period)?;
            Self::ensure_market_deadlines_are_valid(&deadlines)?;
            Self::ensure_market_type_is_valid(&market_type)?;

            if scoring_rule == ScoringRule::RikiddoSigmoidFeeMarketEma {
                Self::ensure_market_start_is_in_time(&period)?;
            }
            let status: MarketStatus = match creation {
                MarketCreation::Permissionless => match scoring_rule {
                    ScoringRule::CPMM => MarketStatus::Active,
                    ScoringRule::RikiddoSigmoidFeeMarketEma => MarketStatus::CollectingSubsidy,
                },
                MarketCreation::Advised => MarketStatus::Proposed,
            };
            Ok(Market {
                creation,
                creator_fee,
                creator,
                market_type,
                dispute_mechanism,
                metadata: Vec::from(multihash),
                oracle,
                period,
                deadlines,
                report,
                resolved_outcome,
                status,
                scoring_rule,
                bonds,
            })
        }
    }

    // No-one can bound more than BalanceOf<T>, therefore, this functions saturates
    pub(crate) fn default_dispute_bond<T>(n: usize) -> BalanceOf<T>
    where
        T: Config,
    {
        T::DisputeBond::get().saturating_add(
            T::DisputeFactor::get().saturating_mul(n.saturated_into::<u32>().into()),
        )
    }

    fn remove_item<I: cmp::PartialEq, G>(items: &mut BoundedVec<I, G>, item: &I) {
        if let Some(pos) = items.iter().position(|i| i == item) {
            items.swap_remove(pos);
        }
    }

    fn remove_auto_resolve<T: Config>(
        market_id: &MarketIdOf<T>,
        resolve_at: T::BlockNumber,
    ) -> u32 {
        MarketIdsPerDisputeBlock::<T>::mutate(resolve_at, |ids| -> u32 {
            let ids_len = ids.len() as u32;
            remove_item::<MarketIdOf<T>, _>(ids, market_id);
            ids_len
        })
    }

    impl<T> DisputeResolutionApi for Pallet<T>
    where
        T: Config,
    {
        type AccountId = T::AccountId;
        type Balance = BalanceOf<T>;
        type BlockNumber = T::BlockNumber;
        type MarketId = MarketIdOf<T>;
        type MaxDisputes = T::MaxDisputes;
        type Moment = MomentOf<T>;

        fn resolve(
            market_id: &Self::MarketId,
            market: &Market<Self::AccountId, Self::Balance, Self::BlockNumber, Self::Moment>,
        ) -> Result<u64, DispatchError> {
            Self::on_resolution(market_id, market)
        }

        fn add_auto_resolve(
            market_id: &Self::MarketId,
            resolve_at: Self::BlockNumber,
        ) -> Result<u32, DispatchError> {
            let ids_len = <MarketIdsPerDisputeBlock<T>>::try_mutate(
                resolve_at,
                |ids| -> Result<u32, DispatchError> {
                    ids.try_push(*market_id).map_err(|_| <Error<T>>::StorageOverflow)?;
                    Ok(ids.len() as u32)
                },
            )?;
            Ok(ids_len)
        }

        fn auto_resolve_exists(market_id: &Self::MarketId, resolve_at: Self::BlockNumber) -> bool {
            <MarketIdsPerDisputeBlock<T>>::get(resolve_at).contains(market_id)
        }

        fn remove_auto_resolve(market_id: &Self::MarketId, resolve_at: Self::BlockNumber) -> u32 {
            remove_auto_resolve::<T>(market_id, resolve_at)
        }

        fn get_disputes(
            market_id: &Self::MarketId,
        ) -> BoundedVec<MarketDispute<Self::AccountId, Self::BlockNumber>, Self::MaxDisputes>
        {
            Disputes::<T>::get(market_id)
        }
    }
}<|MERGE_RESOLUTION|>--- conflicted
+++ resolved
@@ -2434,12 +2434,7 @@
                 Self::unreserve_creation_bond(market_id)?;
             }
 
-<<<<<<< HEAD
             let mut total_weight = Weight::zero();
-            let disputes = Disputes::<T>::get(market_id);
-=======
-            let mut total_weight = 0;
->>>>>>> e991d9ed
 
             let resolved_outcome = match market.status {
                 MarketStatus::Reported => Self::resolve_reported_market(market_id, market)?,
