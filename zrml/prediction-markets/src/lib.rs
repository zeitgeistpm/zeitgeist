// Copyright 2021-2022 Zeitgeist PM LLC.
//
// This file is part of Zeitgeist.
//
// Zeitgeist is free software: you can redistribute it and/or modify it
// under the terms of the GNU General Public License as published by the
// Free Software Foundation, either version 3 of the License, or (at
// your option) any later version.
//
// Zeitgeist is distributed in the hope that it will be useful, but
// WITHOUT ANY WARRANTY; without even the implied warranty of
// MERCHANTABILITY or FITNESS FOR A PARTICULAR PURPOSE. See the GNU
// General Public License for more details.
//
// You should have received a copy of the GNU General Public License
// along with Zeitgeist. If not, see <https://www.gnu.org/licenses/>.

#![doc = include_str!("../README.md")]
#![cfg_attr(not(feature = "std"), no_std)]
#![allow(clippy::too_many_arguments)]

extern crate alloc;

mod benchmarks;
pub mod migrations;
pub mod mock;
mod tests;
pub mod weights;

pub use pallet::*;

#[frame_support::pallet]
mod pallet {
    use crate::weights::*;
    use alloc::{format, vec, vec::Vec};
    use core::{cmp, marker::PhantomData};
    use frame_support::{
        dispatch::{DispatchResultWithPostInfo, Weight},
        ensure, log,
        pallet_prelude::{ConstU32, StorageMap, StorageValue, ValueQuery},
        storage::{with_transaction, TransactionOutcome},
        traits::{
            tokens::BalanceStatus, Currency, EnsureOrigin, Get, Hooks, Imbalance, IsType,
            NamedReservableCurrency, OnUnbalanced, StorageVersion,
        },
        transactional,
        weights::Pays,
        Blake2_128Concat, BoundedVec, PalletId, Twox64Concat,
    };
    use frame_system::{ensure_signed, pallet_prelude::OriginFor};
    use orml_traits::{MultiCurrency, NamedMultiReservableCurrency};
    use sp_arithmetic::per_things::{Perbill, Percent};
    use sp_runtime::{
        traits::{CheckedDiv, Saturating, Zero},
        DispatchError, DispatchResult, SaturatedConversion,
    };
    use zeitgeist_primitives::{
        constants::MILLISECS_PER_BLOCK,
        traits::{DisputeApi, Swaps, ZeitgeistAssetManager},
        types::{
            Asset, Bond, Deadlines, Market, MarketBonds, MarketCreation, MarketDispute,
            MarketDisputeMechanism, MarketPeriod, MarketStatus, MarketType, MultiHash,
            OutcomeReport, Report, ScalarPosition, ScoringRule, SubsidyUntil,
        },
    };
    #[cfg(feature = "with-global-disputes")]
    use zrml_global_disputes::GlobalDisputesPalletApi;

    use zrml_liquidity_mining::LiquidityMiningPalletApi;
    use zrml_market_commons::MarketCommonsPalletApi;

    /// The current storage version.
    const STORAGE_VERSION: StorageVersion = StorageVersion::new(6);

    pub(crate) type BalanceOf<T> = <<T as Config>::AssetManager as MultiCurrency<
        <T as frame_system::Config>::AccountId,
    >>::Balance;
    pub(crate) type CurrencyOf<T> = <T as zrml_market_commons::Config>::Currency;
    pub(crate) type NegativeImbalanceOf<T> =
        <CurrencyOf<T> as Currency<<T as frame_system::Config>::AccountId>>::NegativeImbalance;
    pub(crate) type TimeFrame = u64;
    pub(crate) type MarketIdOf<T> = <T as zrml_market_commons::Config>::MarketId;
    pub(crate) type MomentOf<T> =
        <<T as zrml_market_commons::Config>::Timestamp as frame_support::traits::Time>::Moment;
    pub type MarketOf<T> = Market<
        <T as frame_system::Config>::AccountId,
        BalanceOf<T>,
        <T as frame_system::Config>::BlockNumber,
        MomentOf<T>,
    >;
    pub type CacheSize = ConstU32<64>;
    pub type EditReason<T> = BoundedVec<u8, <T as Config>::MaxEditReasonLen>;
    pub type RejectReason<T> = BoundedVec<u8, <T as Config>::MaxRejectReasonLen>;

    macro_rules! impl_unreserve_bond {
        ($fn_name:ident, $bond_type:ident) => {
            /// Settle the $bond_type bond by unreserving it.
            ///
            /// This function **should** only be called if the bond is not yet settled, and calling
            /// it if the bond is settled is most likely a logic error. If the bond is already
            /// settled, storage is not changed, a warning is raised and `Ok(())` is returned.
            fn $fn_name(market_id: &MarketIdOf<T>) -> DispatchResult {
                let market = <zrml_market_commons::Pallet<T>>::market(market_id)?;
                let bond = market.bonds.$bond_type.as_ref().ok_or(Error::<T>::MissingBond)?;
                if bond.is_settled {
                    let warning = format!(
                        "Attempting to settle the {} bond of market {:?} multiple times",
                        stringify!($bond_type),
                        market_id,
                    );
                    log::warn!("{}", warning);
                    debug_assert!(false, "{}", warning);
                    return Ok(());
                }
                CurrencyOf::<T>::unreserve_named(&Self::reserve_id(), &bond.who, bond.value);
                <zrml_market_commons::Pallet<T>>::mutate_market(market_id, |m| {
                    m.bonds.$bond_type = Some(Bond { is_settled: true, ..bond.clone() });
                    Ok(())
                })
            }
        };
    }

    macro_rules! impl_slash_bond {
        ($fn_name:ident, $bond_type:ident) => {
            /// Settle the $bond_type bond by slashing and/or unreserving it and return the
            /// resulting imbalance.
            ///
            /// If `slash_percentage` is not specified, then the entire bond is slashed. Otherwise,
            /// only the specified percentage is slashed and the remainder is unreserved.
            ///
            /// This function **should** only be called if the bond is not yet settled, and calling
            /// it if the bond is settled is most likely a logic error. If the bond is already
            /// settled, storage is not changed, a warning is raised and a zero imbalance is
            /// returned.
            fn $fn_name(
                market_id: &MarketIdOf<T>,
                slash_percentage: Option<Percent>,
            ) -> Result<NegativeImbalanceOf<T>, DispatchError> {
                let market = <zrml_market_commons::Pallet<T>>::market(market_id)?;
                let bond = market.bonds.$bond_type.as_ref().ok_or(Error::<T>::MissingBond)?;
                // Trying to settle a bond multiple times is always a logic error, not a runtime
                // error, so we log a warning instead of raising an error.
                if bond.is_settled {
                    let warning = format!(
                        "Attempting to settle the {} bond of market {:?} multiple times",
                        stringify!($bond_type),
                        market_id,
                    );
                    log::warn!("{}", warning);
                    debug_assert!(false, "{}", warning);
                    return Ok(NegativeImbalanceOf::<T>::zero());
                }
                let value = bond.value;
                let (slash_amount, unreserve_amount) = if let Some(percentage) = slash_percentage {
                    let slash_amount = percentage.mul_floor(value);
                    (slash_amount, value.saturating_sub(slash_amount))
                } else {
                    (value, BalanceOf::<T>::zero())
                };
                let (imbalance, excess) = CurrencyOf::<T>::slash_reserved_named(
                    &Self::reserve_id(),
                    &bond.who,
                    slash_amount,
                );
                // If there's excess, there's nothing we can do, so we don't count this as error
                // and log a warning instead.
                if excess != BalanceOf::<T>::zero() {
                    let warning = format!(
                        "Failed to settle the {} bond of market {:?}",
                        stringify!($bond_type),
                        market_id,
                    );
                    log::warn!("{}", warning);
                    debug_assert!(false, "{}", warning);
                }
                if unreserve_amount != BalanceOf::<T>::zero() {
                    CurrencyOf::<T>::unreserve_named(
                        &Self::reserve_id(),
                        &bond.who,
                        unreserve_amount,
                    );
                }
                <zrml_market_commons::Pallet<T>>::mutate_market(market_id, |m| {
                    m.bonds.$bond_type = Some(Bond { is_settled: true, ..bond.clone() });
                    Ok(())
                })?;
                Ok(imbalance)
            }
        };
    }

    #[pallet::call]
    impl<T: Config> Pallet<T> {
        /// Destroy a market, including its outcome assets, market account and pool account.
        ///
        /// Must be called by `DestroyOrigin`. Bonds (unless already returned) are slashed without
        /// exception. Can currently only be used for destroying CPMM markets.
        #[pallet::weight((
            T::WeightInfo::admin_destroy_reported_market(
                T::MaxCategories::get().into(),
                CacheSize::get(),
                CacheSize::get(),
                CacheSize::get(),
            )
            .max(T::WeightInfo::admin_destroy_disputed_market(
                T::MaxCategories::get().into(),
                T::MaxDisputes::get(),
                CacheSize::get(),
                CacheSize::get(),
                CacheSize::get(),
            )),
            Pays::No,
        ))]
        #[transactional]
        pub fn admin_destroy_market(
            origin: OriginFor<T>,
            #[pallet::compact] market_id: MarketIdOf<T>,
        ) -> DispatchResultWithPostInfo {
            // TODO(#618): Not implemented for Rikiddo!
            T::DestroyOrigin::ensure_origin(origin)?;

            let market = <zrml_market_commons::Pallet<T>>::market(&market_id)?;
            ensure!(market.scoring_rule == ScoringRule::CPMM, Error::<T>::InvalidScoringRule);
            let market_status = market.status;
            let market_account = <zrml_market_commons::Pallet<T>>::market_account(market_id);

            // Slash outstanding bonds; see
            // https://github.com/zeitgeistpm/runtime-audit-1/issues/34#issuecomment-1120187097 for
            // details.
            if let Some(bond) = market.bonds.creation {
                if !bond.is_settled {
                    Self::slash_creation_bond(&market_id, None)?;
                }
            }
            if let Some(bond) = market.bonds.oracle {
                if !bond.is_settled {
                    Self::slash_oracle_bond(&market_id, None)?;
                }
<<<<<<< HEAD
                slash_market_creator(T::OracleBond::get());
                if let Some(market_report) = market.report {
                    // TODO (or resolve origin / advisory committee): Should query bond storage and look if settled
                    if market_report.by != market.creator {
                        T::AssetManager::slash_reserved_named(
                            &Self::reserve_id(),
                            Asset::Ztg,
                            &market_report.by,
                            T::OutsiderBond::get(),
                        );
                    }
                }
=======
            }

            if market_status == MarketStatus::Proposed {
                MarketIdsForEdit::<T>::remove(market_id);
>>>>>>> db1f928f
            }

            // NOTE: Currently we don't clean up outcome assets.
            // TODO(#792): Remove outcome assets for accounts! Delete "resolved" assets of `orml_tokens` with storage migration.
            T::AssetManager::slash(
                Asset::Ztg,
                &market_account,
                T::AssetManager::free_balance(Asset::Ztg, &market_account),
            );
            let mut category_count = 0u32;
            if let Ok(pool_id) = <zrml_market_commons::Pallet<T>>::market_pool(&market_id) {
                let pool = T::Swaps::pool(pool_id)?;
                category_count = pool.assets.len().saturated_into();
                let _ = T::Swaps::destroy_pool(pool_id)?;
                <zrml_market_commons::Pallet<T>>::remove_market_pool(&market_id)?;
            }

            let open_ids_len = Self::clear_auto_open(&market_id)?;
            let close_ids_len = Self::clear_auto_close(&market_id)?;
            let (ids_len, disputes_len) = Self::clear_auto_resolve(&market_id)?;
            <zrml_market_commons::Pallet<T>>::remove_market(&market_id)?;
            Disputes::<T>::remove(market_id);

            Self::deposit_event(Event::MarketDestroyed(market_id));

            // Weight correction
            // The DestroyOrigin should not pay fees for providing this service
            if market_status == MarketStatus::Reported {
                Ok((
                    Some(T::WeightInfo::admin_destroy_reported_market(
                        category_count,
                        open_ids_len,
                        close_ids_len,
                        ids_len,
                    )),
                    Pays::No,
                )
                    .into())
            } else if market_status == MarketStatus::Disputed {
                Ok((
                    Some(T::WeightInfo::admin_destroy_disputed_market(
                        category_count,
                        disputes_len,
                        open_ids_len,
                        close_ids_len,
                        ids_len,
                    )),
                    Pays::No,
                )
                    .into())
            } else {
                Ok((None, Pays::No).into())
            }
        }

        /// Allows the `CloseOrigin` to immediately move an open market to closed.
        ///
        /// # Weight
        ///
        /// Complexity: `O(n + m)`, where `n` is the number of market ids,
        /// which open at the same time as the specified market,
        /// and `m` is the number of market ids,
        /// which close at the same time as the specified market.
        //
        // ***** IMPORTANT *****
        //
        // Within the same block, operations that interact with the activeness of the same
        // market will behave differently before and after this call.
        #[pallet::weight((
            T::WeightInfo::admin_move_market_to_closed(
                CacheSize::get(), CacheSize::get()), Pays::No
            )
        )]
        #[transactional]
        pub fn admin_move_market_to_closed(
            origin: OriginFor<T>,
            #[pallet::compact] market_id: MarketIdOf<T>,
        ) -> DispatchResultWithPostInfo {
            // TODO(#638): Handle Rikiddo markets!
            T::CloseOrigin::ensure_origin(origin)?;
            let market = <zrml_market_commons::Pallet<T>>::market(&market_id)?;
            Self::ensure_market_is_active(&market)?;
            let open_ids_len = Self::clear_auto_open(&market_id)?;
            let close_ids_len = Self::clear_auto_close(&market_id)?;
            Self::close_market(&market_id)?;
            // The CloseOrigin should not pay fees for providing this service
            Ok((
                Some(T::WeightInfo::admin_move_market_to_closed(open_ids_len, close_ids_len)),
                Pays::No,
            )
                .into())
        }

        /// Allows the `ResolveOrigin` to immediately move a reported or disputed
        /// market to resolved.
        ///
        /// # Weight
        ///
        /// Complexity: `O(n + m)`, where `n` is the number of market ids
        /// per dispute / report block, m is the number of disputes.
        #[pallet::weight((
            T::WeightInfo::admin_move_market_to_resolved_scalar_reported(CacheSize::get())
            .max(
                T::WeightInfo::admin_move_market_to_resolved_categorical_reported(CacheSize::get())
            ).max(
                T::WeightInfo::admin_move_market_to_resolved_scalar_disputed(
                    CacheSize::get(),
                    T::MaxDisputes::get()
                )
            ).max(
                T::WeightInfo::admin_move_market_to_resolved_categorical_disputed(
                    CacheSize::get(),
                    T::MaxDisputes::get()
                )
            ),
            Pays::No,
        ))]
        #[transactional]
        pub fn admin_move_market_to_resolved(
            origin: OriginFor<T>,
            #[pallet::compact] market_id: MarketIdOf<T>,
        ) -> DispatchResultWithPostInfo {
            T::ResolveOrigin::ensure_origin(origin)?;

            let market = <zrml_market_commons::Pallet<T>>::market(&market_id)?;
            ensure!(
                market.status == MarketStatus::Reported || market.status == MarketStatus::Disputed,
                Error::<T>::InvalidMarketStatus,
            );
            let (ids_len, disputes_len) = Self::clear_auto_resolve(&market_id)?;
            let market = <zrml_market_commons::Pallet<T>>::market(&market_id)?;
            let _ = Self::on_resolution(&market_id, &market)?;
            let weight = match market.market_type {
                MarketType::Scalar(_) => match market.status {
                    MarketStatus::Reported => {
                        T::WeightInfo::admin_move_market_to_resolved_scalar_reported(ids_len)
                    }
                    MarketStatus::Disputed => {
                        T::WeightInfo::admin_move_market_to_resolved_scalar_disputed(
                            ids_len,
                            disputes_len,
                        )
                    }
                    _ => return Err(Error::<T>::InvalidMarketStatus.into()),
                },
                MarketType::Categorical(_) => match market.status {
                    MarketStatus::Reported => {
                        T::WeightInfo::admin_move_market_to_resolved_categorical_reported(ids_len)
                    }
                    MarketStatus::Disputed => {
                        T::WeightInfo::admin_move_market_to_resolved_categorical_disputed(
                            ids_len,
                            disputes_len,
                        )
                    }
                    _ => return Err(Error::<T>::InvalidMarketStatus.into()),
                },
            };
            Ok((Some(weight), Pays::No).into())
        }

        /// Approves a market that is waiting for approval from the
        /// advisory committee.
        ///
        /// NOTE: Returns the proposer's bond since the market has been
        /// deemed valid by an advisory committee.
        ///
        /// NOTE: Can only be called by the `ApproveOrigin`.
        ///
        /// # Weight
        ///
        /// Complexity: `O(1)`
        #[pallet::weight((T::WeightInfo::approve_market(), Pays::No))]
        #[transactional]
        pub fn approve_market(
            origin: OriginFor<T>,
            #[pallet::compact] market_id: MarketIdOf<T>,
        ) -> DispatchResultWithPostInfo {
            // TODO(#787): Handle Rikiddo benchmarks!
            T::ApproveOrigin::ensure_origin(origin)?;
            let mut extra_weight = 0;
            let mut status = MarketStatus::Active;

            <zrml_market_commons::Pallet<T>>::mutate_market(&market_id, |m| {
                ensure!(m.status == MarketStatus::Proposed, Error::<T>::MarketIsNotProposed);
                ensure!(
                    !MarketIdsForEdit::<T>::contains_key(market_id),
                    Error::<T>::MarketEditRequestAlreadyInProgress
                );

                match m.scoring_rule {
                    ScoringRule::CPMM => {
                        m.status = MarketStatus::Active;
                    }
                    ScoringRule::RikiddoSigmoidFeeMarketEma => {
                        m.status = MarketStatus::CollectingSubsidy;
                        status = MarketStatus::CollectingSubsidy;
                        extra_weight = Self::start_subsidy(m, market_id)?;
                    }
                }

                Ok(())
            })?;

            Self::unreserve_creation_bond(&market_id)?;

            Self::deposit_event(Event::MarketApproved(market_id, status));
            // The ApproveOrigin should not pay fees for providing this service
            Ok((Some(T::WeightInfo::approve_market().saturating_add(extra_weight)), Pays::No)
                .into())
        }

        /// Request an edit to a proposed market.
        ///
        /// Can only be called by the `RequestEditOrigin`.
        ///
        /// # Arguments
        ///
        /// * `market_id`: The id of the market to edit.
        /// * `edit_reason`: An short record of what needs to be changed.
        ///
        /// # Weight
        ///
        /// Complexity: `O(edit_reason.len())`
        #[pallet::weight((
            T::WeightInfo::request_edit(edit_reason.len() as u32),
            Pays::No,
        ))]
        #[transactional]
        pub fn request_edit(
            origin: OriginFor<T>,
            #[pallet::compact] market_id: MarketIdOf<T>,
            edit_reason: Vec<u8>,
        ) -> DispatchResult {
            T::RequestEditOrigin::ensure_origin(origin)?;
            let edit_reason: EditReason<T> = edit_reason
                .try_into()
                .map_err(|_| Error::<T>::EditReasonLengthExceedsMaxEditReasonLen)?;
            let market = <zrml_market_commons::Pallet<T>>::market(&market_id)?;
            ensure!(market.status == MarketStatus::Proposed, Error::<T>::MarketIsNotProposed);
            MarketIdsForEdit::<T>::try_mutate(market_id, |reason| {
                if reason.is_some() {
                    Err(Error::<T>::MarketEditRequestAlreadyInProgress)
                } else {
                    *reason = Some(edit_reason.clone());
                    Ok(())
                }
            })?;
            Self::deposit_event(Event::MarketRequestedEdit(market_id, edit_reason));
            Ok(())
        }

        /// Buy a complete set of outcome shares of a market.
        ///
        /// The cost of a full set is exactly one unit of the market's base asset. For example,
        /// when calling `buy_complete_set(origin, 1, 2)` on a categorical market with five
        /// different outcomes, the caller pays `2` of the base asset and receives `2` of each of
        /// the five outcome tokens.
        ///
        /// NOTE: This is the only way to create new shares of outcome tokens.
        ///
        /// # Weight
        ///
        /// Complexity: `O(n)`, where `n` is the number of outcome assets in the market.
        // Note: `buy_complete_set` weight consumption is dependent on how many assets exists.
        // Unfortunately this information can only be retrieved with a storage call, therefore
        // The worst-case scenario is assumed
        // and the correct weight is calculated at the end of this function.
        // This also occurs in numerous other functions.
        #[pallet::weight(T::WeightInfo::buy_complete_set(T::MaxCategories::get().into()))]
        #[transactional]
        pub fn buy_complete_set(
            origin: OriginFor<T>,
            #[pallet::compact] market_id: MarketIdOf<T>,
            #[pallet::compact] amount: BalanceOf<T>,
        ) -> DispatchResultWithPostInfo {
            let sender = ensure_signed(origin)?;
            Self::do_buy_complete_set(sender, market_id, amount)
        }

        /// Dispute on a market that has been reported or already disputed.
        ///
        /// # Weight
        ///
        /// Complexity: `O(n)`, where `n` is the number of outstanding disputes.
        #[pallet::weight(T::WeightInfo::dispute_authorized(
            T::MaxDisputes::get(),
            CacheSize::get()
        ))]
        #[transactional]
        pub fn dispute(
            origin: OriginFor<T>,
            #[pallet::compact] market_id: MarketIdOf<T>,
            outcome: OutcomeReport,
        ) -> DispatchResultWithPostInfo {
            let who = ensure_signed(origin)?;
            let disputes = Disputes::<T>::get(market_id);
            let curr_block_num = <frame_system::Pallet<T>>::block_number();
            let market = <zrml_market_commons::Pallet<T>>::market(&market_id)?;
            ensure!(
                matches!(market.status, MarketStatus::Reported | MarketStatus::Disputed),
                Error::<T>::InvalidMarketStatus
            );
            let num_disputes: u32 = disputes.len().saturated_into();
            Self::validate_dispute(&disputes, &market, num_disputes, &outcome)?;
            T::AssetManager::reserve_named(
                &Self::reserve_id(),
                Asset::Ztg,
                &who,
                default_dispute_bond::<T>(disputes.len()),
            )?;
            match market.dispute_mechanism {
                MarketDisputeMechanism::Authorized => {
                    T::Authorized::on_dispute(&disputes, &market_id, &market)?
                }
                MarketDisputeMechanism::Court => {
                    T::Court::on_dispute(&disputes, &market_id, &market)?
                }
                MarketDisputeMechanism::SimpleDisputes => {
                    T::SimpleDisputes::on_dispute(&disputes, &market_id, &market)?
                }
            }
            Self::remove_last_dispute_from_market_ids_per_dispute_block(&disputes, &market_id)?;
            Self::set_market_as_disputed(&market, &market_id)?;
            let market_dispute = MarketDispute { at: curr_block_num, by: who, outcome };
            <Disputes<T>>::try_mutate(market_id, |disputes| {
                disputes.try_push(market_dispute.clone()).map_err(|_| <Error<T>>::StorageOverflow)
            })?;
            // each dispute resets dispute_duration
            let dispute_duration_ends_at_block =
                curr_block_num.saturating_add(market.deadlines.dispute_duration);
            <MarketIdsPerDisputeBlock<T>>::try_mutate(dispute_duration_ends_at_block, |ids| {
                ids.try_push(market_id).map_err(|_| <Error<T>>::StorageOverflow)
            })?;

            Self::deposit_event(Event::MarketDisputed(
                market_id,
                MarketStatus::Disputed,
                market_dispute,
            ));
            // TODO(#782): add court benchmark
            Ok((Some(T::WeightInfo::dispute_authorized(num_disputes, CacheSize::get()))).into())
        }

        /// Create a permissionless market, buy complete sets and deploy a pool with specified
        /// liquidity.
        ///
        /// # Arguments
        ///
        /// * `oracle`: The oracle of the market who will report the correct outcome.
        /// * `period`: The active period of the market.
        /// * `metadata`: A hash pointer to the metadata of the market.
        /// * `market_type`: The type of the market.
        /// * `dispute_mechanism`: The market dispute mechanism.
        /// * `swap_fee`: The swap fee, specified as fixed-point ratio (0.1 equals 10% fee)
        /// * `amount`: The amount of each token to add to the pool.
        /// * `weights`: The relative denormalized weight of each asset price.
        ///
        /// # Weight
        ///
        /// Complexity:
        /// - create_market: `O(n)`, where `n` is the number of market ids,
        /// which close at the same time as the specified market.
        /// - buy_complete_set: `O(n)`, where `n` is the number of outcome assets
        /// for the categorical market.
        /// - deploy_swap_pool_for_market_open_pool: `O(n)`,
        /// where n is the number of outcome assets for the categorical market.
        /// - deploy_swap_pool_for_market_future_pool: `O(n + m)`,
        /// where `n` is the number of outcome assets for the categorical market
        /// and `m` is the number of market ids,
        /// which open at the same time as the specified market.
        #[pallet::weight(
            T::WeightInfo::create_market(CacheSize::get())
            .saturating_add(T::WeightInfo::buy_complete_set(T::MaxCategories::get().into()))
            .saturating_add(
                T::WeightInfo::deploy_swap_pool_for_market_open_pool(weights.len() as u32)
                .max(T::WeightInfo::deploy_swap_pool_for_market_future_pool(
                    weights.len() as u32, CacheSize::get()
                )
            ))
        )]
        #[transactional]
        pub fn create_cpmm_market_and_deploy_assets(
            origin: OriginFor<T>,
            oracle: T::AccountId,
            period: MarketPeriod<T::BlockNumber, MomentOf<T>>,
            deadlines: Deadlines<T::BlockNumber>,
            metadata: MultiHash,
            market_type: MarketType,
            dispute_mechanism: MarketDisputeMechanism,
            #[pallet::compact] swap_fee: BalanceOf<T>,
            #[pallet::compact] amount: BalanceOf<T>,
            weights: Vec<u128>,
        ) -> DispatchResultWithPostInfo {
            let _ = ensure_signed(origin.clone())?;

            let create_market_weight = Self::create_market(
                origin.clone(),
                oracle,
                period,
                deadlines,
                metadata,
                MarketCreation::Permissionless,
                market_type.clone(),
                dispute_mechanism,
                ScoringRule::CPMM,
            )?
            .actual_weight
            .ok_or(Error::<T>::UnexpectedNoneInPostInfo)?;

            // Deploy the swap pool and populate it.
            let market_id = <zrml_market_commons::Pallet<T>>::latest_market_id()?;
            let deploy_and_populate_weight = Self::deploy_swap_pool_and_additional_liquidity(
                origin,
                market_id,
                swap_fee,
                amount,
                weights.clone(),
            )?
            .actual_weight
            .ok_or(Error::<T>::UnexpectedNoneInPostInfo)?;

            Ok(Some(create_market_weight.saturating_add(deploy_and_populate_weight)).into())
        }

        /// Creates a market.
        ///
        /// # Weight
        ///
        /// Complexity: `O(n)`, where `n` is the number of market ids,
        /// which close at the same time as the specified market.
        #[pallet::weight(T::WeightInfo::create_market(CacheSize::get()))]
        #[transactional]
        pub fn create_market(
            origin: OriginFor<T>,
            oracle: T::AccountId,
            period: MarketPeriod<T::BlockNumber, MomentOf<T>>,
            deadlines: Deadlines<T::BlockNumber>,
            metadata: MultiHash,
            creation: MarketCreation,
            market_type: MarketType,
            dispute_mechanism: MarketDisputeMechanism,
            scoring_rule: ScoringRule,
        ) -> DispatchResultWithPostInfo {
            // TODO(#787): Handle Rikiddo benchmarks!
            let sender = ensure_signed(origin)?;

            let bonds = match creation {
                MarketCreation::Advised => MarketBonds {
                    creation: Some(Bond::new(sender.clone(), T::AdvisoryBond::get())),
                    oracle: Some(Bond::new(sender.clone(), T::OracleBond::get())),
                },
                MarketCreation::Permissionless => MarketBonds {
                    creation: Some(Bond::new(sender.clone(), T::ValidityBond::get())),
                    oracle: Some(Bond::new(sender.clone(), T::OracleBond::get())),
                },
            };

            let market = Self::construct_market(
                sender.clone(),
                0_u8,
                oracle,
                period,
                deadlines,
                metadata,
                creation.clone(),
                market_type,
                dispute_mechanism,
                scoring_rule,
                None,
                None,
                bonds.clone(),
            )?;

            T::AssetManager::reserve_named(
                &Self::reserve_id(),
                Asset::Ztg,
                &sender,
                bonds.total_amount_bonded(&sender),
            )?;

            let market_id = <zrml_market_commons::Pallet<T>>::push_market(market.clone())?;
            let market_account = <zrml_market_commons::Pallet<T>>::market_account(market_id);
            let mut extra_weight = 0;

            if market.status == MarketStatus::CollectingSubsidy {
                extra_weight = Self::start_subsidy(&market, market_id)?;
            }

            let ids_amount: u32 = Self::insert_auto_close(&market_id)?;

            Self::deposit_event(Event::MarketCreated(market_id, market_account, market));

            Ok(Some(T::WeightInfo::create_market(ids_amount).saturating_add(extra_weight)).into())
        }

        /// Edit a proposed market for which request is made.
        ///
        /// Edit can only be made by the creator of the market.
        ///
        /// # Arguments
        ///
        /// * `market_id`: The id of the market to edit.
        /// * `oracle`: Oracle to edit market.
        /// * `period`: MarketPeriod to edit market.
        /// * `deadlines`: Deadlines to edit market.
        /// * `metadata`: MultiHash metadata to edit market.
        /// * `market_type`: MarketType to edit market.
        /// * `dispute_mechanism`: MarketDisputeMechanism to edit market.
        /// * `scoring_rule`: ScoringRule to edit market.
        ///
        /// # Weight
        ///
        /// Complexity: `O(n)`, where `n` is the number of markets
        /// which end at the same time as the market before the edit.
        #[pallet::weight(T::WeightInfo::edit_market(CacheSize::get()))]
        #[transactional]
        pub fn edit_market(
            origin: OriginFor<T>,
            market_id: MarketIdOf<T>,
            oracle: T::AccountId,
            period: MarketPeriod<T::BlockNumber, MomentOf<T>>,
            deadlines: Deadlines<T::BlockNumber>,
            metadata: MultiHash,
            market_type: MarketType,
            dispute_mechanism: MarketDisputeMechanism,
            scoring_rule: ScoringRule,
        ) -> DispatchResultWithPostInfo {
            // TODO(#787): Handle Rikiddo benchmarks!
            let sender = ensure_signed(origin)?;
            ensure!(
                MarketIdsForEdit::<T>::contains_key(market_id),
                Error::<T>::MarketEditNotRequested
            );
            let old_market = <zrml_market_commons::Pallet<T>>::market(&market_id)?;
            ensure!(old_market.creator == sender, Error::<T>::EditorNotCreator);
            ensure!(old_market.status == MarketStatus::Proposed, Error::<T>::InvalidMarketStatus);

            Self::clear_auto_close(&market_id)?;
            let edited_market = Self::construct_market(
                old_market.creator,
                old_market.creator_fee,
                oracle,
                period,
                deadlines,
                metadata,
                old_market.creation,
                market_type,
                dispute_mechanism,
                scoring_rule,
                old_market.report,
                old_market.resolved_outcome,
                old_market.bonds,
            )?;
            <zrml_market_commons::Pallet<T>>::mutate_market(&market_id, |market| {
                *market = edited_market.clone();
                Ok(())
            })?;

            let ids_amount: u32 = Self::insert_auto_close(&market_id)?;

            MarketIdsForEdit::<T>::remove(market_id);
            Self::deposit_event(Event::MarketEdited(market_id, edited_market));

            Ok(Some(T::WeightInfo::edit_market(ids_amount)).into())
        }

        /// Buy complete sets and deploy a pool with specified liquidity for a market.
        ///
        /// # Arguments
        ///
        /// * `market_id`: The id of the market.
        /// * `swap_fee`: The swap fee, specified as fixed-point ratio (0.1 equals 10% fee)
        /// * `amount`: The amount of each token to add to the pool.
        /// * `weights`: The relative denormalized weight of each outcome asset. The sum of the
        ///     weights must be less or equal to _half_ of the `MaxTotalWeight` constant of the
        ///     swaps pallet.
        ///
        /// # Weight
        ///
        /// Complexity:
        /// - buy_complete_set: `O(n)`,
        /// where `n` is the number of outcome assets for the categorical market.
        /// - deploy_swap_pool_for_market_open_pool: `O(n)`,
        /// where `n` is the number of outcome assets for the categorical market.
        /// - deploy_swap_pool_for_market_future_pool: `O(n + m)`,
        /// where `n` is the number of outcome assets for the categorical market,
        /// and `m` is the number of market ids,
        /// which open at the same time as the specified market.
        #[pallet::weight(
            T::WeightInfo::buy_complete_set(T::MaxCategories::get().into())
            .saturating_add(
                T::WeightInfo::deploy_swap_pool_for_market_open_pool(weights.len() as u32)
            .max(
                T::WeightInfo::deploy_swap_pool_for_market_future_pool(
                    weights.len() as u32, CacheSize::get()
                ))
            )
        )]
        #[transactional]
        pub fn deploy_swap_pool_and_additional_liquidity(
            origin: OriginFor<T>,
            #[pallet::compact] market_id: MarketIdOf<T>,
            #[pallet::compact] swap_fee: BalanceOf<T>,
            #[pallet::compact] amount: BalanceOf<T>,
            weights: Vec<u128>,
        ) -> DispatchResultWithPostInfo {
            ensure_signed(origin.clone())?;
            let weight_bcs = Self::buy_complete_set(origin.clone(), market_id, amount)?
                .actual_weight
                .ok_or(Error::<T>::UnexpectedNoneInPostInfo)?;
            let weight_deploy =
                Self::deploy_swap_pool_for_market(origin, market_id, swap_fee, amount, weights)?
                    .actual_weight
                    .ok_or(Error::<T>::UnexpectedNoneInPostInfo)?;
            Ok(Some(weight_bcs.saturating_add(weight_deploy)).into())
        }

        /// Deploy a pool with specified liquidity for a market.
        ///
        /// The sender must have enough funds to cover all of the required shares to seed the pool.
        ///
        /// # Arguments
        ///
        /// * `market_id`: The id of the market.
        /// * `swap_fee`: The swap fee, specified as fixed-point ratio (0.1 equals 10% fee)
        /// * `amount`: The amount of each token to add to the pool.
        /// * `weights`: The relative denormalized weight of each outcome asset. The sum of the
        ///     weights must be less or equal to _half_ of the `MaxTotalWeight` constant of the
        ///     swaps pallet.
        ///
        /// # Weight
        ///
        /// Complexity:
        /// - deploy_swap_pool_for_market_open_pool: `O(n)`,
        /// where `n` is the number of outcome assets for the categorical market.
        /// - deploy_swap_pool_for_market_future_pool: `O(n + m)`,
        /// where `n` is the number of outcome assets for the categorical market,
        /// and `m` is the number of market ids,
        /// which open at the same time as the specified market.
        #[pallet::weight(
            T::WeightInfo::deploy_swap_pool_for_market_open_pool(weights.len() as u32)
            .max(
                T::WeightInfo::deploy_swap_pool_for_market_future_pool(
                    weights.len() as u32, CacheSize::get()
                )
            )
        )]
        #[transactional]
        pub fn deploy_swap_pool_for_market(
            origin: OriginFor<T>,
            #[pallet::compact] market_id: MarketIdOf<T>,
            #[pallet::compact] swap_fee: BalanceOf<T>,
            #[pallet::compact] amount: BalanceOf<T>,
            mut weights: Vec<u128>,
        ) -> DispatchResultWithPostInfo {
            let sender = ensure_signed(origin)?;

            let market = <zrml_market_commons::Pallet<T>>::market(&market_id)?;
            ensure!(market.scoring_rule == ScoringRule::CPMM, Error::<T>::InvalidScoringRule);
            Self::ensure_market_is_active(&market)?;

            let mut assets = Self::outcome_assets(market_id, &market);
            let weights_len = weights.len() as u32;
            // although this extrinsic is transactional and this check is inside Swaps::create_pool
            // the iteration over weights happens still before the check in Swaps::create_pool
            // this could stall the chain, because a malicious user puts a large vector in
            ensure!(weights.len() == assets.len(), Error::<T>::WeightsLenMustEqualAssetsLen);

            let base_asset = Asset::Ztg;
            assets.push(base_asset);

            let base_asset_weight = weights.iter().fold(0u128, |acc, val| acc.saturating_add(*val));
            weights.push(base_asset_weight);

            let pool_id = T::Swaps::create_pool(
                sender,
                assets,
                base_asset,
                market_id,
                ScoringRule::CPMM,
                Some(swap_fee),
                Some(amount),
                Some(weights),
            )?;

            // Open the pool now or cache it for later
            let ids_len: Option<u32> = match market.period {
                MarketPeriod::Block(ref range) => {
                    let current_block = <frame_system::Pallet<T>>::block_number();
                    let open_block = range.start;
                    if current_block < open_block {
                        let ids_len = MarketIdsPerOpenBlock::<T>::try_mutate(
                            open_block,
                            |ids| -> Result<u32, DispatchError> {
                                ids.try_push(market_id).map_err(|_| <Error<T>>::StorageOverflow)?;
                                Ok(ids.len() as u32)
                            },
                        )?;
                        Some(ids_len)
                    } else {
                        T::Swaps::open_pool(pool_id)?;
                        None
                    }
                }
                MarketPeriod::Timestamp(ref range) => {
                    let current_time_frame = Self::calculate_time_frame_of_moment(
                        <zrml_market_commons::Pallet<T>>::now(),
                    );
                    let open_time_frame = Self::calculate_time_frame_of_moment(range.start);
                    if current_time_frame < open_time_frame {
                        let ids_len = MarketIdsPerOpenTimeFrame::<T>::try_mutate(
                            open_time_frame,
                            |ids| -> Result<u32, DispatchError> {
                                ids.try_push(market_id).map_err(|_| <Error<T>>::StorageOverflow)?;
                                Ok(ids.len() as u32)
                            },
                        )?;
                        Some(ids_len)
                    } else {
                        T::Swaps::open_pool(pool_id)?;
                        None
                    }
                }
            };

            // This errors if a pool already exists!
            <zrml_market_commons::Pallet<T>>::insert_market_pool(market_id, pool_id)?;
            match ids_len {
                Some(market_ids_len) => {
                    Ok(Some(T::WeightInfo::deploy_swap_pool_for_market_future_pool(
                        weights_len,
                        market_ids_len,
                    ))
                    .into())
                }
                None => {
                    Ok(Some(T::WeightInfo::deploy_swap_pool_for_market_open_pool(weights_len))
                        .into())
                }
            }
        }

        /// Redeems the winning shares of a prediction market.
        ///
        /// # Weight
        ///
        /// Complexity: `O(1)`
        #[pallet::weight(T::WeightInfo::redeem_shares_categorical()
            .max(T::WeightInfo::redeem_shares_scalar())
        )]
        #[transactional]
        pub fn redeem_shares(
            origin: OriginFor<T>,
            #[pallet::compact] market_id: MarketIdOf<T>,
        ) -> DispatchResultWithPostInfo {
            let sender = ensure_signed(origin)?;

            let market = <zrml_market_commons::Pallet<T>>::market(&market_id)?;
            let market_account = <zrml_market_commons::Pallet<T>>::market_account(market_id);

            ensure!(market.status == MarketStatus::Resolved, Error::<T>::MarketIsNotResolved);

            // Check to see if the sender has any winning shares.
            let resolved_outcome =
                market.resolved_outcome.ok_or(Error::<T>::MarketIsNotResolved)?;

            let winning_assets = match resolved_outcome {
                OutcomeReport::Categorical(category_index) => {
                    let winning_currency_id = Asset::CategoricalOutcome(market_id, category_index);
                    let winning_balance =
                        T::AssetManager::free_balance(winning_currency_id, &sender);

                    ensure!(winning_balance > BalanceOf::<T>::zero(), Error::<T>::NoWinningBalance);

                    // Ensure the market account has enough to pay out - if this is
                    // ever not true then we have an accounting problem.
                    ensure!(
                        T::AssetManager::free_balance(Asset::Ztg, &market_account)
                            >= winning_balance,
                        Error::<T>::InsufficientFundsInMarketAccount,
                    );

                    vec![(winning_currency_id, winning_balance, winning_balance)]
                }
                OutcomeReport::Scalar(value) => {
                    let long_currency_id = Asset::ScalarOutcome(market_id, ScalarPosition::Long);
                    let short_currency_id = Asset::ScalarOutcome(market_id, ScalarPosition::Short);
                    let long_balance = T::AssetManager::free_balance(long_currency_id, &sender);
                    let short_balance = T::AssetManager::free_balance(short_currency_id, &sender);

                    ensure!(
                        long_balance > BalanceOf::<T>::zero()
                            || short_balance > BalanceOf::<T>::zero(),
                        Error::<T>::NoWinningBalance
                    );

                    let bound = if let MarketType::Scalar(range) = market.market_type {
                        range
                    } else {
                        return Err(Error::<T>::InvalidMarketType.into());
                    };

                    let calc_payouts = |final_value: u128,
                                        low: u128,
                                        high: u128|
                     -> (Perbill, Perbill) {
                        if final_value <= low {
                            return (Perbill::zero(), Perbill::one());
                        }
                        if final_value >= high {
                            return (Perbill::one(), Perbill::zero());
                        }

                        let payout_long: Perbill = Perbill::from_rational(
                            final_value.saturating_sub(low),
                            high.saturating_sub(low),
                        );
                        let payout_short: Perbill = Perbill::from_parts(
                            Perbill::one().deconstruct().saturating_sub(payout_long.deconstruct()),
                        );
                        (payout_long, payout_short)
                    };

                    let (long_percent, short_percent) =
                        calc_payouts(value, *bound.start(), *bound.end());

                    let long_payout = long_percent.mul_floor(long_balance);
                    let short_payout = short_percent.mul_floor(short_balance);
                    // Ensure the market account has enough to pay out - if this is
                    // ever not true then we have an accounting problem.
                    ensure!(
                        T::AssetManager::free_balance(Asset::Ztg, &market_account)
                            >= long_payout.saturating_add(short_payout),
                        Error::<T>::InsufficientFundsInMarketAccount,
                    );

                    vec![
                        (long_currency_id, long_payout, long_balance),
                        (short_currency_id, short_payout, short_balance),
                    ]
                }
            };

            for (currency_id, payout, balance) in winning_assets {
                // Destroy the shares.
                T::AssetManager::slash(currency_id, &sender, balance);

                // Pay out the winner.
                let remaining_bal = T::AssetManager::free_balance(Asset::Ztg, &market_account);
                let actual_payout = payout.min(remaining_bal);

                T::AssetManager::transfer(Asset::Ztg, &market_account, &sender, actual_payout)?;
                // The if-check prevents scalar markets to emit events even if sender only owns one
                // of the outcome tokens.
                if balance != <BalanceOf<T>>::zero() {
                    Self::deposit_event(Event::TokensRedeemed(
                        market_id,
                        currency_id,
                        balance,
                        actual_payout,
                        sender.clone(),
                    ));
                }
            }

            // Weight correction
            if let OutcomeReport::Categorical(_) = resolved_outcome {
                return Ok(Some(T::WeightInfo::redeem_shares_categorical()).into());
            } else if let OutcomeReport::Scalar(_) = resolved_outcome {
                return Ok(Some(T::WeightInfo::redeem_shares_scalar()).into());
            }

            Ok(None.into())
        }

        /// Rejects a market that is waiting for approval from the advisory committee.
        ///
        /// # Weight
        ///
        /// Complexity: `O(n + m)`,
        /// where `n` is the number of market ids,
        /// which open at the same time as the specified market,
        /// and `m` is the number of market ids,
        /// which close at the same time as the specified market.
        #[pallet::weight((
            T::WeightInfo::reject_market(
                CacheSize::get(),
                CacheSize::get(),
                reject_reason.len() as u32,
            ),
            Pays::No,
        ))]
        #[transactional]
        pub fn reject_market(
            origin: OriginFor<T>,
            #[pallet::compact] market_id: MarketIdOf<T>,
            reject_reason: Vec<u8>,
        ) -> DispatchResultWithPostInfo {
            T::RejectOrigin::ensure_origin(origin)?;
            let market = <zrml_market_commons::Pallet<T>>::market(&market_id)?;
            let open_ids_len = Self::clear_auto_open(&market_id)?;
            let close_ids_len = Self::clear_auto_close(&market_id)?;
            let reject_reason: RejectReason<T> = reject_reason
                .try_into()
                .map_err(|_| Error::<T>::RejectReasonLengthExceedsMaxRejectReasonLen)?;
            let reject_reason_len = reject_reason.len() as u32;
            Self::do_reject_market(&market_id, market, reject_reason)?;
            // The RejectOrigin should not pay fees for providing this service
            Ok((
                Some(T::WeightInfo::reject_market(close_ids_len, open_ids_len, reject_reason_len)),
                Pays::No,
            )
                .into())
        }

        /// Reports the outcome of a market.
        ///
        /// # Weight
        ///
        /// Complexity: `O(n)`, where `n` is the number of market ids,
        /// which reported at the same time as the specified market.
        #[pallet::weight(T::WeightInfo::report(CacheSize::get()))]
        #[transactional]
        pub fn report(
            origin: OriginFor<T>,
            #[pallet::compact] market_id: MarketIdOf<T>,
            outcome: OutcomeReport,
        ) -> DispatchResultWithPostInfo {
            let sender = ensure_signed(origin.clone())?;

            let current_block = <frame_system::Pallet<T>>::block_number();
            let market_report = Report { at: current_block, by: sender.clone(), outcome };

            <zrml_market_commons::Pallet<T>>::mutate_market(&market_id, |market| {
                ensure!(market.report.is_none(), Error::<T>::MarketAlreadyReported);
                Self::ensure_market_is_closed(market)?;
                ensure!(
                    market.matches_outcome_report(&market_report.outcome),
                    Error::<T>::OutcomeMismatch
                );

                let mut should_check_origin = false;
                //NOTE: Saturating operation in following block may saturate to u32::MAX value
                //      but that will be the case after thousands of years time. So it is fine.
                match market.period {
                    MarketPeriod::Block(ref range) => {
                        let grace_period_end =
                            range.end.saturating_add(market.deadlines.grace_period);
                        ensure!(
                            grace_period_end <= current_block,
                            Error::<T>::NotAllowedToReportYet
                        );
                        let oracle_duration_end =
                            grace_period_end.saturating_add(market.deadlines.oracle_duration);
                        if current_block <= oracle_duration_end {
                            should_check_origin = true;
                        }
                    }
                    MarketPeriod::Timestamp(ref range) => {
                        let grace_period_in_moments: MomentOf<T> =
                            market.deadlines.grace_period.saturated_into::<u32>().into();
                        let grace_period_in_ms =
                            grace_period_in_moments.saturating_mul(MILLISECS_PER_BLOCK.into());
                        let grace_period_end = range.end.saturating_add(grace_period_in_ms);
                        let now = <zrml_market_commons::Pallet<T>>::now();
                        ensure!(grace_period_end <= now, Error::<T>::NotAllowedToReportYet);
                        let oracle_duration_in_moments: MomentOf<T> =
                            market.deadlines.oracle_duration.saturated_into::<u32>().into();
                        let oracle_duration_in_ms =
                            oracle_duration_in_moments.saturating_mul(MILLISECS_PER_BLOCK.into());
                        let oracle_duration_end =
                            grace_period_end.saturating_add(oracle_duration_in_ms);
                        if now <= oracle_duration_end {
                            should_check_origin = true;
                        }
                    }
                }

                let sender_is_oracle = sender == market.oracle;
                let origin_has_permission = T::ResolveOrigin::ensure_origin(origin).is_ok();
                let sender_is_outsider = !sender_is_oracle && !origin_has_permission;

                if should_check_origin {
                    ensure!(
                        sender_is_oracle || origin_has_permission,
                        Error::<T>::ReporterNotOracle
                    );
                } else if sender_is_outsider {
                    let outsider_bond = T::OutsiderBond::get();

                    T::AssetManager::reserve_named(
                        &Self::reserve_id(),
                        Asset::Ztg,
                        &sender,
                        outsider_bond,
                    )?;
                }

                market.report = Some(market_report.clone());
                market.status = MarketStatus::Reported;

                Ok(())
            })?;

            let market = <zrml_market_commons::Pallet<T>>::market(&market_id)?;
            let block_after_dispute_duration =
                current_block.saturating_add(market.deadlines.dispute_duration);
            let ids_len = MarketIdsPerReportBlock::<T>::try_mutate(
                block_after_dispute_duration,
                |ids| -> Result<u32, DispatchError> {
                    ids.try_push(market_id).map_err(|_| <Error<T>>::StorageOverflow)?;
                    Ok(ids.len() as u32)
                },
            )?;

            Self::deposit_event(Event::MarketReported(
                market_id,
                MarketStatus::Reported,
                market_report,
            ));
            Ok(Some(T::WeightInfo::report(ids_len)).into())
        }

        /// Sells a complete set of outcomes shares for a market.
        ///
        /// Each complete set is sold for one unit of the market's base asset.
        ///
        /// # Weight
        ///
        /// Complexity: `O(n)`, where `n` is the number of assets for a categorical market.
        #[pallet::weight(
            T::WeightInfo::sell_complete_set(T::MaxCategories::get().into())
        )]
        #[transactional]
        pub fn sell_complete_set(
            origin: OriginFor<T>,
            #[pallet::compact] market_id: MarketIdOf<T>,
            #[pallet::compact] amount: BalanceOf<T>,
        ) -> DispatchResultWithPostInfo {
            let sender = ensure_signed(origin)?;
            ensure!(amount != BalanceOf::<T>::zero(), Error::<T>::ZeroAmount);

            let market = <zrml_market_commons::Pallet<T>>::market(&market_id)?;
            ensure!(market.scoring_rule == ScoringRule::CPMM, Error::<T>::InvalidScoringRule);
            Self::ensure_market_is_active(&market)?;

            let market_account = <zrml_market_commons::Pallet<T>>::market_account(market_id);
            ensure!(
                T::AssetManager::free_balance(Asset::Ztg, &market_account) >= amount,
                "Market account does not have sufficient reserves.",
            );

            let assets = Self::outcome_assets(market_id, &market);

            // verify first.
            for asset in assets.iter() {
                // Ensures that the sender has sufficient amount of each
                // share in the set.
                ensure!(
                    T::AssetManager::free_balance(*asset, &sender) >= amount,
                    Error::<T>::InsufficientShareBalance,
                );
            }

            // write last.
            for asset in assets.iter() {
                T::AssetManager::slash(*asset, &sender, amount);
            }

            T::AssetManager::transfer(Asset::Ztg, &market_account, &sender, amount)?;

            Self::deposit_event(Event::SoldCompleteSet(market_id, amount, sender));
            let assets_len: u32 = assets.len().saturated_into();
            Ok(Some(T::WeightInfo::sell_complete_set(assets_len)).into())
        }

        /// When the `MaxDisputes` amount of disputes is reached,
        /// this allows to start a global dispute.
        ///
        /// # Arguments
        ///
        /// * `market_id`: The identifier of the market.
        ///
        /// NOTE:
        /// The outcomes of the disputes and the report outcome
        /// are added to the global dispute voting outcomes.
        /// The bond of each dispute is the initial vote amount.
        #[pallet::weight(T::WeightInfo::start_global_dispute(CacheSize::get()))]
        #[transactional]
        pub fn start_global_dispute(
            origin: OriginFor<T>,
            #[allow(dead_code, unused)]
            #[pallet::compact]
            market_id: MarketIdOf<T>,
        ) -> DispatchResultWithPostInfo {
            ensure_signed(origin)?;

            #[cfg(feature = "with-global-disputes")]
            {
                let market = <zrml_market_commons::Pallet<T>>::market(&market_id)?;
                ensure!(market.status == MarketStatus::Disputed, Error::<T>::InvalidMarketStatus);

                ensure!(
                    market.dispute_mechanism == MarketDisputeMechanism::SimpleDisputes,
                    Error::<T>::InvalidDisputeMechanism
                );

                let disputes = <Disputes<T>>::get(market_id);
                ensure!(
                    disputes.len() == T::MaxDisputes::get() as usize,
                    Error::<T>::MaxDisputesNeeded
                );

                ensure!(
                    T::GlobalDisputes::is_not_started(&market_id),
                    Error::<T>::GlobalDisputeAlreadyStarted
                );

                // add report outcome to voting choices
                if let Some(report) = market.report {
                    T::GlobalDisputes::push_voting_outcome(
                        &market_id,
                        report.outcome,
                        &report.by,
                        <BalanceOf<T>>::zero(),
                    )?;
                }

                for (index, MarketDispute { at: _, by, outcome }) in disputes.iter().enumerate() {
                    let dispute_bond = default_dispute_bond::<T>(index);
                    T::GlobalDisputes::push_voting_outcome(
                        &market_id,
                        outcome.clone(),
                        by,
                        dispute_bond,
                    )?;
                }

                // ensure, that global disputes controls the resolution now
                // it does not end after the dispute period now, but after the global dispute end
                Self::remove_last_dispute_from_market_ids_per_dispute_block(&disputes, &market_id)?;

                let now = <frame_system::Pallet<T>>::block_number();
                let global_dispute_end = now.saturating_add(T::GlobalDisputePeriod::get());
                let market_ids_len = <MarketIdsPerDisputeBlock<T>>::try_mutate(
                    global_dispute_end,
                    |ids| -> Result<u32, DispatchError> {
                        ids.try_push(market_id).map_err(|_| <Error<T>>::StorageOverflow)?;
                        Ok(ids.len() as u32)
                    },
                )?;

                Self::deposit_event(Event::GlobalDisputeStarted(market_id));

                Ok(Some(T::WeightInfo::start_global_dispute(market_ids_len)).into())
            }

            #[cfg(not(feature = "with-global-disputes"))]
            Err(Error::<T>::GlobalDisputesDisabled.into())
        }
    }

    #[pallet::config]
    pub trait Config: frame_system::Config + zrml_market_commons::Config {
        /// The base amount of currency that must be bonded for a market approved by the
        ///  advisory committee.
        #[pallet::constant]
        type AdvisoryBond: Get<BalanceOf<Self>>;

        /// The percentage of the advisory bond that gets slashed when a market is rejected.
        #[pallet::constant]
        type AdvisoryBondSlashPercentage: Get<Percent>;

        /// The origin that is allowed to approve / reject pending advised markets.
        type ApproveOrigin: EnsureOrigin<Self::Origin>;

        /// Shares of outcome assets and native currency
        type AssetManager: ZeitgeistAssetManager<
            Self::AccountId,
            Balance = <CurrencyOf<Self> as Currency<Self::AccountId>>::Balance,
            CurrencyId = Asset<MarketIdOf<Self>>,
            ReserveIdentifier = [u8; 8],
        >;

        /// See [`zrml_authorized::AuthorizedPalletApi`].
        type Authorized: zrml_authorized::AuthorizedPalletApi<
            AccountId = Self::AccountId,
            Balance = BalanceOf<Self>,
            BlockNumber = Self::BlockNumber,
            MarketId = MarketIdOf<Self>,
            Moment = MomentOf<Self>,
            Origin = Self::Origin,
        >;

        /// The origin that is allowed to close markets.
        type CloseOrigin: EnsureOrigin<Self::Origin>;

        /// See [`zrml_court::CourtPalletApi`].
        type Court: zrml_court::CourtPalletApi<
            AccountId = Self::AccountId,
            Balance = BalanceOf<Self>,
            BlockNumber = Self::BlockNumber,
            MarketId = MarketIdOf<Self>,
            Moment = MomentOf<Self>,
            Origin = Self::Origin,
        >;

        /// The origin that is allowed to destroy markets.
        type DestroyOrigin: EnsureOrigin<Self::Origin>;

        /// The base amount of currency that must be bonded in order to create a dispute.
        #[pallet::constant]
        type DisputeBond: Get<BalanceOf<Self>>;

        /// The additional amount of currency that must be bonded when creating a subsequent
        /// dispute.
        #[pallet::constant]
        type DisputeFactor: Get<BalanceOf<Self>>;

        /// Event
        type Event: From<Event<Self>> + IsType<<Self as frame_system::Config>::Event>;

        /// See [`GlobalDisputesPalletApi`].
        #[cfg(feature = "with-global-disputes")]
        type GlobalDisputes: GlobalDisputesPalletApi<
            MarketIdOf<Self>,
            Self::AccountId,
            BalanceOf<Self>,
        >;

        /// The number of blocks the global dispute period remains open.
        #[cfg(feature = "with-global-disputes")]
        type GlobalDisputePeriod: Get<Self::BlockNumber>;

        type LiquidityMining: LiquidityMiningPalletApi<
            AccountId = Self::AccountId,
            Balance = BalanceOf<Self>,
            BlockNumber = Self::BlockNumber,
            MarketId = MarketIdOf<Self>,
        >;

        /// The maximum number of categories available for categorical markets.
        #[pallet::constant]
        type MaxCategories: Get<u16>;

        /// The shortest period of collecting subsidy for a Rikiddo market.
        #[pallet::constant]
        type MaxSubsidyPeriod: Get<MomentOf<Self>>;

        /// The minimum number of categories available for categorical markets.
        #[pallet::constant]
        type MinCategories: Get<u16>;

        /// The shortest period of collecting subsidy for a Rikiddo market.
        #[pallet::constant]
        type MinSubsidyPeriod: Get<MomentOf<Self>>;

        /// The maximum number of disputes allowed on any single market.
        #[pallet::constant]
        type MaxDisputes: Get<u32>;

        /// The minimum number of blocks allowed to be specified as dispute_duration
        /// in create_market.
        #[pallet::constant]
        type MinDisputeDuration: Get<Self::BlockNumber>;

        /// The minimum number of blocks allowed to be specified as oracle_duration
        /// in create_market.
        #[pallet::constant]
        type MinOracleDuration: Get<Self::BlockNumber>;

        /// The maximum number of blocks allowed to be specified as grace_period
        /// in create_market.
        #[pallet::constant]
        type MaxGracePeriod: Get<Self::BlockNumber>;

        /// The maximum number of blocks allowed to be specified as oracle_duration
        /// in create_market.
        #[pallet::constant]
        type MaxOracleDuration: Get<Self::BlockNumber>;

        /// The maximum number of blocks allowed to be specified as dispute_duration
        /// in create_market.
        #[pallet::constant]
        type MaxDisputeDuration: Get<Self::BlockNumber>;

        /// The maximum length of reject reason string.
        #[pallet::constant]
        type MaxRejectReasonLen: Get<u32>;

        /// The maximum allowed timepoint for the market period (timestamp or blocknumber).
        type MaxMarketPeriod: Get<u64>;

        /// The maximum number of bytes allowed as edit reason.
        #[pallet::constant]
        type MaxEditReasonLen: Get<u32>;

        #[pallet::constant]
        type OutsiderBond: Get<BalanceOf<Self>>;

        /// The module identifier.
        #[pallet::constant]
        type PalletId: Get<PalletId>;

        /// The origin that is allowed to reject pending advised markets.
        type RejectOrigin: EnsureOrigin<Self::Origin>;

        /// The base amount of currency that must be bonded to ensure the oracle reports
        ///  in a timely manner.
        #[pallet::constant]
        type OracleBond: Get<BalanceOf<Self>>;

        /// The origin that is allowed to request edits in pending advised markets.
        type RequestEditOrigin: EnsureOrigin<Self::Origin>;

        /// The origin that is allowed to resolve markets.
        type ResolveOrigin: EnsureOrigin<Self::Origin>;

        /// See [`DisputeApi`].
        type SimpleDisputes: DisputeApi<
            AccountId = Self::AccountId,
            Balance = BalanceOf<Self>,
            BlockNumber = Self::BlockNumber,
            MarketId = MarketIdOf<Self>,
            Moment = MomentOf<Self>,
            Origin = Self::Origin,
        >;

        /// Handler for slashed funds.
        type Slash: OnUnbalanced<NegativeImbalanceOf<Self>>;

        /// Swaps pallet API
        type Swaps: Swaps<Self::AccountId, Balance = BalanceOf<Self>, MarketId = MarketIdOf<Self>>;

        /// The base amount of currency that must be bonded for a permissionless market,
        /// guaranteeing that it will resolve as anything but `Invalid`.
        #[pallet::constant]
        type ValidityBond: Get<BalanceOf<Self>>;

        /// Weights generated by benchmarks
        type WeightInfo: WeightInfoZeitgeist;
    }

    #[pallet::error]
    pub enum Error<T> {
        /// Someone is trying to call `dispute` with the same outcome that is currently
        /// registered on-chain.
        CannotDisputeSameOutcome,
        /// Only creator is able to edit the market.
        EditorNotCreator,
        /// EditReason's length greater than MaxEditReasonLen.
        EditReasonLengthExceedsMaxEditReasonLen,
        /// The global dispute resolution system is disabled.
        GlobalDisputesDisabled,
        /// Market account does not have enough funds to pay out.
        InsufficientFundsInMarketAccount,
        /// Sender does not have enough share balance.
        InsufficientShareBalance,
        /// An invalid Hash was included in a multihash parameter.
        InvalidMultihash,
        /// An invalid market type was found.
        InvalidMarketType,
        /// An operation is requested that is unsupported for the given scoring rule.
        InvalidScoringRule,
        /// Sender does not have enough balance to buy shares.
        NotEnoughBalance,
        /// Market is already reported on.
        MarketAlreadyReported,
        /// Market edit request is already in progress.
        MarketEditRequestAlreadyInProgress,
        /// Market is not requested for edit.
        MarketEditNotRequested,
        /// Market was expected to be active.
        MarketIsNotActive,
        /// Market was expected to be closed.
        MarketIsNotClosed,
        /// A market in subsidy collection phase was expected.
        MarketIsNotCollectingSubsidy,
        /// A proposed market was expected.
        MarketIsNotProposed,
        /// A reported market was expected.
        MarketIsNotReported,
        /// A disputed market was expected.
        MarketIsNotDisputed,
        /// A resolved market was expected.
        MarketIsNotResolved,
        /// The point in time when the market becomes active is too soon.
        MarketStartTooSoon,
        /// The point in time when the market becomes active is too late.
        MarketStartTooLate,
        /// The maximum number of disputes has been reached.
        MaxDisputesReached,
        /// The maximum number of disputes is needed for this operation.
        MaxDisputesNeeded,
        /// Tried to settle missing bond.
        MissingBond,
        /// The number of categories for a categorical market is too low.
        NotEnoughCategories,
        /// The user has no winning balance.
        NoWinningBalance,
        /// Submitted outcome does not match market type.
        OutcomeMismatch,
        /// RejectReason's length greater than MaxRejectReasonLen.
        RejectReasonLengthExceedsMaxRejectReasonLen,
        /// The report is not coming from designated oracle.
        ReporterNotOracle,
        /// It was tried to append an item to storage beyond the boundaries.
        StorageOverflow,
        /// Too many categories for a categorical market.
        TooManyCategories,
        /// The action requires another market dispute mechanism.
        InvalidDisputeMechanism,
        /// Catch-all error for invalid market status.
        InvalidMarketStatus,
        /// The post dispatch should never be None.
        UnexpectedNoneInPostInfo,
        /// An amount was illegally specified as zero.
        ZeroAmount,
        /// Market period is faulty (too short, outside of limits)
        InvalidMarketPeriod,
        /// The outcome range of the scalar market is invalid.
        InvalidOutcomeRange,
        /// Can not report before market.deadlines.grace_period is ended.
        NotAllowedToReportYet,
        /// Specified dispute_duration is smaller than MinDisputeDuration.
        DisputeDurationSmallerThanMinDisputeDuration,
        /// Specified oracle_duration is smaller than MinOracleDuration.
        OracleDurationSmallerThanMinOracleDuration,
        /// Specified dispute_duration is greater than MaxDisputeDuration.
        DisputeDurationGreaterThanMaxDisputeDuration,
        /// Specified grace_period is greater than MaxGracePeriod.
        GracePeriodGreaterThanMaxGracePeriod,
        /// Specified oracle_duration is greater than MaxOracleDuration.
        OracleDurationGreaterThanMaxOracleDuration,
        /// The weights length has to be equal to the assets length.
        WeightsLenMustEqualAssetsLen,
        /// The start of the global dispute for this market happened already.
        GlobalDisputeAlreadyStarted,
    }

    #[pallet::event]
    #[pallet::generate_deposit(fn deposit_event)]
    pub enum Event<T>
    where
        T: Config,
    {
        /// Custom addition block initialization logic wasn't successful
        BadOnInitialize,
        /// A complete set of assets has been bought \[market_id, amount_per_asset, buyer\]
        BoughtCompleteSet(MarketIdOf<T>, BalanceOf<T>, <T as frame_system::Config>::AccountId),
        /// A market has been approved \[market_id, new_market_status\]
        MarketApproved(MarketIdOf<T>, MarketStatus),
        /// A market has been created \[market_id, market_account, market\]
        MarketCreated(MarketIdOf<T>, T::AccountId, MarketOf<T>),
        /// A market has been destroyed. \[market_id\]
        MarketDestroyed(MarketIdOf<T>),
        /// A market was started after gathering enough subsidy. \[market_id, new_market_status\]
        MarketStartedWithSubsidy(MarketIdOf<T>, MarketStatus),
        /// A market was discarded after failing to gather enough subsidy.
        /// \[market_id, new_market_status\]
        MarketInsufficientSubsidy(MarketIdOf<T>, MarketStatus),
        /// A market has been closed \[market_id\]
        MarketClosed(MarketIdOf<T>),
        /// A market has been disputed \[market_id, new_market_status, new_outcome\]
        MarketDisputed(MarketIdOf<T>, MarketStatus, MarketDispute<T::AccountId, T::BlockNumber>),
        /// An advised market has ended before it was approved or rejected. \[market_id\]
        MarketExpired(MarketIdOf<T>),
        /// A pending market has been rejected as invalid with a reason. \[market_id, reject_reason\]
        MarketRejected(MarketIdOf<T>, RejectReason<T>),
        /// A market has been reported on \[market_id, new_market_status, reported_outcome\]
        MarketReported(MarketIdOf<T>, MarketStatus, Report<T::AccountId, T::BlockNumber>),
        /// A market has been resolved \[market_id, new_market_status, real_outcome\]
        MarketResolved(MarketIdOf<T>, MarketStatus, OutcomeReport),
        /// A proposed market has been requested edit by advisor. \[market_id, edit_reason\]
        MarketRequestedEdit(MarketIdOf<T>, EditReason<T>),
        /// A proposed market has been edited by the market creator \[market_id\]
        MarketEdited(MarketIdOf<T>, MarketOf<T>),
        /// A complete set of assets has been sold \[market_id, amount_per_asset, seller\]
        SoldCompleteSet(MarketIdOf<T>, BalanceOf<T>, <T as frame_system::Config>::AccountId),
        /// An amount of winning outcomes have been redeemed
        /// \[market_id, currency_id, amount_redeemed, payout, who\]
        TokensRedeemed(
            MarketIdOf<T>,
            Asset<MarketIdOf<T>>,
            BalanceOf<T>,
            BalanceOf<T>,
            <T as frame_system::Config>::AccountId,
        ),
        /// The global dispute was started. \[market_id\]
        GlobalDisputeStarted(MarketIdOf<T>),
    }

    #[pallet::hooks]
    impl<T: Config> Hooks<T::BlockNumber> for Pallet<T> {
        // TODO(#792): Remove outcome assets for accounts! Delete "resolved" assets of `orml_tokens` with storage migration.
        fn on_initialize(now: T::BlockNumber) -> Weight {
            let mut total_weight: Weight = 0u64;

            // TODO(#808): Use weight when Rikiddo is ready
            let _ = Self::process_subsidy_collecting_markets(
                now,
                <zrml_market_commons::Pallet<T>>::now(),
            );
            total_weight = total_weight
                .saturating_add(T::WeightInfo::process_subsidy_collecting_markets_dummy());

            // If we are at genesis or the first block the timestamp is be undefined. No
            // market needs to be opened or closed on blocks #0 or #1, so we skip the
            // evaluation. Without this check, new chains starting from genesis will hang up,
            // since the loops in the `market_status_manager` calls below will run over an interval
            // of 0 to the current time frame.
            if now <= 1u32.into() {
                return total_weight;
            }

            // We add one to the count, because `pallet-timestamp` sets the timestamp _after_
            // `on_initialize` is called, so calling `now()` during `on_initialize` gives us
            // the timestamp of the previous block.
            let current_time_frame =
                Self::calculate_time_frame_of_moment(<zrml_market_commons::Pallet<T>>::now())
                    .saturating_add(1);

            // On first pass, we use current_time - 1 to ensure that the chain doesn't try to
            // check all time frames since epoch.
            let last_time_frame =
                LastTimeFrame::<T>::get().unwrap_or_else(|| current_time_frame.saturating_sub(1));

            let _ = with_transaction(|| {
                let open = Self::market_status_manager::<
                    _,
                    MarketIdsPerOpenBlock<T>,
                    MarketIdsPerOpenTimeFrame<T>,
                >(
                    now,
                    last_time_frame,
                    current_time_frame,
                    |market_id, _| {
                        let weight = Self::open_market(market_id)?;
                        total_weight = total_weight.saturating_add(weight);
                        Ok(())
                    },
                );

                total_weight = total_weight.saturating_add(open.unwrap_or_else(|_| {
                    T::WeightInfo::market_status_manager(CacheSize::get(), CacheSize::get())
                }));

                let close = Self::market_status_manager::<
                    _,
                    MarketIdsPerCloseBlock<T>,
                    MarketIdsPerCloseTimeFrame<T>,
                >(
                    now,
                    last_time_frame,
                    current_time_frame,
                    |market_id, market| {
                        let weight = Self::on_market_close(market_id, market)?;
                        total_weight = total_weight.saturating_add(weight);
                        Ok(())
                    },
                );

                if let Ok(weight) = close {
                    total_weight = total_weight.saturating_add(weight);
                } else {
                    // charge weight for the worst case
                    total_weight = total_weight.saturating_add(
                        T::WeightInfo::market_status_manager(CacheSize::get(), CacheSize::get()),
                    );
                }

                let resolve = Self::resolution_manager(now, |market_id, market| {
                    let weight = Self::on_resolution(market_id, market)?;
                    total_weight = total_weight.saturating_add(weight);
                    Ok(())
                });

                if let Ok(weight) = resolve {
                    total_weight = total_weight.saturating_add(weight);
                } else {
                    // charge weight for the worst case
                    total_weight =
                        total_weight.saturating_add(T::WeightInfo::market_resolution_manager(
                            CacheSize::get(),
                            CacheSize::get(),
                        ));
                }

                LastTimeFrame::<T>::set(Some(current_time_frame));
                total_weight = total_weight.saturating_add(T::DbWeight::get().writes(1));

                match open.and(close).and(resolve) {
                    Err(err) => {
                        Self::deposit_event(Event::BadOnInitialize);
                        log::error!("Block {:?} was not initialized. Error: {:?}", now, err);
                        TransactionOutcome::Rollback(err.into())
                    }
                    Ok(_) => TransactionOutcome::Commit(Ok(())),
                }
            });

            total_weight.saturating_add(T::WeightInfo::on_initialize_resolve_overhead())
        }
    }

    #[pallet::pallet]
    #[pallet::storage_version(STORAGE_VERSION)]
    pub struct Pallet<T>(PhantomData<T>);

    /// For each market, this holds the dispute information for each dispute that's
    /// been issued.
    #[pallet::storage]
    pub type Disputes<T: Config> = StorageMap<
        _,
        Blake2_128Concat,
        MarketIdOf<T>,
        BoundedVec<MarketDispute<T::AccountId, T::BlockNumber>, T::MaxDisputes>,
        ValueQuery,
    >;

    #[pallet::storage]
    pub type MarketIdsPerOpenBlock<T: Config> = StorageMap<
        _,
        Blake2_128Concat,
        T::BlockNumber,
        BoundedVec<MarketIdOf<T>, CacheSize>,
        ValueQuery,
    >;

    #[pallet::storage]
    pub type MarketIdsPerOpenTimeFrame<T: Config> = StorageMap<
        _,
        Blake2_128Concat,
        TimeFrame,
        BoundedVec<MarketIdOf<T>, CacheSize>,
        ValueQuery,
    >;

    /// A mapping of market identifiers to the block their market ends on.
    #[pallet::storage]
    pub type MarketIdsPerCloseBlock<T: Config> = StorageMap<
        _,
        Blake2_128Concat,
        T::BlockNumber,
        BoundedVec<MarketIdOf<T>, CacheSize>,
        ValueQuery,
    >;

    /// A mapping of market identifiers to the time frame their market ends in.
    #[pallet::storage]
    pub type MarketIdsPerCloseTimeFrame<T: Config> = StorageMap<
        _,
        Blake2_128Concat,
        TimeFrame,
        BoundedVec<MarketIdOf<T>, CacheSize>,
        ValueQuery,
    >;

    /// The last time frame that was checked for markets to close.
    #[pallet::storage]
    pub type LastTimeFrame<T: Config> = StorageValue<_, TimeFrame>;

    /// A mapping of market identifiers to the block they were disputed at.
    /// A market only ends up here if it was disputed.
    #[pallet::storage]
    pub type MarketIdsPerDisputeBlock<T: Config> = StorageMap<
        _,
        Twox64Concat,
        T::BlockNumber,
        BoundedVec<MarketIdOf<T>, CacheSize>,
        ValueQuery,
    >;

    /// A mapping of market identifiers to the block that they were reported on.
    #[pallet::storage]
    pub type MarketIdsPerReportBlock<T: Config> = StorageMap<
        _,
        Twox64Concat,
        T::BlockNumber,
        BoundedVec<MarketIdOf<T>, CacheSize>,
        ValueQuery,
    >;

    /// Contains a list of all markets that are currently collecting subsidy and the deadline.
    // All the values are "cached" here. Results in data duplication, but speeds up the iteration
    // over every market significantly (otherwise 25µs per relevant market per block).
    #[pallet::storage]
    pub type MarketsCollectingSubsidy<T: Config> = StorageValue<
        _,
        BoundedVec<SubsidyUntil<T::BlockNumber, MomentOf<T>, MarketIdOf<T>>, ConstU32<1_048_576>>,
        ValueQuery,
    >;

    /// Contains market_ids for which advisor has requested edit.
    /// Value for given market_id represents the reason for the edit.
    #[pallet::storage]
    pub type MarketIdsForEdit<T: Config> =
        StorageMap<_, Twox64Concat, MarketIdOf<T>, EditReason<T>>;

    impl<T: Config> Pallet<T> {
        impl_unreserve_bond!(unreserve_creation_bond, creation);
        impl_unreserve_bond!(unreserve_oracle_bond, oracle);
        impl_slash_bond!(slash_creation_bond, creation);
        impl_slash_bond!(slash_oracle_bond, oracle);

        pub fn outcome_assets(
            market_id: MarketIdOf<T>,
            market: &MarketOf<T>,
        ) -> Vec<Asset<MarketIdOf<T>>> {
            match market.market_type {
                MarketType::Categorical(categories) => {
                    let mut assets = Vec::new();
                    for i in 0..categories {
                        assets.push(Asset::CategoricalOutcome(market_id, i));
                    }
                    assets
                }
                MarketType::Scalar(_) => {
                    vec![
                        Asset::ScalarOutcome(market_id, ScalarPosition::Long),
                        Asset::ScalarOutcome(market_id, ScalarPosition::Short),
                    ]
                }
            }
        }

        fn insert_auto_close(market_id: &MarketIdOf<T>) -> Result<u32, DispatchError> {
            let market = <zrml_market_commons::Pallet<T>>::market(market_id)?;

            match market.period {
                MarketPeriod::Block(range) => MarketIdsPerCloseBlock::<T>::try_mutate(
                    range.end,
                    |ids| -> Result<u32, DispatchError> {
                        ids.try_push(*market_id).map_err(|_| <Error<T>>::StorageOverflow)?;
                        Ok(ids.len() as u32)
                    },
                ),
                MarketPeriod::Timestamp(range) => MarketIdsPerCloseTimeFrame::<T>::try_mutate(
                    Self::calculate_time_frame_of_moment(range.end),
                    |ids| -> Result<u32, DispatchError> {
                        ids.try_push(*market_id).map_err(|_| <Error<T>>::StorageOverflow)?;
                        Ok(ids.len() as u32)
                    },
                ),
            }
        }

        // Manually remove market from cache for auto close.
        fn clear_auto_close(market_id: &MarketIdOf<T>) -> Result<u32, DispatchError> {
            let market = <zrml_market_commons::Pallet<T>>::market(market_id)?;

            // No-op if market isn't cached for auto close according to its state.
            match market.status {
                MarketStatus::Active | MarketStatus::Proposed => (),
                _ => return Ok(0u32),
            };

            let close_ids_len = match market.period {
                MarketPeriod::Block(range) => {
                    MarketIdsPerCloseBlock::<T>::mutate(range.end, |ids| -> u32 {
                        let ids_len = ids.len() as u32;
                        remove_item::<MarketIdOf<T>, _>(ids, market_id);
                        ids_len
                    })
                }
                MarketPeriod::Timestamp(range) => {
                    let time_frame = Self::calculate_time_frame_of_moment(range.end);
                    MarketIdsPerCloseTimeFrame::<T>::mutate(time_frame, |ids| -> u32 {
                        let ids_len = ids.len() as u32;
                        remove_item::<MarketIdOf<T>, _>(ids, market_id);
                        ids_len
                    })
                }
            };
            Ok(close_ids_len)
        }

        // Manually remove market from cache for auto open.
        fn clear_auto_open(market_id: &MarketIdOf<T>) -> Result<u32, DispatchError> {
            let market = <zrml_market_commons::Pallet<T>>::market(market_id)?;

            // No-op if market isn't cached for auto open according to its state.
            match market.status {
                MarketStatus::Active | MarketStatus::Proposed => (),
                _ => return Ok(0u32),
            };

            let open_ids_len = match market.period {
                MarketPeriod::Block(range) => {
                    MarketIdsPerOpenBlock::<T>::mutate(range.start, |ids| -> u32 {
                        let ids_len = ids.len() as u32;
                        remove_item::<MarketIdOf<T>, _>(ids, market_id);
                        ids_len
                    })
                }
                MarketPeriod::Timestamp(range) => {
                    let time_frame = Self::calculate_time_frame_of_moment(range.start);
                    MarketIdsPerOpenTimeFrame::<T>::mutate(time_frame, |ids| -> u32 {
                        let ids_len = ids.len() as u32;
                        remove_item::<MarketIdOf<T>, _>(ids, market_id);
                        ids_len
                    })
                }
            };
            Ok(open_ids_len)
        }

        /// Clears this market from being stored for automatic resolution.
        fn clear_auto_resolve(market_id: &MarketIdOf<T>) -> Result<(u32, u32), DispatchError> {
            let market = <zrml_market_commons::Pallet<T>>::market(market_id)?;
            let (ids_len, disputes_len) = match market.status {
                MarketStatus::Reported => {
                    let report = market.report.ok_or(Error::<T>::MarketIsNotReported)?;
                    let dispute_duration_ends_at_block =
                        report.at.saturating_add(market.deadlines.dispute_duration);
                    MarketIdsPerReportBlock::<T>::mutate(
                        dispute_duration_ends_at_block,
                        |ids| -> (u32, u32) {
                            let ids_len = ids.len() as u32;
                            remove_item::<MarketIdOf<T>, _>(ids, market_id);
                            (ids_len, 0u32)
                        },
                    )
                }
                MarketStatus::Disputed => {
                    let disputes = Disputes::<T>::get(market_id);
                    let last_dispute = disputes.last().ok_or(Error::<T>::MarketIsNotDisputed)?;
                    let dispute_duration_ends_at_block =
                        last_dispute.at.saturating_add(market.deadlines.dispute_duration);
                    MarketIdsPerDisputeBlock::<T>::mutate(
                        dispute_duration_ends_at_block,
                        |ids| -> (u32, u32) {
                            let ids_len = ids.len() as u32;
                            remove_item::<MarketIdOf<T>, _>(ids, market_id);
                            (ids_len, disputes.len() as u32)
                        },
                    )
                }
                _ => (0u32, 0u32),
            };

            Ok((ids_len, disputes_len))
        }

        pub(crate) fn do_buy_complete_set(
            who: T::AccountId,
            market_id: MarketIdOf<T>,
            amount: BalanceOf<T>,
        ) -> DispatchResultWithPostInfo {
            ensure!(amount != BalanceOf::<T>::zero(), Error::<T>::ZeroAmount);
            ensure!(
                T::AssetManager::free_balance(Asset::Ztg, &who) >= amount,
                Error::<T>::NotEnoughBalance
            );

            let market = <zrml_market_commons::Pallet<T>>::market(&market_id)?;
            ensure!(market.scoring_rule == ScoringRule::CPMM, Error::<T>::InvalidScoringRule);
            Self::ensure_market_is_active(&market)?;

            let market_account = <zrml_market_commons::Pallet<T>>::market_account(market_id);
            T::AssetManager::transfer(Asset::Ztg, &who, &market_account, amount)?;

            let assets = Self::outcome_assets(market_id, &market);
            for asset in assets.iter() {
                T::AssetManager::deposit(*asset, &who, amount)?;
            }

            Self::deposit_event(Event::BoughtCompleteSet(market_id, amount, who));

            let assets_len: u32 = assets.len().saturated_into();
            Ok(Some(T::WeightInfo::buy_complete_set(assets_len)).into())
        }

        pub(crate) fn do_reject_market(
            market_id: &MarketIdOf<T>,
            market: MarketOf<T>,
            reject_reason: RejectReason<T>,
        ) -> DispatchResult {
            ensure!(market.status == MarketStatus::Proposed, Error::<T>::InvalidMarketStatus);
            Self::unreserve_oracle_bond(market_id)?;
            let imbalance =
                Self::slash_creation_bond(market_id, Some(T::AdvisoryBondSlashPercentage::get()))?;
            T::Slash::on_unbalanced(imbalance);
            <zrml_market_commons::Pallet<T>>::remove_market(market_id)?;
            MarketIdsForEdit::<T>::remove(market_id);
            Self::deposit_event(Event::MarketRejected(*market_id, reject_reason));
            Self::deposit_event(Event::MarketDestroyed(*market_id));
            Ok(())
        }

        pub(crate) fn handle_expired_advised_market(
            market_id: &MarketIdOf<T>,
            market: MarketOf<T>,
        ) -> Result<Weight, DispatchError> {
            ensure!(market.status == MarketStatus::Proposed, Error::<T>::InvalidMarketStatus);
            Self::unreserve_creation_bond(market_id)?;
            Self::unreserve_oracle_bond(market_id)?;
            <zrml_market_commons::Pallet<T>>::remove_market(market_id)?;
            MarketIdsForEdit::<T>::remove(market_id);
            Self::deposit_event(Event::MarketExpired(*market_id));
            Ok(T::WeightInfo::handle_expired_advised_market())
        }

        pub(crate) fn calculate_time_frame_of_moment(time: MomentOf<T>) -> TimeFrame {
            time.saturated_into::<TimeFrame>().saturating_div(MILLISECS_PER_BLOCK.into())
        }

        fn calculate_internal_resolve_weight(market: &MarketOf<T>, total_disputes: u32) -> Weight {
            if let MarketType::Categorical(_) = market.market_type {
                if let MarketStatus::Reported = market.status {
                    T::WeightInfo::internal_resolve_categorical_reported()
                } else {
                    T::WeightInfo::internal_resolve_categorical_disputed(total_disputes)
                }
            } else if let MarketStatus::Reported = market.status {
                T::WeightInfo::internal_resolve_scalar_reported()
            } else {
                T::WeightInfo::internal_resolve_scalar_disputed(total_disputes)
            }
        }

        fn ensure_can_not_dispute_the_same_outcome(
            disputes: &[MarketDispute<T::AccountId, T::BlockNumber>],
            report: &Report<T::AccountId, T::BlockNumber>,
            outcome: &OutcomeReport,
        ) -> DispatchResult {
            if let Some(last_dispute) = disputes.last() {
                ensure!(&last_dispute.outcome != outcome, Error::<T>::CannotDisputeSameOutcome);
            } else {
                ensure!(&report.outcome != outcome, Error::<T>::CannotDisputeSameOutcome);
            }

            Ok(())
        }

        #[inline]
        fn ensure_disputes_does_not_exceed_max_disputes(num_disputes: u32) -> DispatchResult {
            ensure!(num_disputes < T::MaxDisputes::get(), Error::<T>::MaxDisputesReached);
            Ok(())
        }

        fn ensure_market_is_active(market: &MarketOf<T>) -> DispatchResult {
            ensure!(market.status == MarketStatus::Active, Error::<T>::MarketIsNotActive);
            Ok(())
        }

        fn ensure_market_period_is_valid(
            period: &MarketPeriod<T::BlockNumber, MomentOf<T>>,
        ) -> DispatchResult {
            // The start of the market is allowed to be in the past (this results in the market
            // being active immediately), but the market's end must be at least one block/time
            // frame in the future.
            match period {
                MarketPeriod::Block(ref range) => {
                    ensure!(
                        <frame_system::Pallet<T>>::block_number() < range.end,
                        Error::<T>::InvalidMarketPeriod
                    );
                    ensure!(range.start < range.end, Error::<T>::InvalidMarketPeriod);
                    ensure!(
                        range.end <= T::MaxMarketPeriod::get().saturated_into(),
                        Error::<T>::InvalidMarketPeriod
                    );
                }
                MarketPeriod::Timestamp(ref range) => {
                    // Ensure that the market lasts at least one time frame into the future.
                    let now_frame = Self::calculate_time_frame_of_moment(
                        <zrml_market_commons::Pallet<T>>::now(),
                    );
                    let end_frame = Self::calculate_time_frame_of_moment(range.end);
                    ensure!(now_frame < end_frame, Error::<T>::InvalidMarketPeriod);
                    ensure!(range.start < range.end, Error::<T>::InvalidMarketPeriod);
                    ensure!(
                        range.end <= T::MaxMarketPeriod::get().saturated_into::<MomentOf<T>>(),
                        Error::<T>::InvalidMarketPeriod
                    );
                }
            };
            Ok(())
        }

        fn ensure_market_deadlines_are_valid(
            deadlines: &Deadlines<T::BlockNumber>,
        ) -> DispatchResult {
            ensure!(
                deadlines.oracle_duration >= T::MinOracleDuration::get(),
                Error::<T>::OracleDurationSmallerThanMinOracleDuration
            );
            ensure!(
                deadlines.dispute_duration >= T::MinDisputeDuration::get(),
                Error::<T>::DisputeDurationSmallerThanMinDisputeDuration
            );
            ensure!(
                deadlines.dispute_duration <= T::MaxDisputeDuration::get(),
                Error::<T>::DisputeDurationGreaterThanMaxDisputeDuration
            );
            ensure!(
                deadlines.grace_period <= T::MaxGracePeriod::get(),
                Error::<T>::GracePeriodGreaterThanMaxGracePeriod
            );
            ensure!(
                deadlines.oracle_duration <= T::MaxOracleDuration::get(),
                Error::<T>::OracleDurationGreaterThanMaxOracleDuration
            );
            Ok(())
        }

        fn ensure_market_type_is_valid(market_type: &MarketType) -> DispatchResult {
            match market_type {
                MarketType::Categorical(categories) => {
                    ensure!(
                        *categories >= T::MinCategories::get(),
                        <Error<T>>::NotEnoughCategories
                    );
                    ensure!(*categories <= T::MaxCategories::get(), <Error<T>>::TooManyCategories);
                }
                MarketType::Scalar(ref outcome_range) => {
                    ensure!(
                        outcome_range.start() < outcome_range.end(),
                        <Error<T>>::InvalidOutcomeRange
                    );
                }
            }
            Ok(())
        }

        // Check that the market has reached the end of its period.
        fn ensure_market_is_closed(market: &MarketOf<T>) -> DispatchResult {
            ensure!(market.status == MarketStatus::Closed, Error::<T>::MarketIsNotClosed);
            Ok(())
        }

        fn ensure_market_start_is_in_time(
            period: &MarketPeriod<T::BlockNumber, MomentOf<T>>,
        ) -> DispatchResult {
            let interval = match period {
                MarketPeriod::Block(range) => {
                    let interval_blocks: u128 = range
                        .start
                        .saturating_sub(<frame_system::Pallet<T>>::block_number())
                        .saturated_into();
                    interval_blocks.saturating_mul(MILLISECS_PER_BLOCK.into())
                }
                MarketPeriod::Timestamp(range) => range
                    .start
                    .saturating_sub(<zrml_market_commons::Pallet<T>>::now())
                    .saturated_into(),
            };

            ensure!(
                <MomentOf<T>>::saturated_from(interval) >= T::MinSubsidyPeriod::get(),
                <Error<T>>::MarketStartTooSoon
            );
            ensure!(
                <MomentOf<T>>::saturated_from(interval) <= T::MaxSubsidyPeriod::get(),
                <Error<T>>::MarketStartTooLate
            );
            Ok(())
        }

        pub(crate) fn open_market(market_id: &MarketIdOf<T>) -> Result<Weight, DispatchError> {
            // Is no-op if market has no pool. This should never happen, but it's safer to not
            // error in this case.
            let mut total_weight = T::DbWeight::get().reads(1); // (For the `market_pool` read)
            if let Ok(pool_id) = <zrml_market_commons::Pallet<T>>::market_pool(market_id) {
                let open_pool_weight = T::Swaps::open_pool(pool_id)?;
                total_weight = total_weight.saturating_add(open_pool_weight);
            }
            Ok(total_weight)
        }

        pub(crate) fn close_market(market_id: &MarketIdOf<T>) -> Result<Weight, DispatchError> {
            <zrml_market_commons::Pallet<T>>::mutate_market(market_id, |market| {
                ensure!(market.status == MarketStatus::Active, Error::<T>::InvalidMarketStatus);
                market.status = MarketStatus::Closed;
                Ok(())
            })?;
            let mut total_weight = T::DbWeight::get().reads_writes(1, 1);
            if let Ok(pool_id) = <zrml_market_commons::Pallet<T>>::market_pool(market_id) {
                let close_pool_weight = T::Swaps::close_pool(pool_id)?;
                total_weight = total_weight.saturating_add(close_pool_weight);
            };
            Self::deposit_event(Event::MarketClosed(*market_id));
            total_weight = total_weight.saturating_add(T::DbWeight::get().writes(1));
            Ok(total_weight)
        }

        /// Handle market state transitions at the end of its active phase.
        fn on_market_close(
            market_id: &MarketIdOf<T>,
            market: MarketOf<T>,
        ) -> Result<Weight, DispatchError> {
            match market.status {
                MarketStatus::Active => Self::close_market(market_id),
                MarketStatus::Proposed => Self::handle_expired_advised_market(market_id, market),
                _ => Err(Error::<T>::InvalidMarketStatus.into()), // Should never occur!
            }
        }

        fn resolve_reported_market(
            market_id: &MarketIdOf<T>,
            market: &MarketOf<T>,
        ) -> Result<OutcomeReport, DispatchError> {
            let report = market.report.as_ref().ok_or(Error::<T>::MarketIsNotReported)?;
            // the oracle bond gets returned if the reporter was the oracle
            if report.by == market.oracle {
                Self::unreserve_oracle_bond(market_id)?;
            } else {
                let negative_imbalance = Self::slash_oracle_bond(market_id, None)?;

                // deposit only to the real reporter what actually was slashed
                if let Err(err) =
                    T::AssetManager::deposit(Asset::Ztg, &report.by, negative_imbalance.peek())
                {
                    log::warn!(
                        "[PredictionMarkets] Cannot deposit to the reporter. error: {:?}",
                        err
                    );
                }

                T::AssetManager::unreserve_named(
                    &Self::reserve_id(),
                    Asset::Ztg,
                    &report.by,
                    T::OutsiderBond::get(),
                );
            }

            Ok(report.outcome.clone())
        }

        fn resolve_disputed_market(
            market_id: &MarketIdOf<T>,
            market: &MarketOf<T>,
        ) -> Result<OutcomeReport, DispatchError> {
            let report = market.report.as_ref().ok_or(Error::<T>::MarketIsNotReported)?;
            let disputes = Disputes::<T>::get(market_id);

            let mut resolved_outcome_option = None;

            #[cfg(feature = "with-global-disputes")]
            if let Some(o) = T::GlobalDisputes::determine_voting_winner(market_id) {
                resolved_outcome_option = Some(o);
            }

            // Try to get the outcome of the MDM. If the MDM failed to resolve, default to
            // the oracle's report.
            if resolved_outcome_option.is_none() {
                resolved_outcome_option = match market.dispute_mechanism {
                    MarketDisputeMechanism::Authorized => {
                        T::Authorized::on_resolution(&disputes, market_id, market)?
                    }
                    MarketDisputeMechanism::Court => {
                        T::Court::on_resolution(&disputes, market_id, market)?
                    }
                    MarketDisputeMechanism::SimpleDisputes => {
                        T::SimpleDisputes::on_resolution(&disputes, market_id, market)?
                    }
                };
            }

            let resolved_outcome =
                resolved_outcome_option.unwrap_or_else(|| report.outcome.clone());

            let mut correct_reporters: Vec<T::AccountId> = Vec::new();

            // If the oracle reported right, return the OracleBond, otherwise slash it to
            // pay the correct reporters.
            let mut overall_imbalance = NegativeImbalanceOf::<T>::zero();
            if report.by == market.oracle && report.outcome == resolved_outcome {
                Self::unreserve_oracle_bond(market_id)?;
            } else {
<<<<<<< HEAD
                let mut outsider_rewarded = false;
                // TODO (or resolve origin / advisory committee): Should query bond storage and look if settled
                if report.by != market.oracle {
                    if report.outcome == resolved_outcome {
                        outsider_rewarded = true;
                        let missing = <CurrencyOf<T>>::repatriate_reserved_named(
                            &Self::reserve_id(),
                            &market.creator,
                            &report.by,
                            T::OracleBond::get().saturated_into::<u128>().saturated_into(),
                            BalanceStatus::Free,
                        )?;
                        debug_assert!(missing.is_zero(), "Could not deduct all of the value.");
                        T::AssetManager::unreserve_named(
                            &Self::reserve_id(),
                            Asset::Ztg,
                            &report.by,
                            T::OutsiderBond::get(),
                        );
                    } else {
                        let (imbalance, _) = CurrencyOf::<T>::slash_reserved_named(
                            &Self::reserve_id(),
                            &report.by,
                            T::OutsiderBond::get(),
                        );
                        overall_imbalance.subsume(imbalance);
                    }
                }
                if !outsider_rewarded {
                    let (imbalance, _) = CurrencyOf::<T>::slash_reserved_named(
                        &Self::reserve_id(),
                        &market.creator,
                        T::OracleBond::get().saturated_into::<u128>().saturated_into(),
                    );
                    overall_imbalance.subsume(imbalance);
                }
=======
                let imbalance = Self::slash_oracle_bond(market_id, None)?;
                overall_imbalance.subsume(imbalance);
>>>>>>> db1f928f
            }

            for (i, dispute) in disputes.iter().enumerate() {
                let actual_bond = default_dispute_bond::<T>(i);
                if dispute.outcome == resolved_outcome {
                    T::AssetManager::unreserve_named(
                        &Self::reserve_id(),
                        Asset::Ztg,
                        &dispute.by,
                        actual_bond,
                    );

                    correct_reporters.push(dispute.by.clone());
                } else {
                    let (imbalance, _) = CurrencyOf::<T>::slash_reserved_named(
                        &Self::reserve_id(),
                        &dispute.by,
                        actual_bond.saturated_into::<u128>().saturated_into(),
                    );
                    overall_imbalance.subsume(imbalance);
                }
            }

            // Fold all the imbalances into one and reward the correct reporters. The
            // number of correct reporters might be zero if the market defaults to the
            // report after abandoned dispute. In that case, the rewards remain slashed.
            if let Some(reward_per_each) =
                overall_imbalance.peek().checked_div(&correct_reporters.len().saturated_into())
            {
                for correct_reporter in &correct_reporters {
                    let (actual_reward, leftover) = overall_imbalance.split(reward_per_each);
                    overall_imbalance = leftover;
                    CurrencyOf::<T>::resolve_creating(correct_reporter, actual_reward);
                }
            }
            T::Slash::on_unbalanced(overall_imbalance);

            Ok(resolved_outcome)
        }

        pub fn on_resolution(
            market_id: &MarketIdOf<T>,
            market: &MarketOf<T>,
        ) -> Result<u64, DispatchError> {
            if market.creation == MarketCreation::Permissionless {
                Self::unreserve_creation_bond(market_id)?;
            }

            let mut total_weight = 0;
            let disputes = Disputes::<T>::get(market_id);

            let resolved_outcome = match market.status {
                MarketStatus::Reported => Self::resolve_reported_market(market_id, market)?,
                MarketStatus::Disputed => Self::resolve_disputed_market(market_id, market)?,
                _ => return Err(Error::<T>::InvalidMarketStatus.into()),
            };
            let clean_up_weight = Self::clean_up_pool(market, market_id, &resolved_outcome)?;
            total_weight = total_weight.saturating_add(clean_up_weight);
            // TODO: https://github.com/zeitgeistpm/zeitgeist/issues/815
            // Following call should return weight consumed by it.
            T::LiquidityMining::distribute_market_incentives(market_id)?;

            // NOTE: Currently we don't clean up outcome assets.
            // TODO(#792): Remove outcome assets for accounts! Delete "resolved" assets of `orml_tokens` with storage migration.
            <zrml_market_commons::Pallet<T>>::mutate_market(market_id, |m| {
                m.status = MarketStatus::Resolved;
                m.resolved_outcome = Some(resolved_outcome.clone());
                Ok(())
            })?;
            Disputes::<T>::remove(market_id);
            Self::deposit_event(Event::MarketResolved(
                *market_id,
                MarketStatus::Resolved,
                resolved_outcome,
            ));
            Ok(total_weight.saturating_add(Self::calculate_internal_resolve_weight(
                market,
                disputes.len().saturated_into(),
            )))
        }

        pub(crate) fn process_subsidy_collecting_markets(
            current_block: T::BlockNumber,
            current_time: MomentOf<T>,
        ) -> Weight {
            let mut total_weight = 0;
            let dbweight = T::DbWeight::get();
            let one_read = T::DbWeight::get().reads(1);
            let one_write = T::DbWeight::get().writes(1);

            let retain_closure = |subsidy_info: &SubsidyUntil<
                T::BlockNumber,
                MomentOf<T>,
                MarketIdOf<T>,
            >| {
                let market_ready = match &subsidy_info.period {
                    MarketPeriod::Block(period) => period.start <= current_block,
                    MarketPeriod::Timestamp(period) => period.start <= current_time,
                };

                if market_ready {
                    let pool_id =
                        <zrml_market_commons::Pallet<T>>::market_pool(&subsidy_info.market_id);
                    total_weight.saturating_add(one_read);

                    if let Ok(pool_id) = pool_id {
                        let end_subsidy_result = T::Swaps::end_subsidy_phase(pool_id);

                        if let Ok(result) = end_subsidy_result {
                            total_weight = total_weight.saturating_add(result.weight);

                            if result.result {
                                // Sufficient subsidy, activate market.
                                let mutate_result = <zrml_market_commons::Pallet<T>>::mutate_market(
                                    &subsidy_info.market_id,
                                    |m| {
                                        m.status = MarketStatus::Active;
                                        Ok(())
                                    },
                                );

                                total_weight =
                                    total_weight.saturating_add(one_read).saturating_add(one_write);

                                if let Err(err) = mutate_result {
                                    log::error!(
                                        "[PredictionMarkets] Cannot find market associated to \
                                         market id.
                                    market_id: {:?}, error: {:?}",
                                        subsidy_info.market_id,
                                        err
                                    );
                                    return true;
                                }

                                Self::deposit_event(Event::MarketStartedWithSubsidy(
                                    subsidy_info.market_id,
                                    MarketStatus::Active,
                                ));
                            } else {
                                // Insufficient subsidy, cleanly remove pool and close market.
                                let destroy_result =
                                    T::Swaps::destroy_pool_in_subsidy_phase(pool_id);

                                if let Err(err) = destroy_result {
                                    log::error!(
                                        "[PredictionMarkets] Cannot destroy pool with missing \
                                         subsidy.
                                    market_id: {:?}, error: {:?}",
                                        subsidy_info.market_id,
                                        err
                                    );
                                    return true;
                                } else if let Ok(weight) = destroy_result {
                                    total_weight = total_weight.saturating_add(weight);
                                }

                                let market_result = <zrml_market_commons::Pallet<T>>::mutate_market(
                                    &subsidy_info.market_id,
                                    |m| {
                                        m.status = MarketStatus::InsufficientSubsidy;

                                        // Unreserve funds reserved during market creation
                                        if m.creation == MarketCreation::Permissionless {
                                            Self::unreserve_creation_bond(&subsidy_info.market_id)?;
                                        }
                                        // AdvisoryBond was already returned when the market
                                        // was approved. Approval is inevitable to reach this.
                                        Self::unreserve_oracle_bond(&subsidy_info.market_id)?;

                                        total_weight = total_weight
                                            .saturating_add(dbweight.reads(2))
                                            .saturating_add(dbweight.writes(2));
                                        Ok(())
                                    },
                                );

                                if let Err(err) = market_result {
                                    log::error!(
                                        "[PredictionMarkets] Cannot find market associated to \
                                         market id.
                                    market_id: {:?}, error: {:?}",
                                        subsidy_info.market_id,
                                        err
                                    );
                                    return true;
                                }

                                // `remove_market_pool` can only error due to missing pool, but
                                // above we ensured that the pool exists.
                                let _ = <zrml_market_commons::Pallet<T>>::remove_market_pool(
                                    &subsidy_info.market_id,
                                );
                                total_weight =
                                    total_weight.saturating_add(one_read).saturating_add(one_write);
                                Self::deposit_event(Event::MarketInsufficientSubsidy(
                                    subsidy_info.market_id,
                                    MarketStatus::InsufficientSubsidy,
                                ));
                            }

                            return false;
                        } else if let Err(err) = end_subsidy_result {
                            log::error!(
                                "[PredictionMarkets] An error occured during end of subsidy phase.
                        pool_id: {:?}, market_id: {:?}, error: {:?}",
                                pool_id,
                                subsidy_info.market_id,
                                err
                            );
                        }
                    } else if let Err(err) = pool_id {
                        log::error!(
                            "[PredictionMarkets] Cannot find pool associated to market.
                            market_id: {:?}, error: {:?}",
                            subsidy_info.market_id,
                            err
                        );
                        return true;
                    }
                }

                true
            };

            let mut weight_basis = 0;
            <MarketsCollectingSubsidy<T>>::mutate(
                |e: &mut BoundedVec<
                    SubsidyUntil<T::BlockNumber, MomentOf<T>, MarketIdOf<T>>,
                    _,
                >| {
                    weight_basis = T::WeightInfo::process_subsidy_collecting_markets_raw(
                        e.len().saturated_into(),
                    );
                    e.retain(retain_closure);
                },
            );

            weight_basis.saturating_add(total_weight)
        }

        fn remove_last_dispute_from_market_ids_per_dispute_block(
            disputes: &[MarketDispute<T::AccountId, T::BlockNumber>],
            market_id: &MarketIdOf<T>,
        ) -> DispatchResult {
            if let Some(last_dispute) = disputes.last() {
                let market = <zrml_market_commons::Pallet<T>>::market(market_id)?;
                let dispute_duration_ends_at_block =
                    last_dispute.at.saturating_add(market.deadlines.dispute_duration);
                MarketIdsPerDisputeBlock::<T>::mutate(dispute_duration_ends_at_block, |ids| {
                    remove_item::<MarketIdOf<T>, _>(ids, market_id);
                });
            }
            Ok(())
        }

        /// The reserve ID of the prediction-markets pallet.
        #[inline]
        pub fn reserve_id() -> [u8; 8] {
            T::PalletId::get().0
        }

        pub(crate) fn market_status_manager<F, MarketIdsPerBlock, MarketIdsPerTimeFrame>(
            block_number: T::BlockNumber,
            last_time_frame: TimeFrame,
            current_time_frame: TimeFrame,
            mut mutation: F,
        ) -> Result<Weight, DispatchError>
        where
            F: FnMut(&MarketIdOf<T>, MarketOf<T>) -> DispatchResult,
            MarketIdsPerBlock: frame_support::StorageMap<
                T::BlockNumber,
                BoundedVec<MarketIdOf<T>, CacheSize>,
                Query = BoundedVec<MarketIdOf<T>, CacheSize>,
            >,
            MarketIdsPerTimeFrame: frame_support::StorageMap<
                TimeFrame,
                BoundedVec<MarketIdOf<T>, CacheSize>,
                Query = BoundedVec<MarketIdOf<T>, CacheSize>,
            >,
        {
            let market_ids_per_block = MarketIdsPerBlock::get(block_number);
            for market_id in market_ids_per_block.iter() {
                let market = <zrml_market_commons::Pallet<T>>::market(market_id)?;
                mutation(market_id, market)?;
            }
            MarketIdsPerBlock::remove(block_number);

            let mut time_frame_ids_len = 0u32;
            for time_frame in last_time_frame.saturating_add(1)..=current_time_frame {
                let market_ids_per_time_frame = MarketIdsPerTimeFrame::get(time_frame);
                time_frame_ids_len =
                    time_frame_ids_len.saturating_add(market_ids_per_time_frame.len() as u32);
                for market_id in market_ids_per_time_frame.iter() {
                    let market = <zrml_market_commons::Pallet<T>>::market(market_id)?;
                    mutation(market_id, market)?;
                }
                MarketIdsPerTimeFrame::remove(time_frame);
            }

            Ok(T::WeightInfo::market_status_manager(
                market_ids_per_block.len() as u32,
                time_frame_ids_len,
            ))
        }

        pub(crate) fn resolution_manager<F>(
            now: T::BlockNumber,
            mut cb: F,
        ) -> Result<Weight, DispatchError>
        where
            F: FnMut(&MarketIdOf<T>, &MarketOf<T>) -> DispatchResult,
        {
            // Resolve all regularly reported markets.
            let market_ids_per_report_block = MarketIdsPerReportBlock::<T>::get(now);
            for id in market_ids_per_report_block.iter() {
                let market = <zrml_market_commons::Pallet<T>>::market(id)?;
                if let MarketStatus::Reported = market.status {
                    cb(id, &market)?;
                }
            }
            MarketIdsPerReportBlock::<T>::remove(now);

            // Resolve any disputed markets.
            let market_ids_per_dispute_block = MarketIdsPerDisputeBlock::<T>::get(now);
            for id in market_ids_per_dispute_block.iter() {
                let market = <zrml_market_commons::Pallet<T>>::market(id)?;
                cb(id, &market)?;
            }
            MarketIdsPerDisputeBlock::<T>::remove(now);

            Ok(T::WeightInfo::market_resolution_manager(
                market_ids_per_report_block.len() as u32,
                market_ids_per_dispute_block.len() as u32,
            ))
        }

        // If the market is already disputed, does nothing.
        fn set_market_as_disputed(
            market: &MarketOf<T>,
            market_id: &MarketIdOf<T>,
        ) -> DispatchResult {
            if market.status != MarketStatus::Disputed {
                <zrml_market_commons::Pallet<T>>::mutate_market(market_id, |m| {
                    m.status = MarketStatus::Disputed;
                    Ok(())
                })?;
            }
            Ok(())
        }

        // If a market has a pool that is `Active`, then changes from `Active` to `Clean`. If
        // the market does not exist or the market does not have a pool, does nothing.
        fn clean_up_pool(
            market: &MarketOf<T>,
            market_id: &MarketIdOf<T>,
            outcome_report: &OutcomeReport,
        ) -> Result<Weight, DispatchError> {
            let pool_id = if let Ok(el) = <zrml_market_commons::Pallet<T>>::market_pool(market_id) {
                el
            } else {
                return Ok(T::DbWeight::get().reads(1));
            };
            let market_account = <zrml_market_commons::Pallet<T>>::market_account(*market_id);
            let weight = T::Swaps::clean_up_pool(
                &market.market_type,
                pool_id,
                outcome_report,
                &market_account,
            )?;
            Ok(weight.saturating_add(T::DbWeight::get().reads(2)))
        }

        // Creates a pool for the market and registers the market in the list of markets
        // currently collecting subsidy.
        pub(crate) fn start_subsidy(
            market: &MarketOf<T>,
            market_id: MarketIdOf<T>,
        ) -> Result<Weight, DispatchError> {
            ensure!(
                market.status == MarketStatus::CollectingSubsidy,
                Error::<T>::MarketIsNotCollectingSubsidy
            );

            let mut assets = Self::outcome_assets(market_id, market);
            let base_asset = Asset::Ztg;
            assets.push(base_asset);
            let total_assets = assets.len();

            let pool_id = T::Swaps::create_pool(
                market.creator.clone(),
                assets,
                base_asset,
                market_id,
                market.scoring_rule,
                None,
                None,
                None,
            )?;

            // This errors if a pool already exists!
            <zrml_market_commons::Pallet<T>>::insert_market_pool(market_id, pool_id)?;
            <MarketsCollectingSubsidy<T>>::try_mutate(|markets| {
                markets
                    .try_push(SubsidyUntil { market_id, period: market.period.clone() })
                    .map_err(|_| <Error<T>>::StorageOverflow)
            })?;

            Ok(T::WeightInfo::start_subsidy(total_assets.saturated_into()))
        }

        fn validate_dispute(
            disputes: &[MarketDispute<T::AccountId, T::BlockNumber>],
            market: &MarketOf<T>,
            num_disputes: u32,
            outcome_report: &OutcomeReport,
        ) -> DispatchResult {
            let report = market.report.as_ref().ok_or(Error::<T>::MarketIsNotReported)?;
            ensure!(market.matches_outcome_report(outcome_report), Error::<T>::OutcomeMismatch);
            Self::ensure_can_not_dispute_the_same_outcome(disputes, report, outcome_report)?;
            Self::ensure_disputes_does_not_exceed_max_disputes(num_disputes)?;
            Ok(())
        }

        fn construct_market(
            creator: T::AccountId,
            creator_fee: u8,
            oracle: T::AccountId,
            period: MarketPeriod<T::BlockNumber, MomentOf<T>>,
            deadlines: Deadlines<T::BlockNumber>,
            metadata: MultiHash,
            creation: MarketCreation,
            market_type: MarketType,
            dispute_mechanism: MarketDisputeMechanism,
            scoring_rule: ScoringRule,
            report: Option<Report<T::AccountId, T::BlockNumber>>,
            resolved_outcome: Option<OutcomeReport>,
            bonds: MarketBonds<T::AccountId, BalanceOf<T>>,
        ) -> Result<MarketOf<T>, DispatchError> {
            let MultiHash::Sha3_384(multihash) = metadata;
            ensure!(multihash[0] == 0x15 && multihash[1] == 0x30, <Error<T>>::InvalidMultihash);
            Self::ensure_market_period_is_valid(&period)?;
            Self::ensure_market_deadlines_are_valid(&deadlines)?;
            Self::ensure_market_type_is_valid(&market_type)?;

            if scoring_rule == ScoringRule::RikiddoSigmoidFeeMarketEma {
                Self::ensure_market_start_is_in_time(&period)?;
            }
            let status: MarketStatus = match creation {
                MarketCreation::Permissionless => match scoring_rule {
                    ScoringRule::CPMM => MarketStatus::Active,
                    ScoringRule::RikiddoSigmoidFeeMarketEma => MarketStatus::CollectingSubsidy,
                },
                MarketCreation::Advised => MarketStatus::Proposed,
            };
            Ok(Market {
                creation,
                creator_fee,
                creator,
                market_type,
                dispute_mechanism,
                metadata: Vec::from(multihash),
                oracle,
                period,
                deadlines,
                report,
                resolved_outcome,
                status,
                scoring_rule,
                bonds,
            })
        }
    }

    // No-one can bound more than BalanceOf<T>, therefore, this functions saturates
    pub(crate) fn default_dispute_bond<T>(n: usize) -> BalanceOf<T>
    where
        T: Config,
    {
        T::DisputeBond::get().saturating_add(
            T::DisputeFactor::get().saturating_mul(n.saturated_into::<u32>().into()),
        )
    }

    fn remove_item<I: cmp::PartialEq, G>(items: &mut BoundedVec<I, G>, item: &I) {
        if let Some(pos) = items.iter().position(|i| i == item) {
            items.swap_remove(pos);
        }
    }
}<|MERGE_RESOLUTION|>--- conflicted
+++ resolved
@@ -237,8 +237,10 @@
                 if !bond.is_settled {
                     Self::slash_oracle_bond(&market_id, None)?;
                 }
-<<<<<<< HEAD
-                slash_market_creator(T::OracleBond::get());
+            }
+
+            // TODO slash outsider bond
+            /*
                 if let Some(market_report) = market.report {
                     // TODO (or resolve origin / advisory committee): Should query bond storage and look if settled
                     if market_report.by != market.creator {
@@ -250,12 +252,10 @@
                         );
                     }
                 }
-=======
-            }
+            */
 
             if market_status == MarketStatus::Proposed {
                 MarketIdsForEdit::<T>::remove(market_id);
->>>>>>> db1f928f
             }
 
             // NOTE: Currently we don't clean up outcome assets.
@@ -2429,12 +2429,12 @@
             if report.by == market.oracle && report.outcome == resolved_outcome {
                 Self::unreserve_oracle_bond(market_id)?;
             } else {
-<<<<<<< HEAD
                 let mut outsider_rewarded = false;
                 // TODO (or resolve origin / advisory committee): Should query bond storage and look if settled
                 if report.by != market.oracle {
                     if report.outcome == resolved_outcome {
                         outsider_rewarded = true;
+                        // TODO: use oracle bond out of storage
                         let missing = <CurrencyOf<T>>::repatriate_reserved_named(
                             &Self::reserve_id(),
                             &market.creator,
@@ -2459,17 +2459,9 @@
                     }
                 }
                 if !outsider_rewarded {
-                    let (imbalance, _) = CurrencyOf::<T>::slash_reserved_named(
-                        &Self::reserve_id(),
-                        &market.creator,
-                        T::OracleBond::get().saturated_into::<u128>().saturated_into(),
-                    );
+                    let imbalance = Self::slash_oracle_bond(market_id, None)?;
                     overall_imbalance.subsume(imbalance);
                 }
-=======
-                let imbalance = Self::slash_oracle_bond(market_id, None)?;
-                overall_imbalance.subsume(imbalance);
->>>>>>> db1f928f
             }
 
             for (i, dispute) in disputes.iter().enumerate() {
