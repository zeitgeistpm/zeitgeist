--- conflicted
+++ resolved
@@ -2057,7 +2057,6 @@
         MarketInsufficientSubsidy(MarketIdOf<T>, MarketStatus),
         /// A market has been closed. \[market_id\]
         MarketClosed(MarketIdOf<T>),
-<<<<<<< HEAD
         /// A market has been scheduled to close early.
         MarketEarlyCloseScheduled {
             market_id: MarketIdOf<T>,
@@ -2068,12 +2067,8 @@
         MarketEarlyCloseDisputed { market_id: MarketIdOf<T> },
         /// A market early close request has been rejected.
         MarketEarlyCloseRejected { market_id: MarketIdOf<T> },
-        /// A market has been disputed \[market_id, new_market_status\]
-        MarketDisputed(MarketIdOf<T>, MarketStatus),
-=======
         /// A market has been disputed \[market_id, new_market_status, disputant\]
         MarketDisputed(MarketIdOf<T>, MarketStatus, AccountIdOf<T>),
->>>>>>> 1c460d23
         /// An advised market has ended before it was approved or rejected. \[market_id\]
         MarketExpired(MarketIdOf<T>),
         /// A pending market has been rejected as invalid with a reason.
