// Copyright 2022-2023 Forecasting Technologies LTD.
// Copyright 2021-2022 Zeitgeist PM LLC.
//
// This file is part of Zeitgeist.
//
// Zeitgeist is free software: you can redistribute it and/or modify it
// under the terms of the GNU General Public License as published by the
// Free Software Foundation, either version 3 of the License, or (at
// your option) any later version.
//
// Zeitgeist is distributed in the hope that it will be useful, but
// WITHOUT ANY WARRANTY; without even the implied warranty of
// MERCHANTABILITY or FITNESS FOR A PARTICULAR PURPOSE. See the GNU
// General Public License for more details.
//
// You should have received a copy of the GNU General Public License
// along with Zeitgeist. If not, see <https://www.gnu.org/licenses/>.

#![doc = include_str!("../README.md")]
#![cfg_attr(not(feature = "std"), no_std)]
#![allow(clippy::too_many_arguments)]

extern crate alloc;

mod benchmarks;
pub mod migrations;
pub mod mock;
pub mod orml_asset_registry;
mod tests;
pub mod weights;

pub use pallet::*;

#[frame_support::pallet]
mod pallet {
    use crate::weights::*;
    use alloc::{format, vec, vec::Vec};
    use core::{cmp, marker::PhantomData};
    use frame_support::{
        dispatch::{DispatchResultWithPostInfo, Pays, Weight},
        ensure, log,
        pallet_prelude::{ConstU32, StorageMap, StorageValue, ValueQuery},
        storage::{with_transaction, TransactionOutcome},
        traits::{
            tokens::BalanceStatus, Currency, EnsureOrigin, Get, Hooks, Imbalance, IsType,
            NamedReservableCurrency, OnUnbalanced, StorageVersion,
        },
        transactional, Blake2_128Concat, BoundedVec, PalletId, Twox64Concat,
    };
    use frame_system::{ensure_signed, pallet_prelude::OriginFor};

    #[cfg(feature = "parachain")]
    use {orml_traits::asset_registry::Inspect, zeitgeist_primitives::types::CustomMetadata};

    use orml_traits::{MultiCurrency, NamedMultiReservableCurrency};
    use sp_arithmetic::per_things::{Perbill, Percent};
    use sp_runtime::{
        traits::{Saturating, Zero},
        DispatchError, DispatchResult, SaturatedConversion,
    };
    use zeitgeist_primitives::{
        constants::MILLISECS_PER_BLOCK,
        traits::{DisputeApi, DisputeResolutionApi, Swaps, ZeitgeistAssetManager},
        types::{
            Asset, Bond, Deadlines, Market, MarketBonds, MarketCreation, MarketDisputeMechanism,
            MarketPeriod, MarketStatus, MarketType, MultiHash, OldMarketDispute, OutcomeReport,
            Report, ResultWithWeightInfo, ScalarPosition, ScoringRule, SubsidyUntil,
        },
    };
    #[cfg(feature = "with-global-disputes")]
    use {
        zeitgeist_primitives::types::GlobalDisputeItem,
        zrml_global_disputes::GlobalDisputesPalletApi,
    };

    use zeitgeist_primitives::traits::DisputeMaxWeightApi;
    use zrml_liquidity_mining::LiquidityMiningPalletApi;
    use zrml_market_commons::MarketCommonsPalletApi;

    /// The current storage version.
    const STORAGE_VERSION: StorageVersion = StorageVersion::new(7);

    pub(crate) type BalanceOf<T> = <<T as Config>::AssetManager as MultiCurrency<
        <T as frame_system::Config>::AccountId,
    >>::Balance;
    pub(crate) type CurrencyOf<T> = <T as zrml_market_commons::Config>::Currency;
    pub(crate) type NegativeImbalanceOf<T> =
        <CurrencyOf<T> as Currency<<T as frame_system::Config>::AccountId>>::NegativeImbalance;
    pub(crate) type TimeFrame = u64;
    pub(crate) type MarketIdOf<T> = <T as zrml_market_commons::Config>::MarketId;
    pub(crate) type MomentOf<T> =
        <<T as zrml_market_commons::Config>::Timestamp as frame_support::traits::Time>::Moment;
    pub type MarketOf<T> = Market<
        <T as frame_system::Config>::AccountId,
        BalanceOf<T>,
        <T as frame_system::Config>::BlockNumber,
        MomentOf<T>,
        Asset<MarketIdOf<T>>,
    >;
    pub type CacheSize = ConstU32<64>;
    pub type EditReason<T> = BoundedVec<u8, <T as Config>::MaxEditReasonLen>;
    pub type RejectReason<T> = BoundedVec<u8, <T as Config>::MaxRejectReasonLen>;

    macro_rules! impl_unreserve_bond {
        ($fn_name:ident, $bond_type:ident) => {
            /// Settle the $bond_type bond by unreserving it.
            ///
            /// This function **should** only be called if the bond is not yet settled, and calling
            /// it if the bond is settled is most likely a logic error. If the bond is already
            /// settled, storage is not changed, a warning is raised and `Ok(())` is returned.
            fn $fn_name(market_id: &MarketIdOf<T>) -> DispatchResult {
                let market = <zrml_market_commons::Pallet<T>>::market(market_id)?;
                let bond = market.bonds.$bond_type.as_ref().ok_or(Error::<T>::MissingBond)?;
                if bond.is_settled {
                    let warning = format!(
                        "Attempting to settle the {} bond of market {:?} multiple times",
                        stringify!($bond_type),
                        market_id,
                    );
                    log::warn!("{}", warning);
                    debug_assert!(false, "{}", warning);
                    return Ok(());
                }
                CurrencyOf::<T>::unreserve_named(&Self::reserve_id(), &bond.who, bond.value);
                <zrml_market_commons::Pallet<T>>::mutate_market(market_id, |m| {
                    m.bonds.$bond_type = Some(Bond { is_settled: true, ..bond.clone() });
                    Ok(())
                })
            }
        };
    }

    macro_rules! impl_slash_bond {
        ($fn_name:ident, $bond_type:ident) => {
            /// Settle the $bond_type bond by slashing and/or unreserving it and return the
            /// resulting imbalance.
            ///
            /// If `slash_percentage` is not specified, then the entire bond is slashed. Otherwise,
            /// only the specified percentage is slashed and the remainder is unreserved.
            ///
            /// This function **should** only be called if the bond is not yet settled, and calling
            /// it if the bond is settled is most likely a logic error. If the bond is already
            /// settled, storage is not changed, a warning is raised and a zero imbalance is
            /// returned.
            fn $fn_name(
                market_id: &MarketIdOf<T>,
                slash_percentage: Option<Percent>,
            ) -> Result<NegativeImbalanceOf<T>, DispatchError> {
                let market = <zrml_market_commons::Pallet<T>>::market(market_id)?;
                let bond = market.bonds.$bond_type.as_ref().ok_or(Error::<T>::MissingBond)?;
                // Trying to settle a bond multiple times is always a logic error, not a runtime
                // error, so we log a warning instead of raising an error.
                if bond.is_settled {
                    let warning = format!(
                        "Attempting to settle the {} bond of market {:?} multiple times",
                        stringify!($bond_type),
                        market_id,
                    );
                    log::warn!("{}", warning);
                    debug_assert!(false, "{}", warning);
                    return Ok(NegativeImbalanceOf::<T>::zero());
                }
                let value = bond.value;
                let (slash_amount, unreserve_amount) = if let Some(percentage) = slash_percentage {
                    let slash_amount = percentage.mul_floor(value);
                    (slash_amount, value.saturating_sub(slash_amount))
                } else {
                    (value, BalanceOf::<T>::zero())
                };
                let (imbalance, excess) = CurrencyOf::<T>::slash_reserved_named(
                    &Self::reserve_id(),
                    &bond.who,
                    slash_amount,
                );
                // If there's excess, there's nothing we can do, so we don't count this as error
                // and log a warning instead.
                if excess != BalanceOf::<T>::zero() {
                    let warning = format!(
                        "Failed to settle the {} bond of market {:?}",
                        stringify!($bond_type),
                        market_id,
                    );
                    log::warn!("{}", warning);
                    debug_assert!(false, "{}", warning);
                }
                if unreserve_amount != BalanceOf::<T>::zero() {
                    CurrencyOf::<T>::unreserve_named(
                        &Self::reserve_id(),
                        &bond.who,
                        unreserve_amount,
                    );
                }
                <zrml_market_commons::Pallet<T>>::mutate_market(market_id, |m| {
                    m.bonds.$bond_type = Some(Bond { is_settled: true, ..bond.clone() });
                    Ok(())
                })?;
                Ok(imbalance)
            }
        };
    }

    macro_rules! impl_repatriate_bond {
        ($fn_name:ident, $bond_type:ident) => {
            /// Settle the $bond_type bond by repatriating it to free balance of beneficiary.
            ///
            /// This function **should** only be called if the bond is not yet settled, and calling
            /// it if the bond is settled is most likely a logic error. If the bond is already
            /// settled, storage is not changed, a warning is raised and `Ok(())` is returned.
            fn $fn_name(market_id: &MarketIdOf<T>, beneficiary: &T::AccountId) -> DispatchResult {
                let market = <zrml_market_commons::Pallet<T>>::market(market_id)?;
                let bond = market.bonds.$bond_type.as_ref().ok_or(Error::<T>::MissingBond)?;
                if bond.is_settled {
                    let warning = format!(
                        "Attempting to settle the {} bond of market {:?} multiple times",
                        stringify!($bond_type),
                        market_id,
                    );
                    log::warn!("{}", warning);
                    debug_assert!(false, "{}", warning);
                    return Ok(());
                }
                let res = <CurrencyOf<T>>::repatriate_reserved_named(
                    &Self::reserve_id(),
                    &bond.who,
                    beneficiary,
                    bond.value,
                    BalanceStatus::Free,
                );
                // If there's an error or missing balance,
                // there's nothing we can do, so we don't count this as error
                // and log a warning instead.
                match res {
                    Ok(missing) if missing != <BalanceOf<T>>::zero() => {
                        let warning = format!(
                            "Failed to repatriate all of the {} bond of market {:?} (missing \
                             balance {:?}).",
                            stringify!($bond_type),
                            market_id,
                            missing,
                        );
                        log::warn!("{}", warning);
                        debug_assert!(false, "{}", warning);
                    }
                    Ok(_) => (),
                    Err(_err) => {
                        let warning = format!(
                            "Failed to settle the {} bond of market {:?} (error: {}).",
                            stringify!($bond_type),
                            market_id,
                            stringify!(_err),
                        );
                        log::warn!("{}", warning);
                        debug_assert!(false, "{}", warning);
                    }
                }
                <zrml_market_commons::Pallet<T>>::mutate_market(market_id, |m| {
                    m.bonds.$bond_type = Some(Bond { is_settled: true, ..bond.clone() });
                    Ok(())
                })?;
                Ok(())
            }
        };
    }

    macro_rules! impl_is_bond_pending {
        ($fn_name:ident, $bond_type:ident) => {
            /// Check whether the $bond_type is present (ready to get unreserved or slashed).
            /// Set the flag `with_warning` to `true`, when warnings should be logged
            /// in case the bond is not present or already settled.
            ///
            /// Return `true` if the bond is present and not settled, `false` otherwise.
            fn $fn_name(
                market_id: &MarketIdOf<T>,
                market: &MarketOf<T>,
                with_warning: bool,
            ) -> bool {
                if let Some(bond) = &market.bonds.$bond_type {
                    if !bond.is_settled {
                        return true;
                    } else if with_warning {
                        let warning = format!(
                            "[PredictionMarkets] The {} bond is already settled for market {:?}.",
                            stringify!($bond_type),
                            market_id,
                        );
                        log::warn!("{}", warning);
                        debug_assert!(false, "{}", warning);
                    }
                } else if with_warning {
                    let warning = format!(
                        "[PredictionMarkets] The {} bond is not present for market {:?}.",
                        stringify!($bond_type),
                        market_id,
                    );
                    log::warn!("{}", warning);
                    debug_assert!(false, "{}", warning);
                }

                false
            }
        };
    }

    #[pallet::call]
    impl<T: Config> Pallet<T> {
        /// Destroy a market, including its outcome assets, market account and pool account.
        ///
        /// Must be called by `DestroyOrigin`. Bonds (unless already returned) are slashed without
        /// exception. Can currently only be used for destroying CPMM markets.
        #[pallet::call_index(0)]
        #[pallet::weight((
            T::WeightInfo::admin_destroy_reported_market(
                T::MaxCategories::get().into(),
                CacheSize::get(),
                CacheSize::get(),
                CacheSize::get(),
            )
            .max(T::WeightInfo::admin_destroy_disputed_market(
                T::MaxCategories::get().into(),
                CacheSize::get(),
                CacheSize::get(),
                CacheSize::get(),
            )),
            Pays::No,
        ))]
        #[transactional]
        pub fn admin_destroy_market(
            origin: OriginFor<T>,
            #[pallet::compact] market_id: MarketIdOf<T>,
        ) -> DispatchResultWithPostInfo {
            // TODO(#618): Not implemented for Rikiddo!
            T::DestroyOrigin::ensure_origin(origin)?;

            let market = <zrml_market_commons::Pallet<T>>::market(&market_id)?;
            ensure!(market.scoring_rule == ScoringRule::CPMM, Error::<T>::InvalidScoringRule);
            let market_status = market.status;
            let market_account = <zrml_market_commons::Pallet<T>>::market_account(market_id);

            // Slash outstanding bonds; see
            // https://github.com/zeitgeistpm/runtime-audit-1/issues/34#issuecomment-1120187097 for
            // details.
            Self::slash_pending_bonds(&market_id, &market)?;

            if market_status == MarketStatus::Proposed {
                MarketIdsForEdit::<T>::remove(market_id);
            }

            // NOTE: Currently we don't clean up outcome assets.
            // TODO(#792): Remove outcome assets for accounts! Delete "resolved" assets of `orml_tokens` with storage migration.
            T::AssetManager::slash(
                market.base_asset,
                &market_account,
                T::AssetManager::free_balance(market.base_asset, &market_account),
            );
            let mut category_count = 0u32;
            if let Ok(pool_id) = <zrml_market_commons::Pallet<T>>::market_pool(&market_id) {
                let pool = T::Swaps::pool(pool_id)?;
                category_count = pool.assets.len().saturated_into();
                let _ = T::Swaps::destroy_pool(pool_id)?;
                <zrml_market_commons::Pallet<T>>::remove_market_pool(&market_id)?;
            }

            let open_ids_len = Self::clear_auto_open(&market_id)?;
            let close_ids_len = Self::clear_auto_close(&market_id)?;
            let (ids_len, _) = Self::clear_auto_resolve(&market_id)?;
            Self::clear_dispute_mechanism(&market_id)?;
            <zrml_market_commons::Pallet<T>>::remove_market(&market_id)?;

            Self::deposit_event(Event::MarketDestroyed(market_id));

            // Weight correction
            // The DestroyOrigin should not pay fees for providing this service
            if market_status == MarketStatus::Reported {
                Ok((
                    Some(T::WeightInfo::admin_destroy_reported_market(
                        category_count,
                        open_ids_len,
                        close_ids_len,
                        ids_len,
                    )),
                    Pays::No,
                )
                    .into())
            } else if market_status == MarketStatus::Disputed {
                Ok((
                    Some(T::WeightInfo::admin_destroy_disputed_market(
                        category_count,
                        open_ids_len,
                        close_ids_len,
                        ids_len,
                    )),
                    Pays::No,
                )
                    .into())
            } else {
                Ok((Option::<Weight>::None, Pays::No).into())
            }
        }

        /// Allows the `CloseOrigin` to immediately move an open market to closed.
        ///
        /// # Weight
        ///
        /// Complexity: `O(n + m)`, where `n` is the number of market ids,
        /// which open at the same time as the specified market,
        /// and `m` is the number of market ids,
        /// which close at the same time as the specified market.
        //
        // ***** IMPORTANT *****
        //
        // Within the same block, operations that interact with the activeness of the same
        // market will behave differently before and after this call.
        #[pallet::call_index(1)]
        #[pallet::weight((
            T::WeightInfo::admin_move_market_to_closed(
                CacheSize::get(), CacheSize::get()), Pays::No
            )
        )]
        #[transactional]
        pub fn admin_move_market_to_closed(
            origin: OriginFor<T>,
            #[pallet::compact] market_id: MarketIdOf<T>,
        ) -> DispatchResultWithPostInfo {
            // TODO(#638): Handle Rikiddo markets!
            T::CloseOrigin::ensure_origin(origin)?;
            let market = <zrml_market_commons::Pallet<T>>::market(&market_id)?;
            Self::ensure_market_is_active(&market)?;
            let open_ids_len = Self::clear_auto_open(&market_id)?;
            let close_ids_len = Self::clear_auto_close(&market_id)?;
            Self::close_market(&market_id)?;
            Self::set_market_end(&market_id)?;
            // The CloseOrigin should not pay fees for providing this service
            Ok((
                Some(T::WeightInfo::admin_move_market_to_closed(open_ids_len, close_ids_len)),
                Pays::No,
            )
                .into())
        }

        /// Allows the `ResolveOrigin` to immediately move a reported or disputed
        /// market to resolved.
        ///
        /// # Weight
        ///
        /// Complexity: `O(n + m)`, where `n` is the number of market ids
        /// per dispute / report block, m is the number of disputes.
        #[pallet::call_index(2)]
        #[pallet::weight((
            T::WeightInfo::admin_move_market_to_resolved_scalar_reported(CacheSize::get())
            .max(
                T::WeightInfo::admin_move_market_to_resolved_categorical_reported(CacheSize::get())
            ).max(
                T::WeightInfo::admin_move_market_to_resolved_scalar_disputed(CacheSize::get())
            ).max(
                T::WeightInfo::admin_move_market_to_resolved_categorical_disputed(CacheSize::get())
            ),
            Pays::No,
        ))]
        #[transactional]
        pub fn admin_move_market_to_resolved(
            origin: OriginFor<T>,
            #[pallet::compact] market_id: MarketIdOf<T>,
        ) -> DispatchResultWithPostInfo {
            T::ResolveOrigin::ensure_origin(origin)?;

            let market = <zrml_market_commons::Pallet<T>>::market(&market_id)?;
            ensure!(
                market.status == MarketStatus::Reported || market.status == MarketStatus::Disputed,
                Error::<T>::InvalidMarketStatus,
            );
            let (ids_len, _) = Self::clear_auto_resolve(&market_id)?;
            let market = <zrml_market_commons::Pallet<T>>::market(&market_id)?;
            let _ = Self::on_resolution(&market_id, &market)?;
            let weight = match market.market_type {
                MarketType::Scalar(_) => match market.status {
                    MarketStatus::Reported => {
                        T::WeightInfo::admin_move_market_to_resolved_scalar_reported(ids_len)
                    }
                    MarketStatus::Disputed => {
                        T::WeightInfo::admin_move_market_to_resolved_scalar_disputed(ids_len)
                    }
                    _ => return Err(Error::<T>::InvalidMarketStatus.into()),
                },
                MarketType::Categorical(_) => match market.status {
                    MarketStatus::Reported => {
                        T::WeightInfo::admin_move_market_to_resolved_categorical_reported(ids_len)
                    }
                    MarketStatus::Disputed => {
                        T::WeightInfo::admin_move_market_to_resolved_categorical_disputed(ids_len)
                    }
                    _ => return Err(Error::<T>::InvalidMarketStatus.into()),
                },
            };
            Ok((Some(weight), Pays::No).into())
        }

        /// Approves a market that is waiting for approval from the
        /// advisory committee.
        ///
        /// NOTE: Returns the proposer's bond since the market has been
        /// deemed valid by an advisory committee.
        ///
        /// NOTE: Can only be called by the `ApproveOrigin`.
        ///
        /// # Weight
        ///
        /// Complexity: `O(1)`
        #[pallet::call_index(3)]
        #[pallet::weight((T::WeightInfo::approve_market(), Pays::No))]
        #[transactional]
        pub fn approve_market(
            origin: OriginFor<T>,
            #[pallet::compact] market_id: MarketIdOf<T>,
        ) -> DispatchResultWithPostInfo {
            // TODO(#787): Handle Rikiddo benchmarks!
            T::ApproveOrigin::ensure_origin(origin)?;
            let mut extra_weight = Weight::zero();
            let mut status = MarketStatus::Active;

            <zrml_market_commons::Pallet<T>>::mutate_market(&market_id, |m| {
                ensure!(m.status == MarketStatus::Proposed, Error::<T>::MarketIsNotProposed);
                ensure!(
                    !MarketIdsForEdit::<T>::contains_key(market_id),
                    Error::<T>::MarketEditRequestAlreadyInProgress
                );

                match m.scoring_rule {
                    ScoringRule::CPMM => {
                        m.status = MarketStatus::Active;
                    }
                    ScoringRule::RikiddoSigmoidFeeMarketEma => {
                        m.status = MarketStatus::CollectingSubsidy;
                        status = MarketStatus::CollectingSubsidy;
                        extra_weight = Self::start_subsidy(m, market_id)?;
                    }
                }

                Ok(())
            })?;

            Self::unreserve_creation_bond(&market_id)?;

            Self::deposit_event(Event::MarketApproved(market_id, status));
            // The ApproveOrigin should not pay fees for providing this service
            Ok((Some(T::WeightInfo::approve_market().saturating_add(extra_weight)), Pays::No)
                .into())
        }

        /// Request an edit to a proposed market.
        ///
        /// Can only be called by the `RequestEditOrigin`.
        ///
        /// # Arguments
        ///
        /// * `market_id`: The id of the market to edit.
        /// * `edit_reason`: An short record of what needs to be changed.
        ///
        /// # Weight
        ///
        /// Complexity: `O(edit_reason.len())`
        #[pallet::call_index(4)]
        #[pallet::weight((
            T::WeightInfo::request_edit(edit_reason.len() as u32),
            Pays::No,
        ))]
        #[transactional]
        pub fn request_edit(
            origin: OriginFor<T>,
            #[pallet::compact] market_id: MarketIdOf<T>,
            edit_reason: Vec<u8>,
        ) -> DispatchResult {
            T::RequestEditOrigin::ensure_origin(origin)?;
            let edit_reason: EditReason<T> = edit_reason
                .try_into()
                .map_err(|_| Error::<T>::EditReasonLengthExceedsMaxEditReasonLen)?;
            let market = <zrml_market_commons::Pallet<T>>::market(&market_id)?;
            ensure!(market.status == MarketStatus::Proposed, Error::<T>::MarketIsNotProposed);
            MarketIdsForEdit::<T>::try_mutate(market_id, |reason| {
                if reason.is_some() {
                    Err(Error::<T>::MarketEditRequestAlreadyInProgress)
                } else {
                    *reason = Some(edit_reason.clone());
                    Ok(())
                }
            })?;
            Self::deposit_event(Event::MarketRequestedEdit(market_id, edit_reason));
            Ok(())
        }

        /// Buy a complete set of outcome shares of a market.
        ///
        /// The cost of a full set is exactly one unit of the market's base asset. For example,
        /// when calling `buy_complete_set(origin, 1, 2)` on a categorical market with five
        /// different outcomes, the caller pays `2` of the base asset and receives `2` of each of
        /// the five outcome tokens.
        ///
        /// NOTE: This is the only way to create new shares of outcome tokens.
        ///
        /// # Weight
        ///
        /// Complexity: `O(n)`, where `n` is the number of outcome assets in the market.
        // Note: `buy_complete_set` weight consumption is dependent on how many assets exists.
        // Unfortunately this information can only be retrieved with a storage call, therefore
        // The worst-case scenario is assumed
        // and the correct weight is calculated at the end of this function.
        // This also occurs in numerous other functions.
        #[pallet::call_index(5)]
        #[pallet::weight(T::WeightInfo::buy_complete_set(T::MaxCategories::get().into()))]
        #[transactional]
        pub fn buy_complete_set(
            origin: OriginFor<T>,
            #[pallet::compact] market_id: MarketIdOf<T>,
            #[pallet::compact] amount: BalanceOf<T>,
        ) -> DispatchResultWithPostInfo {
            let sender = ensure_signed(origin)?;
            Self::do_buy_complete_set(sender, market_id, amount)
        }

        /// Dispute on a market that has been reported or already disputed.
        ///
        /// # Weight
        ///
        /// Complexity: `O(n)`, where `n` is the number of outstanding disputes.
<<<<<<< HEAD
        #[pallet::weight(
            T::WeightInfo::dispute_authorized().saturating_add(
                T::Court::on_dispute_max_weight().saturating_add(
                    T::SimpleDisputes::on_dispute_max_weight()
                )
            )
        )]
=======
        #[pallet::call_index(6)]
        #[pallet::weight(T::WeightInfo::dispute_authorized())]
>>>>>>> a04f67c7
        #[transactional]
        pub fn dispute(
            origin: OriginFor<T>,
            #[pallet::compact] market_id: MarketIdOf<T>,
        ) -> DispatchResultWithPostInfo {
            let who = ensure_signed(origin)?;

            let market = <zrml_market_commons::Pallet<T>>::market(&market_id)?;
            ensure!(market.status == MarketStatus::Reported, Error::<T>::InvalidMarketStatus);

            let weight = match market.dispute_mechanism {
                MarketDisputeMechanism::Authorized => {
                    T::Authorized::on_dispute(&market_id, &market)?;
                    T::WeightInfo::dispute_authorized()
                }
                MarketDisputeMechanism::Court => {
                    let court_weight = T::Court::on_dispute(&market_id, &market)?.weight;
                    T::WeightInfo::dispute_authorized()
                        .saturating_sub(T::Authorized::on_dispute_max_weight())
                        .saturating_add(court_weight)
                }
                MarketDisputeMechanism::SimpleDisputes => {
                    let sd_weight = T::SimpleDisputes::on_dispute(&market_id, &market)?.weight;
                    T::WeightInfo::dispute_authorized()
                        .saturating_sub(T::Authorized::on_dispute_max_weight())
                        .saturating_add(sd_weight)
                }
            };

            let dispute_bond = T::DisputeBond::get();
            T::AssetManager::reserve_named(&Self::reserve_id(), Asset::Ztg, &who, dispute_bond)?;

            <zrml_market_commons::Pallet<T>>::mutate_market(&market_id, |m| {
                m.status = MarketStatus::Disputed;
                m.bonds.dispute = Some(Bond::new(who.clone(), dispute_bond));
                Ok(())
            })?;

            Self::deposit_event(Event::MarketDisputed(market_id, MarketStatus::Disputed));
            Ok((Some(weight)).into())
        }

        /// Create a permissionless market, buy complete sets and deploy a pool with specified
        /// liquidity.
        ///
        /// # Arguments
        ///
        /// * `oracle`: The oracle of the market who will report the correct outcome.
        /// * `period`: The active period of the market.
        /// * `metadata`: A hash pointer to the metadata of the market.
        /// * `market_type`: The type of the market.
        /// * `dispute_mechanism`: The market dispute mechanism.
        /// * `swap_fee`: The swap fee, specified as fixed-point ratio (0.1 equals 10% fee)
        /// * `amount`: The amount of each token to add to the pool.
        /// * `weights`: The relative denormalized weight of each asset price.
        ///
        /// # Weight
        ///
        /// Complexity:
        /// - create_market: `O(n)`, where `n` is the number of market ids,
        /// which close at the same time as the specified market.
        /// - buy_complete_set: `O(n)`, where `n` is the number of outcome assets
        /// for the categorical market.
        /// - deploy_swap_pool_for_market_open_pool: `O(n)`,
        /// where n is the number of outcome assets for the categorical market.
        /// - deploy_swap_pool_for_market_future_pool: `O(n + m)`,
        /// where `n` is the number of outcome assets for the categorical market
        /// and `m` is the number of market ids,
        /// which open at the same time as the specified market.
        #[pallet::call_index(7)]
        #[pallet::weight(
            T::WeightInfo::create_market(CacheSize::get())
            .saturating_add(T::WeightInfo::buy_complete_set(T::MaxCategories::get().into()))
            .saturating_add(
                T::WeightInfo::deploy_swap_pool_for_market_open_pool(weights.len() as u32)
                .max(T::WeightInfo::deploy_swap_pool_for_market_future_pool(
                    weights.len() as u32, CacheSize::get()
                )
            ))
        )]
        #[transactional]
        pub fn create_cpmm_market_and_deploy_assets(
            origin: OriginFor<T>,
            base_asset: Asset<MarketIdOf<T>>,
            oracle: T::AccountId,
            period: MarketPeriod<T::BlockNumber, MomentOf<T>>,
            deadlines: Deadlines<T::BlockNumber>,
            metadata: MultiHash,
            market_type: MarketType,
            dispute_mechanism: MarketDisputeMechanism,
            #[pallet::compact] swap_fee: BalanceOf<T>,
            #[pallet::compact] amount: BalanceOf<T>,
            weights: Vec<u128>,
        ) -> DispatchResultWithPostInfo {
            let _ = ensure_signed(origin.clone())?;

            let create_market_weight = Self::create_market(
                origin.clone(),
                base_asset,
                oracle,
                period,
                deadlines,
                metadata,
                MarketCreation::Permissionless,
                market_type.clone(),
                dispute_mechanism,
                ScoringRule::CPMM,
            )?
            .actual_weight
            .ok_or(Error::<T>::UnexpectedNoneInPostInfo)?;

            // Deploy the swap pool and populate it.
            let market_id = <zrml_market_commons::Pallet<T>>::latest_market_id()?;
            let deploy_and_populate_weight = Self::deploy_swap_pool_and_additional_liquidity(
                origin,
                market_id,
                swap_fee,
                amount,
                weights.clone(),
            )?
            .actual_weight
            .ok_or(Error::<T>::UnexpectedNoneInPostInfo)?;

            Ok(Some(create_market_weight.saturating_add(deploy_and_populate_weight)).into())
        }

        /// Creates a market.
        ///
        /// # Weight
        ///
        /// Complexity: `O(n)`, where `n` is the number of market ids,
        /// which close at the same time as the specified market.
        #[pallet::call_index(8)]
        #[pallet::weight(T::WeightInfo::create_market(CacheSize::get()))]
        #[transactional]
        pub fn create_market(
            origin: OriginFor<T>,
            base_asset: Asset<MarketIdOf<T>>,
            oracle: T::AccountId,
            period: MarketPeriod<T::BlockNumber, MomentOf<T>>,
            deadlines: Deadlines<T::BlockNumber>,
            metadata: MultiHash,
            creation: MarketCreation,
            market_type: MarketType,
            dispute_mechanism: MarketDisputeMechanism,
            scoring_rule: ScoringRule,
        ) -> DispatchResultWithPostInfo {
            // TODO(#787): Handle Rikiddo benchmarks!
            let sender = ensure_signed(origin)?;

            let bonds = match creation {
                MarketCreation::Advised => MarketBonds {
                    creation: Some(Bond::new(sender.clone(), T::AdvisoryBond::get())),
                    oracle: Some(Bond::new(sender.clone(), T::OracleBond::get())),
                    ..Default::default()
                },
                MarketCreation::Permissionless => MarketBonds {
                    creation: Some(Bond::new(sender.clone(), T::ValidityBond::get())),
                    oracle: Some(Bond::new(sender.clone(), T::OracleBond::get())),
                    ..Default::default()
                },
            };

            let market = Self::construct_market(
                base_asset,
                sender.clone(),
                0_u8,
                oracle,
                period,
                deadlines,
                metadata,
                creation.clone(),
                market_type,
                dispute_mechanism,
                scoring_rule,
                None,
                None,
                bonds.clone(),
            )?;

            T::AssetManager::reserve_named(
                &Self::reserve_id(),
                Asset::Ztg,
                &sender,
                bonds.total_amount_bonded(&sender),
            )?;

            let market_id = <zrml_market_commons::Pallet<T>>::push_market(market.clone())?;
            let market_account = <zrml_market_commons::Pallet<T>>::market_account(market_id);
            let mut extra_weight = Weight::zero();

            if market.status == MarketStatus::CollectingSubsidy {
                extra_weight = Self::start_subsidy(&market, market_id)?;
            }

            let ids_amount: u32 = Self::insert_auto_close(&market_id)?;

            Self::deposit_event(Event::MarketCreated(market_id, market_account, market));

            Ok(Some(T::WeightInfo::create_market(ids_amount).saturating_add(extra_weight)).into())
        }

        /// Edit a proposed market for which request is made.
        ///
        /// Edit can only be made by the creator of the market.
        ///
        /// # Arguments
        ///
        /// * `market_id`: The id of the market to edit.
        /// * `oracle`: Oracle to edit market.
        /// * `period`: MarketPeriod to edit market.
        /// * `deadlines`: Deadlines to edit market.
        /// * `metadata`: MultiHash metadata to edit market.
        /// * `market_type`: MarketType to edit market.
        /// * `dispute_mechanism`: MarketDisputeMechanism to edit market.
        /// * `scoring_rule`: ScoringRule to edit market.
        ///
        /// # Weight
        ///
        /// Complexity: `O(n)`, where `n` is the number of markets
        /// which end at the same time as the market before the edit.
        #[pallet::call_index(9)]
        #[pallet::weight(T::WeightInfo::edit_market(CacheSize::get()))]
        #[transactional]
        pub fn edit_market(
            origin: OriginFor<T>,
            base_asset: Asset<MarketIdOf<T>>,
            market_id: MarketIdOf<T>,
            oracle: T::AccountId,
            period: MarketPeriod<T::BlockNumber, MomentOf<T>>,
            deadlines: Deadlines<T::BlockNumber>,
            metadata: MultiHash,
            market_type: MarketType,
            dispute_mechanism: MarketDisputeMechanism,
            scoring_rule: ScoringRule,
        ) -> DispatchResultWithPostInfo {
            // TODO(#787): Handle Rikiddo benchmarks!
            let sender = ensure_signed(origin)?;
            ensure!(
                MarketIdsForEdit::<T>::contains_key(market_id),
                Error::<T>::MarketEditNotRequested
            );
            let old_market = <zrml_market_commons::Pallet<T>>::market(&market_id)?;
            ensure!(old_market.creator == sender, Error::<T>::EditorNotCreator);
            ensure!(old_market.status == MarketStatus::Proposed, Error::<T>::InvalidMarketStatus);

            Self::clear_auto_close(&market_id)?;
            let edited_market = Self::construct_market(
                base_asset,
                old_market.creator,
                old_market.creator_fee,
                oracle,
                period,
                deadlines,
                metadata,
                old_market.creation,
                market_type,
                dispute_mechanism,
                scoring_rule,
                old_market.report,
                old_market.resolved_outcome,
                old_market.bonds,
            )?;
            <zrml_market_commons::Pallet<T>>::mutate_market(&market_id, |market| {
                *market = edited_market.clone();
                Ok(())
            })?;

            let ids_amount: u32 = Self::insert_auto_close(&market_id)?;

            MarketIdsForEdit::<T>::remove(market_id);
            Self::deposit_event(Event::MarketEdited(market_id, edited_market));

            Ok(Some(T::WeightInfo::edit_market(ids_amount)).into())
        }

        /// Buy complete sets and deploy a pool with specified liquidity for a market.
        ///
        /// # Arguments
        ///
        /// * `market_id`: The id of the market.
        /// * `swap_fee`: The swap fee, specified as fixed-point ratio (0.1 equals 10% fee)
        /// * `amount`: The amount of each token to add to the pool.
        /// * `weights`: The relative denormalized weight of each outcome asset. The sum of the
        ///     weights must be less or equal to _half_ of the `MaxTotalWeight` constant of the
        ///     swaps pallet.
        ///
        /// # Weight
        ///
        /// Complexity:
        /// - buy_complete_set: `O(n)`,
        /// where `n` is the number of outcome assets for the categorical market.
        /// - deploy_swap_pool_for_market_open_pool: `O(n)`,
        /// where `n` is the number of outcome assets for the categorical market.
        /// - deploy_swap_pool_for_market_future_pool: `O(n + m)`,
        /// where `n` is the number of outcome assets for the categorical market,
        /// and `m` is the number of market ids,
        /// which open at the same time as the specified market.
        #[pallet::call_index(10)]
        #[pallet::weight(
            T::WeightInfo::buy_complete_set(T::MaxCategories::get().into())
            .saturating_add(
                T::WeightInfo::deploy_swap_pool_for_market_open_pool(weights.len() as u32)
            .max(
                T::WeightInfo::deploy_swap_pool_for_market_future_pool(
                    weights.len() as u32, CacheSize::get()
                ))
            )
        )]
        #[transactional]
        pub fn deploy_swap_pool_and_additional_liquidity(
            origin: OriginFor<T>,
            #[pallet::compact] market_id: MarketIdOf<T>,
            #[pallet::compact] swap_fee: BalanceOf<T>,
            #[pallet::compact] amount: BalanceOf<T>,
            weights: Vec<u128>,
        ) -> DispatchResultWithPostInfo {
            ensure_signed(origin.clone())?;
            let weight_bcs = Self::buy_complete_set(origin.clone(), market_id, amount)?
                .actual_weight
                .ok_or(Error::<T>::UnexpectedNoneInPostInfo)?;
            let weight_deploy =
                Self::deploy_swap_pool_for_market(origin, market_id, swap_fee, amount, weights)?
                    .actual_weight
                    .ok_or(Error::<T>::UnexpectedNoneInPostInfo)?;
            Ok(Some(weight_bcs.saturating_add(weight_deploy)).into())
        }

        /// Deploy a pool with specified liquidity for a market.
        ///
        /// The sender must have enough funds to cover all of the required shares to seed the pool.
        ///
        /// # Arguments
        ///
        /// * `market_id`: The id of the market.
        /// * `swap_fee`: The swap fee, specified as fixed-point ratio (0.1 equals 10% fee)
        /// * `amount`: The amount of each token to add to the pool.
        /// * `weights`: The relative denormalized weight of each outcome asset. The sum of the
        ///     weights must be less or equal to _half_ of the `MaxTotalWeight` constant of the
        ///     swaps pallet.
        ///
        /// # Weight
        ///
        /// Complexity:
        /// - deploy_swap_pool_for_market_open_pool: `O(n)`,
        /// where `n` is the number of outcome assets for the categorical market.
        /// - deploy_swap_pool_for_market_future_pool: `O(n + m)`,
        /// where `n` is the number of outcome assets for the categorical market,
        /// and `m` is the number of market ids,
        /// which open at the same time as the specified market.
        #[pallet::call_index(11)]
        #[pallet::weight(
            T::WeightInfo::deploy_swap_pool_for_market_open_pool(weights.len() as u32)
            .max(
                T::WeightInfo::deploy_swap_pool_for_market_future_pool(
                    weights.len() as u32, CacheSize::get()
                )
            )
        )]
        #[transactional]
        pub fn deploy_swap_pool_for_market(
            origin: OriginFor<T>,
            #[pallet::compact] market_id: MarketIdOf<T>,
            #[pallet::compact] swap_fee: BalanceOf<T>,
            #[pallet::compact] amount: BalanceOf<T>,
            mut weights: Vec<u128>,
        ) -> DispatchResultWithPostInfo {
            let sender = ensure_signed(origin)?;

            let market = <zrml_market_commons::Pallet<T>>::market(&market_id)?;
            ensure!(market.scoring_rule == ScoringRule::CPMM, Error::<T>::InvalidScoringRule);
            Self::ensure_market_is_active(&market)?;

            let mut assets = Self::outcome_assets(market_id, &market);
            let weights_len = weights.len() as u32;
            // although this extrinsic is transactional and this check is inside Swaps::create_pool
            // the iteration over weights happens still before the check in Swaps::create_pool
            // this could stall the chain, because a malicious user puts a large vector in
            ensure!(weights.len() == assets.len(), Error::<T>::WeightsLenMustEqualAssetsLen);

            assets.push(market.base_asset);

            let base_asset_weight = weights.iter().fold(0u128, |acc, val| acc.saturating_add(*val));
            weights.push(base_asset_weight);

            let pool_id = T::Swaps::create_pool(
                sender,
                assets,
                market.base_asset,
                market_id,
                ScoringRule::CPMM,
                Some(swap_fee),
                Some(amount),
                Some(weights),
            )?;

            // Open the pool now or cache it for later
            let ids_len: Option<u32> = match market.period {
                MarketPeriod::Block(ref range) => {
                    let current_block = <frame_system::Pallet<T>>::block_number();
                    let open_block = range.start;
                    if current_block < open_block {
                        let ids_len = MarketIdsPerOpenBlock::<T>::try_mutate(
                            open_block,
                            |ids| -> Result<u32, DispatchError> {
                                ids.try_push(market_id).map_err(|_| <Error<T>>::StorageOverflow)?;
                                Ok(ids.len() as u32)
                            },
                        )?;
                        Some(ids_len)
                    } else {
                        T::Swaps::open_pool(pool_id)?;
                        None
                    }
                }
                MarketPeriod::Timestamp(ref range) => {
                    let current_time_frame = Self::calculate_time_frame_of_moment(
                        <zrml_market_commons::Pallet<T>>::now(),
                    );
                    let open_time_frame = Self::calculate_time_frame_of_moment(range.start);
                    if current_time_frame < open_time_frame {
                        let ids_len = MarketIdsPerOpenTimeFrame::<T>::try_mutate(
                            open_time_frame,
                            |ids| -> Result<u32, DispatchError> {
                                ids.try_push(market_id).map_err(|_| <Error<T>>::StorageOverflow)?;
                                Ok(ids.len() as u32)
                            },
                        )?;
                        Some(ids_len)
                    } else {
                        T::Swaps::open_pool(pool_id)?;
                        None
                    }
                }
            };

            // This errors if a pool already exists!
            <zrml_market_commons::Pallet<T>>::insert_market_pool(market_id, pool_id)?;
            match ids_len {
                Some(market_ids_len) => {
                    Ok(Some(T::WeightInfo::deploy_swap_pool_for_market_future_pool(
                        weights_len,
                        market_ids_len,
                    ))
                    .into())
                }
                None => {
                    Ok(Some(T::WeightInfo::deploy_swap_pool_for_market_open_pool(weights_len))
                        .into())
                }
            }
        }

        /// Redeems the winning shares of a prediction market.
        ///
        /// # Weight
        ///
        /// Complexity: `O(1)`
        #[pallet::call_index(12)]
        #[pallet::weight(T::WeightInfo::redeem_shares_categorical()
            .max(T::WeightInfo::redeem_shares_scalar())
        )]
        #[transactional]
        pub fn redeem_shares(
            origin: OriginFor<T>,
            #[pallet::compact] market_id: MarketIdOf<T>,
        ) -> DispatchResultWithPostInfo {
            let sender = ensure_signed(origin)?;

            let market = <zrml_market_commons::Pallet<T>>::market(&market_id)?;
            let market_account = <zrml_market_commons::Pallet<T>>::market_account(market_id);

            ensure!(market.status == MarketStatus::Resolved, Error::<T>::MarketIsNotResolved);

            // Check to see if the sender has any winning shares.
            let resolved_outcome =
                market.resolved_outcome.ok_or(Error::<T>::MarketIsNotResolved)?;

            let winning_assets = match resolved_outcome {
                OutcomeReport::Categorical(category_index) => {
                    let winning_currency_id = Asset::CategoricalOutcome(market_id, category_index);
                    let winning_balance =
                        T::AssetManager::free_balance(winning_currency_id, &sender);

                    ensure!(winning_balance > BalanceOf::<T>::zero(), Error::<T>::NoWinningBalance);

                    // Ensure the market account has enough to pay out - if this is
                    // ever not true then we have an accounting problem.
                    ensure!(
                        T::AssetManager::free_balance(market.base_asset, &market_account)
                            >= winning_balance,
                        Error::<T>::InsufficientFundsInMarketAccount,
                    );

                    vec![(winning_currency_id, winning_balance, winning_balance)]
                }
                OutcomeReport::Scalar(value) => {
                    let long_currency_id = Asset::ScalarOutcome(market_id, ScalarPosition::Long);
                    let short_currency_id = Asset::ScalarOutcome(market_id, ScalarPosition::Short);
                    let long_balance = T::AssetManager::free_balance(long_currency_id, &sender);
                    let short_balance = T::AssetManager::free_balance(short_currency_id, &sender);

                    ensure!(
                        long_balance > BalanceOf::<T>::zero()
                            || short_balance > BalanceOf::<T>::zero(),
                        Error::<T>::NoWinningBalance
                    );

                    let bound = if let MarketType::Scalar(range) = market.market_type {
                        range
                    } else {
                        return Err(Error::<T>::InvalidMarketType.into());
                    };

                    let calc_payouts = |final_value: u128,
                                        low: u128,
                                        high: u128|
                     -> (Perbill, Perbill) {
                        if final_value <= low {
                            return (Perbill::zero(), Perbill::one());
                        }
                        if final_value >= high {
                            return (Perbill::one(), Perbill::zero());
                        }

                        let payout_long: Perbill = Perbill::from_rational(
                            final_value.saturating_sub(low),
                            high.saturating_sub(low),
                        );
                        let payout_short: Perbill = Perbill::from_parts(
                            Perbill::one().deconstruct().saturating_sub(payout_long.deconstruct()),
                        );
                        (payout_long, payout_short)
                    };

                    let (long_percent, short_percent) =
                        calc_payouts(value, *bound.start(), *bound.end());

                    let long_payout = long_percent.mul_floor(long_balance);
                    let short_payout = short_percent.mul_floor(short_balance);
                    // Ensure the market account has enough to pay out - if this is
                    // ever not true then we have an accounting problem.
                    ensure!(
                        T::AssetManager::free_balance(market.base_asset, &market_account)
                            >= long_payout.saturating_add(short_payout),
                        Error::<T>::InsufficientFundsInMarketAccount,
                    );

                    vec![
                        (long_currency_id, long_payout, long_balance),
                        (short_currency_id, short_payout, short_balance),
                    ]
                }
            };

            for (currency_id, payout, balance) in winning_assets {
                // Destroy the shares.
                T::AssetManager::slash(currency_id, &sender, balance);

                // Pay out the winner.
                let remaining_bal =
                    T::AssetManager::free_balance(market.base_asset, &market_account);
                let actual_payout = payout.min(remaining_bal);

                T::AssetManager::transfer(
                    market.base_asset,
                    &market_account,
                    &sender,
                    actual_payout,
                )?;
                // The if-check prevents scalar markets to emit events even if sender only owns one
                // of the outcome tokens.
                if balance != <BalanceOf<T>>::zero() {
                    Self::deposit_event(Event::TokensRedeemed(
                        market_id,
                        currency_id,
                        balance,
                        actual_payout,
                        sender.clone(),
                    ));
                }
            }

            // Weight correction
            if let OutcomeReport::Categorical(_) = resolved_outcome {
                return Ok(Some(T::WeightInfo::redeem_shares_categorical()).into());
            } else if let OutcomeReport::Scalar(_) = resolved_outcome {
                return Ok(Some(T::WeightInfo::redeem_shares_scalar()).into());
            }

            let default_weight: Option<Weight> = None;
            Ok((default_weight, Pays::No).into())
        }

        /// Rejects a market that is waiting for approval from the advisory committee.
        ///
        /// # Weight
        ///
        /// Complexity: `O(n + m)`,
        /// where `n` is the number of market ids,
        /// which open at the same time as the specified market,
        /// and `m` is the number of market ids,
        /// which close at the same time as the specified market.
        #[pallet::call_index(13)]
        #[pallet::weight((
            T::WeightInfo::reject_market(
                CacheSize::get(),
                CacheSize::get(),
                reject_reason.len() as u32,
            ),
            Pays::No,
        ))]
        #[transactional]
        pub fn reject_market(
            origin: OriginFor<T>,
            #[pallet::compact] market_id: MarketIdOf<T>,
            reject_reason: Vec<u8>,
        ) -> DispatchResultWithPostInfo {
            T::RejectOrigin::ensure_origin(origin)?;
            let market = <zrml_market_commons::Pallet<T>>::market(&market_id)?;
            let open_ids_len = Self::clear_auto_open(&market_id)?;
            let close_ids_len = Self::clear_auto_close(&market_id)?;
            let reject_reason: RejectReason<T> = reject_reason
                .try_into()
                .map_err(|_| Error::<T>::RejectReasonLengthExceedsMaxRejectReasonLen)?;
            let reject_reason_len = reject_reason.len() as u32;
            Self::do_reject_market(&market_id, market, reject_reason)?;
            // The RejectOrigin should not pay fees for providing this service
            Ok((
                Some(T::WeightInfo::reject_market(close_ids_len, open_ids_len, reject_reason_len)),
                Pays::No,
            )
                .into())
        }

        /// Reports the outcome of a market.
        ///
        /// # Weight
        ///
        /// Complexity: `O(n)`, where `n` is the number of market ids,
        /// which reported at the same time as the specified market.
        #[pallet::call_index(14)]
        #[pallet::weight(T::WeightInfo::report(CacheSize::get()))]
        #[transactional]
        pub fn report(
            origin: OriginFor<T>,
            #[pallet::compact] market_id: MarketIdOf<T>,
            outcome: OutcomeReport,
        ) -> DispatchResultWithPostInfo {
            let sender = ensure_signed(origin.clone())?;

            let current_block = <frame_system::Pallet<T>>::block_number();
            let market_report = Report { at: current_block, by: sender.clone(), outcome };

            <zrml_market_commons::Pallet<T>>::mutate_market(&market_id, |market| {
                ensure!(market.report.is_none(), Error::<T>::MarketAlreadyReported);
                Self::ensure_market_is_closed(market)?;
                ensure!(
                    market.matches_outcome_report(&market_report.outcome),
                    Error::<T>::OutcomeMismatch
                );

                let mut should_check_origin = false;
                //NOTE: Saturating operation in following block may saturate to u32::MAX value
                //      but that will be the case after thousands of years time. So it is fine.
                match market.period {
                    MarketPeriod::Block(ref range) => {
                        let grace_period_end =
                            range.end.saturating_add(market.deadlines.grace_period);
                        ensure!(
                            grace_period_end <= current_block,
                            Error::<T>::NotAllowedToReportYet
                        );
                        let oracle_duration_end =
                            grace_period_end.saturating_add(market.deadlines.oracle_duration);
                        if current_block <= oracle_duration_end {
                            should_check_origin = true;
                        }
                    }
                    MarketPeriod::Timestamp(ref range) => {
                        let grace_period_in_moments: MomentOf<T> =
                            market.deadlines.grace_period.saturated_into::<u32>().into();
                        let grace_period_in_ms =
                            grace_period_in_moments.saturating_mul(MILLISECS_PER_BLOCK.into());
                        let grace_period_end = range.end.saturating_add(grace_period_in_ms);
                        let now = <zrml_market_commons::Pallet<T>>::now();
                        ensure!(grace_period_end <= now, Error::<T>::NotAllowedToReportYet);
                        let oracle_duration_in_moments: MomentOf<T> =
                            market.deadlines.oracle_duration.saturated_into::<u32>().into();
                        let oracle_duration_in_ms =
                            oracle_duration_in_moments.saturating_mul(MILLISECS_PER_BLOCK.into());
                        let oracle_duration_end =
                            grace_period_end.saturating_add(oracle_duration_in_ms);
                        if now <= oracle_duration_end {
                            should_check_origin = true;
                        }
                    }
                }

                let sender_is_oracle = sender == market.oracle;
                let origin_has_permission = T::ResolveOrigin::ensure_origin(origin).is_ok();
                let sender_is_outsider = !sender_is_oracle && !origin_has_permission;

                if should_check_origin {
                    ensure!(
                        sender_is_oracle || origin_has_permission,
                        Error::<T>::ReporterNotOracle
                    );
                } else if sender_is_outsider {
                    let outsider_bond = T::OutsiderBond::get();

                    market.bonds.outsider = Some(Bond::new(sender.clone(), outsider_bond));

                    T::AssetManager::reserve_named(
                        &Self::reserve_id(),
                        Asset::Ztg,
                        &sender,
                        outsider_bond,
                    )?;
                }

                market.report = Some(market_report.clone());
                market.status = MarketStatus::Reported;

                Ok(())
            })?;

            let market = <zrml_market_commons::Pallet<T>>::market(&market_id)?;
            let block_after_dispute_duration =
                current_block.saturating_add(market.deadlines.dispute_duration);
            let ids_len = MarketIdsPerReportBlock::<T>::try_mutate(
                block_after_dispute_duration,
                |ids| -> Result<u32, DispatchError> {
                    ids.try_push(market_id).map_err(|_| <Error<T>>::StorageOverflow)?;
                    Ok(ids.len() as u32)
                },
            )?;

            Self::deposit_event(Event::MarketReported(
                market_id,
                MarketStatus::Reported,
                market_report,
            ));
            Ok(Some(T::WeightInfo::report(ids_len)).into())
        }

        /// Sells a complete set of outcomes shares for a market.
        ///
        /// Each complete set is sold for one unit of the market's base asset.
        ///
        /// # Weight
        ///
        /// Complexity: `O(n)`, where `n` is the number of assets for a categorical market.
        #[pallet::call_index(15)]
        #[pallet::weight(
            T::WeightInfo::sell_complete_set(T::MaxCategories::get().into())
        )]
        #[transactional]
        pub fn sell_complete_set(
            origin: OriginFor<T>,
            #[pallet::compact] market_id: MarketIdOf<T>,
            #[pallet::compact] amount: BalanceOf<T>,
        ) -> DispatchResultWithPostInfo {
            let sender = ensure_signed(origin)?;
            ensure!(amount != BalanceOf::<T>::zero(), Error::<T>::ZeroAmount);

            let market = <zrml_market_commons::Pallet<T>>::market(&market_id)?;
            ensure!(market.scoring_rule == ScoringRule::CPMM, Error::<T>::InvalidScoringRule);
            Self::ensure_market_is_active(&market)?;

            let market_account = <zrml_market_commons::Pallet<T>>::market_account(market_id);
            ensure!(
                T::AssetManager::free_balance(market.base_asset, &market_account) >= amount,
                "Market account does not have sufficient reserves.",
            );

            let assets = Self::outcome_assets(market_id, &market);

            // verify first.
            for asset in assets.iter() {
                // Ensures that the sender has sufficient amount of each
                // share in the set.
                ensure!(
                    T::AssetManager::free_balance(*asset, &sender) >= amount,
                    Error::<T>::InsufficientShareBalance,
                );
            }

            // write last.
            for asset in assets.iter() {
                T::AssetManager::slash(*asset, &sender, amount);
            }

            T::AssetManager::transfer(market.base_asset, &market_account, &sender, amount)?;

            Self::deposit_event(Event::SoldCompleteSet(market_id, amount, sender));
            let assets_len: u32 = assets.len().saturated_into();
            Ok(Some(T::WeightInfo::sell_complete_set(assets_len)).into())
        }

        /// When the `MaxDisputes` amount of disputes is reached,
        /// this allows to start a global dispute.
        ///
        /// # Arguments
        ///
        /// * `market_id`: The identifier of the market.
        ///
        /// NOTE:
        /// The outcomes of the disputes and the report outcome
        /// are added to the global dispute voting outcomes.
        /// The bond of each dispute is the initial vote amount.
        #[pallet::call_index(16)]
        #[pallet::weight(T::WeightInfo::start_global_dispute(CacheSize::get(), CacheSize::get()))]
        #[transactional]
        pub fn start_global_dispute(
            origin: OriginFor<T>,
            #[allow(dead_code, unused)]
            #[pallet::compact]
            market_id: MarketIdOf<T>,
        ) -> DispatchResultWithPostInfo {
            ensure_signed(origin)?;

            #[cfg(feature = "with-global-disputes")]
            {
                let market = <zrml_market_commons::Pallet<T>>::market(&market_id)?;
                ensure!(market.status == MarketStatus::Disputed, Error::<T>::InvalidMarketStatus);

                ensure!(
                    market.dispute_mechanism == MarketDisputeMechanism::SimpleDisputes,
                    Error::<T>::InvalidDisputeMechanism
                );

                ensure!(
                    T::GlobalDisputes::is_not_started(&market_id),
                    Error::<T>::GlobalDisputeAlreadyStarted
                );

                let report = market.report.as_ref().ok_or(Error::<T>::MarketIsNotReported)?;

                // TODO(#782): use multiple benchmarks paths for different dispute mechanisms

                let res_0 = match market.dispute_mechanism {
                    MarketDisputeMechanism::Authorized => {
                        T::Authorized::has_failed(&market_id, &market)?
                    }
                    MarketDisputeMechanism::Court => T::Court::has_failed(&market_id, &market)?,
                    MarketDisputeMechanism::SimpleDisputes => {
                        T::SimpleDisputes::has_failed(&market_id, &market)?
                    }
                };
                let has_failed = res_0.result;
                ensure!(has_failed, Error::<T>::MarketDisputeMechanismNotFailed);

                let res_1 = match market.dispute_mechanism {
                    MarketDisputeMechanism::Authorized => {
                        T::Authorized::on_global_dispute(&market_id, &market)?
                    }
                    MarketDisputeMechanism::Court => {
                        T::Court::on_global_dispute(&market_id, &market)?
                    }
                    MarketDisputeMechanism::SimpleDisputes => {
                        T::SimpleDisputes::on_global_dispute(&market_id, &market)?
                    }
                };

                let gd_items = res_1.result;

                T::GlobalDisputes::push_voting_outcome(
                    &market_id,
                    report.outcome.clone(),
                    &report.by,
                    <BalanceOf<T>>::zero(),
                )?;

                // push vote outcomes other than the report outcome
                for GlobalDisputeItem { outcome, owner, initial_vote_amount } in gd_items {
                    T::GlobalDisputes::push_voting_outcome(
                        &market_id,
                        outcome,
                        &owner,
                        initial_vote_amount,
                    )?;
                }

                // TODO(#372): Allow court with global disputes.
                // ensure, that global disputes controls the resolution now
                // it does not end after the dispute period now, but after the global dispute end

                // ignore first of tuple because we always have max disputes
                let (_, ids_len_2) = Self::clear_auto_resolve(&market_id)?;

                let now = <frame_system::Pallet<T>>::block_number();
                let global_dispute_end = now.saturating_add(T::GlobalDisputePeriod::get());
                let market_ids_len = <MarketIdsPerDisputeBlock<T>>::try_mutate(
                    global_dispute_end,
                    |ids| -> Result<u32, DispatchError> {
                        ids.try_push(market_id).map_err(|_| <Error<T>>::StorageOverflow)?;
                        Ok(ids.len() as u32)
                    },
                )?;

                Self::deposit_event(Event::GlobalDisputeStarted(market_id));

                Ok(Some(T::WeightInfo::start_global_dispute(market_ids_len, ids_len_2)).into())
            }

            #[cfg(not(feature = "with-global-disputes"))]
            Err(Error::<T>::GlobalDisputesDisabled.into())
        }
    }

    #[pallet::config]
    pub trait Config: frame_system::Config + zrml_market_commons::Config {
        /// The base amount of currency that must be bonded for a market approved by the
        ///  advisory committee.
        #[pallet::constant]
        type AdvisoryBond: Get<BalanceOf<Self>>;

        /// The percentage of the advisory bond that gets slashed when a market is rejected.
        #[pallet::constant]
        type AdvisoryBondSlashPercentage: Get<Percent>;

        /// The origin that is allowed to approve / reject pending advised markets.
        type ApproveOrigin: EnsureOrigin<Self::RuntimeOrigin>;

        /// Shares of outcome assets and native currency
        type AssetManager: ZeitgeistAssetManager<
                Self::AccountId,
                Balance = <CurrencyOf<Self> as Currency<Self::AccountId>>::Balance,
                CurrencyId = Asset<MarketIdOf<Self>>,
                ReserveIdentifier = [u8; 8],
            >;

        #[cfg(feature = "parachain")]
        type AssetRegistry: Inspect<
                AssetId = Asset<MarketIdOf<Self>>,
                Balance = BalanceOf<Self>,
                CustomMetadata = CustomMetadata,
            >;

        /// See [`zrml_authorized::AuthorizedPalletApi`].
        type Authorized: zrml_authorized::AuthorizedPalletApi<
                AccountId = Self::AccountId,
                Balance = BalanceOf<Self>,
                NegativeImbalance = NegativeImbalanceOf<Self>,
                BlockNumber = Self::BlockNumber,
                MarketId = MarketIdOf<Self>,
                Moment = MomentOf<Self>,
                Origin = Self::RuntimeOrigin,
            >;

        /// The origin that is allowed to close markets.
        type CloseOrigin: EnsureOrigin<Self::RuntimeOrigin>;

        /// See [`zrml_court::CourtPalletApi`].
        type Court: zrml_court::CourtPalletApi<
                AccountId = Self::AccountId,
                Balance = BalanceOf<Self>,
                NegativeImbalance = NegativeImbalanceOf<Self>,
                BlockNumber = Self::BlockNumber,
                MarketId = MarketIdOf<Self>,
                Moment = MomentOf<Self>,
                Origin = Self::RuntimeOrigin,
            >;

        /// The origin that is allowed to destroy markets.
        type DestroyOrigin: EnsureOrigin<Self::RuntimeOrigin>;

        /// The base amount of currency that must be bonded in order to create a dispute.
        #[pallet::constant]
        type DisputeBond: Get<BalanceOf<Self>>;

        /// Event
        type RuntimeEvent: From<Event<Self>> + IsType<<Self as frame_system::Config>::RuntimeEvent>;

        /// See [`GlobalDisputesPalletApi`].
        #[cfg(feature = "with-global-disputes")]
        type GlobalDisputes: GlobalDisputesPalletApi<MarketIdOf<Self>, Self::AccountId, BalanceOf<Self>>;

        /// The number of blocks the global dispute period remains open.
        #[cfg(feature = "with-global-disputes")]
        type GlobalDisputePeriod: Get<Self::BlockNumber>;

        type LiquidityMining: LiquidityMiningPalletApi<
                AccountId = Self::AccountId,
                Balance = BalanceOf<Self>,
                BlockNumber = Self::BlockNumber,
                MarketId = MarketIdOf<Self>,
            >;

        /// The maximum number of categories available for categorical markets.
        #[pallet::constant]
        type MaxCategories: Get<u16>;

        /// The shortest period of collecting subsidy for a Rikiddo market.
        #[pallet::constant]
        type MaxSubsidyPeriod: Get<MomentOf<Self>>;

        /// The minimum number of categories available for categorical markets.
        #[pallet::constant]
        type MinCategories: Get<u16>;

        /// The shortest period of collecting subsidy for a Rikiddo market.
        #[pallet::constant]
        type MinSubsidyPeriod: Get<MomentOf<Self>>;

        /// The maximum number of disputes allowed on any single market.
        #[pallet::constant]
        type MaxDisputes: Get<u32>;

        /// The minimum number of blocks allowed to be specified as dispute_duration
        /// in create_market.
        #[pallet::constant]
        type MinDisputeDuration: Get<Self::BlockNumber>;

        /// The minimum number of blocks allowed to be specified as oracle_duration
        /// in create_market.
        #[pallet::constant]
        type MinOracleDuration: Get<Self::BlockNumber>;

        /// The maximum number of blocks allowed to be specified as grace_period
        /// in create_market.
        #[pallet::constant]
        type MaxGracePeriod: Get<Self::BlockNumber>;

        /// The maximum number of blocks allowed to be specified as oracle_duration
        /// in create_market.
        #[pallet::constant]
        type MaxOracleDuration: Get<Self::BlockNumber>;

        /// The maximum number of blocks allowed to be specified as dispute_duration
        /// in create_market.
        #[pallet::constant]
        type MaxDisputeDuration: Get<Self::BlockNumber>;

        /// The maximum length of reject reason string.
        #[pallet::constant]
        type MaxRejectReasonLen: Get<u32>;

        /// The maximum allowed duration of a market from creation to market close in blocks.
        #[pallet::constant]
        type MaxMarketLifetime: Get<Self::BlockNumber>;

        /// The maximum number of bytes allowed as edit reason.
        #[pallet::constant]
        type MaxEditReasonLen: Get<u32>;

        #[pallet::constant]
        type OutsiderBond: Get<BalanceOf<Self>>;

        /// The module identifier.
        #[pallet::constant]
        type PalletId: Get<PalletId>;

        /// The origin that is allowed to reject pending advised markets.
        type RejectOrigin: EnsureOrigin<Self::RuntimeOrigin>;

        /// The base amount of currency that must be bonded to ensure the oracle reports
        ///  in a timely manner.
        #[pallet::constant]
        type OracleBond: Get<BalanceOf<Self>>;

        /// The origin that is allowed to request edits in pending advised markets.
        type RequestEditOrigin: EnsureOrigin<Self::RuntimeOrigin>;

        /// The origin that is allowed to resolve markets.
        type ResolveOrigin: EnsureOrigin<Self::RuntimeOrigin>;

        /// See [`DisputeApi`].
        type SimpleDisputes: zrml_simple_disputes::SimpleDisputesPalletApi<
                AccountId = Self::AccountId,
                Balance = BalanceOf<Self>,
                NegativeImbalance = NegativeImbalanceOf<Self>,
                BlockNumber = Self::BlockNumber,
                MarketId = MarketIdOf<Self>,
                Moment = MomentOf<Self>,
                Origin = Self::RuntimeOrigin,
            >;

        /// Handler for slashed funds.
        type Slash: OnUnbalanced<NegativeImbalanceOf<Self>>;

        /// Swaps pallet API
        type Swaps: Swaps<Self::AccountId, Balance = BalanceOf<Self>, MarketId = MarketIdOf<Self>>;

        /// The base amount of currency that must be bonded for a permissionless market,
        /// guaranteeing that it will resolve as anything but `Invalid`.
        #[pallet::constant]
        type ValidityBond: Get<BalanceOf<Self>>;

        /// Weights generated by benchmarks
        type WeightInfo: WeightInfoZeitgeist;
    }

    #[pallet::error]
    pub enum Error<T> {
        /// Someone is trying to call `dispute` with the same outcome that is currently
        /// registered on-chain.
        CannotDisputeSameOutcome,
        /// Only creator is able to edit the market.
        EditorNotCreator,
        /// EditReason's length greater than MaxEditReasonLen.
        EditReasonLengthExceedsMaxEditReasonLen,
        /// The global dispute resolution system is disabled.
        GlobalDisputesDisabled,
        /// Market account does not have enough funds to pay out.
        InsufficientFundsInMarketAccount,
        /// Sender does not have enough share balance.
        InsufficientShareBalance,
        /// An invalid Hash was included in a multihash parameter.
        InvalidMultihash,
        /// An invalid market type was found.
        InvalidMarketType,
        /// An operation is requested that is unsupported for the given scoring rule.
        InvalidScoringRule,
        /// Sender does not have enough balance to buy shares.
        NotEnoughBalance,
        /// Market is already reported on.
        MarketAlreadyReported,
        /// The market duration is longer than allowed.
        MarketDurationTooLong,
        /// Market edit request is already in progress.
        MarketEditRequestAlreadyInProgress,
        /// Market is not requested for edit.
        MarketEditNotRequested,
        /// Market was expected to be active.
        MarketIsNotActive,
        /// Market was expected to be closed.
        MarketIsNotClosed,
        /// A market in subsidy collection phase was expected.
        MarketIsNotCollectingSubsidy,
        /// A proposed market was expected.
        MarketIsNotProposed,
        /// A reported market was expected.
        MarketIsNotReported,
        /// A disputed market was expected.
        MarketIsNotDisputed,
        /// A resolved market was expected.
        MarketIsNotResolved,
        /// The point in time when the market becomes active is too soon.
        MarketStartTooSoon,
        /// The point in time when the market becomes active is too late.
        MarketStartTooLate,
        /// The market dispute mechanism has not failed.
        MarketDisputeMechanismNotFailed,
        /// Tried to settle missing bond.
        MissingBond,
        /// The number of categories for a categorical market is too low.
        NotEnoughCategories,
        /// The user has no winning balance.
        NoWinningBalance,
        /// Submitted outcome does not match market type.
        OutcomeMismatch,
        /// RejectReason's length greater than MaxRejectReasonLen.
        RejectReasonLengthExceedsMaxRejectReasonLen,
        /// The report is not coming from designated oracle.
        ReporterNotOracle,
        /// It was tried to append an item to storage beyond the boundaries.
        StorageOverflow,
        /// Too many categories for a categorical market.
        TooManyCategories,
        /// The action requires another market dispute mechanism.
        InvalidDisputeMechanism,
        /// Catch-all error for invalid market status.
        InvalidMarketStatus,
        /// The post dispatch should never be None.
        UnexpectedNoneInPostInfo,
        /// An amount was illegally specified as zero.
        ZeroAmount,
        /// Market period is faulty (too short, outside of limits)
        InvalidMarketPeriod,
        /// The outcome range of the scalar market is invalid.
        InvalidOutcomeRange,
        /// Can not report before market.deadlines.grace_period is ended.
        NotAllowedToReportYet,
        /// Specified dispute_duration is smaller than MinDisputeDuration.
        DisputeDurationSmallerThanMinDisputeDuration,
        /// Specified oracle_duration is smaller than MinOracleDuration.
        OracleDurationSmallerThanMinOracleDuration,
        /// Specified dispute_duration is greater than MaxDisputeDuration.
        DisputeDurationGreaterThanMaxDisputeDuration,
        /// Specified grace_period is greater than MaxGracePeriod.
        GracePeriodGreaterThanMaxGracePeriod,
        /// Specified oracle_duration is greater than MaxOracleDuration.
        OracleDurationGreaterThanMaxOracleDuration,
        /// The weights length has to be equal to the assets length.
        WeightsLenMustEqualAssetsLen,
        /// The start of the global dispute for this market happened already.
        GlobalDisputeAlreadyStarted,
        /// Provided base_asset is not allowed to be used as base_asset.
        InvalidBaseAsset,
        /// A foreign asset in not registered in AssetRegistry.
        UnregisteredForeignAsset,
    }

    #[pallet::event]
    #[pallet::generate_deposit(fn deposit_event)]
    pub enum Event<T>
    where
        T: Config,
    {
        /// Custom addition block initialization logic wasn't successful.
        BadOnInitialize,
        /// A complete set of assets has been bought. \[market_id, amount_per_asset, buyer\]
        BoughtCompleteSet(MarketIdOf<T>, BalanceOf<T>, <T as frame_system::Config>::AccountId),
        /// A market has been approved. \[market_id, new_market_status\]
        MarketApproved(MarketIdOf<T>, MarketStatus),
        /// A market has been created. \[market_id, market_account, market\]
        MarketCreated(MarketIdOf<T>, T::AccountId, MarketOf<T>),
        /// A market has been destroyed. \[market_id\]
        MarketDestroyed(MarketIdOf<T>),
        /// A market was started after gathering enough subsidy. \[market_id, new_market_status\]
        MarketStartedWithSubsidy(MarketIdOf<T>, MarketStatus),
        /// A market was discarded after failing to gather enough subsidy.
        /// \[market_id, new_market_status\]
        MarketInsufficientSubsidy(MarketIdOf<T>, MarketStatus),
        /// A market has been closed. \[market_id\]
        MarketClosed(MarketIdOf<T>),
        /// A market has been disputed \[market_id, new_market_status\]
        MarketDisputed(MarketIdOf<T>, MarketStatus),
        /// An advised market has ended before it was approved or rejected. \[market_id\]
        MarketExpired(MarketIdOf<T>),
        /// A pending market has been rejected as invalid with a reason.
        /// \[market_id, reject_reason\]
        MarketRejected(MarketIdOf<T>, RejectReason<T>),
        /// A market has been reported on. \[market_id, new_market_status, reported_outcome\]
        MarketReported(MarketIdOf<T>, MarketStatus, Report<T::AccountId, T::BlockNumber>),
        /// A market has been resolved. \[market_id, new_market_status, real_outcome\]
        MarketResolved(MarketIdOf<T>, MarketStatus, OutcomeReport),
        /// A proposed market has been requested edit by advisor. \[market_id, edit_reason\]
        MarketRequestedEdit(MarketIdOf<T>, EditReason<T>),
        /// A proposed market has been edited by the market creator. \[market_id, new_market\]
        MarketEdited(MarketIdOf<T>, MarketOf<T>),
        /// A complete set of assets has been sold. \[market_id, amount_per_asset, seller\]
        SoldCompleteSet(MarketIdOf<T>, BalanceOf<T>, <T as frame_system::Config>::AccountId),
        /// An amount of winning outcomes have been redeemed.
        /// \[market_id, currency_id, amount_redeemed, payout, who\]
        TokensRedeemed(
            MarketIdOf<T>,
            Asset<MarketIdOf<T>>,
            BalanceOf<T>,
            BalanceOf<T>,
            <T as frame_system::Config>::AccountId,
        ),
        /// The global dispute was started. \[market_id\]
        GlobalDisputeStarted(MarketIdOf<T>),
    }

    #[pallet::hooks]
    impl<T: Config> Hooks<T::BlockNumber> for Pallet<T> {
        // TODO(#792): Remove outcome assets for accounts! Delete "resolved" assets of `orml_tokens` with storage migration.
        fn on_initialize(now: T::BlockNumber) -> Weight {
            let mut total_weight: Weight = Weight::zero();

            // TODO(#808): Use weight when Rikiddo is ready
            let _ = Self::process_subsidy_collecting_markets(
                now,
                <zrml_market_commons::Pallet<T>>::now(),
            );
            total_weight = total_weight
                .saturating_add(T::WeightInfo::process_subsidy_collecting_markets_dummy());

            // If we are at genesis or the first block the timestamp is be undefined. No
            // market needs to be opened or closed on blocks #0 or #1, so we skip the
            // evaluation. Without this check, new chains starting from genesis will hang up,
            // since the loops in the `market_status_manager` calls below will run over an interval
            // of 0 to the current time frame.
            if now <= 1u32.into() {
                return total_weight;
            }

            // We add one to the count, because `pallet-timestamp` sets the timestamp _after_
            // `on_initialize` is called, so calling `now()` during `on_initialize` gives us
            // the timestamp of the previous block.
            let current_time_frame =
                Self::calculate_time_frame_of_moment(<zrml_market_commons::Pallet<T>>::now())
                    .saturating_add(1);

            // On first pass, we use current_time - 1 to ensure that the chain doesn't try to
            // check all time frames since epoch.
            let last_time_frame =
                LastTimeFrame::<T>::get().unwrap_or_else(|| current_time_frame.saturating_sub(1));

            let _ = with_transaction(|| {
                let open = Self::market_status_manager::<
                    _,
                    MarketIdsPerOpenBlock<T>,
                    MarketIdsPerOpenTimeFrame<T>,
                >(
                    now,
                    last_time_frame,
                    current_time_frame,
                    |market_id, _| {
                        let weight = Self::open_market(market_id)?;
                        total_weight = total_weight.saturating_add(weight);
                        Ok(())
                    },
                );

                total_weight = total_weight.saturating_add(open.unwrap_or_else(|_| {
                    T::WeightInfo::market_status_manager(CacheSize::get(), CacheSize::get())
                }));

                let close = Self::market_status_manager::<
                    _,
                    MarketIdsPerCloseBlock<T>,
                    MarketIdsPerCloseTimeFrame<T>,
                >(
                    now,
                    last_time_frame,
                    current_time_frame,
                    |market_id, market| {
                        let weight = Self::on_market_close(market_id, market)?;
                        total_weight = total_weight.saturating_add(weight);
                        Ok(())
                    },
                );

                if let Ok(weight) = close {
                    total_weight = total_weight.saturating_add(weight);
                } else {
                    // charge weight for the worst case
                    total_weight = total_weight.saturating_add(
                        T::WeightInfo::market_status_manager(CacheSize::get(), CacheSize::get()),
                    );
                }

                let resolve = Self::resolution_manager(now, |market_id, market| {
                    let weight = Self::on_resolution(market_id, market)?;
                    total_weight = total_weight.saturating_add(weight);
                    Ok(())
                });

                if let Ok(weight) = resolve {
                    total_weight = total_weight.saturating_add(weight);
                } else {
                    // charge weight for the worst case
                    total_weight =
                        total_weight.saturating_add(T::WeightInfo::market_resolution_manager(
                            CacheSize::get(),
                            CacheSize::get(),
                        ));
                }

                LastTimeFrame::<T>::set(Some(current_time_frame));
                total_weight = total_weight.saturating_add(T::DbWeight::get().writes(1));

                match open.and(close).and(resolve) {
                    Err(err) => {
                        Self::deposit_event(Event::BadOnInitialize);
                        log::error!("Block {:?} was not initialized. Error: {:?}", now, err);
                        TransactionOutcome::Rollback(err.into())
                    }
                    Ok(_) => TransactionOutcome::Commit(Ok(())),
                }
            });

            total_weight.saturating_add(T::WeightInfo::on_initialize_resolve_overhead())
        }
    }

    #[pallet::pallet]
    #[pallet::storage_version(STORAGE_VERSION)]
    pub struct Pallet<T>(PhantomData<T>);

    /// For each market, this holds the dispute information for each dispute that's
    /// been issued.
    #[pallet::storage]
    pub type Disputes<T: Config> = StorageMap<
        _,
        Blake2_128Concat,
        MarketIdOf<T>,
        BoundedVec<OldMarketDispute<T::AccountId, T::BlockNumber>, T::MaxDisputes>,
        ValueQuery,
    >;

    #[pallet::storage]
    pub type MarketIdsPerOpenBlock<T: Config> = StorageMap<
        _,
        Blake2_128Concat,
        T::BlockNumber,
        BoundedVec<MarketIdOf<T>, CacheSize>,
        ValueQuery,
    >;

    #[pallet::storage]
    pub type MarketIdsPerOpenTimeFrame<T: Config> = StorageMap<
        _,
        Blake2_128Concat,
        TimeFrame,
        BoundedVec<MarketIdOf<T>, CacheSize>,
        ValueQuery,
    >;

    /// A mapping of market identifiers to the block their market ends on.
    #[pallet::storage]
    pub type MarketIdsPerCloseBlock<T: Config> = StorageMap<
        _,
        Blake2_128Concat,
        T::BlockNumber,
        BoundedVec<MarketIdOf<T>, CacheSize>,
        ValueQuery,
    >;

    /// A mapping of market identifiers to the time frame their market ends in.
    #[pallet::storage]
    pub type MarketIdsPerCloseTimeFrame<T: Config> = StorageMap<
        _,
        Blake2_128Concat,
        TimeFrame,
        BoundedVec<MarketIdOf<T>, CacheSize>,
        ValueQuery,
    >;

    /// The last time frame that was checked for markets to close.
    #[pallet::storage]
    pub type LastTimeFrame<T: Config> = StorageValue<_, TimeFrame>;

    /// A mapping of market identifiers to the block they were disputed at.
    /// A market only ends up here if it was disputed.
    #[pallet::storage]
    pub type MarketIdsPerDisputeBlock<T: Config> = StorageMap<
        _,
        Twox64Concat,
        T::BlockNumber,
        BoundedVec<MarketIdOf<T>, CacheSize>,
        ValueQuery,
    >;

    /// A mapping of market identifiers to the block that they were reported on.
    #[pallet::storage]
    pub type MarketIdsPerReportBlock<T: Config> = StorageMap<
        _,
        Twox64Concat,
        T::BlockNumber,
        BoundedVec<MarketIdOf<T>, CacheSize>,
        ValueQuery,
    >;

    /// Contains a list of all markets that are currently collecting subsidy and the deadline.
    // All the values are "cached" here. Results in data duplication, but speeds up the iteration
    // over every market significantly (otherwise 25µs per relevant market per block).
    #[pallet::storage]
    pub type MarketsCollectingSubsidy<T: Config> = StorageValue<
        _,
        BoundedVec<SubsidyUntil<T::BlockNumber, MomentOf<T>, MarketIdOf<T>>, ConstU32<1_048_576>>,
        ValueQuery,
    >;

    /// Contains market_ids for which advisor has requested edit.
    /// Value for given market_id represents the reason for the edit.
    #[pallet::storage]
    pub type MarketIdsForEdit<T: Config> =
        StorageMap<_, Twox64Concat, MarketIdOf<T>, EditReason<T>>;

    impl<T: Config> Pallet<T> {
        impl_unreserve_bond!(unreserve_creation_bond, creation);
        impl_unreserve_bond!(unreserve_oracle_bond, oracle);
        impl_unreserve_bond!(unreserve_outsider_bond, outsider);
        impl_unreserve_bond!(unreserve_dispute_bond, dispute);
        impl_slash_bond!(slash_creation_bond, creation);
        impl_slash_bond!(slash_oracle_bond, oracle);
        impl_slash_bond!(slash_outsider_bond, outsider);
        impl_slash_bond!(slash_dispute_bond, dispute);
        impl_repatriate_bond!(repatriate_oracle_bond, oracle);
        impl_is_bond_pending!(is_creation_bond_pending, creation);
        impl_is_bond_pending!(is_oracle_bond_pending, oracle);
        impl_is_bond_pending!(is_outsider_bond_pending, outsider);
        impl_is_bond_pending!(is_dispute_bond_pending, dispute);

        fn slash_pending_bonds(market_id: &MarketIdOf<T>, market: &MarketOf<T>) -> DispatchResult {
            if Self::is_creation_bond_pending(market_id, market, false) {
                Self::slash_creation_bond(market_id, None)?;
            }
            if Self::is_oracle_bond_pending(market_id, market, false) {
                Self::slash_oracle_bond(market_id, None)?;
            }
            if Self::is_outsider_bond_pending(market_id, market, false) {
                Self::slash_outsider_bond(market_id, None)?;
            }
            if Self::is_dispute_bond_pending(market_id, market, false) {
                Self::slash_dispute_bond(market_id, None)?;
            }
            Ok(())
        }

        pub fn outcome_assets(
            market_id: MarketIdOf<T>,
            market: &MarketOf<T>,
        ) -> Vec<Asset<MarketIdOf<T>>> {
            match market.market_type {
                MarketType::Categorical(categories) => {
                    let mut assets = Vec::new();
                    for i in 0..categories {
                        assets.push(Asset::CategoricalOutcome(market_id, i));
                    }
                    assets
                }
                MarketType::Scalar(_) => {
                    vec![
                        Asset::ScalarOutcome(market_id, ScalarPosition::Long),
                        Asset::ScalarOutcome(market_id, ScalarPosition::Short),
                    ]
                }
            }
        }

        fn insert_auto_close(market_id: &MarketIdOf<T>) -> Result<u32, DispatchError> {
            let market = <zrml_market_commons::Pallet<T>>::market(market_id)?;

            match market.period {
                MarketPeriod::Block(range) => MarketIdsPerCloseBlock::<T>::try_mutate(
                    range.end,
                    |ids| -> Result<u32, DispatchError> {
                        ids.try_push(*market_id).map_err(|_| <Error<T>>::StorageOverflow)?;
                        Ok(ids.len() as u32)
                    },
                ),
                MarketPeriod::Timestamp(range) => MarketIdsPerCloseTimeFrame::<T>::try_mutate(
                    Self::calculate_time_frame_of_moment(range.end),
                    |ids| -> Result<u32, DispatchError> {
                        ids.try_push(*market_id).map_err(|_| <Error<T>>::StorageOverflow)?;
                        Ok(ids.len() as u32)
                    },
                ),
            }
        }

        // Manually remove market from cache for auto close.
        fn clear_auto_close(market_id: &MarketIdOf<T>) -> Result<u32, DispatchError> {
            let market = <zrml_market_commons::Pallet<T>>::market(market_id)?;

            // No-op if market isn't cached for auto close according to its state.
            match market.status {
                MarketStatus::Active | MarketStatus::Proposed => (),
                _ => return Ok(0u32),
            };

            let close_ids_len = match market.period {
                MarketPeriod::Block(range) => {
                    MarketIdsPerCloseBlock::<T>::mutate(range.end, |ids| -> u32 {
                        let ids_len = ids.len() as u32;
                        remove_item::<MarketIdOf<T>, _>(ids, market_id);
                        ids_len
                    })
                }
                MarketPeriod::Timestamp(range) => {
                    let time_frame = Self::calculate_time_frame_of_moment(range.end);
                    MarketIdsPerCloseTimeFrame::<T>::mutate(time_frame, |ids| -> u32 {
                        let ids_len = ids.len() as u32;
                        remove_item::<MarketIdOf<T>, _>(ids, market_id);
                        ids_len
                    })
                }
            };
            Ok(close_ids_len)
        }

        // Manually remove market from cache for auto open.
        fn clear_auto_open(market_id: &MarketIdOf<T>) -> Result<u32, DispatchError> {
            let market = <zrml_market_commons::Pallet<T>>::market(market_id)?;

            // No-op if market isn't cached for auto open according to its state.
            match market.status {
                MarketStatus::Active | MarketStatus::Proposed => (),
                _ => return Ok(0u32),
            };

            let open_ids_len = match market.period {
                MarketPeriod::Block(range) => {
                    MarketIdsPerOpenBlock::<T>::mutate(range.start, |ids| -> u32 {
                        let ids_len = ids.len() as u32;
                        remove_item::<MarketIdOf<T>, _>(ids, market_id);
                        ids_len
                    })
                }
                MarketPeriod::Timestamp(range) => {
                    let time_frame = Self::calculate_time_frame_of_moment(range.start);
                    MarketIdsPerOpenTimeFrame::<T>::mutate(time_frame, |ids| -> u32 {
                        let ids_len = ids.len() as u32;
                        remove_item::<MarketIdOf<T>, _>(ids, market_id);
                        ids_len
                    })
                }
            };
            Ok(open_ids_len)
        }

        /// Clears this market from being stored for automatic resolution.
        fn clear_auto_resolve(market_id: &MarketIdOf<T>) -> Result<(u32, u32), DispatchError> {
            let market = <zrml_market_commons::Pallet<T>>::market(market_id)?;
            let (ids_len, mdm_len) = match market.status {
                MarketStatus::Reported => {
                    let report = market.report.ok_or(Error::<T>::MarketIsNotReported)?;
                    let dispute_duration_ends_at_block =
                        report.at.saturating_add(market.deadlines.dispute_duration);
                    MarketIdsPerReportBlock::<T>::mutate(
                        dispute_duration_ends_at_block,
                        |ids| -> (u32, u32) {
                            let ids_len = ids.len() as u32;
                            remove_item::<MarketIdOf<T>, _>(ids, market_id);
                            (ids_len, 0u32)
                        },
                    )
                }
                MarketStatus::Disputed => {
                    // TODO(#782): use multiple benchmarks paths for different dispute mechanisms
                    let ResultWithWeightInfo { result: auto_resolve_block_opt, weight: _ } =
                        match market.dispute_mechanism {
                            MarketDisputeMechanism::Authorized => {
                                T::Authorized::get_auto_resolve(market_id, &market)?
                            }
                            MarketDisputeMechanism::Court => {
                                T::Court::get_auto_resolve(market_id, &market)?
                            }
                            MarketDisputeMechanism::SimpleDisputes => {
                                T::SimpleDisputes::get_auto_resolve(market_id, &market)?
                            }
                        };
                    if let Some(auto_resolve_block) = auto_resolve_block_opt {
                        let ids_len = remove_auto_resolve::<T>(market_id, auto_resolve_block);
                        (ids_len, 0u32)
                    } else {
                        (0u32, 0u32)
                    }
                }
                _ => (0u32, 0u32),
            };

            Ok((ids_len, mdm_len))
        }

        /// The dispute mechanism is intended to clear its own storage here.
        fn clear_dispute_mechanism(market_id: &MarketIdOf<T>) -> DispatchResult {
            let market = <zrml_market_commons::Pallet<T>>::market(market_id)?;

            // TODO(#782): use multiple benchmarks paths for different dispute mechanisms
            match market.dispute_mechanism {
                MarketDisputeMechanism::Authorized => T::Authorized::clear(market_id, &market)?,
                MarketDisputeMechanism::Court => T::Court::clear(market_id, &market)?,
                MarketDisputeMechanism::SimpleDisputes => {
                    T::SimpleDisputes::clear(market_id, &market)?
                }
            };
            Ok(())
        }

        pub(crate) fn do_buy_complete_set(
            who: T::AccountId,
            market_id: MarketIdOf<T>,
            amount: BalanceOf<T>,
        ) -> DispatchResultWithPostInfo {
            ensure!(amount != BalanceOf::<T>::zero(), Error::<T>::ZeroAmount);
            let market = <zrml_market_commons::Pallet<T>>::market(&market_id)?;
            ensure!(
                T::AssetManager::free_balance(market.base_asset, &who) >= amount,
                Error::<T>::NotEnoughBalance
            );
            ensure!(market.scoring_rule == ScoringRule::CPMM, Error::<T>::InvalidScoringRule);
            Self::ensure_market_is_active(&market)?;

            let market_account = <zrml_market_commons::Pallet<T>>::market_account(market_id);
            T::AssetManager::transfer(market.base_asset, &who, &market_account, amount)?;

            let assets = Self::outcome_assets(market_id, &market);
            for asset in assets.iter() {
                T::AssetManager::deposit(*asset, &who, amount)?;
            }

            Self::deposit_event(Event::BoughtCompleteSet(market_id, amount, who));

            let assets_len: u32 = assets.len().saturated_into();
            Ok(Some(T::WeightInfo::buy_complete_set(assets_len)).into())
        }

        pub(crate) fn do_reject_market(
            market_id: &MarketIdOf<T>,
            market: MarketOf<T>,
            reject_reason: RejectReason<T>,
        ) -> DispatchResult {
            ensure!(market.status == MarketStatus::Proposed, Error::<T>::InvalidMarketStatus);
            Self::unreserve_oracle_bond(market_id)?;
            let imbalance =
                Self::slash_creation_bond(market_id, Some(T::AdvisoryBondSlashPercentage::get()))?;
            T::Slash::on_unbalanced(imbalance);
            <zrml_market_commons::Pallet<T>>::remove_market(market_id)?;
            MarketIdsForEdit::<T>::remove(market_id);
            Self::deposit_event(Event::MarketRejected(*market_id, reject_reason));
            Self::deposit_event(Event::MarketDestroyed(*market_id));
            Ok(())
        }

        pub(crate) fn handle_expired_advised_market(
            market_id: &MarketIdOf<T>,
            market: MarketOf<T>,
        ) -> Result<Weight, DispatchError> {
            ensure!(market.status == MarketStatus::Proposed, Error::<T>::InvalidMarketStatus);
            Self::unreserve_creation_bond(market_id)?;
            Self::unreserve_oracle_bond(market_id)?;
            <zrml_market_commons::Pallet<T>>::remove_market(market_id)?;
            MarketIdsForEdit::<T>::remove(market_id);
            Self::deposit_event(Event::MarketExpired(*market_id));
            Ok(T::WeightInfo::handle_expired_advised_market())
        }

        pub(crate) fn calculate_time_frame_of_moment(time: MomentOf<T>) -> TimeFrame {
            time.saturated_into::<TimeFrame>().saturating_div(MILLISECS_PER_BLOCK.into())
        }

        fn calculate_internal_resolve_weight(market: &MarketOf<T>) -> Weight {
            if let MarketType::Categorical(_) = market.market_type {
                if let MarketStatus::Reported = market.status {
                    T::WeightInfo::internal_resolve_categorical_reported()
                } else {
                    T::WeightInfo::internal_resolve_categorical_disputed()
                }
            } else if let MarketStatus::Reported = market.status {
                T::WeightInfo::internal_resolve_scalar_reported()
            } else {
                T::WeightInfo::internal_resolve_scalar_disputed()
            }
        }

        fn ensure_market_is_active(market: &MarketOf<T>) -> DispatchResult {
            ensure!(market.status == MarketStatus::Active, Error::<T>::MarketIsNotActive);
            Ok(())
        }

        fn ensure_market_period_is_valid(
            period: &MarketPeriod<T::BlockNumber, MomentOf<T>>,
        ) -> DispatchResult {
            // The start of the market is allowed to be in the past (this results in the market
            // being active immediately), but the market's end must be at least one block/time
            // frame in the future.
            match period {
                MarketPeriod::Block(ref range) => {
                    let now = <frame_system::Pallet<T>>::block_number();
                    ensure!(now < range.end, Error::<T>::InvalidMarketPeriod);
                    ensure!(range.start < range.end, Error::<T>::InvalidMarketPeriod);
                    let lifetime = range.end.saturating_sub(now); // Never saturates!
                    ensure!(
                        lifetime <= T::MaxMarketLifetime::get(),
                        Error::<T>::MarketDurationTooLong,
                    );
                }
                MarketPeriod::Timestamp(ref range) => {
                    // Ensure that the market lasts at least one time frame into the future.
                    let now = <zrml_market_commons::Pallet<T>>::now();
                    let now_frame = Self::calculate_time_frame_of_moment(now);
                    let end_frame = Self::calculate_time_frame_of_moment(range.end);
                    ensure!(now_frame < end_frame, Error::<T>::InvalidMarketPeriod);
                    ensure!(range.start < range.end, Error::<T>::InvalidMarketPeriod);
                    // Verify that the number of frames that the market is open doesn't exceed the
                    // maximum allowed lifetime in blocks.
                    let lifetime = end_frame.saturating_sub(now_frame); // Never saturates!
                    // If this conversion saturates, we're dealing with a market with excessive
                    // lifetime:
                    let lifetime_max: TimeFrame = T::MaxMarketLifetime::get().saturated_into();
                    ensure!(lifetime <= lifetime_max, Error::<T>::MarketDurationTooLong);
                }
            };
            Ok(())
        }

        fn ensure_market_deadlines_are_valid(
            deadlines: &Deadlines<T::BlockNumber>,
        ) -> DispatchResult {
            ensure!(
                deadlines.oracle_duration >= T::MinOracleDuration::get(),
                Error::<T>::OracleDurationSmallerThanMinOracleDuration
            );
            ensure!(
                deadlines.dispute_duration >= T::MinDisputeDuration::get(),
                Error::<T>::DisputeDurationSmallerThanMinDisputeDuration
            );
            ensure!(
                deadlines.dispute_duration <= T::MaxDisputeDuration::get(),
                Error::<T>::DisputeDurationGreaterThanMaxDisputeDuration
            );
            ensure!(
                deadlines.grace_period <= T::MaxGracePeriod::get(),
                Error::<T>::GracePeriodGreaterThanMaxGracePeriod
            );
            ensure!(
                deadlines.oracle_duration <= T::MaxOracleDuration::get(),
                Error::<T>::OracleDurationGreaterThanMaxOracleDuration
            );
            Ok(())
        }

        fn ensure_market_type_is_valid(market_type: &MarketType) -> DispatchResult {
            match market_type {
                MarketType::Categorical(categories) => {
                    ensure!(
                        *categories >= T::MinCategories::get(),
                        <Error<T>>::NotEnoughCategories
                    );
                    ensure!(*categories <= T::MaxCategories::get(), <Error<T>>::TooManyCategories);
                }
                MarketType::Scalar(ref outcome_range) => {
                    ensure!(
                        outcome_range.start() < outcome_range.end(),
                        <Error<T>>::InvalidOutcomeRange
                    );
                }
            }
            Ok(())
        }

        // Check that the market has reached the end of its period.
        fn ensure_market_is_closed(market: &MarketOf<T>) -> DispatchResult {
            ensure!(market.status == MarketStatus::Closed, Error::<T>::MarketIsNotClosed);
            Ok(())
        }

        fn ensure_market_start_is_in_time(
            period: &MarketPeriod<T::BlockNumber, MomentOf<T>>,
        ) -> DispatchResult {
            let interval = match period {
                MarketPeriod::Block(range) => {
                    let interval_blocks: u128 = range
                        .start
                        .saturating_sub(<frame_system::Pallet<T>>::block_number())
                        .saturated_into();
                    interval_blocks.saturating_mul(MILLISECS_PER_BLOCK.into())
                }
                MarketPeriod::Timestamp(range) => range
                    .start
                    .saturating_sub(<zrml_market_commons::Pallet<T>>::now())
                    .saturated_into(),
            };

            ensure!(
                <MomentOf<T>>::saturated_from(interval) >= T::MinSubsidyPeriod::get(),
                <Error<T>>::MarketStartTooSoon
            );
            ensure!(
                <MomentOf<T>>::saturated_from(interval) <= T::MaxSubsidyPeriod::get(),
                <Error<T>>::MarketStartTooLate
            );
            Ok(())
        }

        pub(crate) fn open_market(market_id: &MarketIdOf<T>) -> Result<Weight, DispatchError> {
            // Is no-op if market has no pool. This should never happen, but it's safer to not
            // error in this case.
            let mut total_weight = T::DbWeight::get().reads(1); // (For the `market_pool` read)
            if let Ok(pool_id) = <zrml_market_commons::Pallet<T>>::market_pool(market_id) {
                let open_pool_weight = T::Swaps::open_pool(pool_id)?;
                total_weight = total_weight.saturating_add(open_pool_weight);
            }
            Ok(total_weight)
        }

        pub(crate) fn close_market(market_id: &MarketIdOf<T>) -> Result<Weight, DispatchError> {
            <zrml_market_commons::Pallet<T>>::mutate_market(market_id, |market| {
                ensure!(market.status == MarketStatus::Active, Error::<T>::InvalidMarketStatus);
                market.status = MarketStatus::Closed;
                Ok(())
            })?;
            let mut total_weight = T::DbWeight::get().reads_writes(1, 1);
            if let Ok(pool_id) = <zrml_market_commons::Pallet<T>>::market_pool(market_id) {
                let close_pool_weight = T::Swaps::close_pool(pool_id)?;
                total_weight = total_weight.saturating_add(close_pool_weight);
            };
            Self::deposit_event(Event::MarketClosed(*market_id));
            total_weight = total_weight.saturating_add(T::DbWeight::get().writes(1));
            Ok(total_weight)
        }

        pub(crate) fn set_market_end(market_id: &MarketIdOf<T>) -> Result<Weight, DispatchError> {
            <zrml_market_commons::Pallet<T>>::mutate_market(market_id, |market| {
                market.period = match market.period {
                    MarketPeriod::Block(ref range) => {
                        let current_block = <frame_system::Pallet<T>>::block_number();
                        MarketPeriod::Block(range.start..current_block)
                    }
                    MarketPeriod::Timestamp(ref range) => {
                        let now = <zrml_market_commons::Pallet<T>>::now();
                        MarketPeriod::Timestamp(range.start..now)
                    }
                };
                Ok(())
            })?;
            Ok(T::DbWeight::get().reads_writes(1, 1))
        }

        /// Handle market state transitions at the end of its active phase.
        fn on_market_close(
            market_id: &MarketIdOf<T>,
            market: MarketOf<T>,
        ) -> Result<Weight, DispatchError> {
            match market.status {
                MarketStatus::Active => Self::close_market(market_id),
                MarketStatus::Proposed => Self::handle_expired_advised_market(market_id, market),
                _ => Err(Error::<T>::InvalidMarketStatus.into()), // Should never occur!
            }
        }

        /// Handle a market resolution, which is currently in the reported state.
        /// Returns the resolved outcome of a market, which is the reported outcome.
        fn resolve_reported_market(
            market_id: &MarketIdOf<T>,
            market: &MarketOf<T>,
        ) -> Result<OutcomeReport, DispatchError> {
            let report = market.report.as_ref().ok_or(Error::<T>::MarketIsNotReported)?;
            // the oracle bond gets returned if the reporter was the oracle
            if report.by == market.oracle {
                Self::unreserve_oracle_bond(market_id)?;
            } else {
                // reward outsider reporter with oracle bond
                Self::repatriate_oracle_bond(market_id, &report.by)?;

                if Self::is_outsider_bond_pending(market_id, market, true) {
                    Self::unreserve_outsider_bond(market_id)?;
                }
            }

            Ok(report.outcome.clone())
        }

        /// Handle a market resolution, which is currently in the disputed state.
        /// Returns the resolved outcome of a market.
        fn resolve_disputed_market(
            market_id: &MarketIdOf<T>,
            market: &MarketOf<T>,
        ) -> Result<ResultWithWeightInfo<OutcomeReport>, DispatchError> {
            let report = market.report.as_ref().ok_or(Error::<T>::MarketIsNotReported)?;
            let mut weight = Weight::zero();

            let res: ResultWithWeightInfo<OutcomeReport> =
                Self::get_resolved_outcome(market_id, market, &report.outcome)?;
            let resolved_outcome = res.result;
            weight = weight.saturating_add(res.weight);

            let imbalance_left = Self::settle_bonds(market_id, market, &resolved_outcome, report)?;

            let remainder = match market.dispute_mechanism {
                MarketDisputeMechanism::Authorized => {
                    let res = T::Authorized::exchange(
                        market_id,
                        market,
                        &resolved_outcome,
                        imbalance_left,
                    )?;
                    let remainder = res.result;
                    weight = weight.saturating_add(res.weight);
                    remainder
                }
                MarketDisputeMechanism::Court => {
                    let res =
                        T::Court::exchange(market_id, market, &resolved_outcome, imbalance_left)?;
                    let remainder = res.result;
                    weight = weight.saturating_add(res.weight);
                    remainder
                }
                MarketDisputeMechanism::SimpleDisputes => {
                    let res = T::SimpleDisputes::exchange(
                        market_id,
                        market,
                        &resolved_outcome,
                        imbalance_left,
                    )?;
                    let remainder = res.result;
                    weight = weight.saturating_add(res.weight);
                    remainder
                }
            };

            T::Slash::on_unbalanced(remainder);

            let res = ResultWithWeightInfo { result: resolved_outcome, weight };

            Ok(res)
        }

        /// Get the outcome the market should resolve to.
        pub(crate) fn get_resolved_outcome(
            market_id: &MarketIdOf<T>,
            market: &MarketOf<T>,
            reported_outcome: &OutcomeReport,
        ) -> Result<ResultWithWeightInfo<OutcomeReport>, DispatchError> {
            let mut resolved_outcome_option = None;
            let mut weight = Weight::zero();

            #[cfg(feature = "with-global-disputes")]
            if let Some(o) = T::GlobalDisputes::determine_voting_winner(market_id) {
                resolved_outcome_option = Some(o);
            }

            // Try to get the outcome of the MDM. If the MDM failed to resolve, default to
            // the oracle's report.
            if resolved_outcome_option.is_none() {
                resolved_outcome_option = match market.dispute_mechanism {
                    MarketDisputeMechanism::Authorized => {
                        let res = T::Authorized::on_resolution(market_id, market)?;
                        weight = weight.saturating_add(res.weight);
                        res.result
                    }
                    MarketDisputeMechanism::Court => {
                        let res = T::Court::on_resolution(market_id, market)?;
                        weight = weight.saturating_add(res.weight);
                        res.result
                    }
                    MarketDisputeMechanism::SimpleDisputes => {
                        let res = T::SimpleDisputes::on_resolution(market_id, market)?;
                        weight = weight.saturating_add(res.weight);
                        res.result
                    }
                };
            }

            let resolved_outcome =
                resolved_outcome_option.unwrap_or_else(|| reported_outcome.clone());

            let res = ResultWithWeightInfo { result: resolved_outcome, weight };

            Ok(res)
        }

        /// Manage the outstanding bonds (oracle, outsider, dispute) of the market.
        fn settle_bonds(
            market_id: &MarketIdOf<T>,
            market: &MarketOf<T>,
            resolved_outcome: &OutcomeReport,
            report: &Report<T::AccountId, T::BlockNumber>,
        ) -> Result<NegativeImbalanceOf<T>, DispatchError> {
            let mut overall_imbalance = NegativeImbalanceOf::<T>::zero();

            let report_by_oracle = report.by == market.oracle;
            let is_correct = &report.outcome == resolved_outcome;

            let unreserve_outsider = || -> DispatchResult {
                if Self::is_outsider_bond_pending(market_id, market, true) {
                    Self::unreserve_outsider_bond(market_id)?;
                }
                Ok(())
            };

            let slash_outsider = || -> Result<NegativeImbalanceOf<T>, DispatchError> {
                if Self::is_outsider_bond_pending(market_id, market, true) {
                    let imbalance = Self::slash_outsider_bond(market_id, None)?;
                    return Ok(imbalance);
                }
                Ok(NegativeImbalanceOf::<T>::zero())
            };

            if report_by_oracle {
                if is_correct {
                    Self::unreserve_oracle_bond(market_id)?;
                } else {
                    let negative_imbalance = Self::slash_oracle_bond(market_id, None)?;
                    overall_imbalance.subsume(negative_imbalance);
                }
            } else {
                // outsider report
                if is_correct {
                    // reward outsider reporter with oracle bond
                    Self::repatriate_oracle_bond(market_id, &report.by)?;
                    unreserve_outsider()?;
                } else {
                    let oracle_imbalance = Self::slash_oracle_bond(market_id, None)?;
                    let outsider_imbalance = slash_outsider()?;
                    overall_imbalance.subsume(oracle_imbalance);
                    overall_imbalance.subsume(outsider_imbalance);
                }
            }

            if let Some(bond) = &market.bonds.dispute {
                if !bond.is_settled {
                    if is_correct {
                        let imb = Self::slash_dispute_bond(market_id, None)?;
                        overall_imbalance.subsume(imb);
                    } else {
                        // If the report outcome was wrong, the dispute was justified
                        Self::unreserve_dispute_bond(market_id)?;
                        CurrencyOf::<T>::resolve_creating(&bond.who, overall_imbalance);
                        overall_imbalance = NegativeImbalanceOf::<T>::zero();
                    }
                }
            }

            Ok(overall_imbalance)
        }

        pub fn on_resolution(
            market_id: &MarketIdOf<T>,
            market: &MarketOf<T>,
        ) -> Result<Weight, DispatchError> {
            if market.creation == MarketCreation::Permissionless {
                Self::unreserve_creation_bond(market_id)?;
            }

            let mut total_weight: Weight = Weight::zero();

            let resolved_outcome = match market.status {
                MarketStatus::Reported => Self::resolve_reported_market(market_id, market)?,
                MarketStatus::Disputed => {
                    let res = Self::resolve_disputed_market(market_id, market)?;
                    total_weight = total_weight.saturating_add(res.weight);
                    res.result
                }
                _ => return Err(Error::<T>::InvalidMarketStatus.into()),
            };
            let clean_up_weight = Self::clean_up_pool(market, market_id, &resolved_outcome)?;
            total_weight = total_weight.saturating_add(clean_up_weight);
            // TODO: https://github.com/zeitgeistpm/zeitgeist/issues/815
            // Following call should return weight consumed by it.
            T::LiquidityMining::distribute_market_incentives(market_id)?;

            // NOTE: Currently we don't clean up outcome assets.
            // TODO(#792): Remove outcome assets for accounts! Delete "resolved" assets of `orml_tokens` with storage migration.
            <zrml_market_commons::Pallet<T>>::mutate_market(market_id, |m| {
                m.status = MarketStatus::Resolved;
                m.resolved_outcome = Some(resolved_outcome.clone());
                Ok(())
            })?;

            Self::deposit_event(Event::MarketResolved(
                *market_id,
                MarketStatus::Resolved,
                resolved_outcome,
            ));
            Ok(total_weight.saturating_add(Self::calculate_internal_resolve_weight(market)))
        }

        pub(crate) fn process_subsidy_collecting_markets(
            current_block: T::BlockNumber,
            current_time: MomentOf<T>,
        ) -> Weight {
            let mut total_weight: Weight = Weight::zero();
            let dbweight = T::DbWeight::get();
            let one_read = T::DbWeight::get().reads(1);
            let one_write = T::DbWeight::get().writes(1);

            let retain_closure = |subsidy_info: &SubsidyUntil<
                T::BlockNumber,
                MomentOf<T>,
                MarketIdOf<T>,
            >| {
                let market_ready = match &subsidy_info.period {
                    MarketPeriod::Block(period) => period.start <= current_block,
                    MarketPeriod::Timestamp(period) => period.start <= current_time,
                };

                if market_ready {
                    let pool_id =
                        <zrml_market_commons::Pallet<T>>::market_pool(&subsidy_info.market_id);
                    total_weight.saturating_add(one_read);

                    if let Ok(pool_id) = pool_id {
                        let end_subsidy_result = T::Swaps::end_subsidy_phase(pool_id);

                        if let Ok(result) = end_subsidy_result {
                            total_weight = total_weight.saturating_add(result.weight);

                            if result.result {
                                // Sufficient subsidy, activate market.
                                let mutate_result = <zrml_market_commons::Pallet<T>>::mutate_market(
                                    &subsidy_info.market_id,
                                    |m| {
                                        m.status = MarketStatus::Active;
                                        Ok(())
                                    },
                                );

                                total_weight =
                                    total_weight.saturating_add(one_read).saturating_add(one_write);

                                if let Err(err) = mutate_result {
                                    log::error!(
                                        "[PredictionMarkets] Cannot find market associated to \
                                         market id.
                                    market_id: {:?}, error: {:?}",
                                        subsidy_info.market_id,
                                        err
                                    );
                                    return true;
                                }

                                Self::deposit_event(Event::MarketStartedWithSubsidy(
                                    subsidy_info.market_id,
                                    MarketStatus::Active,
                                ));
                            } else {
                                // Insufficient subsidy, cleanly remove pool and close market.
                                let destroy_result =
                                    T::Swaps::destroy_pool_in_subsidy_phase(pool_id);

                                if let Err(err) = destroy_result {
                                    log::error!(
                                        "[PredictionMarkets] Cannot destroy pool with missing \
                                         subsidy.
                                    market_id: {:?}, error: {:?}",
                                        subsidy_info.market_id,
                                        err
                                    );
                                    return true;
                                } else if let Ok(weight) = destroy_result {
                                    total_weight = total_weight.saturating_add(weight);
                                }

                                let market_result = <zrml_market_commons::Pallet<T>>::mutate_market(
                                    &subsidy_info.market_id,
                                    |m| {
                                        m.status = MarketStatus::InsufficientSubsidy;

                                        // Unreserve funds reserved during market creation
                                        if m.creation == MarketCreation::Permissionless {
                                            Self::unreserve_creation_bond(&subsidy_info.market_id)?;
                                        }
                                        // AdvisoryBond was already returned when the market
                                        // was approved. Approval is inevitable to reach this.
                                        Self::unreserve_oracle_bond(&subsidy_info.market_id)?;

                                        total_weight = total_weight
                                            .saturating_add(dbweight.reads(2))
                                            .saturating_add(dbweight.writes(2));
                                        Ok(())
                                    },
                                );

                                if let Err(err) = market_result {
                                    log::error!(
                                        "[PredictionMarkets] Cannot find market associated to \
                                         market id.
                                    market_id: {:?}, error: {:?}",
                                        subsidy_info.market_id,
                                        err
                                    );
                                    return true;
                                }

                                // `remove_market_pool` can only error due to missing pool, but
                                // above we ensured that the pool exists.
                                let _ = <zrml_market_commons::Pallet<T>>::remove_market_pool(
                                    &subsidy_info.market_id,
                                );
                                total_weight =
                                    total_weight.saturating_add(one_read).saturating_add(one_write);
                                Self::deposit_event(Event::MarketInsufficientSubsidy(
                                    subsidy_info.market_id,
                                    MarketStatus::InsufficientSubsidy,
                                ));
                            }

                            return false;
                        } else if let Err(err) = end_subsidy_result {
                            log::error!(
                                "[PredictionMarkets] An error occured during end of subsidy phase.
                        pool_id: {:?}, market_id: {:?}, error: {:?}",
                                pool_id,
                                subsidy_info.market_id,
                                err
                            );
                        }
                    } else if let Err(err) = pool_id {
                        log::error!(
                            "[PredictionMarkets] Cannot find pool associated to market.
                            market_id: {:?}, error: {:?}",
                            subsidy_info.market_id,
                            err
                        );
                        return true;
                    }
                }

                true
            };

            let mut weight_basis = Weight::zero();
            <MarketsCollectingSubsidy<T>>::mutate(
                |e: &mut BoundedVec<
                    SubsidyUntil<T::BlockNumber, MomentOf<T>, MarketIdOf<T>>,
                    _,
                >| {
                    weight_basis = T::WeightInfo::process_subsidy_collecting_markets_raw(
                        e.len().saturated_into(),
                    );
                    e.retain(retain_closure);
                },
            );

            weight_basis.saturating_add(total_weight)
        }

        /// The reserve ID of the prediction-markets pallet.
        #[inline]
        pub fn reserve_id() -> [u8; 8] {
            T::PalletId::get().0
        }

        pub(crate) fn market_status_manager<F, MarketIdsPerBlock, MarketIdsPerTimeFrame>(
            block_number: T::BlockNumber,
            last_time_frame: TimeFrame,
            current_time_frame: TimeFrame,
            mut mutation: F,
        ) -> Result<Weight, DispatchError>
        where
            F: FnMut(&MarketIdOf<T>, MarketOf<T>) -> DispatchResult,
            MarketIdsPerBlock: frame_support::StorageMap<
                    T::BlockNumber,
                    BoundedVec<MarketIdOf<T>, CacheSize>,
                    Query = BoundedVec<MarketIdOf<T>, CacheSize>,
                >,
            MarketIdsPerTimeFrame: frame_support::StorageMap<
                    TimeFrame,
                    BoundedVec<MarketIdOf<T>, CacheSize>,
                    Query = BoundedVec<MarketIdOf<T>, CacheSize>,
                >,
        {
            let market_ids_per_block = MarketIdsPerBlock::get(block_number);
            for market_id in market_ids_per_block.iter() {
                let market = <zrml_market_commons::Pallet<T>>::market(market_id)?;
                mutation(market_id, market)?;
            }
            MarketIdsPerBlock::remove(block_number);

            let mut time_frame_ids_len = 0u32;
            for time_frame in last_time_frame.saturating_add(1)..=current_time_frame {
                let market_ids_per_time_frame = MarketIdsPerTimeFrame::get(time_frame);
                time_frame_ids_len =
                    time_frame_ids_len.saturating_add(market_ids_per_time_frame.len() as u32);
                for market_id in market_ids_per_time_frame.iter() {
                    let market = <zrml_market_commons::Pallet<T>>::market(market_id)?;
                    mutation(market_id, market)?;
                }
                MarketIdsPerTimeFrame::remove(time_frame);
            }

            Ok(T::WeightInfo::market_status_manager(
                market_ids_per_block.len() as u32,
                time_frame_ids_len,
            ))
        }

        pub(crate) fn resolution_manager<F>(
            now: T::BlockNumber,
            mut cb: F,
        ) -> Result<Weight, DispatchError>
        where
            F: FnMut(&MarketIdOf<T>, &MarketOf<T>) -> DispatchResult,
        {
            // Resolve all regularly reported markets.
            let market_ids_per_report_block = MarketIdsPerReportBlock::<T>::get(now);
            for id in market_ids_per_report_block.iter() {
                let market = <zrml_market_commons::Pallet<T>>::market(id)?;
                if let MarketStatus::Reported = market.status {
                    cb(id, &market)?;
                }
            }
            MarketIdsPerReportBlock::<T>::remove(now);

            // Resolve any disputed markets.
            let market_ids_per_dispute_block = MarketIdsPerDisputeBlock::<T>::get(now);
            for id in market_ids_per_dispute_block.iter() {
                let market = <zrml_market_commons::Pallet<T>>::market(id)?;
                cb(id, &market)?;
            }
            MarketIdsPerDisputeBlock::<T>::remove(now);

            Ok(T::WeightInfo::market_resolution_manager(
                market_ids_per_report_block.len() as u32,
                market_ids_per_dispute_block.len() as u32,
            ))
        }

        // If a market has a pool that is `Active`, then changes from `Active` to `Clean`. If
        // the market does not exist or the market does not have a pool, does nothing.
        fn clean_up_pool(
            market: &MarketOf<T>,
            market_id: &MarketIdOf<T>,
            outcome_report: &OutcomeReport,
        ) -> Result<Weight, DispatchError> {
            let pool_id = if let Ok(el) = <zrml_market_commons::Pallet<T>>::market_pool(market_id) {
                el
            } else {
                return Ok(T::DbWeight::get().reads(1));
            };
            let market_account = <zrml_market_commons::Pallet<T>>::market_account(*market_id);
            let weight = T::Swaps::clean_up_pool(
                &market.market_type,
                pool_id,
                outcome_report,
                &market_account,
            )?;
            Ok(weight.saturating_add(T::DbWeight::get().reads(2)))
        }

        // Creates a pool for the market and registers the market in the list of markets
        // currently collecting subsidy.
        pub(crate) fn start_subsidy(
            market: &MarketOf<T>,
            market_id: MarketIdOf<T>,
        ) -> Result<Weight, DispatchError> {
            ensure!(
                market.status == MarketStatus::CollectingSubsidy,
                Error::<T>::MarketIsNotCollectingSubsidy
            );

            let mut assets = Self::outcome_assets(market_id, market);
            assets.push(market.base_asset);
            let total_assets = assets.len();

            let pool_id = T::Swaps::create_pool(
                market.creator.clone(),
                assets,
                market.base_asset,
                market_id,
                market.scoring_rule,
                None,
                None,
                None,
            )?;

            // This errors if a pool already exists!
            <zrml_market_commons::Pallet<T>>::insert_market_pool(market_id, pool_id)?;
            <MarketsCollectingSubsidy<T>>::try_mutate(|markets| {
                markets
                    .try_push(SubsidyUntil { market_id, period: market.period.clone() })
                    .map_err(|_| <Error<T>>::StorageOverflow)
            })?;

            Ok(T::WeightInfo::start_subsidy(total_assets.saturated_into()))
        }

        fn construct_market(
            base_asset: Asset<MarketIdOf<T>>,
            creator: T::AccountId,
            creator_fee: u8,
            oracle: T::AccountId,
            period: MarketPeriod<T::BlockNumber, MomentOf<T>>,
            deadlines: Deadlines<T::BlockNumber>,
            metadata: MultiHash,
            creation: MarketCreation,
            market_type: MarketType,
            dispute_mechanism: MarketDisputeMechanism,
            scoring_rule: ScoringRule,
            report: Option<Report<T::AccountId, T::BlockNumber>>,
            resolved_outcome: Option<OutcomeReport>,
            bonds: MarketBonds<T::AccountId, BalanceOf<T>>,
        ) -> Result<MarketOf<T>, DispatchError> {
            let valid_base_asset = match base_asset {
                Asset::Ztg => true,
                #[cfg(feature = "parachain")]
                Asset::ForeignAsset(fa) => {
                    if let Some(metadata) = T::AssetRegistry::metadata(&Asset::ForeignAsset(fa)) {
                        metadata.additional.allow_as_base_asset
                    } else {
                        return Err(Error::<T>::UnregisteredForeignAsset.into());
                    }
                }
                _ => false,
            };

            ensure!(valid_base_asset, Error::<T>::InvalidBaseAsset);
            let MultiHash::Sha3_384(multihash) = metadata;
            ensure!(multihash[0] == 0x15 && multihash[1] == 0x30, <Error<T>>::InvalidMultihash);
            Self::ensure_market_period_is_valid(&period)?;
            Self::ensure_market_deadlines_are_valid(&deadlines)?;
            Self::ensure_market_type_is_valid(&market_type)?;

            if scoring_rule == ScoringRule::RikiddoSigmoidFeeMarketEma {
                Self::ensure_market_start_is_in_time(&period)?;
            }
            let status: MarketStatus = match creation {
                MarketCreation::Permissionless => match scoring_rule {
                    ScoringRule::CPMM => MarketStatus::Active,
                    ScoringRule::RikiddoSigmoidFeeMarketEma => MarketStatus::CollectingSubsidy,
                },
                MarketCreation::Advised => MarketStatus::Proposed,
            };
            Ok(Market {
                base_asset,
                creation,
                creator_fee,
                creator,
                market_type,
                dispute_mechanism,
                metadata: Vec::from(multihash),
                oracle,
                period,
                deadlines,
                report,
                resolved_outcome,
                status,
                scoring_rule,
                bonds,
            })
        }
    }

    fn remove_item<I: cmp::PartialEq, G>(items: &mut BoundedVec<I, G>, item: &I) {
        if let Some(pos) = items.iter().position(|i| i == item) {
            items.swap_remove(pos);
        }
    }

    fn remove_auto_resolve<T: Config>(
        market_id: &MarketIdOf<T>,
        resolve_at: T::BlockNumber,
    ) -> u32 {
        MarketIdsPerDisputeBlock::<T>::mutate(resolve_at, |ids| -> u32 {
            let ids_len = ids.len() as u32;
            remove_item::<MarketIdOf<T>, _>(ids, market_id);
            ids_len
        })
    }

    impl<T> DisputeResolutionApi for Pallet<T>
    where
        T: Config,
    {
        type AccountId = T::AccountId;
        type Balance = BalanceOf<T>;
        type BlockNumber = T::BlockNumber;
        type MarketId = MarketIdOf<T>;
        type Moment = MomentOf<T>;

        fn resolve(
            market_id: &Self::MarketId,
            market: &MarketOf<T>,
        ) -> Result<Weight, DispatchError> {
            Self::on_resolution(market_id, market)
        }

        fn add_auto_resolve(
            market_id: &Self::MarketId,
            resolve_at: Self::BlockNumber,
        ) -> Result<u32, DispatchError> {
            let ids_len = <MarketIdsPerDisputeBlock<T>>::try_mutate(
                resolve_at,
                |ids| -> Result<u32, DispatchError> {
                    ids.try_push(*market_id).map_err(|_| <Error<T>>::StorageOverflow)?;
                    Ok(ids.len() as u32)
                },
            )?;
            Ok(ids_len)
        }

        fn auto_resolve_exists(market_id: &Self::MarketId, resolve_at: Self::BlockNumber) -> bool {
            <MarketIdsPerDisputeBlock<T>>::get(resolve_at).contains(market_id)
        }

        fn remove_auto_resolve(market_id: &Self::MarketId, resolve_at: Self::BlockNumber) -> u32 {
            remove_auto_resolve::<T>(market_id, resolve_at)
        }
    }
}<|MERGE_RESOLUTION|>--- conflicted
+++ resolved
@@ -621,7 +621,6 @@
         /// # Weight
         ///
         /// Complexity: `O(n)`, where `n` is the number of outstanding disputes.
-<<<<<<< HEAD
         #[pallet::weight(
             T::WeightInfo::dispute_authorized().saturating_add(
                 T::Court::on_dispute_max_weight().saturating_add(
@@ -629,10 +628,6 @@
                 )
             )
         )]
-=======
-        #[pallet::call_index(6)]
-        #[pallet::weight(T::WeightInfo::dispute_authorized())]
->>>>>>> a04f67c7
         #[transactional]
         pub fn dispute(
             origin: OriginFor<T>,
