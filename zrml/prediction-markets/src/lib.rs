// Copyright 2021-2022 Zeitgeist PM LLC.
//
// This file is part of Zeitgeist.
//
// Zeitgeist is free software: you can redistribute it and/or modify it
// under the terms of the GNU General Public License as published by the
// Free Software Foundation, either version 3 of the License, or (at
// your option) any later version.
//
// Zeitgeist is distributed in the hope that it will be useful, but
// WITHOUT ANY WARRANTY; without even the implied warranty of
// MERCHANTABILITY or FITNESS FOR A PARTICULAR PURPOSE. See the GNU
// General Public License for more details.
//
// You should have received a copy of the GNU General Public License
// along with Zeitgeist. If not, see <https://www.gnu.org/licenses/>.

#![doc = include_str!("../README.md")]
#![cfg_attr(not(feature = "std"), no_std)]
#![allow(clippy::too_many_arguments)]

extern crate alloc;

mod benchmarks;
pub mod migrations;
pub mod mock;
mod tests;
pub mod weights;

pub use pallet::*;

#[frame_support::pallet]
mod pallet {
    use crate::weights::*;
    use alloc::{vec, vec::Vec};
    use core::{cmp, marker::PhantomData};
    use frame_support::{
        dispatch::{DispatchResultWithPostInfo, Weight},
        ensure, log,
        pallet_prelude::{ConstU32, StorageMap, StorageValue, ValueQuery},
        storage::{with_transaction, TransactionOutcome},
        traits::{
            Currency, EnsureOrigin, Get, Hooks, Imbalance, IsType, NamedReservableCurrency,
            OnUnbalanced, StorageVersion,
        },
        transactional,
        weights::Pays,
        Blake2_128Concat, BoundedVec, PalletId, Twox64Concat,
    };
    use frame_system::{ensure_signed, pallet_prelude::OriginFor};
    use orml_traits::{MultiCurrency, NamedMultiReservableCurrency};
    use sp_arithmetic::per_things::{Perbill, Percent};
    use sp_runtime::{
        traits::{AccountIdConversion, CheckedDiv, Saturating, Zero},
        DispatchError, DispatchResult, SaturatedConversion,
    };
    use zeitgeist_primitives::{
        constants::MILLISECS_PER_BLOCK,
        traits::{DisputeApi, Swaps, ZeitgeistAssetManager},
        types::{
            Asset, Deadlines, Market, MarketCreation, MarketDispute, MarketDisputeMechanism,
            MarketPeriod, MarketStatus, MarketType, MultiHash, OutcomeReport, Report,
            ScalarPosition, ScoringRule, SubsidyUntil,
        },
    };
    #[cfg(feature = "with-global-disputes")]
    use zrml_global_disputes::GlobalDisputesPalletApi;

    use zrml_liquidity_mining::LiquidityMiningPalletApi;
    use zrml_market_commons::MarketCommonsPalletApi;

    /// The current storage version.
    const STORAGE_VERSION: StorageVersion = StorageVersion::new(6);

    pub(crate) type BalanceOf<T> = <<T as Config>::AssetManager as MultiCurrency<
        <T as frame_system::Config>::AccountId,
    >>::Balance;
    pub(crate) type CurrencyOf<T> =
        <<T as Config>::MarketCommons as MarketCommonsPalletApi>::Currency;
    pub(crate) type NegativeImbalanceOf<T> =
        <CurrencyOf<T> as Currency<<T as frame_system::Config>::AccountId>>::NegativeImbalance;
    pub(crate) type TimeFrame = u64;
    pub(crate) type MarketIdOf<T> =
        <<T as Config>::MarketCommons as MarketCommonsPalletApi>::MarketId;
    pub(crate) type MomentOf<T> = <<T as Config>::MarketCommons as MarketCommonsPalletApi>::Moment;
    pub type MarketOf<T> = Market<
        <T as frame_system::Config>::AccountId,
        <T as frame_system::Config>::BlockNumber,
        MomentOf<T>,
    >;
    pub type CacheSize = ConstU32<64>;
    pub type EditReason<T> = BoundedVec<u8, <T as Config>::MaxEditReasonLen>;
    pub type RejectReason<T> = BoundedVec<u8, <T as Config>::MaxRejectReasonLen>;

    #[pallet::call]
    impl<T: Config> Pallet<T> {
        /// Destroy a market, including its outcome assets, market account and pool account.
        ///
        /// Must be called by `DestroyOrigin`. Bonds (unless already returned) are slashed without
        /// exception. Can currently only be used for destroying CPMM markets.
        #[pallet::weight((
            T::WeightInfo::admin_destroy_reported_market(
                T::MaxCategories::get().into(),
                CacheSize::get(),
                CacheSize::get(),
                CacheSize::get(),
            )
            .max(T::WeightInfo::admin_destroy_disputed_market(
                T::MaxCategories::get().into(),
                T::MaxDisputes::get(),
                CacheSize::get(),
                CacheSize::get(),
                CacheSize::get(),
            )),
            Pays::No,
        ))]
        #[transactional]
        pub fn admin_destroy_market(
            origin: OriginFor<T>,
            #[pallet::compact] market_id: MarketIdOf<T>,
        ) -> DispatchResultWithPostInfo {
            // TODO(#618): Not implemented for Rikiddo!
            T::DestroyOrigin::ensure_origin(origin)?;

            let market = T::MarketCommons::market(&market_id)?;
            ensure!(market.scoring_rule == ScoringRule::CPMM, Error::<T>::InvalidScoringRule);
            let market_status = market.status;
            let market_account = Self::market_account(market_id);

            // Slash outstanding bonds; see
            // https://github.com/zeitgeistpm/runtime-audit-1/issues/34#issuecomment-1120187097 for
            // details.
            let slash_market_creator = |amount| {
                T::AssetManager::slash_reserved_named(
                    &Self::reserve_id(),
                    Asset::Ztg,
                    &market.creator,
                    amount,
                );
            };
            if market_status == MarketStatus::Proposed {
                slash_market_creator(T::AdvisoryBond::get());
                MarketIdsForEdit::<T>::remove(market_id);
            }
            if market_status != MarketStatus::Resolved
                && market_status != MarketStatus::InsufficientSubsidy
            {
                if market.creation == MarketCreation::Permissionless {
                    slash_market_creator(T::ValidityBond::get());
                }
                slash_market_creator(T::OracleBond::get());
            }

            // NOTE: Currently we don't clean up outcome assets.
            // TODO(#792): Remove outcome assets for accounts! Delete "resolved" assets of `orml_tokens` with storage migration.
            T::AssetManager::slash(
                Asset::Ztg,
                &market_account,
                T::AssetManager::free_balance(Asset::Ztg, &market_account),
            );
            let mut category_count = 0u32;
            if let Ok(pool_id) = T::MarketCommons::market_pool(&market_id) {
                let pool = T::Swaps::pool(pool_id)?;
                category_count = pool.assets.len().saturated_into();
                let _ = T::Swaps::destroy_pool(pool_id)?;
                T::MarketCommons::remove_market_pool(&market_id)?;
            }

            let open_ids_len = Self::clear_auto_open(&market_id)?;
            let close_ids_len = Self::clear_auto_close(&market_id)?;
            let (ids_len, disputes_len) = Self::clear_auto_resolve(&market_id)?;
            T::MarketCommons::remove_market(&market_id)?;
            Disputes::<T>::remove(market_id);

            Self::deposit_event(Event::MarketDestroyed(market_id));

            // Weight correction
            // The DestroyOrigin should not pay fees for providing this service
            if market_status == MarketStatus::Reported {
                Ok((
                    Some(T::WeightInfo::admin_destroy_reported_market(
                        category_count,
                        open_ids_len,
                        close_ids_len,
                        ids_len,
                    )),
                    Pays::No,
                )
                    .into())
            } else if market_status == MarketStatus::Disputed {
                Ok((
                    Some(T::WeightInfo::admin_destroy_disputed_market(
                        category_count,
                        disputes_len,
                        open_ids_len,
                        close_ids_len,
                        ids_len,
                    )),
                    Pays::No,
                )
                    .into())
            } else {
                Ok((None, Pays::No).into())
            }
        }

        /// Allows the `CloseOrigin` to immediately move an open market to closed.
        ///
        /// # Weight
        ///
        /// Complexity: `O(n + m)`, where `n` is the number of market ids,
        /// which open at the same time as the specified market,
        /// and `m` is the number of market ids,
        /// which close at the same time as the specified market.
        //
        // ***** IMPORTANT *****
        //
        // Within the same block, operations that interact with the activeness of the same
        // market will behave differently before and after this call.
        #[pallet::weight((
            T::WeightInfo::admin_move_market_to_closed(
                CacheSize::get(), CacheSize::get()), Pays::No
            )
        )]
        #[transactional]
        pub fn admin_move_market_to_closed(
            origin: OriginFor<T>,
            #[pallet::compact] market_id: MarketIdOf<T>,
        ) -> DispatchResultWithPostInfo {
            // TODO(#638): Handle Rikiddo markets!
            T::CloseOrigin::ensure_origin(origin)?;
            let market = T::MarketCommons::market(&market_id)?;
            Self::ensure_market_is_active(&market)?;
            let open_ids_len = Self::clear_auto_open(&market_id)?;
            let close_ids_len = Self::clear_auto_close(&market_id)?;
            Self::close_market(&market_id)?;
            // The CloseOrigin should not pay fees for providing this service
            Ok((
                Some(T::WeightInfo::admin_move_market_to_closed(open_ids_len, close_ids_len)),
                Pays::No,
            )
                .into())
        }

        /// Allows the `ResolveOrigin` to immediately move a reported or disputed
        /// market to resolved.
        ///
        /// # Weight
        ///
        /// Complexity: `O(n + m)`, where `n` is the number of market ids
        /// per dispute / report block, m is the number of disputes.
        #[pallet::weight((
            T::WeightInfo::admin_move_market_to_resolved_scalar_reported(CacheSize::get())
            .max(
                T::WeightInfo::admin_move_market_to_resolved_categorical_reported(CacheSize::get())
            ).max(
                T::WeightInfo::admin_move_market_to_resolved_scalar_disputed(
                    CacheSize::get(),
                    T::MaxDisputes::get()
                )
            ).max(
                T::WeightInfo::admin_move_market_to_resolved_categorical_disputed(
                    CacheSize::get(),
                    T::MaxDisputes::get()
                )
            ),
            Pays::No,
        ))]
        #[transactional]
        pub fn admin_move_market_to_resolved(
            origin: OriginFor<T>,
            #[pallet::compact] market_id: MarketIdOf<T>,
        ) -> DispatchResultWithPostInfo {
            T::ResolveOrigin::ensure_origin(origin)?;

            let market = T::MarketCommons::market(&market_id)?;
            ensure!(
                market.status == MarketStatus::Reported || market.status == MarketStatus::Disputed,
                Error::<T>::InvalidMarketStatus,
            );
            let (ids_len, disputes_len) = Self::clear_auto_resolve(&market_id)?;
            let market = T::MarketCommons::market(&market_id)?;
            let _ = Self::on_resolution(&market_id, &market)?;
            let weight = match market.market_type {
                MarketType::Scalar(_) => match market.status {
                    MarketStatus::Reported => {
                        T::WeightInfo::admin_move_market_to_resolved_scalar_reported(ids_len)
                    }
                    MarketStatus::Disputed => {
                        T::WeightInfo::admin_move_market_to_resolved_scalar_disputed(
                            ids_len,
                            disputes_len,
                        )
                    }
                    _ => return Err(Error::<T>::InvalidMarketStatus.into()),
                },
                MarketType::Categorical(_) => match market.status {
                    MarketStatus::Reported => {
                        T::WeightInfo::admin_move_market_to_resolved_categorical_reported(ids_len)
                    }
                    MarketStatus::Disputed => {
                        T::WeightInfo::admin_move_market_to_resolved_categorical_disputed(
                            ids_len,
                            disputes_len,
                        )
                    }
                    _ => return Err(Error::<T>::InvalidMarketStatus.into()),
                },
            };
            Ok((Some(weight), Pays::No).into())
        }

        /// Approves a market that is waiting for approval from the
        /// advisory committee.
        ///
        /// NOTE: Returns the proposer's bond since the market has been
        /// deemed valid by an advisory committee.
        ///
        /// NOTE: Can only be called by the `ApproveOrigin`.
        ///
        /// # Weight
        ///
        /// Complexity: `O(1)`
        #[pallet::weight((T::WeightInfo::approve_market(), Pays::No))]
        #[transactional]
        pub fn approve_market(
            origin: OriginFor<T>,
            #[pallet::compact] market_id: MarketIdOf<T>,
        ) -> DispatchResultWithPostInfo {
            // TODO(#787): Handle Rikiddo benchmarks!
            T::ApproveOrigin::ensure_origin(origin)?;
            let mut extra_weight = 0;
            let mut status = MarketStatus::Active;

            T::MarketCommons::mutate_market(&market_id, |m| {
                ensure!(m.status == MarketStatus::Proposed, Error::<T>::MarketIsNotProposed);
                ensure!(
                    !MarketIdsForEdit::<T>::contains_key(market_id),
                    Error::<T>::MarketEditRequestAlreadyInProgress
                );

                match m.scoring_rule {
                    ScoringRule::CPMM => {
                        m.status = MarketStatus::Active;
                    }
                    ScoringRule::RikiddoSigmoidFeeMarketEma => {
                        m.status = MarketStatus::CollectingSubsidy;
                        status = MarketStatus::CollectingSubsidy;
                        extra_weight = Self::start_subsidy(m, market_id)?;
                    }
                }

                T::AssetManager::unreserve_named(
                    &Self::reserve_id(),
                    Asset::Ztg,
                    &m.creator,
                    T::AdvisoryBond::get(),
                );
                Ok(())
            })?;

            Self::deposit_event(Event::MarketApproved(market_id, status));
            // The ApproveOrigin should not pay fees for providing this service
            Ok((Some(T::WeightInfo::approve_market().saturating_add(extra_weight)), Pays::No)
                .into())
        }

        /// Request an edit to a proposed market.
        ///
        /// Can only be called by the `RequestEditOrigin`.
        ///
        /// # Arguments
        ///
        /// * `market_id`: The id of the market to edit.
        /// * `edit_reason`: An short record of what needs to be changed.
        ///
        /// # Weight
        ///
        /// Complexity: `O(edit_reason.len())`
        #[pallet::weight((
            T::WeightInfo::request_edit(edit_reason.len() as u32),
            Pays::No,
        ))]
        #[transactional]
        pub fn request_edit(
            origin: OriginFor<T>,
            #[pallet::compact] market_id: MarketIdOf<T>,
            edit_reason: Vec<u8>,
        ) -> DispatchResult {
            T::RequestEditOrigin::ensure_origin(origin)?;
            let edit_reason: EditReason<T> = edit_reason
                .try_into()
                .map_err(|_| Error::<T>::EditReasonLengthExceedsMaxEditReasonLen)?;
            let market = T::MarketCommons::market(&market_id)?;
            ensure!(market.status == MarketStatus::Proposed, Error::<T>::MarketIsNotProposed);
            MarketIdsForEdit::<T>::try_mutate(market_id, |reason| {
                if reason.is_some() {
                    Err(Error::<T>::MarketEditRequestAlreadyInProgress)
                } else {
                    *reason = Some(edit_reason.clone());
                    Ok(())
                }
            })?;
            Self::deposit_event(Event::MarketRequestedEdit(market_id, edit_reason));
            Ok(())
        }

        /// Buy a complete set of outcome shares of a market.
        ///
        /// The cost of a full set is exactly one unit of the market's base asset. For example,
        /// when calling `buy_complete_set(origin, 1, 2)` on a categorical market with five
        /// different outcomes, the caller pays `2` of the base asset and receives `2` of each of
        /// the five outcome tokens.
        ///
        /// NOTE: This is the only way to create new shares of outcome tokens.
        ///
        /// # Weight
        ///
        /// Complexity: `O(n)`, where `n` is the number of outcome assets in the market.
        // Note: `buy_complete_set` weight consumption is dependent on how many assets exists.
        // Unfortunately this information can only be retrieved with a storage call, therefore
        // The worst-case scenario is assumed
        // and the correct weight is calculated at the end of this function.
        // This also occurs in numerous other functions.
        #[pallet::weight(T::WeightInfo::buy_complete_set(T::MaxCategories::get().into()))]
        #[transactional]
        pub fn buy_complete_set(
            origin: OriginFor<T>,
            #[pallet::compact] market_id: MarketIdOf<T>,
            #[pallet::compact] amount: BalanceOf<T>,
        ) -> DispatchResultWithPostInfo {
            let sender = ensure_signed(origin)?;
            Self::do_buy_complete_set(sender, market_id, amount)
        }

        /// Dispute on a market that has been reported or already disputed.
        ///
        /// # Weight
        ///
        /// Complexity: `O(n)`, where `n` is the number of outstanding disputes.
        #[pallet::weight(T::WeightInfo::dispute_authorized(
            T::MaxDisputes::get(),
            CacheSize::get()
        ))]
        #[transactional]
        pub fn dispute(
            origin: OriginFor<T>,
            #[pallet::compact] market_id: MarketIdOf<T>,
            outcome: OutcomeReport,
        ) -> DispatchResultWithPostInfo {
            let who = ensure_signed(origin)?;
            let disputes = Disputes::<T>::get(market_id);
            let curr_block_num = <frame_system::Pallet<T>>::block_number();
            let market = T::MarketCommons::market(&market_id)?;
            ensure!(
                matches!(market.status, MarketStatus::Reported | MarketStatus::Disputed),
                Error::<T>::InvalidMarketStatus
            );
            let num_disputes: u32 = disputes.len().saturated_into();
            Self::validate_dispute(&disputes, &market, num_disputes, &outcome)?;
            T::AssetManager::reserve_named(
                &Self::reserve_id(),
                Asset::Ztg,
                &who,
                default_dispute_bond::<T>(disputes.len()),
            )?;
            match market.dispute_mechanism {
                MarketDisputeMechanism::Authorized(_) => {
                    T::Authorized::on_dispute(&disputes, &market_id, &market)?
                }
                MarketDisputeMechanism::Court => {
                    T::Court::on_dispute(&disputes, &market_id, &market)?
                }
                MarketDisputeMechanism::SimpleDisputes => {
                    T::SimpleDisputes::on_dispute(&disputes, &market_id, &market)?
                }
            }
            Self::remove_last_dispute_from_market_ids_per_dispute_block(&disputes, &market_id)?;
            Self::set_market_as_disputed(&market, &market_id)?;
            let market_dispute = MarketDispute { at: curr_block_num, by: who, outcome };
            <Disputes<T>>::try_mutate(market_id, |disputes| {
                disputes.try_push(market_dispute.clone()).map_err(|_| <Error<T>>::StorageOverflow)
            })?;
            // each dispute resets dispute_duration
            let dispute_duration_ends_at_block =
                curr_block_num.saturating_add(market.deadlines.dispute_duration);
            <MarketIdsPerDisputeBlock<T>>::try_mutate(dispute_duration_ends_at_block, |ids| {
                ids.try_push(market_id).map_err(|_| <Error<T>>::StorageOverflow)
            })?;

            Self::deposit_event(Event::MarketDisputed(
                market_id,
                MarketStatus::Disputed,
                market_dispute,
            ));
            // TODO(#782): add court benchmark
            Ok((Some(T::WeightInfo::dispute_authorized(num_disputes, CacheSize::get()))).into())
        }

        /// Create a permissionless market, buy complete sets and deploy a pool with specified
        /// liquidity.
        ///
        /// # Arguments
        ///
        /// * `oracle`: The oracle of the market who will report the correct outcome.
        /// * `period`: The active period of the market.
        /// * `metadata`: A hash pointer to the metadata of the market.
        /// * `market_type`: The type of the market.
        /// * `dispute_mechanism`: The market dispute mechanism.
        /// * `swap_fee`: The swap fee, specified as fixed-point ratio (0.1 equals 10% fee)
        /// * `amount`: The amount of each token to add to the pool.
        /// * `weights`: The relative denormalized weight of each asset price.
        ///
        /// # Weight
        ///
        /// Complexity:
        /// - create_market: `O(n)`, where `n` is the number of market ids,
        /// which close at the same time as the specified market.
        /// - buy_complete_set: `O(n)`, where `n` is the number of outcome assets
        /// for the categorical market.
        /// - deploy_swap_pool_for_market_open_pool: `O(n)`,
        /// where n is the number of outcome assets for the categorical market.
        /// - deploy_swap_pool_for_market_future_pool: `O(n + m)`,
        /// where `n` is the number of outcome assets for the categorical market
        /// and `m` is the number of market ids,
        /// which open at the same time as the specified market.
        #[pallet::weight(
            T::WeightInfo::create_market(CacheSize::get())
            .saturating_add(T::WeightInfo::buy_complete_set(T::MaxCategories::get().into()))
            .saturating_add(
                T::WeightInfo::deploy_swap_pool_for_market_open_pool(weights.len() as u32)
                .max(T::WeightInfo::deploy_swap_pool_for_market_future_pool(
                    weights.len() as u32, CacheSize::get()
                )
            ))
        )]
        #[transactional]
        pub fn create_cpmm_market_and_deploy_assets(
            origin: OriginFor<T>,
            oracle: T::AccountId,
            period: MarketPeriod<T::BlockNumber, MomentOf<T>>,
            deadlines: Deadlines<T::BlockNumber>,
            metadata: MultiHash,
            market_type: MarketType,
            dispute_mechanism: MarketDisputeMechanism<T::AccountId>,
            #[pallet::compact] swap_fee: BalanceOf<T>,
            #[pallet::compact] amount: BalanceOf<T>,
            weights: Vec<u128>,
        ) -> DispatchResultWithPostInfo {
            let _ = ensure_signed(origin.clone())?;

            let create_market_weight = Self::create_market(
                origin.clone(),
                oracle,
                period,
                deadlines,
                metadata,
                MarketCreation::Permissionless,
                market_type.clone(),
                dispute_mechanism,
                ScoringRule::CPMM,
            )?
            .actual_weight
            .ok_or(Error::<T>::UnexpectedNoneInPostInfo)?;

            // Deploy the swap pool and populate it.
            let market_id = T::MarketCommons::latest_market_id()?;
            let deploy_and_populate_weight = Self::deploy_swap_pool_and_additional_liquidity(
                origin,
                market_id,
                swap_fee,
                amount,
                weights.clone(),
            )?
            .actual_weight
            .ok_or(Error::<T>::UnexpectedNoneInPostInfo)?;

            Ok(Some(create_market_weight.saturating_add(deploy_and_populate_weight)).into())
        }

        /// Creates a market.
        ///
        /// # Weight
        ///
        /// Complexity: `O(n)`, where `n` is the number of market ids,
        /// which close at the same time as the specified market.
        #[pallet::weight(T::WeightInfo::create_market(CacheSize::get()))]
        #[transactional]
        pub fn create_market(
            origin: OriginFor<T>,
            oracle: T::AccountId,
            period: MarketPeriod<T::BlockNumber, MomentOf<T>>,
            deadlines: Deadlines<T::BlockNumber>,
            metadata: MultiHash,
            creation: MarketCreation,
            market_type: MarketType,
            dispute_mechanism: MarketDisputeMechanism<T::AccountId>,
            scoring_rule: ScoringRule,
        ) -> DispatchResultWithPostInfo {
            // TODO(#787): Handle Rikiddo benchmarks!
            let sender = ensure_signed(origin)?;

            let market = Self::construct_market(
                sender.clone(),
                0_u8,
                oracle,
                period,
                deadlines,
                metadata,
                creation.clone(),
                market_type,
                dispute_mechanism,
                scoring_rule,
                None,
                None,
            )?;

            match creation {
                MarketCreation::Permissionless => {
                    let required_bond = T::ValidityBond::get().saturating_add(T::OracleBond::get());
                    T::AssetManager::reserve_named(
                        &Self::reserve_id(),
                        Asset::Ztg,
                        &sender,
                        required_bond,
                    )?;
                }
                MarketCreation::Advised => {
                    let required_bond = T::AdvisoryBond::get().saturating_add(T::OracleBond::get());
                    T::AssetManager::reserve_named(
                        &Self::reserve_id(),
                        Asset::Ztg,
                        &sender,
                        required_bond,
                    )?;
                }
            }

            let market_id = T::MarketCommons::push_market(market.clone())?;
            let market_account = Self::market_account(market_id);
            let mut extra_weight = 0;

            if market.status == MarketStatus::CollectingSubsidy {
                extra_weight = Self::start_subsidy(&market, market_id)?;
            }

            let ids_amount: u32 = Self::insert_auto_close(&market_id)?;

            Self::deposit_event(Event::MarketCreated(market_id, market_account, market));

            Ok(Some(T::WeightInfo::create_market(ids_amount).saturating_add(extra_weight)).into())
        }

        /// Edit a proposed market for which request is made.
        ///
        /// Edit can only be made by the creator of the market.
        ///
        /// # Arguments
        ///
        /// * `market_id`: The id of the market to edit.
        /// * `oracle`: Oracle to edit market.
        /// * `period`: MarketPeriod to edit market.
        /// * `deadlines`: Deadlines to edit market.
        /// * `metadata`: MultiHash metadata to edit market.
        /// * `market_type`: MarketType to edit market.
        /// * `dispute_mechanism`: MarketDisputeMechanism to edit market.
        /// * `scoring_rule`: ScoringRule to edit market.
        ///
        /// # Weight
        ///
        /// Complexity: `O(n)`, where `n` is the number of markets
        /// which end at the same time as the market before the edit.
        #[pallet::weight(T::WeightInfo::edit_market(CacheSize::get()))]
        #[transactional]
        pub fn edit_market(
            origin: OriginFor<T>,
            market_id: MarketIdOf<T>,
            oracle: T::AccountId,
            period: MarketPeriod<T::BlockNumber, MomentOf<T>>,
            deadlines: Deadlines<T::BlockNumber>,
            metadata: MultiHash,
            market_type: MarketType,
            dispute_mechanism: MarketDisputeMechanism<T::AccountId>,
            scoring_rule: ScoringRule,
        ) -> DispatchResultWithPostInfo {
            // TODO(#787): Handle Rikiddo benchmarks!
            let sender = ensure_signed(origin)?;
            ensure!(
                MarketIdsForEdit::<T>::contains_key(market_id),
                Error::<T>::MarketEditNotRequested
            );
            let old_market = T::MarketCommons::market(&market_id)?;
            ensure!(old_market.creator == sender, Error::<T>::EditorNotCreator);
            ensure!(old_market.status == MarketStatus::Proposed, Error::<T>::InvalidMarketStatus);

            Self::clear_auto_close(&market_id)?;
            let edited_market = Self::construct_market(
                old_market.creator,
                old_market.creator_fee,
                oracle,
                period,
                deadlines,
                metadata,
                old_market.creation,
                market_type,
                dispute_mechanism,
                scoring_rule,
                old_market.report,
                old_market.resolved_outcome,
            )?;
            T::MarketCommons::mutate_market(&market_id, |market| {
                *market = edited_market.clone();
                Ok(())
            })?;

            let ids_amount: u32 = Self::insert_auto_close(&market_id)?;

            MarketIdsForEdit::<T>::remove(market_id);
            Self::deposit_event(Event::MarketEdited(market_id, edited_market));

            Ok(Some(T::WeightInfo::edit_market(ids_amount)).into())
        }

        /// Buy complete sets and deploy a pool with specified liquidity for a market.
        ///
        /// # Arguments
        ///
        /// * `market_id`: The id of the market.
        /// * `swap_fee`: The swap fee, specified as fixed-point ratio (0.1 equals 10% fee)
        /// * `amount`: The amount of each token to add to the pool.
        /// * `weights`: The relative denormalized weight of each outcome asset. The sum of the
        ///     weights must be less or equal to _half_ of the `MaxTotalWeight` constant of the
        ///     swaps pallet.
        ///
        /// # Weight
        ///
        /// Complexity:
        /// - buy_complete_set: `O(n)`,
        /// where `n` is the number of outcome assets for the categorical market.
        /// - deploy_swap_pool_for_market_open_pool: `O(n)`,
        /// where `n` is the number of outcome assets for the categorical market.
        /// - deploy_swap_pool_for_market_future_pool: `O(n + m)`,
        /// where `n` is the number of outcome assets for the categorical market,
        /// and `m` is the number of market ids,
        /// which open at the same time as the specified market.
        #[pallet::weight(
            T::WeightInfo::buy_complete_set(T::MaxCategories::get().into())
            .saturating_add(
                T::WeightInfo::deploy_swap_pool_for_market_open_pool(weights.len() as u32)
            .max(
                T::WeightInfo::deploy_swap_pool_for_market_future_pool(
                    weights.len() as u32, CacheSize::get()
                ))
            )
        )]
        #[transactional]
        pub fn deploy_swap_pool_and_additional_liquidity(
            origin: OriginFor<T>,
            #[pallet::compact] market_id: MarketIdOf<T>,
            #[pallet::compact] swap_fee: BalanceOf<T>,
            #[pallet::compact] amount: BalanceOf<T>,
            weights: Vec<u128>,
        ) -> DispatchResultWithPostInfo {
            ensure_signed(origin.clone())?;
            let weight_bcs = Self::buy_complete_set(origin.clone(), market_id, amount)?
                .actual_weight
                .ok_or(Error::<T>::UnexpectedNoneInPostInfo)?;
            let weight_deploy =
                Self::deploy_swap_pool_for_market(origin, market_id, swap_fee, amount, weights)?
                    .actual_weight
                    .ok_or(Error::<T>::UnexpectedNoneInPostInfo)?;
            Ok(Some(weight_bcs.saturating_add(weight_deploy)).into())
        }

        /// Deploy a pool with specified liquidity for a market.
        ///
        /// The sender must have enough funds to cover all of the required shares to seed the pool.
        ///
        /// # Arguments
        ///
        /// * `market_id`: The id of the market.
        /// * `swap_fee`: The swap fee, specified as fixed-point ratio (0.1 equals 10% fee)
        /// * `amount`: The amount of each token to add to the pool.
        /// * `weights`: The relative denormalized weight of each outcome asset. The sum of the
        ///     weights must be less or equal to _half_ of the `MaxTotalWeight` constant of the
        ///     swaps pallet.
        ///
        /// # Weight
        ///
        /// Complexity:
        /// - deploy_swap_pool_for_market_open_pool: `O(n)`,
        /// where `n` is the number of outcome assets for the categorical market.
        /// - deploy_swap_pool_for_market_future_pool: `O(n + m)`,
        /// where `n` is the number of outcome assets for the categorical market,
        /// and `m` is the number of market ids,
        /// which open at the same time as the specified market.
        #[pallet::weight(
            T::WeightInfo::deploy_swap_pool_for_market_open_pool(weights.len() as u32)
            .max(
                T::WeightInfo::deploy_swap_pool_for_market_future_pool(
                    weights.len() as u32, CacheSize::get()
                )
            )
        )]
        #[transactional]
        pub fn deploy_swap_pool_for_market(
            origin: OriginFor<T>,
            #[pallet::compact] market_id: MarketIdOf<T>,
            #[pallet::compact] swap_fee: BalanceOf<T>,
            #[pallet::compact] amount: BalanceOf<T>,
            mut weights: Vec<u128>,
        ) -> DispatchResultWithPostInfo {
            let sender = ensure_signed(origin)?;

            let market = T::MarketCommons::market(&market_id)?;
            ensure!(market.scoring_rule == ScoringRule::CPMM, Error::<T>::InvalidScoringRule);
            Self::ensure_market_is_active(&market)?;

            let mut assets = Self::outcome_assets(market_id, &market);
            let weights_len = weights.len() as u32;
            // although this extrinsic is transactional and this check is inside Swaps::create_pool
            // the iteration over weights happens still before the check in Swaps::create_pool
            // this could stall the chain, because a malicious user puts a large vector in
            ensure!(weights.len() == assets.len(), Error::<T>::WeightsLenMustEqualAssetsLen);

            let base_asset = Asset::Ztg;
            assets.push(base_asset);

            let base_asset_weight = weights.iter().fold(0u128, |acc, val| acc.saturating_add(*val));
            weights.push(base_asset_weight);

            let pool_id = T::Swaps::create_pool(
                sender,
                assets,
                base_asset,
                market_id,
                ScoringRule::CPMM,
                Some(swap_fee),
                Some(amount),
                Some(weights),
            )?;

            // Open the pool now or cache it for later
            let ids_len: Option<u32> = match market.period {
                MarketPeriod::Block(ref range) => {
                    let current_block = <frame_system::Pallet<T>>::block_number();
                    let open_block = range.start;
                    if current_block < open_block {
                        let ids_len = MarketIdsPerOpenBlock::<T>::try_mutate(
                            open_block,
                            |ids| -> Result<u32, DispatchError> {
                                ids.try_push(market_id).map_err(|_| <Error<T>>::StorageOverflow)?;
                                Ok(ids.len() as u32)
                            },
                        )?;
                        Some(ids_len)
                    } else {
                        T::Swaps::open_pool(pool_id)?;
                        None
                    }
                }
                MarketPeriod::Timestamp(ref range) => {
                    let current_time_frame =
                        Self::calculate_time_frame_of_moment(T::MarketCommons::now());
                    let open_time_frame = Self::calculate_time_frame_of_moment(range.start);
                    if current_time_frame < open_time_frame {
                        let ids_len = MarketIdsPerOpenTimeFrame::<T>::try_mutate(
                            open_time_frame,
                            |ids| -> Result<u32, DispatchError> {
                                ids.try_push(market_id).map_err(|_| <Error<T>>::StorageOverflow)?;
                                Ok(ids.len() as u32)
                            },
                        )?;
                        Some(ids_len)
                    } else {
                        T::Swaps::open_pool(pool_id)?;
                        None
                    }
                }
            };

            // This errors if a pool already exists!
            T::MarketCommons::insert_market_pool(market_id, pool_id)?;
            match ids_len {
                Some(market_ids_len) => {
                    Ok(Some(T::WeightInfo::deploy_swap_pool_for_market_future_pool(
                        weights_len,
                        market_ids_len,
                    ))
                    .into())
                }
                None => {
                    Ok(Some(T::WeightInfo::deploy_swap_pool_for_market_open_pool(weights_len))
                        .into())
                }
            }
        }

        /// Redeems the winning shares of a prediction market.
        ///
        /// # Weight
        ///
        /// Complexity: `O(1)`
        #[pallet::weight(T::WeightInfo::redeem_shares_categorical()
            .max(T::WeightInfo::redeem_shares_scalar())
        )]
        #[transactional]
        pub fn redeem_shares(
            origin: OriginFor<T>,
            #[pallet::compact] market_id: MarketIdOf<T>,
        ) -> DispatchResultWithPostInfo {
            let sender = ensure_signed(origin)?;

            let market = T::MarketCommons::market(&market_id)?;
            let market_account = Self::market_account(market_id);

            ensure!(market.status == MarketStatus::Resolved, Error::<T>::MarketIsNotResolved);

            // Check to see if the sender has any winning shares.
            let resolved_outcome =
                market.resolved_outcome.ok_or(Error::<T>::MarketIsNotResolved)?;

            let winning_assets = match resolved_outcome {
                OutcomeReport::Categorical(category_index) => {
                    let winning_currency_id = Asset::CategoricalOutcome(market_id, category_index);
                    let winning_balance =
                        T::AssetManager::free_balance(winning_currency_id, &sender);

                    ensure!(winning_balance > BalanceOf::<T>::zero(), Error::<T>::NoWinningBalance);

                    // Ensure the market account has enough to pay out - if this is
                    // ever not true then we have an accounting problem.
                    ensure!(
                        T::AssetManager::free_balance(Asset::Ztg, &market_account)
                            >= winning_balance,
                        Error::<T>::InsufficientFundsInMarketAccount,
                    );

                    vec![(winning_currency_id, winning_balance, winning_balance)]
                }
                OutcomeReport::Scalar(value) => {
                    let long_currency_id = Asset::ScalarOutcome(market_id, ScalarPosition::Long);
                    let short_currency_id = Asset::ScalarOutcome(market_id, ScalarPosition::Short);
                    let long_balance = T::AssetManager::free_balance(long_currency_id, &sender);
                    let short_balance = T::AssetManager::free_balance(short_currency_id, &sender);

                    ensure!(
                        long_balance > BalanceOf::<T>::zero()
                            || short_balance > BalanceOf::<T>::zero(),
                        Error::<T>::NoWinningBalance
                    );

                    let bound = if let MarketType::Scalar(range) = market.market_type {
                        range
                    } else {
                        return Err(Error::<T>::InvalidMarketType.into());
                    };

                    let calc_payouts = |final_value: u128,
                                        low: u128,
                                        high: u128|
                     -> (Perbill, Perbill) {
                        if final_value <= low {
                            return (Perbill::zero(), Perbill::one());
                        }
                        if final_value >= high {
                            return (Perbill::one(), Perbill::zero());
                        }

                        let payout_long: Perbill = Perbill::from_rational(
                            final_value.saturating_sub(low),
                            high.saturating_sub(low),
                        );
                        let payout_short: Perbill = Perbill::from_parts(
                            Perbill::one().deconstruct().saturating_sub(payout_long.deconstruct()),
                        );
                        (payout_long, payout_short)
                    };

                    let (long_percent, short_percent) =
                        calc_payouts(value, *bound.start(), *bound.end());

                    let long_payout = long_percent.mul_floor(long_balance);
                    let short_payout = short_percent.mul_floor(short_balance);
                    // Ensure the market account has enough to pay out - if this is
                    // ever not true then we have an accounting problem.
                    ensure!(
                        T::AssetManager::free_balance(Asset::Ztg, &market_account)
                            >= long_payout.saturating_add(short_payout),
                        Error::<T>::InsufficientFundsInMarketAccount,
                    );

                    vec![
                        (long_currency_id, long_payout, long_balance),
                        (short_currency_id, short_payout, short_balance),
                    ]
                }
            };

            for (currency_id, payout, balance) in winning_assets {
                // Destroy the shares.
                T::AssetManager::slash(currency_id, &sender, balance);

                // Pay out the winner.
                let remaining_bal = T::AssetManager::free_balance(Asset::Ztg, &market_account);
                let actual_payout = payout.min(remaining_bal);

                T::AssetManager::transfer(Asset::Ztg, &market_account, &sender, actual_payout)?;
                // The if-check prevents scalar markets to emit events even if sender only owns one
                // of the outcome tokens.
                if balance != <BalanceOf<T>>::zero() {
                    Self::deposit_event(Event::TokensRedeemed(
                        market_id,
                        currency_id,
                        balance,
                        actual_payout,
                        sender.clone(),
                    ));
                }
            }

            // Weight correction
            if let OutcomeReport::Categorical(_) = resolved_outcome {
                return Ok(Some(T::WeightInfo::redeem_shares_categorical()).into());
            } else if let OutcomeReport::Scalar(_) = resolved_outcome {
                return Ok(Some(T::WeightInfo::redeem_shares_scalar()).into());
            }

            Ok(None.into())
        }

        /// Rejects a market that is waiting for approval from the advisory committee.
        ///
        /// # Weight
        ///
        /// Complexity: `O(n + m)`,
        /// where `n` is the number of market ids,
        /// which open at the same time as the specified market,
        /// and `m` is the number of market ids,
        /// which close at the same time as the specified market.
        #[pallet::weight((
            T::WeightInfo::reject_market(
                CacheSize::get(),
                CacheSize::get(),
                reject_reason.len() as u32,
            ),
            Pays::No,
        ))]
        #[transactional]
        pub fn reject_market(
            origin: OriginFor<T>,
            #[pallet::compact] market_id: MarketIdOf<T>,
            reject_reason: Vec<u8>,
        ) -> DispatchResultWithPostInfo {
            T::RejectOrigin::ensure_origin(origin)?;
            let market = T::MarketCommons::market(&market_id)?;
            let open_ids_len = Self::clear_auto_open(&market_id)?;
            let close_ids_len = Self::clear_auto_close(&market_id)?;
            let reject_reason: RejectReason<T> = reject_reason
                .try_into()
                .map_err(|_| Error::<T>::RejectReasonLengthExceedsMaxRejectReasonLen)?;
            let reject_reason_len = reject_reason.len() as u32;
            Self::do_reject_market(&market_id, market, reject_reason)?;
            // The RejectOrigin should not pay fees for providing this service
            Ok((
                Some(T::WeightInfo::reject_market(close_ids_len, open_ids_len, reject_reason_len)),
                Pays::No,
            )
                .into())
        }

        /// Reports the outcome of a market.
        ///
        /// # Weight
        ///
        /// Complexity: `O(n)`, where `n` is the number of market ids,
        /// which reported at the same time as the specified market.
        #[pallet::weight(T::WeightInfo::report(CacheSize::get()))]
        #[transactional]
        pub fn report(
            origin: OriginFor<T>,
            #[pallet::compact] market_id: MarketIdOf<T>,
            outcome: OutcomeReport,
        ) -> DispatchResultWithPostInfo {
            let sender = ensure_signed(origin.clone())?;

            let current_block = <frame_system::Pallet<T>>::block_number();
            let market_report = Report { at: current_block, by: sender.clone(), outcome };

            T::MarketCommons::mutate_market(&market_id, |market| {
                ensure!(market.report.is_none(), Error::<T>::MarketAlreadyReported);
                Self::ensure_market_is_closed(market)?;
                ensure!(
                    market.matches_outcome_report(&market_report.outcome),
                    Error::<T>::OutcomeMismatch
                );

                let mut should_check_origin = false;
                //NOTE: Saturating operation in following block may saturate to u32::MAX value
                //      but that will be the case after thousands of years time. So it is fine.
                match market.period {
                    MarketPeriod::Block(ref range) => {
                        let grace_period_end =
                            range.end.saturating_add(market.deadlines.grace_period);
                        ensure!(
                            grace_period_end <= current_block,
                            Error::<T>::NotAllowedToReportYet
                        );
                        let oracle_duration_end =
                            grace_period_end.saturating_add(market.deadlines.oracle_duration);
                        if current_block <= oracle_duration_end {
                            should_check_origin = true;
                        }
                    }
                    MarketPeriod::Timestamp(ref range) => {
                        let grace_period_in_moments: MomentOf<T> =
                            market.deadlines.grace_period.saturated_into::<u32>().into();
                        let grace_period_in_ms =
                            grace_period_in_moments.saturating_mul(MILLISECS_PER_BLOCK.into());
                        let grace_period_end = range.end.saturating_add(grace_period_in_ms);
                        let now = T::MarketCommons::now();
                        ensure!(grace_period_end <= now, Error::<T>::NotAllowedToReportYet);
                        let oracle_duration_in_moments: MomentOf<T> =
                            market.deadlines.oracle_duration.saturated_into::<u32>().into();
                        let oracle_duration_in_ms =
                            oracle_duration_in_moments.saturating_mul(MILLISECS_PER_BLOCK.into());
                        let oracle_duration_end =
                            grace_period_end.saturating_add(oracle_duration_in_ms);
                        if now <= oracle_duration_end {
                            should_check_origin = true;
                        }
                    }
                }

                if should_check_origin {
                    let sender_is_oracle = sender == market.oracle;
                    let origin_has_permission = T::ResolveOrigin::ensure_origin(origin).is_ok();
                    ensure!(
                        sender_is_oracle || origin_has_permission,
                        Error::<T>::ReporterNotOracle
                    );
                }

                market.report = Some(market_report.clone());
                market.status = MarketStatus::Reported;

                Ok(())
            })?;

            let market = T::MarketCommons::market(&market_id)?;
            let block_after_dispute_duration =
                current_block.saturating_add(market.deadlines.dispute_duration);
            let ids_len = MarketIdsPerReportBlock::<T>::try_mutate(
                block_after_dispute_duration,
                |ids| -> Result<u32, DispatchError> {
                    ids.try_push(market_id).map_err(|_| <Error<T>>::StorageOverflow)?;
                    Ok(ids.len() as u32)
                },
            )?;

            Self::deposit_event(Event::MarketReported(
                market_id,
                MarketStatus::Reported,
                market_report,
            ));
            Ok(Some(T::WeightInfo::report(ids_len)).into())
        }

        /// Sells a complete set of outcomes shares for a market.
        ///
        /// Each complete set is sold for one unit of the market's base asset.
        ///
        /// # Weight
        ///
        /// Complexity: `O(n)`, where `n` is the number of assets for a categorical market.
        #[pallet::weight(
            T::WeightInfo::sell_complete_set(T::MaxCategories::get().into())
        )]
        #[transactional]
        pub fn sell_complete_set(
            origin: OriginFor<T>,
            #[pallet::compact] market_id: MarketIdOf<T>,
            #[pallet::compact] amount: BalanceOf<T>,
        ) -> DispatchResultWithPostInfo {
            let sender = ensure_signed(origin)?;
            ensure!(amount != BalanceOf::<T>::zero(), Error::<T>::ZeroAmount);

            let market = T::MarketCommons::market(&market_id)?;
            ensure!(market.scoring_rule == ScoringRule::CPMM, Error::<T>::InvalidScoringRule);
            Self::ensure_market_is_active(&market)?;

            let market_account = Self::market_account(market_id);
            ensure!(
                T::AssetManager::free_balance(Asset::Ztg, &market_account) >= amount,
                "Market account does not have sufficient reserves.",
            );

            let assets = Self::outcome_assets(market_id, &market);

            // verify first.
            for asset in assets.iter() {
                // Ensures that the sender has sufficient amount of each
                // share in the set.
                ensure!(
                    T::AssetManager::free_balance(*asset, &sender) >= amount,
                    Error::<T>::InsufficientShareBalance,
                );
            }

            // write last.
            for asset in assets.iter() {
                T::AssetManager::slash(*asset, &sender, amount);
            }

            T::AssetManager::transfer(Asset::Ztg, &market_account, &sender, amount)?;

            Self::deposit_event(Event::SoldCompleteSet(market_id, amount, sender));
            let assets_len: u32 = assets.len().saturated_into();
            Ok(Some(T::WeightInfo::sell_complete_set(assets_len)).into())
        }

        /// When the `MaxDisputes` amount of disputes is reached,
        /// this allows to start a global dispute.
        ///
        /// # Arguments
        ///
        /// * `market_id`: The identifier of the market.
        ///
        /// NOTE:
        /// The outcomes of the disputes and the report outcome
        /// are added to the global dispute voting outcomes.
        /// The bond of each dispute is the initial vote amount.
        #[pallet::weight(T::WeightInfo::start_global_dispute(CacheSize::get()))]
        #[transactional]
        pub fn start_global_dispute(
            origin: OriginFor<T>,
            #[allow(dead_code, unused)]
            #[pallet::compact]
            market_id: MarketIdOf<T>,
        ) -> DispatchResultWithPostInfo {
            ensure_signed(origin)?;

            #[cfg(feature = "with-global-disputes")]
            {
                let market = T::MarketCommons::market(&market_id)?;
                ensure!(market.status == MarketStatus::Disputed, Error::<T>::InvalidMarketStatus);

                ensure!(
                    market.dispute_mechanism == MarketDisputeMechanism::SimpleDisputes,
                    Error::<T>::InvalidDisputeMechanism
                );

                let disputes = <Disputes<T>>::get(market_id);
                ensure!(
                    disputes.len() == T::MaxDisputes::get() as usize,
                    Error::<T>::MaxDisputesNeeded
                );

                ensure!(
                    T::GlobalDisputes::is_not_started(&market_id),
                    Error::<T>::GlobalDisputeAlreadyStarted
                );

                // add report outcome to voting choices
                if let Some(report) = market.report {
                    T::GlobalDisputes::push_voting_outcome(
                        &market_id,
                        report.outcome,
                        &report.by,
                        <BalanceOf<T>>::zero(),
                    )?;
                }

                for (index, MarketDispute { at: _, by, outcome }) in disputes.iter().enumerate() {
                    let dispute_bond = default_dispute_bond::<T>(index);
                    T::GlobalDisputes::push_voting_outcome(
                        &market_id,
                        outcome.clone(),
                        by,
                        dispute_bond,
                    )?;
                }

                // ensure, that global disputes controls the resolution now
                // it does not end after the dispute period now, but after the global dispute end
                Self::remove_last_dispute_from_market_ids_per_dispute_block(&disputes, &market_id)?;

                let now = <frame_system::Pallet<T>>::block_number();
                let global_dispute_end = now.saturating_add(T::GlobalDisputePeriod::get());
                let market_ids_len = <MarketIdsPerDisputeBlock<T>>::try_mutate(
                    global_dispute_end,
                    |ids| -> Result<u32, DispatchError> {
                        ids.try_push(market_id).map_err(|_| <Error<T>>::StorageOverflow)?;
                        Ok(ids.len() as u32)
                    },
                )?;

                Self::deposit_event(Event::GlobalDisputeStarted(market_id));

                return Ok(Some(T::WeightInfo::start_global_dispute(market_ids_len)).into());
            }

            #[cfg(not(feature = "with-global-disputes"))]
            Err(Error::<T>::GlobalDisputesDisabled.into())
        }
    }

    #[pallet::config]
    pub trait Config: frame_system::Config {
        /// The base amount of currency that must be bonded for a market approved by the
        ///  advisory committee.
        #[pallet::constant]
        type AdvisoryBond: Get<BalanceOf<Self>>;

        /// The percentage of the advisory bond that gets slashed when a market is rejected.
        #[pallet::constant]
        type AdvisoryBondSlashPercentage: Get<Percent>;

        /// The origin that is allowed to approve / reject pending advised markets.
        type ApproveOrigin: EnsureOrigin<Self::Origin>;

        /// Shares of outcome assets and native currency
        type AssetManager: ZeitgeistAssetManager<
            Self::AccountId,
            CurrencyId = Asset<MarketIdOf<Self>>,
            ReserveIdentifier = [u8; 8],
        >;

        /// See [`zrml_authorized::AuthorizedPalletApi`].
        type Authorized: zrml_authorized::AuthorizedPalletApi<
            AccountId = Self::AccountId,
            Balance = BalanceOf<Self>,
            BlockNumber = Self::BlockNumber,
            MarketId = MarketIdOf<Self>,
            Moment = MomentOf<Self>,
            Origin = Self::Origin,
        >;

        /// The origin that is allowed to close markets.
        type CloseOrigin: EnsureOrigin<Self::Origin>;

        /// See [`zrml_court::CourtPalletApi`].
        type Court: zrml_court::CourtPalletApi<
            AccountId = Self::AccountId,
            Balance = BalanceOf<Self>,
            BlockNumber = Self::BlockNumber,
            MarketId = MarketIdOf<Self>,
            Moment = MomentOf<Self>,
            Origin = Self::Origin,
        >;

        /// The origin that is allowed to destroy markets.
        type DestroyOrigin: EnsureOrigin<Self::Origin>;

        /// The base amount of currency that must be bonded in order to create a dispute.
        #[pallet::constant]
        type DisputeBond: Get<BalanceOf<Self>>;

        /// The additional amount of currency that must be bonded when creating a subsequent
        /// dispute.
        #[pallet::constant]
        type DisputeFactor: Get<BalanceOf<Self>>;

        /// Event
        type Event: From<Event<Self>> + IsType<<Self as frame_system::Config>::Event>;

        /// See [`GlobalDisputesPalletApi`].
        #[cfg(feature = "with-global-disputes")]
        type GlobalDisputes: GlobalDisputesPalletApi<
            MarketIdOf<Self>,
            Self::AccountId,
            BalanceOf<Self>,
        >;

        /// The number of blocks the global dispute period remains open.
        #[cfg(feature = "with-global-disputes")]
        type GlobalDisputePeriod: Get<Self::BlockNumber>;

        type LiquidityMining: LiquidityMiningPalletApi<
            AccountId = Self::AccountId,
            Balance = BalanceOf<Self>,
            BlockNumber = Self::BlockNumber,
            MarketId = MarketIdOf<Self>,
        >;

        /// Common market parameters
        type MarketCommons: MarketCommonsPalletApi<
            AccountId = Self::AccountId,
            BlockNumber = Self::BlockNumber,
        >;

        /// The maximum number of categories available for categorical markets.
        #[pallet::constant]
        type MaxCategories: Get<u16>;

        /// The shortest period of collecting subsidy for a Rikiddo market.
        #[pallet::constant]
        type MaxSubsidyPeriod: Get<MomentOf<Self>>;

        /// The minimum number of categories available for categorical markets.
        #[pallet::constant]
        type MinCategories: Get<u16>;

        /// The shortest period of collecting subsidy for a Rikiddo market.
        #[pallet::constant]
        type MinSubsidyPeriod: Get<MomentOf<Self>>;

        /// The maximum number of disputes allowed on any single market.
        #[pallet::constant]
        type MaxDisputes: Get<u32>;

        /// The minimum number of blocks allowed to be specified as dispute_duration
        /// in create_market.
        #[pallet::constant]
        type MinDisputeDuration: Get<Self::BlockNumber>;

        /// The minimum number of blocks allowed to be specified as oracle_duration
        /// in create_market.
        #[pallet::constant]
        type MinOracleDuration: Get<Self::BlockNumber>;

        /// The maximum number of blocks allowed to be specified as grace_period
        /// in create_market.
        #[pallet::constant]
        type MaxGracePeriod: Get<Self::BlockNumber>;

        /// The maximum number of blocks allowed to be specified as oracle_duration
        /// in create_market.
        #[pallet::constant]
        type MaxOracleDuration: Get<Self::BlockNumber>;

        /// The maximum number of blocks allowed to be specified as dispute_duration
        /// in create_market.
        #[pallet::constant]
        type MaxDisputeDuration: Get<Self::BlockNumber>;

        /// The maximum length of reject reason string.
        #[pallet::constant]
        type MaxRejectReasonLen: Get<u32>;

        //NOTE: DisputePeriod will be removed once relevant migrations are executed.
        /// The number of blocks the dispute period remains open.
        #[pallet::constant]
        type DisputePeriod: Get<Self::BlockNumber>;

        /// The maximum allowed timepoint for the market period (timestamp or blocknumber).
        type MaxMarketPeriod: Get<u64>;

        /// The maximum number of bytes allowed as edit reason.
        #[pallet::constant]
        type MaxEditReasonLen: Get<u32>;

        /// The module identifier.
        #[pallet::constant]
        type PalletId: Get<PalletId>;

        /// The origin that is allowed to reject pending advised markets.
        type RejectOrigin: EnsureOrigin<Self::Origin>;

        /// The base amount of currency that must be bonded to ensure the oracle reports
        ///  in a timely manner.
        #[pallet::constant]
        type OracleBond: Get<BalanceOf<Self>>;

        //NOTE: ReportingPeriod will be removed once relevant migrations are executed.
        /// The number of blocks the reporting period remains open.
        #[pallet::constant]
        type ReportingPeriod: Get<Self::BlockNumber>;

        /// The origin that is allowed to request edits in pending advised markets.
        type RequestEditOrigin: EnsureOrigin<Self::Origin>;

        /// The origin that is allowed to resolve markets.
        type ResolveOrigin: EnsureOrigin<Self::Origin>;

        /// See [`DisputeApi`].
        type SimpleDisputes: DisputeApi<
            AccountId = Self::AccountId,
            Balance = BalanceOf<Self>,
            BlockNumber = Self::BlockNumber,
            MarketId = MarketIdOf<Self>,
            Moment = MomentOf<Self>,
            Origin = Self::Origin,
        >;

        /// Handler for slashed funds.
        type Slash: OnUnbalanced<NegativeImbalanceOf<Self>>;

        /// Swaps pallet API
        type Swaps: Swaps<Self::AccountId, Balance = BalanceOf<Self>, MarketId = MarketIdOf<Self>>;

        /// The base amount of currency that must be bonded for a permissionless market,
        /// guaranteeing that it will resolve as anything but `Invalid`.
        #[pallet::constant]
        type ValidityBond: Get<BalanceOf<Self>>;

        /// Weights generated by benchmarks
        type WeightInfo: WeightInfoZeitgeist;
    }

    #[pallet::error]
    pub enum Error<T> {
        /// Someone is trying to call `dispute` with the same outcome that is currently
        /// registered on-chain.
        CannotDisputeSameOutcome,
<<<<<<< HEAD
        /// The global dispute resolution system is disabled.
        GlobalDisputesDisabled,
=======
        /// Only creator is able to edit the market.
        EditorNotCreator,
        /// EditReason's length greater than MaxEditReasonLen.
        EditReasonLengthExceedsMaxEditReasonLen,
>>>>>>> cccbafc6
        /// Market account does not have enough funds to pay out.
        InsufficientFundsInMarketAccount,
        /// Sender does not have enough share balance.
        InsufficientShareBalance,
        /// An invalid Hash was included in a multihash parameter.
        InvalidMultihash,
        /// An invalid market type was found.
        InvalidMarketType,
        /// An operation is requested that is unsupported for the given scoring rule.
        InvalidScoringRule,
        /// Sender does not have enough balance to buy shares.
        NotEnoughBalance,
        /// Market is already reported on.
        MarketAlreadyReported,
        /// Market edit request is already in progress.
        MarketEditRequestAlreadyInProgress,
        /// Market is not requested for edit.
        MarketEditNotRequested,
        /// Market was expected to be active.
        MarketIsNotActive,
        /// Market was expected to be closed.
        MarketIsNotClosed,
        /// A market in subsidy collection phase was expected.
        MarketIsNotCollectingSubsidy,
        /// A proposed market was expected.
        MarketIsNotProposed,
        /// A reported market was expected.
        MarketIsNotReported,
        /// A disputed market was expected.
        MarketIsNotDisputed,
        /// A resolved market was expected.
        MarketIsNotResolved,
        /// The point in time when the market becomes active is too soon.
        MarketStartTooSoon,
        /// The point in time when the market becomes active is too late.
        MarketStartTooLate,
        /// The maximum number of disputes has been reached.
        MaxDisputesReached,
        /// The maximum number of disputes is needed for this operation.
        MaxDisputesNeeded,
        /// The number of categories for a categorical market is too low.
        NotEnoughCategories,
        /// The user has no winning balance.
        NoWinningBalance,
        /// Submitted outcome does not match market type.
        OutcomeMismatch,
        /// RejectReason's length greater than MaxRejectReasonLen.
        RejectReasonLengthExceedsMaxRejectReasonLen,
        /// The report is not coming from designated oracle.
        ReporterNotOracle,
        /// It was tried to append an item to storage beyond the boundaries.
        StorageOverflow,
        /// Too many categories for a categorical market.
        TooManyCategories,
        /// The action requires another market dispute mechanism.
        InvalidDisputeMechanism,
        /// Catch-all error for invalid market status.
        InvalidMarketStatus,
        /// The post dispatch should never be None.
        UnexpectedNoneInPostInfo,
        /// An amount was illegally specified as zero.
        ZeroAmount,
        /// Market period is faulty (too short, outside of limits)
        InvalidMarketPeriod,
        /// The outcome range of the scalar market is invalid.
        InvalidOutcomeRange,
        /// Can not report before market.deadlines.grace_period is ended.
        NotAllowedToReportYet,
        /// Specified dispute_duration is smaller than MinDisputeDuration.
        DisputeDurationSmallerThanMinDisputeDuration,
        /// Specified oracle_duration is smaller than MinOracleDuration.
        OracleDurationSmallerThanMinOracleDuration,
        /// Specified dispute_duration is greater than MaxDisputeDuration.
        DisputeDurationGreaterThanMaxDisputeDuration,
        /// Specified grace_period is greater than MaxGracePeriod.
        GracePeriodGreaterThanMaxGracePeriod,
        /// Specified oracle_duration is greater than MaxOracleDuration.
        OracleDurationGreaterThanMaxOracleDuration,
        /// The weights length has to be equal to the assets length.
        WeightsLenMustEqualAssetsLen,
        /// The start of the global dispute for this market happened already.
        GlobalDisputeAlreadyStarted,
    }

    #[pallet::event]
    #[pallet::generate_deposit(fn deposit_event)]
    pub enum Event<T>
    where
        T: Config,
    {
        /// Custom addition block initialization logic wasn't successful
        BadOnInitialize,
        /// A complete set of assets has been bought \[market_id, amount_per_asset, buyer\]
        BoughtCompleteSet(MarketIdOf<T>, BalanceOf<T>, <T as frame_system::Config>::AccountId),
        /// A market has been approved \[market_id, new_market_status\]
        MarketApproved(MarketIdOf<T>, MarketStatus),
        /// A market has been created \[market_id, market_account, market\]
        MarketCreated(MarketIdOf<T>, T::AccountId, MarketOf<T>),
        /// A market has been destroyed. \[market_id\]
        MarketDestroyed(MarketIdOf<T>),
        /// A market was started after gathering enough subsidy. \[market_id, new_market_status\]
        MarketStartedWithSubsidy(MarketIdOf<T>, MarketStatus),
        /// A market was discarded after failing to gather enough subsidy.
        /// \[market_id, new_market_status\]
        MarketInsufficientSubsidy(MarketIdOf<T>, MarketStatus),
        /// A market has been closed \[market_id\]
        MarketClosed(MarketIdOf<T>),
        /// A market has been disputed \[market_id, new_market_status, new_outcome\]
        MarketDisputed(MarketIdOf<T>, MarketStatus, MarketDispute<T::AccountId, T::BlockNumber>),
        /// An advised market has ended before it was approved or rejected. \[market_id\]
        MarketExpired(MarketIdOf<T>),
        /// A pending market has been rejected as invalid with a reason. \[market_id, reject_reason\]
        MarketRejected(MarketIdOf<T>, RejectReason<T>),
        /// A market has been reported on \[market_id, new_market_status, reported_outcome\]
        MarketReported(MarketIdOf<T>, MarketStatus, Report<T::AccountId, T::BlockNumber>),
        /// A market has been resolved \[market_id, new_market_status, real_outcome\]
        MarketResolved(MarketIdOf<T>, MarketStatus, OutcomeReport),
        /// A proposed market has been requested edit by advisor. \[market_id, edit_reason\]
        MarketRequestedEdit(MarketIdOf<T>, EditReason<T>),
        /// A proposed market has been edited by the market creator \[market_id\]
        MarketEdited(MarketIdOf<T>, MarketOf<T>),
        /// A complete set of assets has been sold \[market_id, amount_per_asset, seller\]
        SoldCompleteSet(MarketIdOf<T>, BalanceOf<T>, <T as frame_system::Config>::AccountId),
        /// An amount of winning outcomes have been redeemed
        /// \[market_id, currency_id, amount_redeemed, payout, who\]
        TokensRedeemed(
            MarketIdOf<T>,
            Asset<MarketIdOf<T>>,
            BalanceOf<T>,
            BalanceOf<T>,
            <T as frame_system::Config>::AccountId,
        ),
        /// The global dispute was started. \[market_id\]
        GlobalDisputeStarted(MarketIdOf<T>),
    }

    #[pallet::hooks]
    impl<T: Config> Hooks<T::BlockNumber> for Pallet<T> {
        // TODO(#792): Remove outcome assets for accounts! Delete "resolved" assets of `orml_tokens` with storage migration.
        fn on_initialize(now: T::BlockNumber) -> Weight {
            let mut total_weight: Weight = 0u64;

            // TODO(#808): Use weight when Rikiddo is ready
            let _ = Self::process_subsidy_collecting_markets(now, T::MarketCommons::now());
            total_weight = total_weight
                .saturating_add(T::WeightInfo::process_subsidy_collecting_markets_dummy());

            // If we are at genesis or the first block the timestamp is be undefined. No
            // market needs to be opened or closed on blocks #0 or #1, so we skip the
            // evaluation. Without this check, new chains starting from genesis will hang up,
            // since the loops in the `market_status_manager` calls below will run over an interval
            // of 0 to the current time frame.
            if now <= 1u32.into() {
                return total_weight;
            }

            // We add one to the count, because `pallet-timestamp` sets the timestamp _after_
            // `on_initialize` is called, so calling `now()` during `on_initialize` gives us
            // the timestamp of the previous block.
            let current_time_frame =
                Self::calculate_time_frame_of_moment(T::MarketCommons::now()).saturating_add(1);

            // On first pass, we use current_time - 1 to ensure that the chain doesn't try to
            // check all time frames since epoch.
            let last_time_frame =
                LastTimeFrame::<T>::get().unwrap_or_else(|| current_time_frame.saturating_sub(1));

            let _ = with_transaction(|| {
                let open = Self::market_status_manager::<
                    _,
                    MarketIdsPerOpenBlock<T>,
                    MarketIdsPerOpenTimeFrame<T>,
                >(
                    now,
                    last_time_frame,
                    current_time_frame,
                    |market_id, _| {
                        let weight = Self::open_market(market_id)?;
                        total_weight = total_weight.saturating_add(weight);
                        Ok(())
                    },
                );

                total_weight = total_weight.saturating_add(open.unwrap_or_else(|_| {
                    T::WeightInfo::market_status_manager(CacheSize::get(), CacheSize::get())
                }));

                let close = Self::market_status_manager::<
                    _,
                    MarketIdsPerCloseBlock<T>,
                    MarketIdsPerCloseTimeFrame<T>,
                >(
                    now,
                    last_time_frame,
                    current_time_frame,
                    |market_id, market| {
                        let weight = Self::on_market_close(market_id, market)?;
                        total_weight = total_weight.saturating_add(weight);
                        Ok(())
                    },
                );

                if let Ok(weight) = close {
                    total_weight = total_weight.saturating_add(weight);
                } else {
                    // charge weight for the worst case
                    total_weight = total_weight.saturating_add(
                        T::WeightInfo::market_status_manager(CacheSize::get(), CacheSize::get()),
                    );
                }

                let resolve = Self::resolution_manager(now, |market_id, market| {
                    let weight = Self::on_resolution(market_id, market)?;
                    total_weight = total_weight.saturating_add(weight);
                    Ok(())
                });

                if let Ok(weight) = resolve {
                    total_weight = total_weight.saturating_add(weight);
                } else {
                    // charge weight for the worst case
                    total_weight =
                        total_weight.saturating_add(T::WeightInfo::market_resolution_manager(
                            CacheSize::get(),
                            CacheSize::get(),
                        ));
                }

                LastTimeFrame::<T>::set(Some(current_time_frame));
                total_weight = total_weight.saturating_add(T::DbWeight::get().writes(1));

                match open.and(close).and(resolve) {
                    Err(err) => {
                        Self::deposit_event(Event::BadOnInitialize);
                        log::error!("Block {:?} was not initialized. Error: {:?}", now, err);
                        TransactionOutcome::Rollback(err.into())
                    }
                    Ok(_) => TransactionOutcome::Commit(Ok(())),
                }
            });

            total_weight.saturating_add(T::WeightInfo::on_initialize_resolve_overhead())
        }
    }

    #[pallet::pallet]
    #[pallet::storage_version(STORAGE_VERSION)]
    pub struct Pallet<T>(PhantomData<T>);

    /// For each market, this holds the dispute information for each dispute that's
    /// been issued.
    #[pallet::storage]
    pub type Disputes<T: Config> = StorageMap<
        _,
        Blake2_128Concat,
        MarketIdOf<T>,
        BoundedVec<MarketDispute<T::AccountId, T::BlockNumber>, T::MaxDisputes>,
        ValueQuery,
    >;

    #[pallet::storage]
    pub type MarketIdsPerOpenBlock<T: Config> = StorageMap<
        _,
        Blake2_128Concat,
        T::BlockNumber,
        BoundedVec<MarketIdOf<T>, CacheSize>,
        ValueQuery,
    >;

    #[pallet::storage]
    pub type MarketIdsPerOpenTimeFrame<T: Config> = StorageMap<
        _,
        Blake2_128Concat,
        TimeFrame,
        BoundedVec<MarketIdOf<T>, CacheSize>,
        ValueQuery,
    >;

    /// A mapping of market identifiers to the block their market ends on.
    #[pallet::storage]
    pub type MarketIdsPerCloseBlock<T: Config> = StorageMap<
        _,
        Blake2_128Concat,
        T::BlockNumber,
        BoundedVec<MarketIdOf<T>, CacheSize>,
        ValueQuery,
    >;

    /// A mapping of market identifiers to the time frame their market ends in.
    #[pallet::storage]
    pub type MarketIdsPerCloseTimeFrame<T: Config> = StorageMap<
        _,
        Blake2_128Concat,
        TimeFrame,
        BoundedVec<MarketIdOf<T>, CacheSize>,
        ValueQuery,
    >;

    /// The last time frame that was checked for markets to close.
    #[pallet::storage]
    pub type LastTimeFrame<T: Config> = StorageValue<_, TimeFrame>;

    /// A mapping of market identifiers to the block they were disputed at.
    /// A market only ends up here if it was disputed.
    #[pallet::storage]
    pub type MarketIdsPerDisputeBlock<T: Config> = StorageMap<
        _,
        Twox64Concat,
        T::BlockNumber,
        BoundedVec<MarketIdOf<T>, CacheSize>,
        ValueQuery,
    >;

    /// A mapping of market identifiers to the block that they were reported on.
    #[pallet::storage]
    pub type MarketIdsPerReportBlock<T: Config> = StorageMap<
        _,
        Twox64Concat,
        T::BlockNumber,
        BoundedVec<MarketIdOf<T>, CacheSize>,
        ValueQuery,
    >;

    /// Contains a list of all markets that are currently collecting subsidy and the deadline.
    // All the values are "cached" here. Results in data duplication, but speeds up the iteration
    // over every market significantly (otherwise 25µs per relevant market per block).
    #[pallet::storage]
    pub type MarketsCollectingSubsidy<T: Config> = StorageValue<
        _,
        BoundedVec<SubsidyUntil<T::BlockNumber, MomentOf<T>, MarketIdOf<T>>, ConstU32<1_048_576>>,
        ValueQuery,
    >;

    /// Contains market_ids for which advisor has requested edit.
    /// Value for given market_id represents the reason for the edit.
    #[pallet::storage]
    pub type MarketIdsForEdit<T: Config> =
        StorageMap<_, Twox64Concat, MarketIdOf<T>, EditReason<T>>;

    impl<T: Config> Pallet<T> {
        pub fn outcome_assets(
            market_id: MarketIdOf<T>,
            market: &MarketOf<T>,
        ) -> Vec<Asset<MarketIdOf<T>>> {
            match market.market_type {
                MarketType::Categorical(categories) => {
                    let mut assets = Vec::new();
                    for i in 0..categories {
                        assets.push(Asset::CategoricalOutcome(market_id, i));
                    }
                    assets
                }
                MarketType::Scalar(_) => {
                    vec![
                        Asset::ScalarOutcome(market_id, ScalarPosition::Long),
                        Asset::ScalarOutcome(market_id, ScalarPosition::Short),
                    ]
                }
            }
        }

        #[inline]
        pub(crate) fn market_account(market_id: MarketIdOf<T>) -> T::AccountId {
            T::PalletId::get().into_sub_account_truncating(market_id.saturated_into::<u128>())
        }

        fn insert_auto_close(market_id: &MarketIdOf<T>) -> Result<u32, DispatchError> {
            let market = T::MarketCommons::market(market_id)?;

            match market.period {
                MarketPeriod::Block(range) => MarketIdsPerCloseBlock::<T>::try_mutate(
                    range.end,
                    |ids| -> Result<u32, DispatchError> {
                        ids.try_push(*market_id).map_err(|_| <Error<T>>::StorageOverflow)?;
                        Ok(ids.len() as u32)
                    },
                ),
                MarketPeriod::Timestamp(range) => MarketIdsPerCloseTimeFrame::<T>::try_mutate(
                    Self::calculate_time_frame_of_moment(range.end),
                    |ids| -> Result<u32, DispatchError> {
                        ids.try_push(*market_id).map_err(|_| <Error<T>>::StorageOverflow)?;
                        Ok(ids.len() as u32)
                    },
                ),
            }
        }

        // Manually remove market from cache for auto close.
        fn clear_auto_close(market_id: &MarketIdOf<T>) -> Result<u32, DispatchError> {
            let market = T::MarketCommons::market(market_id)?;

            // No-op if market isn't cached for auto close according to its state.
            match market.status {
                MarketStatus::Active | MarketStatus::Proposed => (),
                _ => return Ok(0u32),
            };

            let close_ids_len = match market.period {
                MarketPeriod::Block(range) => {
                    MarketIdsPerCloseBlock::<T>::mutate(range.end, |ids| -> u32 {
                        let ids_len = ids.len() as u32;
                        remove_item::<MarketIdOf<T>, _>(ids, market_id);
                        ids_len
                    })
                }
                MarketPeriod::Timestamp(range) => {
                    let time_frame = Self::calculate_time_frame_of_moment(range.end);
                    MarketIdsPerCloseTimeFrame::<T>::mutate(time_frame, |ids| -> u32 {
                        let ids_len = ids.len() as u32;
                        remove_item::<MarketIdOf<T>, _>(ids, market_id);
                        ids_len
                    })
                }
            };
            Ok(close_ids_len)
        }

        // Manually remove market from cache for auto open.
        fn clear_auto_open(market_id: &MarketIdOf<T>) -> Result<u32, DispatchError> {
            let market = T::MarketCommons::market(market_id)?;

            // No-op if market isn't cached for auto open according to its state.
            match market.status {
                MarketStatus::Active | MarketStatus::Proposed => (),
                _ => return Ok(0u32),
            };

            let open_ids_len = match market.period {
                MarketPeriod::Block(range) => {
                    MarketIdsPerOpenBlock::<T>::mutate(range.start, |ids| -> u32 {
                        let ids_len = ids.len() as u32;
                        remove_item::<MarketIdOf<T>, _>(ids, market_id);
                        ids_len
                    })
                }
                MarketPeriod::Timestamp(range) => {
                    let time_frame = Self::calculate_time_frame_of_moment(range.start);
                    MarketIdsPerOpenTimeFrame::<T>::mutate(time_frame, |ids| -> u32 {
                        let ids_len = ids.len() as u32;
                        remove_item::<MarketIdOf<T>, _>(ids, market_id);
                        ids_len
                    })
                }
            };
            Ok(open_ids_len)
        }

        /// Clears this market from being stored for automatic resolution.
        fn clear_auto_resolve(market_id: &MarketIdOf<T>) -> Result<(u32, u32), DispatchError> {
            let market = T::MarketCommons::market(market_id)?;
            let (ids_len, disputes_len) = match market.status {
                MarketStatus::Reported => {
                    let report = market.report.ok_or(Error::<T>::MarketIsNotReported)?;
                    let dispute_duration_ends_at_block =
                        report.at.saturating_add(market.deadlines.dispute_duration);
                    MarketIdsPerReportBlock::<T>::mutate(
                        dispute_duration_ends_at_block,
                        |ids| -> (u32, u32) {
                            let ids_len = ids.len() as u32;
                            remove_item::<MarketIdOf<T>, _>(ids, market_id);
                            (ids_len, 0u32)
                        },
                    )
                }
                MarketStatus::Disputed => {
                    let disputes = Disputes::<T>::get(market_id);
                    let last_dispute = disputes.last().ok_or(Error::<T>::MarketIsNotDisputed)?;
                    let dispute_duration_ends_at_block =
                        last_dispute.at.saturating_add(market.deadlines.dispute_duration);
                    MarketIdsPerDisputeBlock::<T>::mutate(
                        dispute_duration_ends_at_block,
                        |ids| -> (u32, u32) {
                            let ids_len = ids.len() as u32;
                            remove_item::<MarketIdOf<T>, _>(ids, market_id);
                            (ids_len, disputes.len() as u32)
                        },
                    )
                }
                _ => (0u32, 0u32),
            };

            Ok((ids_len, disputes_len))
        }

        pub(crate) fn do_buy_complete_set(
            who: T::AccountId,
            market_id: MarketIdOf<T>,
            amount: BalanceOf<T>,
        ) -> DispatchResultWithPostInfo {
            ensure!(amount != BalanceOf::<T>::zero(), Error::<T>::ZeroAmount);
            ensure!(
                T::AssetManager::free_balance(Asset::Ztg, &who) >= amount,
                Error::<T>::NotEnoughBalance
            );

            let market = T::MarketCommons::market(&market_id)?;
            ensure!(market.scoring_rule == ScoringRule::CPMM, Error::<T>::InvalidScoringRule);
            Self::ensure_market_is_active(&market)?;

            let market_account = Self::market_account(market_id);
            T::AssetManager::transfer(Asset::Ztg, &who, &market_account, amount)?;

            let assets = Self::outcome_assets(market_id, &market);
            for asset in assets.iter() {
                T::AssetManager::deposit(*asset, &who, amount)?;
            }

            Self::deposit_event(Event::BoughtCompleteSet(market_id, amount, who));

            let assets_len: u32 = assets.len().saturated_into();
            Ok(Some(T::WeightInfo::buy_complete_set(assets_len)).into())
        }

        pub(crate) fn do_reject_market(
            market_id: &MarketIdOf<T>,
            market: MarketOf<T>,
            reject_reason: RejectReason<T>,
        ) -> DispatchResult {
            ensure!(market.status == MarketStatus::Proposed, Error::<T>::InvalidMarketStatus);
            let creator = &market.creator;
            let advisory_bond_slash_amount =
                T::AdvisoryBondSlashPercentage::get().mul_floor(T::AdvisoryBond::get());
            let advisory_bond_unreserve_amount =
                T::AdvisoryBond::get().saturating_sub(advisory_bond_slash_amount);
            let (imbalance, _) = CurrencyOf::<T>::slash_reserved_named(
                &Self::reserve_id(),
                creator,
                advisory_bond_slash_amount.saturated_into::<u128>().saturated_into(),
            );
            T::Slash::on_unbalanced(imbalance);
            T::AssetManager::unreserve_named(
                &Self::reserve_id(),
                Asset::Ztg,
                creator,
                T::OracleBond::get().saturating_add(advisory_bond_unreserve_amount),
            );
            T::MarketCommons::remove_market(market_id)?;
            MarketIdsForEdit::<T>::remove(market_id);
            Self::deposit_event(Event::MarketRejected(*market_id, reject_reason));
            Self::deposit_event(Event::MarketDestroyed(*market_id));
            Ok(())
        }

        pub(crate) fn handle_expired_advised_market(
            market_id: &MarketIdOf<T>,
            market: MarketOf<T>,
        ) -> Result<Weight, DispatchError> {
            ensure!(market.status == MarketStatus::Proposed, Error::<T>::InvalidMarketStatus);
            let creator = &market.creator;
            T::AssetManager::unreserve_named(
                &Self::reserve_id(),
                Asset::Ztg,
                creator,
                T::AdvisoryBond::get(),
            );
            T::AssetManager::unreserve_named(
                &Self::reserve_id(),
                Asset::Ztg,
                creator,
                T::OracleBond::get(),
            );
            T::MarketCommons::remove_market(market_id)?;
            MarketIdsForEdit::<T>::remove(market_id);
            Self::deposit_event(Event::MarketExpired(*market_id));
            Ok(T::WeightInfo::handle_expired_advised_market())
        }

        pub(crate) fn calculate_time_frame_of_moment(time: MomentOf<T>) -> TimeFrame {
            time.saturated_into::<TimeFrame>().saturating_div(MILLISECS_PER_BLOCK.into())
        }

        fn calculate_internal_resolve_weight(market: &MarketOf<T>, total_disputes: u32) -> Weight {
            if let MarketType::Categorical(_) = market.market_type {
                if let MarketStatus::Reported = market.status {
                    T::WeightInfo::internal_resolve_categorical_reported()
                } else {
                    T::WeightInfo::internal_resolve_categorical_disputed(total_disputes)
                }
            } else if let MarketStatus::Reported = market.status {
                T::WeightInfo::internal_resolve_scalar_reported()
            } else {
                T::WeightInfo::internal_resolve_scalar_disputed(total_disputes)
            }
        }

        fn ensure_can_not_dispute_the_same_outcome(
            disputes: &[MarketDispute<T::AccountId, T::BlockNumber>],
            report: &Report<T::AccountId, T::BlockNumber>,
            outcome: &OutcomeReport,
        ) -> DispatchResult {
            if let Some(last_dispute) = disputes.last() {
                ensure!(&last_dispute.outcome != outcome, Error::<T>::CannotDisputeSameOutcome);
            } else {
                ensure!(&report.outcome != outcome, Error::<T>::CannotDisputeSameOutcome);
            }

            Ok(())
        }

        #[inline]
        fn ensure_disputes_does_not_exceed_max_disputes(num_disputes: u32) -> DispatchResult {
            ensure!(num_disputes < T::MaxDisputes::get(), Error::<T>::MaxDisputesReached);
            Ok(())
        }

        fn ensure_market_is_active(market: &MarketOf<T>) -> DispatchResult {
            ensure!(market.status == MarketStatus::Active, Error::<T>::MarketIsNotActive);
            Ok(())
        }

        fn ensure_market_period_is_valid(
            period: &MarketPeriod<T::BlockNumber, MomentOf<T>>,
        ) -> DispatchResult {
            // The start of the market is allowed to be in the past (this results in the market
            // being active immediately), but the market's end must be at least one block/time
            // frame in the future.
            match period {
                MarketPeriod::Block(ref range) => {
                    ensure!(
                        <frame_system::Pallet<T>>::block_number() < range.end,
                        Error::<T>::InvalidMarketPeriod
                    );
                    ensure!(range.start < range.end, Error::<T>::InvalidMarketPeriod);
                    ensure!(
                        range.end <= T::MaxMarketPeriod::get().saturated_into(),
                        Error::<T>::InvalidMarketPeriod
                    );
                }
                MarketPeriod::Timestamp(ref range) => {
                    // Ensure that the market lasts at least one time frame into the future.
                    let now_frame = Self::calculate_time_frame_of_moment(T::MarketCommons::now());
                    let end_frame = Self::calculate_time_frame_of_moment(range.end);
                    ensure!(now_frame < end_frame, Error::<T>::InvalidMarketPeriod);
                    ensure!(range.start < range.end, Error::<T>::InvalidMarketPeriod);
                    ensure!(
                        range.end <= T::MaxMarketPeriod::get().saturated_into(),
                        Error::<T>::InvalidMarketPeriod
                    );
                }
            };
            Ok(())
        }

        fn ensure_market_deadlines_are_valid(
            deadlines: &Deadlines<T::BlockNumber>,
        ) -> DispatchResult {
            ensure!(
                deadlines.oracle_duration >= T::MinOracleDuration::get(),
                Error::<T>::OracleDurationSmallerThanMinOracleDuration
            );
            ensure!(
                deadlines.dispute_duration >= T::MinDisputeDuration::get(),
                Error::<T>::DisputeDurationSmallerThanMinDisputeDuration
            );
            ensure!(
                deadlines.dispute_duration <= T::MaxDisputeDuration::get(),
                Error::<T>::DisputeDurationGreaterThanMaxDisputeDuration
            );
            ensure!(
                deadlines.grace_period <= T::MaxGracePeriod::get(),
                Error::<T>::GracePeriodGreaterThanMaxGracePeriod
            );
            ensure!(
                deadlines.oracle_duration <= T::MaxOracleDuration::get(),
                Error::<T>::OracleDurationGreaterThanMaxOracleDuration
            );
            Ok(())
        }

        fn ensure_market_type_is_valid(market_type: &MarketType) -> DispatchResult {
            match market_type {
                MarketType::Categorical(categories) => {
                    ensure!(
                        *categories >= T::MinCategories::get(),
                        <Error<T>>::NotEnoughCategories
                    );
                    ensure!(*categories <= T::MaxCategories::get(), <Error<T>>::TooManyCategories);
                }
                MarketType::Scalar(ref outcome_range) => {
                    ensure!(
                        outcome_range.start() < outcome_range.end(),
                        <Error<T>>::InvalidOutcomeRange
                    );
                }
            }
            Ok(())
        }

        // Check that the market has reached the end of its period.
        fn ensure_market_is_closed(market: &MarketOf<T>) -> DispatchResult {
            ensure!(market.status == MarketStatus::Closed, Error::<T>::MarketIsNotClosed);
            Ok(())
        }

        fn ensure_market_start_is_in_time(
            period: &MarketPeriod<T::BlockNumber, MomentOf<T>>,
        ) -> DispatchResult {
            let interval = match period {
                MarketPeriod::Block(range) => {
                    let interval_blocks: u128 = range
                        .start
                        .saturating_sub(<frame_system::Pallet<T>>::block_number())
                        .saturated_into();
                    interval_blocks.saturating_mul(MILLISECS_PER_BLOCK.into())
                }
                MarketPeriod::Timestamp(range) => {
                    range.start.saturating_sub(T::MarketCommons::now()).saturated_into()
                }
            };

            ensure!(
                <MomentOf<T>>::saturated_from(interval) >= T::MinSubsidyPeriod::get(),
                <Error<T>>::MarketStartTooSoon
            );
            ensure!(
                <MomentOf<T>>::saturated_from(interval) <= T::MaxSubsidyPeriod::get(),
                <Error<T>>::MarketStartTooLate
            );
            Ok(())
        }

        pub(crate) fn open_market(market_id: &MarketIdOf<T>) -> Result<Weight, DispatchError> {
            // Is no-op if market has no pool. This should never happen, but it's safer to not
            // error in this case.
            let mut total_weight = T::DbWeight::get().reads(1); // (For the `market_pool` read)
            if let Ok(pool_id) = T::MarketCommons::market_pool(market_id) {
                let open_pool_weight = T::Swaps::open_pool(pool_id)?;
                total_weight = total_weight.saturating_add(open_pool_weight);
            }
            Ok(total_weight)
        }

        pub(crate) fn close_market(market_id: &MarketIdOf<T>) -> Result<Weight, DispatchError> {
            T::MarketCommons::mutate_market(market_id, |market| {
                ensure!(market.status == MarketStatus::Active, Error::<T>::InvalidMarketStatus);
                market.status = MarketStatus::Closed;
                Ok(())
            })?;
            let mut total_weight = T::DbWeight::get().reads_writes(1, 1);
            if let Ok(pool_id) = T::MarketCommons::market_pool(market_id) {
                let close_pool_weight = T::Swaps::close_pool(pool_id)?;
                total_weight = total_weight.saturating_add(close_pool_weight);
            };
            Self::deposit_event(Event::MarketClosed(*market_id));
            total_weight = total_weight.saturating_add(T::DbWeight::get().writes(1));
            Ok(total_weight)
        }

        /// Handle market state transitions at the end of its active phase.
        fn on_market_close(
            market_id: &MarketIdOf<T>,
            market: MarketOf<T>,
        ) -> Result<Weight, DispatchError> {
            match market.status {
                MarketStatus::Active => Self::close_market(market_id),
                MarketStatus::Proposed => Self::handle_expired_advised_market(market_id, market),
                _ => Err(Error::<T>::InvalidMarketStatus.into()), // Should never occur!
            }
        }

        pub fn on_resolution(
            market_id: &MarketIdOf<T>,
            market: &MarketOf<T>,
        ) -> Result<u64, DispatchError> {
            if market.creation == MarketCreation::Permissionless {
                T::AssetManager::unreserve_named(
                    &Self::reserve_id(),
                    Asset::Ztg,
                    &market.creator,
                    T::ValidityBond::get(),
                );
            }

            let mut total_weight = 0;
            let disputes = Disputes::<T>::get(market_id);

            let report = market.report.as_ref().ok_or(Error::<T>::MarketIsNotReported)?;

            let resolved_outcome = match market.status {
                MarketStatus::Reported => {
                    // the oracle bond gets returned if the reporter was the oracle
                    if report.by == market.oracle {
                        T::AssetManager::unreserve_named(
                            &Self::reserve_id(),
                            Asset::Ztg,
                            &market.creator,
                            T::OracleBond::get(),
                        );
                    } else {
                        let excess = T::AssetManager::slash_reserved_named(
                            &Self::reserve_id(),
                            Asset::Ztg,
                            &market.creator,
                            T::OracleBond::get(),
                        );
                        // deposit only to the real reporter what actually was slashed
                        let negative_imbalance = T::OracleBond::get().saturating_sub(excess);

                        if let Err(err) =
                            T::AssetManager::deposit(Asset::Ztg, &report.by, negative_imbalance)
                        {
                            log::warn!(
                                "[PredictionMarkets] Cannot deposit to the reporter. error: {:?}",
                                err
                            );
                        }
                    }

                    report.outcome.clone()
                }
                MarketStatus::Disputed => {
                    let mut resolved_outcome_option = None;

                    #[cfg(feature = "with-global-disputes")]
                    if let Some(o) = T::GlobalDisputes::determine_voting_winner(market_id) {
                        resolved_outcome_option = Some(o);
                    }

                    // Try to get the outcome of the MDM. If the MDM failed to resolve, default to
                    // the oracle's report.
                    if resolved_outcome_option.is_none() {
                        resolved_outcome_option = match market.dispute_mechanism {
                            MarketDisputeMechanism::Authorized(_) => {
                                T::Authorized::on_resolution(&disputes, market_id, market)?
                            }
                            MarketDisputeMechanism::Court => {
                                T::Court::on_resolution(&disputes, market_id, market)?
                            }
                            MarketDisputeMechanism::SimpleDisputes => {
                                T::SimpleDisputes::on_resolution(&disputes, market_id, market)?
                            }
                        };
                    }
                    let resolved_outcome =
                        resolved_outcome_option.unwrap_or_else(|| report.outcome.clone());

                    let mut correct_reporters: Vec<T::AccountId> = Vec::new();

                    // If the oracle reported right, return the OracleBond, otherwise slash it to
                    // pay the correct reporters.
                    let mut overall_imbalance = NegativeImbalanceOf::<T>::zero();
                    if report.outcome == resolved_outcome {
                        T::AssetManager::unreserve_named(
                            &Self::reserve_id(),
                            Asset::Ztg,
                            &market.creator,
                            T::OracleBond::get(),
                        );
                    } else {
                        let (imbalance, _) = CurrencyOf::<T>::slash_reserved_named(
                            &Self::reserve_id(),
                            &market.creator,
                            T::OracleBond::get().saturated_into::<u128>().saturated_into(),
                        );
                        overall_imbalance.subsume(imbalance);
                    }

                    for (i, dispute) in disputes.iter().enumerate() {
                        let actual_bond = default_dispute_bond::<T>(i);
                        if dispute.outcome == resolved_outcome {
                            T::AssetManager::unreserve_named(
                                &Self::reserve_id(),
                                Asset::Ztg,
                                &dispute.by,
                                actual_bond,
                            );

                            correct_reporters.push(dispute.by.clone());
                        } else {
                            let (imbalance, _) = CurrencyOf::<T>::slash_reserved_named(
                                &Self::reserve_id(),
                                &dispute.by,
                                actual_bond.saturated_into::<u128>().saturated_into(),
                            );
                            overall_imbalance.subsume(imbalance);
                        }
                    }

                    // Fold all the imbalances into one and reward the correct reporters. The
                    // number of correct reporters might be zero if the market defaults to the
                    // report after abandoned dispute. In that case, the rewards remain slashed.
                    if let Some(reward_per_each) = overall_imbalance
                        .peek()
                        .checked_div(&correct_reporters.len().saturated_into())
                    {
                        for correct_reporter in &correct_reporters {
                            let (actual_reward, leftover) =
                                overall_imbalance.split(reward_per_each);
                            overall_imbalance = leftover;
                            CurrencyOf::<T>::resolve_creating(correct_reporter, actual_reward);
                        }
                    }
                    T::Slash::on_unbalanced(overall_imbalance);

                    resolved_outcome
                }
                _ => return Err(Error::<T>::InvalidMarketStatus.into()),
            };
            let clean_up_weight = Self::clean_up_pool(market, market_id, &resolved_outcome)?;
            total_weight = total_weight.saturating_add(clean_up_weight);
            // TODO: https://github.com/zeitgeistpm/zeitgeist/issues/815
            // Following call should return weight consumed by it.
            T::LiquidityMining::distribute_market_incentives(market_id)?;

            // NOTE: Currently we don't clean up outcome assets.
            // TODO(#792): Remove outcome assets for accounts! Delete "resolved" assets of `orml_tokens` with storage migration.
            T::MarketCommons::mutate_market(market_id, |m| {
                m.status = MarketStatus::Resolved;
                m.resolved_outcome = Some(resolved_outcome.clone());
                Ok(())
            })?;
            Disputes::<T>::remove(market_id);
            Self::deposit_event(Event::MarketResolved(
                *market_id,
                MarketStatus::Resolved,
                resolved_outcome,
            ));
            Ok(total_weight.saturating_add(Self::calculate_internal_resolve_weight(
                market,
                disputes.len().saturated_into(),
            )))
        }

        pub(crate) fn process_subsidy_collecting_markets(
            current_block: T::BlockNumber,
            current_time: MomentOf<T>,
        ) -> Weight {
            let mut total_weight = 0;
            let dbweight = T::DbWeight::get();
            let one_read = T::DbWeight::get().reads(1);
            let one_write = T::DbWeight::get().writes(1);

            let retain_closure = |subsidy_info: &SubsidyUntil<
                T::BlockNumber,
                MomentOf<T>,
                MarketIdOf<T>,
            >| {
                let market_ready = match &subsidy_info.period {
                    MarketPeriod::Block(period) => period.start <= current_block,
                    MarketPeriod::Timestamp(period) => period.start <= current_time,
                };

                if market_ready {
                    let pool_id = T::MarketCommons::market_pool(&subsidy_info.market_id);
                    total_weight.saturating_add(one_read);

                    if let Ok(pool_id) = pool_id {
                        let end_subsidy_result = T::Swaps::end_subsidy_phase(pool_id);

                        if let Ok(result) = end_subsidy_result {
                            total_weight = total_weight.saturating_add(result.weight);

                            if result.result {
                                // Sufficient subsidy, activate market.
                                let mutate_result =
                                    T::MarketCommons::mutate_market(&subsidy_info.market_id, |m| {
                                        m.status = MarketStatus::Active;
                                        Ok(())
                                    });

                                total_weight =
                                    total_weight.saturating_add(one_read).saturating_add(one_write);

                                if let Err(err) = mutate_result {
                                    log::error!(
                                        "[PredictionMarkets] Cannot find market associated to \
                                         market id.
                                    market_id: {:?}, error: {:?}",
                                        subsidy_info.market_id,
                                        err
                                    );
                                    return true;
                                }

                                Self::deposit_event(Event::MarketStartedWithSubsidy(
                                    subsidy_info.market_id,
                                    MarketStatus::Active,
                                ));
                            } else {
                                // Insufficient subsidy, cleanly remove pool and close market.
                                let destroy_result =
                                    T::Swaps::destroy_pool_in_subsidy_phase(pool_id);

                                if let Err(err) = destroy_result {
                                    log::error!(
                                        "[PredictionMarkets] Cannot destroy pool with missing \
                                         subsidy.
                                    market_id: {:?}, error: {:?}",
                                        subsidy_info.market_id,
                                        err
                                    );
                                    return true;
                                } else if let Ok(weight) = destroy_result {
                                    total_weight = total_weight.saturating_add(weight);
                                }

                                let market_result =
                                    T::MarketCommons::mutate_market(&subsidy_info.market_id, |m| {
                                        m.status = MarketStatus::InsufficientSubsidy;

                                        // Unreserve funds reserved during market creation
                                        if m.creation == MarketCreation::Permissionless {
                                            let required_bond = T::ValidityBond::get()
                                                .saturating_add(T::OracleBond::get());
                                            T::AssetManager::unreserve_named(
                                                &Self::reserve_id(),
                                                Asset::Ztg,
                                                &m.creator,
                                                required_bond,
                                            );
                                        } else if m.creation == MarketCreation::Advised {
                                            // AdvisoryBond was already returned when the market
                                            // was approved. Approval is inevitable to reach this.
                                            T::AssetManager::unreserve_named(
                                                &Self::reserve_id(),
                                                Asset::Ztg,
                                                &m.creator,
                                                T::OracleBond::get(),
                                            );
                                        }

                                        total_weight = total_weight
                                            .saturating_add(dbweight.reads(2))
                                            .saturating_add(dbweight.writes(2));
                                        Ok(())
                                    });

                                if let Err(err) = market_result {
                                    log::error!(
                                        "[PredictionMarkets] Cannot find market associated to \
                                         market id.
                                    market_id: {:?}, error: {:?}",
                                        subsidy_info.market_id,
                                        err
                                    );
                                    return true;
                                }

                                // `remove_market_pool` can only error due to missing pool, but
                                // above we ensured that the pool exists.
                                let _ =
                                    T::MarketCommons::remove_market_pool(&subsidy_info.market_id);
                                total_weight =
                                    total_weight.saturating_add(one_read).saturating_add(one_write);
                                Self::deposit_event(Event::MarketInsufficientSubsidy(
                                    subsidy_info.market_id,
                                    MarketStatus::InsufficientSubsidy,
                                ));
                            }

                            return false;
                        } else if let Err(err) = end_subsidy_result {
                            log::error!(
                                "[PredictionMarkets] An error occured during end of subsidy phase.
                        pool_id: {:?}, market_id: {:?}, error: {:?}",
                                pool_id,
                                subsidy_info.market_id,
                                err
                            );
                        }
                    } else if let Err(err) = pool_id {
                        log::error!(
                            "[PredictionMarkets] Cannot find pool associated to market.
                            market_id: {:?}, error: {:?}",
                            subsidy_info.market_id,
                            err
                        );
                        return true;
                    }
                }

                true
            };

            let mut weight_basis = 0;
            <MarketsCollectingSubsidy<T>>::mutate(
                |e: &mut BoundedVec<
                    SubsidyUntil<T::BlockNumber, MomentOf<T>, MarketIdOf<T>>,
                    _,
                >| {
                    weight_basis = T::WeightInfo::process_subsidy_collecting_markets_raw(
                        e.len().saturated_into(),
                    );
                    e.retain(retain_closure);
                },
            );

            weight_basis.saturating_add(total_weight)
        }

        fn remove_last_dispute_from_market_ids_per_dispute_block(
            disputes: &[MarketDispute<T::AccountId, T::BlockNumber>],
            market_id: &MarketIdOf<T>,
        ) -> DispatchResult {
            if let Some(last_dispute) = disputes.last() {
                let market = T::MarketCommons::market(market_id)?;
                let dispute_duration_ends_at_block =
                    last_dispute.at.saturating_add(market.deadlines.dispute_duration);
                MarketIdsPerDisputeBlock::<T>::mutate(dispute_duration_ends_at_block, |ids| {
                    remove_item::<MarketIdOf<T>, _>(ids, market_id);
                });
            }
            Ok(())
        }

        /// The reserve ID of the prediction-markets pallet.
        #[inline]
        pub fn reserve_id() -> [u8; 8] {
            T::PalletId::get().0
        }

        pub(crate) fn market_status_manager<F, MarketIdsPerBlock, MarketIdsPerTimeFrame>(
            block_number: T::BlockNumber,
            last_time_frame: TimeFrame,
            current_time_frame: TimeFrame,
            mut mutation: F,
        ) -> Result<Weight, DispatchError>
        where
            F: FnMut(&MarketIdOf<T>, MarketOf<T>) -> DispatchResult,
            MarketIdsPerBlock: frame_support::StorageMap<
                T::BlockNumber,
                BoundedVec<MarketIdOf<T>, CacheSize>,
                Query = BoundedVec<MarketIdOf<T>, CacheSize>,
            >,
            MarketIdsPerTimeFrame: frame_support::StorageMap<
                TimeFrame,
                BoundedVec<MarketIdOf<T>, CacheSize>,
                Query = BoundedVec<MarketIdOf<T>, CacheSize>,
            >,
        {
            let market_ids_per_block = MarketIdsPerBlock::get(block_number);
            for market_id in market_ids_per_block.iter() {
                let market = T::MarketCommons::market(market_id)?;
                mutation(market_id, market)?;
            }
            MarketIdsPerBlock::remove(block_number);

            let mut time_frame_ids_len = 0u32;
            for time_frame in last_time_frame.saturating_add(1)..=current_time_frame {
                let market_ids_per_time_frame = MarketIdsPerTimeFrame::get(time_frame);
                time_frame_ids_len =
                    time_frame_ids_len.saturating_add(market_ids_per_time_frame.len() as u32);
                for market_id in market_ids_per_time_frame.iter() {
                    let market = T::MarketCommons::market(market_id)?;
                    mutation(market_id, market)?;
                }
                MarketIdsPerTimeFrame::remove(time_frame);
            }

            Ok(T::WeightInfo::market_status_manager(
                market_ids_per_block.len() as u32,
                time_frame_ids_len,
            ))
        }

        pub(crate) fn resolution_manager<F>(
            now: T::BlockNumber,
            mut cb: F,
        ) -> Result<Weight, DispatchError>
        where
            F: FnMut(&MarketIdOf<T>, &MarketOf<T>) -> DispatchResult,
        {
            // Resolve all regularly reported markets.
            let market_ids_per_report_block = MarketIdsPerReportBlock::<T>::get(now);
            for id in market_ids_per_report_block.iter() {
                let market = T::MarketCommons::market(id)?;
                if let MarketStatus::Reported = market.status {
                    cb(id, &market)?;
                }
            }
            MarketIdsPerReportBlock::<T>::remove(now);

            // Resolve any disputed markets.
            let market_ids_per_dispute_block = MarketIdsPerDisputeBlock::<T>::get(now);
            for id in market_ids_per_dispute_block.iter() {
                let market = T::MarketCommons::market(id)?;
                cb(id, &market)?;
            }
            MarketIdsPerDisputeBlock::<T>::remove(now);

            Ok(T::WeightInfo::market_resolution_manager(
                market_ids_per_report_block.len() as u32,
                market_ids_per_dispute_block.len() as u32,
            ))
        }

        // If the market is already disputed, does nothing.
        fn set_market_as_disputed(
            market: &MarketOf<T>,
            market_id: &MarketIdOf<T>,
        ) -> DispatchResult {
            if market.status != MarketStatus::Disputed {
                T::MarketCommons::mutate_market(market_id, |m| {
                    m.status = MarketStatus::Disputed;
                    Ok(())
                })?;
            }
            Ok(())
        }

        // If a market has a pool that is `Active`, then changes from `Active` to `Clean`. If
        // the market does not exist or the market does not have a pool, does nothing.
        fn clean_up_pool(
            market: &MarketOf<T>,
            market_id: &MarketIdOf<T>,
            outcome_report: &OutcomeReport,
        ) -> Result<Weight, DispatchError> {
            let pool_id = if let Ok(el) = T::MarketCommons::market_pool(market_id) {
                el
            } else {
                return Ok(T::DbWeight::get().reads(1));
            };
            let market_account = Self::market_account(*market_id);
            let weight = T::Swaps::clean_up_pool(
                &market.market_type,
                pool_id,
                outcome_report,
                &market_account,
            )?;
            Ok(weight.saturating_add(T::DbWeight::get().reads(2)))
        }

        // Creates a pool for the market and registers the market in the list of markets
        // currently collecting subsidy.
        pub(crate) fn start_subsidy(
            market: &MarketOf<T>,
            market_id: MarketIdOf<T>,
        ) -> Result<Weight, DispatchError> {
            ensure!(
                market.status == MarketStatus::CollectingSubsidy,
                Error::<T>::MarketIsNotCollectingSubsidy
            );

            let mut assets = Self::outcome_assets(market_id, market);
            let base_asset = Asset::Ztg;
            assets.push(base_asset);
            let total_assets = assets.len();

            let pool_id = T::Swaps::create_pool(
                market.creator.clone(),
                assets,
                base_asset,
                market_id,
                market.scoring_rule,
                None,
                None,
                None,
            )?;

            // This errors if a pool already exists!
            T::MarketCommons::insert_market_pool(market_id, pool_id)?;
            <MarketsCollectingSubsidy<T>>::try_mutate(|markets| {
                markets
                    .try_push(SubsidyUntil { market_id, period: market.period.clone() })
                    .map_err(|_| <Error<T>>::StorageOverflow)
            })?;

            Ok(T::WeightInfo::start_subsidy(total_assets.saturated_into()))
        }

        fn validate_dispute(
            disputes: &[MarketDispute<T::AccountId, T::BlockNumber>],
            market: &MarketOf<T>,
            num_disputes: u32,
            outcome_report: &OutcomeReport,
        ) -> DispatchResult {
            let report = market.report.as_ref().ok_or(Error::<T>::MarketIsNotReported)?;
            ensure!(market.matches_outcome_report(outcome_report), Error::<T>::OutcomeMismatch);
            Self::ensure_can_not_dispute_the_same_outcome(disputes, report, outcome_report)?;
            Self::ensure_disputes_does_not_exceed_max_disputes(num_disputes)?;
            Ok(())
        }

        fn construct_market(
            creator: T::AccountId,
            creator_fee: u8,
            oracle: T::AccountId,
            period: MarketPeriod<T::BlockNumber, MomentOf<T>>,
            deadlines: Deadlines<T::BlockNumber>,
            metadata: MultiHash,
            creation: MarketCreation,
            market_type: MarketType,
            dispute_mechanism: MarketDisputeMechanism<T::AccountId>,
            scoring_rule: ScoringRule,
            report: Option<Report<T::AccountId, T::BlockNumber>>,
            resolved_outcome: Option<OutcomeReport>,
        ) -> Result<MarketOf<T>, DispatchError> {
            let MultiHash::Sha3_384(multihash) = metadata;
            ensure!(multihash[0] == 0x15 && multihash[1] == 0x30, <Error<T>>::InvalidMultihash);
            Self::ensure_market_period_is_valid(&period)?;
            Self::ensure_market_deadlines_are_valid(&deadlines)?;
            Self::ensure_market_type_is_valid(&market_type)?;

            if scoring_rule == ScoringRule::RikiddoSigmoidFeeMarketEma {
                Self::ensure_market_start_is_in_time(&period)?;
            }
            let status: MarketStatus = match creation {
                MarketCreation::Permissionless => match scoring_rule {
                    ScoringRule::CPMM => MarketStatus::Active,
                    ScoringRule::RikiddoSigmoidFeeMarketEma => MarketStatus::CollectingSubsidy,
                },
                MarketCreation::Advised => MarketStatus::Proposed,
            };
            Ok(Market {
                creation,
                creator_fee,
                creator,
                market_type,
                dispute_mechanism,
                metadata: Vec::from(multihash),
                oracle,
                period,
                deadlines,
                report,
                resolved_outcome,
                status,
                scoring_rule,
            })
        }
    }

    // No-one can bound more than BalanceOf<T>, therefore, this functions saturates
    pub(crate) fn default_dispute_bond<T>(n: usize) -> BalanceOf<T>
    where
        T: Config,
    {
        T::DisputeBond::get().saturating_add(
            T::DisputeFactor::get().saturating_mul(n.saturated_into::<u32>().into()),
        )
    }

    fn remove_item<I: cmp::PartialEq, G>(items: &mut BoundedVec<I, G>, item: &I) {
        if let Some(pos) = items.iter().position(|i| i == item) {
            items.swap_remove(pos);
        }
    }
}<|MERGE_RESOLUTION|>--- conflicted
+++ resolved
@@ -1503,15 +1503,12 @@
         /// Someone is trying to call `dispute` with the same outcome that is currently
         /// registered on-chain.
         CannotDisputeSameOutcome,
-<<<<<<< HEAD
-        /// The global dispute resolution system is disabled.
-        GlobalDisputesDisabled,
-=======
         /// Only creator is able to edit the market.
         EditorNotCreator,
         /// EditReason's length greater than MaxEditReasonLen.
         EditReasonLengthExceedsMaxEditReasonLen,
->>>>>>> cccbafc6
+        /// The global dispute resolution system is disabled.
+        GlobalDisputesDisabled,
         /// Market account does not have enough funds to pay out.
         InsufficientFundsInMarketAccount,
         /// Sender does not have enough share balance.
