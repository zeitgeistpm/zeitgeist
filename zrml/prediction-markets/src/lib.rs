--- conflicted
+++ resolved
@@ -78,10 +78,7 @@
     /// The current storage version.
     const STORAGE_VERSION: StorageVersion = StorageVersion::new(8);
 
-<<<<<<< HEAD
     // TODO maybe use the Balance of the <T as Config>::Currency here!
-=======
->>>>>>> db142ad0
     pub(crate) type BalanceOf<T> = <T as zrml_market_commons::Config>::Balance;
     pub(crate) type AccountIdOf<T> = <T as frame_system::Config>::AccountId;
     pub(crate) type NegativeImbalanceOf<T> =
@@ -123,10 +120,8 @@
                     debug_assert!(false, "{}", warning);
                     return Ok(());
                 }
-<<<<<<< HEAD
+
                 // TODO if you use the Balance of Currency, you might not need saturated conversions here!!!
-=======
->>>>>>> db142ad0
                 T::Currency::unreserve_named(
                     &Self::reserve_id(),
                     &bond.who,
