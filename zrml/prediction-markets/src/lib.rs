--- conflicted
+++ resolved
@@ -524,24 +524,9 @@
             
             let curr_block_num = <frame_system::Pallet<T>>::block_number();
             let market = <zrml_market_commons::Pallet<T>>::market(&market_id)?;
-<<<<<<< HEAD
             ensure!(market.status == MarketStatus::Reported, Error::<T>::InvalidMarketStatus);
 
-=======
-            ensure!(
-                matches!(market.status, MarketStatus::Reported | MarketStatus::Disputed),
-                Error::<T>::InvalidMarketStatus
-            );
-            let num_disputes: u32 = disputes.len().saturated_into();
-            Self::validate_dispute(&disputes, &market, num_disputes, &outcome)?;
-            T::AssetManager::reserve_named(
-                &Self::reserve_id(),
-                Asset::Ztg,
-                &who,
-                default_dispute_bond::<T>(disputes.len()),
-            )?;
             // TODO(#782): use multiple benchmarks paths for different dispute mechanisms
->>>>>>> e991d9ed
             match market.dispute_mechanism {
                 MarketDisputeMechanism::Authorized => {
                     T::Authorized::on_dispute(&disputes, &market_id, &market)?
@@ -553,26 +538,9 @@
                     T::SimpleDisputes::on_dispute(&disputes, &market_id, &market)?
                 }
             }
-<<<<<<< HEAD
-            
-            Self::remove_last_dispute_from_market_ids_per_dispute_block(&disputes, &market_id)?;
-            Self::set_market_as_disputed(&market, &market_id)?;
-
-            // each dispute resets dispute_duration
-            let dispute_duration_ends_at_block =
-                curr_block_num.saturating_add(market.deadlines.dispute_duration);
-            <MarketIdsPerDisputeBlock<T>>::try_mutate(dispute_duration_ends_at_block, |ids| {
-                ids.try_push(market_id).map_err(|_| <Error<T>>::StorageOverflow)
-            })?;
-
-=======
 
             Self::set_market_as_disputed(&market, &market_id)?;
             let market_dispute = MarketDispute { at: curr_block_num, by: who, outcome };
-            <Disputes<T>>::try_mutate(market_id, |disputes| {
-                disputes.try_push(market_dispute.clone()).map_err(|_| <Error<T>>::StorageOverflow)
-            })?;
->>>>>>> e991d9ed
             Self::deposit_event(Event::MarketDisputed(
                 market_id,
                 MarketStatus::Disputed,
