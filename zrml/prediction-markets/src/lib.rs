--- conflicted
+++ resolved
@@ -335,25 +335,7 @@
             // Slash outstanding bonds; see
             // https://github.com/zeitgeistpm/runtime-audit-1/issues/34#issuecomment-1120187097 for
             // details.
-<<<<<<< HEAD
-            if let Some(bond) = market.bonds.creation {
-                if !bond.is_settled {
-                    Self::slash_creation_bond(&market_id, None)?;
-                }
-            }
-            if let Some(bond) = market.bonds.oracle {
-                if !bond.is_settled {
-                    Self::slash_oracle_bond(&market_id, None)?;
-                }
-            }
-            if let Some(bond) = market.bonds.dispute {
-                if !bond.is_settled {
-                    Self::unreserve_dispute_bond(&market_id)?;
-                }
-            }
-=======
             Self::slash_pending_bonds(&market_id, &market)?;
->>>>>>> 0fd31bf8
 
             if market_status == MarketStatus::Proposed {
                 MarketIdsForEdit::<T>::remove(market_id);
@@ -2051,20 +2033,17 @@
     impl<T: Config> Pallet<T> {
         impl_unreserve_bond!(unreserve_creation_bond, creation);
         impl_unreserve_bond!(unreserve_oracle_bond, oracle);
-<<<<<<< HEAD
+        impl_unreserve_bond!(unreserve_outsider_bond, outsider);
         impl_unreserve_bond!(unreserve_dispute_bond, dispute);
         impl_slash_bond!(slash_creation_bond, creation);
         impl_slash_bond!(slash_oracle_bond, oracle);
+        impl_slash_bond!(slash_outsider_bond, outsider);
         impl_slash_bond!(slash_dispute_bond, dispute);
-=======
-        impl_unreserve_bond!(unreserve_outsider_bond, outsider);
-        impl_slash_bond!(slash_creation_bond, creation);
-        impl_slash_bond!(slash_oracle_bond, oracle);
-        impl_slash_bond!(slash_outsider_bond, outsider);
         impl_repatriate_bond!(repatriate_oracle_bond, oracle);
         impl_is_bond_pending!(is_creation_bond_pending, creation);
         impl_is_bond_pending!(is_oracle_bond_pending, oracle);
         impl_is_bond_pending!(is_outsider_bond_pending, outsider);
+        impl_is_bond_pending!(is_dispute_bond_pending, dispute);
 
         fn slash_pending_bonds(market_id: &MarketIdOf<T>, market: &MarketOf<T>) -> DispatchResult {
             if Self::is_creation_bond_pending(market_id, market, false) {
@@ -2076,9 +2055,11 @@
             if Self::is_outsider_bond_pending(market_id, market, false) {
                 Self::slash_outsider_bond(market_id, None)?;
             }
+            if Self::is_dispute_bond_pending(market_id, market, false) {
+                Self::slash_dispute_bond(market_id, None)?;
+            }
             Ok(())
         }
->>>>>>> 0fd31bf8
 
         pub fn outcome_assets(
             market_id: MarketIdOf<T>,
@@ -2546,13 +2527,6 @@
 
             // If the oracle reported right, return the OracleBond, otherwise slash it to
             // pay the correct reporters.
-<<<<<<< HEAD
-            if report.by == market.oracle && report.outcome == resolved_outcome {
-                Self::unreserve_oracle_bond(market_id)?;
-            } else {
-                let imb = Self::slash_oracle_bond(market_id, None)?;
-                overall_imbalance.subsume(imb);
-=======
             let mut overall_imbalance = NegativeImbalanceOf::<T>::zero();
 
             let report_by_oracle = report.by == market.oracle;
@@ -2592,27 +2566,26 @@
                     overall_imbalance.subsume(oracle_imbalance);
                     overall_imbalance.subsume(outsider_imbalance);
                 }
->>>>>>> 0fd31bf8
             }
 
             let mut correct_disputor = None;
-            if let Some(bond) = market.bonds.dispute.clone() {
-                if !bond.is_settled {
-                    if report.outcome != resolved_outcome {
-                        // If the report outcome was wrong, the dispute was justified
-                        Self::unreserve_dispute_bond(market_id)?;
-                        correct_disputor = Some(bond.who);
-                    } else {
-                        let imb = Self::slash_dispute_bond(market_id, None)?;
-                        overall_imbalance.subsume(imb);
-                    }
+            if Self::is_dispute_bond_pending(market_id, market, false) {
+                if is_correct {
+                    let imb = Self::slash_dispute_bond(market_id, None)?;
+                    overall_imbalance.subsume(imb);
+                } else {
+                    // If the report outcome was wrong, the dispute was justified
+                    Self::unreserve_dispute_bond(market_id)?;
+                    correct_disputor = Some(bond.who);
                 }
             }
 
             let mut imbalance_left = <NegativeImbalanceOf<T>>::zero();
             if let Some(disputor) = correct_disputor {
+                // TODO: The disputor gets at most the outsider and oracle bond. Is okay?
                 CurrencyOf::<T>::resolve_creating(&disputor, overall_imbalance);
             } else {
+                // TODO: The MDMs get at most the slashed dispute bond. Is okay?
                 imbalance_left = overall_imbalance;
             }
 
