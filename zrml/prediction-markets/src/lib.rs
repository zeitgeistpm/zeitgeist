--- conflicted
+++ resolved
@@ -916,14 +916,10 @@
                 Ok(())
             })?;
 
-<<<<<<< HEAD
             let market = T::MarketCommons::market(&market_id)?;
             let block_after_dispute_duration =
                 current_block.saturating_add(market.deadlines.dispute_duration);
             MarketIdsPerReportBlock::<T>::try_mutate(&block_after_dispute_duration, |ids| {
-=======
-            MarketIdsPerReportBlock::<T>::try_mutate(current_block, |ids| {
->>>>>>> 294c66c4
                 ids.try_push(market_id).map_err(|_| <Error<T>>::StorageOverflow)
             })?;
 
@@ -1511,29 +1507,18 @@
             let market = T::MarketCommons::market(market_id)?;
             if market.status == MarketStatus::Reported {
                 let report = market.report.ok_or(Error::<T>::MarketIsNotReported)?;
-<<<<<<< HEAD
                 let dispute_duration_ends_at_block =
                     report.at.saturating_add(market.deadlines.dispute_duration);
                 MarketIdsPerReportBlock::<T>::mutate(&dispute_duration_ends_at_block, |ids| {
-=======
-                MarketIdsPerReportBlock::<T>::mutate(report.at, |ids| {
->>>>>>> 294c66c4
                     remove_item::<MarketIdOf<T>, _>(ids, market_id);
                 });
             }
             if market.status == MarketStatus::Disputed {
                 let disputes = Disputes::<T>::get(market_id);
                 if let Some(last_dispute) = disputes.last() {
-<<<<<<< HEAD
                     let dispute_duration_ends_at_block =
                         last_dispute.at.saturating_add(market.deadlines.dispute_duration);
                     MarketIdsPerDisputeBlock::<T>::mutate(&dispute_duration_ends_at_block, |ids| {
-=======
-                    let at = last_dispute.at;
-                    let mut old_disputes_per_block = MarketIdsPerDisputeBlock::<T>::get(at);
-                    remove_item::<MarketIdOf<T>, _>(&mut old_disputes_per_block, market_id);
-                    MarketIdsPerDisputeBlock::<T>::mutate(at, |ids| {
->>>>>>> 294c66c4
                         remove_item::<MarketIdOf<T>, _>(ids, market_id);
                     });
                 }
@@ -2199,15 +2184,10 @@
             market_id: &MarketIdOf<T>,
         ) -> DispatchResult {
             if let Some(last_dispute) = disputes.last() {
-<<<<<<< HEAD
                 let market = T::MarketCommons::market(market_id)?;
                 let dispute_duration_ends_at_block =
                     last_dispute.at.saturating_add(market.deadlines.dispute_duration);
                 MarketIdsPerDisputeBlock::<T>::mutate(&dispute_duration_ends_at_block, |ids| {
-=======
-                let at = last_dispute.at;
-                MarketIdsPerDisputeBlock::<T>::mutate(at, |ids| {
->>>>>>> 294c66c4
                     remove_item::<MarketIdOf<T>, _>(ids, market_id);
                 });
             }
@@ -2267,17 +2247,12 @@
             ) -> DispatchResult,
         {
             // Resolve all regularly reported markets.
-<<<<<<< HEAD
             for id in MarketIdsPerReportBlock::<T>::get(&now).iter() {
-=======
-            for id in MarketIdsPerReportBlock::<T>::get(block).iter() {
->>>>>>> 294c66c4
                 let market = T::MarketCommons::market(id)?;
                 if let MarketStatus::Reported = market.status {
                     cb(id, &market)?;
                 }
             }
-<<<<<<< HEAD
             MarketIdsPerReportBlock::<T>::remove(&now);
 
             // Resolve any disputed markets.
@@ -2286,16 +2261,6 @@
                 cb(id, &market)?;
             }
             MarketIdsPerDisputeBlock::<T>::remove(&now);
-=======
-            MarketIdsPerReportBlock::<T>::remove(block);
-
-            // Resolve any disputed markets.
-            for id in MarketIdsPerDisputeBlock::<T>::get(block).iter() {
-                let market = T::MarketCommons::market(id)?;
-                cb(id, &market)?;
-            }
-            MarketIdsPerDisputeBlock::<T>::remove(block);
->>>>>>> 294c66c4
 
             Ok(())
         }
