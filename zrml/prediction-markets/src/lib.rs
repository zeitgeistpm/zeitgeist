--- conflicted
+++ resolved
@@ -1830,13 +1830,8 @@
         MarketInsufficientSubsidy(MarketIdOf<T>, MarketStatus),
         /// A market has been closed. \[market_id\]
         MarketClosed(MarketIdOf<T>),
-<<<<<<< HEAD
         /// A market has been disputed \[market_id, new_market_status\]
         MarketDisputed(MarketIdOf<T>, MarketStatus),
-=======
-        /// A market has been disputed. \[market_id, new_market_status, new_outcome\]
-        MarketDisputed(MarketIdOf<T>, MarketStatus, MarketDispute<T::AccountId, T::BlockNumber>),
->>>>>>> 31d1700c
         /// An advised market has ended before it was approved or rejected. \[market_id\]
         MarketExpired(MarketIdOf<T>),
         /// A pending market has been rejected as invalid with a reason.
