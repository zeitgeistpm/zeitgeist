// Copyright 2022-2023 Forecasting Technologies LTD.
// Copyright 2021-2022 Zeitgeist PM LLC.
//
// This file is part of Zeitgeist.
//
// Zeitgeist is free software: you can redistribute it and/or modify it
// under the terms of the GNU General Public License as published by the
// Free Software Foundation, either version 3 of the License, or (at
// your option) any later version.
//
// Zeitgeist is distributed in the hope that it will be useful, but
// WITHOUT ANY WARRANTY; without even the implied warranty of
// MERCHANTABILITY or FITNESS FOR A PARTICULAR PURPOSE. See the GNU
// General Public License for more details.
//
// You should have received a copy of the GNU General Public License
// along with Zeitgeist. If not, see <https://www.gnu.org/licenses/>.

#![doc = include_str!("../README.md")]
#![cfg_attr(not(feature = "std"), no_std)]
#![allow(clippy::too_many_arguments)]

extern crate alloc;

mod benchmarks;
pub mod migrations;
pub mod mock;
pub mod orml_asset_registry;
mod tests;
pub mod weights;

pub use pallet::*;

#[frame_support::pallet]
mod pallet {
    use crate::weights::*;
    use alloc::{format, vec, vec::Vec};
    use core::{cmp, marker::PhantomData};
    use frame_support::{
        dispatch::{DispatchResultWithPostInfo, Pays, Weight},
        ensure, log,
        pallet_prelude::{ConstU32, StorageMap, StorageValue, ValueQuery},
        storage::{with_transaction, TransactionOutcome},
        traits::{
            tokens::BalanceStatus, Currency, EnsureOrigin, Get, Hooks, Imbalance, IsType,
            NamedReservableCurrency, OnUnbalanced, StorageVersion,
        },
        transactional, Blake2_128Concat, BoundedVec, PalletId, Twox64Concat,
    };
    use frame_system::{ensure_signed, pallet_prelude::OriginFor};

    #[cfg(feature = "parachain")]
    use {orml_traits::asset_registry::Inspect, zeitgeist_primitives::types::CustomMetadata};

    use orml_traits::{MultiCurrency, NamedMultiReservableCurrency};
    use sp_arithmetic::per_things::{Perbill, Percent};
    use sp_runtime::{
        traits::{Saturating, Zero},
        DispatchError, DispatchResult, SaturatedConversion,
    };
    use zeitgeist_primitives::{
        constants::MILLISECS_PER_BLOCK,
        traits::{
            DisputeApi, DisputeMaxWeightApi, DisputeResolutionApi, Swaps, ZeitgeistAssetManager,
        },
        types::{
            Asset, Bond, Deadlines, GlobalDisputeItem, Market, MarketBonds, MarketCreation,
            MarketDisputeMechanism, MarketPeriod, MarketStatus, MarketType, MultiHash,
            OldMarketDispute, OutcomeReport, Report, ResultWithWeightInfo, ScalarPosition,
            ScoringRule, SubsidyUntil,
        },
    };
    use zrml_global_disputes::{types::InitialItem, GlobalDisputesPalletApi};
    use zrml_liquidity_mining::LiquidityMiningPalletApi;
    use zrml_market_commons::MarketCommonsPalletApi;

    /// The current storage version.
    const STORAGE_VERSION: StorageVersion = StorageVersion::new(7);

    pub(crate) type BalanceOf<T> = <<T as Config>::AssetManager as MultiCurrency<
        <T as frame_system::Config>::AccountId,
    >>::Balance;
    pub(crate) type CurrencyOf<T> = <T as zrml_market_commons::Config>::Currency;
    pub(crate) type NegativeImbalanceOf<T> =
        <CurrencyOf<T> as Currency<<T as frame_system::Config>::AccountId>>::NegativeImbalance;
    pub(crate) type TimeFrame = u64;
    pub(crate) type MarketIdOf<T> = <T as zrml_market_commons::Config>::MarketId;
    pub(crate) type MomentOf<T> =
        <<T as zrml_market_commons::Config>::Timestamp as frame_support::traits::Time>::Moment;
    pub type MarketOf<T> = Market<
        <T as frame_system::Config>::AccountId,
        BalanceOf<T>,
        <T as frame_system::Config>::BlockNumber,
        MomentOf<T>,
        Asset<MarketIdOf<T>>,
    >;
    pub(crate) type ReportOf<T> =
        Report<<T as frame_system::Config>::AccountId, <T as frame_system::Config>::BlockNumber>;
    pub type CacheSize = ConstU32<64>;
    pub type EditReason<T> = BoundedVec<u8, <T as Config>::MaxEditReasonLen>;
    pub type RejectReason<T> = BoundedVec<u8, <T as Config>::MaxRejectReasonLen>;
    type InitialItemOf<T> = InitialItem<<T as frame_system::Config>::AccountId, BalanceOf<T>>;

    macro_rules! impl_unreserve_bond {
        ($fn_name:ident, $bond_type:ident) => {
            /// Settle the $bond_type bond by unreserving it.
            ///
            /// This function **should** only be called if the bond is not yet settled, and calling
            /// it if the bond is settled is most likely a logic error. If the bond is already
            /// settled, storage is not changed, a warning is raised and `Ok(())` is returned.
            fn $fn_name(market_id: &MarketIdOf<T>) -> DispatchResult {
                let market = <zrml_market_commons::Pallet<T>>::market(market_id)?;
                let bond = market.bonds.$bond_type.as_ref().ok_or(Error::<T>::MissingBond)?;
                if bond.is_settled {
                    let warning = format!(
                        "Attempting to settle the {} bond of market {:?} multiple times",
                        stringify!($bond_type),
                        market_id,
                    );
                    log::warn!("{}", warning);
                    debug_assert!(false, "{}", warning);
                    return Ok(());
                }
                CurrencyOf::<T>::unreserve_named(&Self::reserve_id(), &bond.who, bond.value);
                <zrml_market_commons::Pallet<T>>::mutate_market(market_id, |m| {
                    m.bonds.$bond_type = Some(Bond { is_settled: true, ..bond.clone() });
                    Ok(())
                })
            }
        };
    }

    macro_rules! impl_slash_bond {
        ($fn_name:ident, $bond_type:ident) => {
            /// Settle the $bond_type bond by slashing and/or unreserving it and return the
            /// resulting imbalance.
            ///
            /// If `slash_percentage` is not specified, then the entire bond is slashed. Otherwise,
            /// only the specified percentage is slashed and the remainder is unreserved.
            ///
            /// This function **should** only be called if the bond is not yet settled, and calling
            /// it if the bond is settled is most likely a logic error. If the bond is already
            /// settled, storage is not changed, a warning is raised and a zero imbalance is
            /// returned.
            fn $fn_name(
                market_id: &MarketIdOf<T>,
                slash_percentage: Option<Percent>,
            ) -> Result<NegativeImbalanceOf<T>, DispatchError> {
                let market = <zrml_market_commons::Pallet<T>>::market(market_id)?;
                let bond = market.bonds.$bond_type.as_ref().ok_or(Error::<T>::MissingBond)?;
                // Trying to settle a bond multiple times is always a logic error, not a runtime
                // error, so we log a warning instead of raising an error.
                if bond.is_settled {
                    let warning = format!(
                        "Attempting to settle the {} bond of market {:?} multiple times",
                        stringify!($bond_type),
                        market_id,
                    );
                    log::warn!("{}", warning);
                    debug_assert!(false, "{}", warning);
                    return Ok(NegativeImbalanceOf::<T>::zero());
                }
                let value = bond.value;
                let (slash_amount, unreserve_amount) = if let Some(percentage) = slash_percentage {
                    let slash_amount = percentage.mul_floor(value);
                    (slash_amount, value.saturating_sub(slash_amount))
                } else {
                    (value, BalanceOf::<T>::zero())
                };
                let (imbalance, excess) = CurrencyOf::<T>::slash_reserved_named(
                    &Self::reserve_id(),
                    &bond.who,
                    slash_amount,
                );
                // If there's excess, there's nothing we can do, so we don't count this as error
                // and log a warning instead.
                if excess != BalanceOf::<T>::zero() {
                    let warning = format!(
                        "Failed to settle the {} bond of market {:?}",
                        stringify!($bond_type),
                        market_id,
                    );
                    log::warn!("{}", warning);
                    debug_assert!(false, "{}", warning);
                }
                if unreserve_amount != BalanceOf::<T>::zero() {
                    CurrencyOf::<T>::unreserve_named(
                        &Self::reserve_id(),
                        &bond.who,
                        unreserve_amount,
                    );
                }
                <zrml_market_commons::Pallet<T>>::mutate_market(market_id, |m| {
                    m.bonds.$bond_type = Some(Bond { is_settled: true, ..bond.clone() });
                    Ok(())
                })?;
                Ok(imbalance)
            }
        };
    }

    macro_rules! impl_repatriate_bond {
        ($fn_name:ident, $bond_type:ident) => {
            /// Settle the $bond_type bond by repatriating it to free balance of beneficiary.
            ///
            /// This function **should** only be called if the bond is not yet settled, and calling
            /// it if the bond is settled is most likely a logic error. If the bond is already
            /// settled, storage is not changed, a warning is raised and `Ok(())` is returned.
            fn $fn_name(market_id: &MarketIdOf<T>, beneficiary: &T::AccountId) -> DispatchResult {
                let market = <zrml_market_commons::Pallet<T>>::market(market_id)?;
                let bond = market.bonds.$bond_type.as_ref().ok_or(Error::<T>::MissingBond)?;
                if bond.is_settled {
                    let warning = format!(
                        "Attempting to settle the {} bond of market {:?} multiple times",
                        stringify!($bond_type),
                        market_id,
                    );
                    log::warn!("{}", warning);
                    debug_assert!(false, "{}", warning);
                    return Ok(());
                }
                let res = <CurrencyOf<T>>::repatriate_reserved_named(
                    &Self::reserve_id(),
                    &bond.who,
                    beneficiary,
                    bond.value,
                    BalanceStatus::Free,
                );
                // If there's an error or missing balance,
                // there's nothing we can do, so we don't count this as error
                // and log a warning instead.
                match res {
                    Ok(missing) if missing != <BalanceOf<T>>::zero() => {
                        let warning = format!(
                            "Failed to repatriate all of the {} bond of market {:?} (missing \
                             balance {:?}).",
                            stringify!($bond_type),
                            market_id,
                            missing,
                        );
                        log::warn!("{}", warning);
                        debug_assert!(false, "{}", warning);
                    }
                    Ok(_) => (),
                    Err(_err) => {
                        let warning = format!(
                            "Failed to settle the {} bond of market {:?} (error: {}).",
                            stringify!($bond_type),
                            market_id,
                            stringify!(_err),
                        );
                        log::warn!("{}", warning);
                        debug_assert!(false, "{}", warning);
                    }
                }
                <zrml_market_commons::Pallet<T>>::mutate_market(market_id, |m| {
                    m.bonds.$bond_type = Some(Bond { is_settled: true, ..bond.clone() });
                    Ok(())
                })?;
                Ok(())
            }
        };
    }

    macro_rules! impl_is_bond_pending {
        ($fn_name:ident, $bond_type:ident) => {
            /// Check whether the $bond_type is present (ready to get unreserved or slashed).
            /// Set the flag `with_warning` to `true`, when warnings should be logged
            /// in case the bond is not present or already settled.
            ///
            /// Return `true` if the bond is present and not settled, `false` otherwise.
            fn $fn_name(
                market_id: &MarketIdOf<T>,
                market: &MarketOf<T>,
                with_warning: bool,
            ) -> bool {
                if let Some(bond) = &market.bonds.$bond_type {
                    if !bond.is_settled {
                        return true;
                    } else if with_warning {
                        let warning = format!(
                            "[PredictionMarkets] The {} bond is already settled for market {:?}.",
                            stringify!($bond_type),
                            market_id,
                        );
                        log::warn!("{}", warning);
                        debug_assert!(false, "{}", warning);
                    }
                } else if with_warning {
                    let warning = format!(
                        "[PredictionMarkets] The {} bond is not present for market {:?}.",
                        stringify!($bond_type),
                        market_id,
                    );
                    log::warn!("{}", warning);
                    debug_assert!(false, "{}", warning);
                }

                false
            }
        };
    }

    #[pallet::call]
    impl<T: Config> Pallet<T> {
        /// Destroy a market, including its outcome assets, market account and pool account.
        ///
        /// Must be called by `DestroyOrigin`. Bonds (unless already returned) are slashed without
        /// exception. Can currently only be used for destroying CPMM markets.
        #[pallet::call_index(0)]
        #[pallet::weight((
            T::WeightInfo::admin_destroy_reported_market(
                T::MaxCategories::get().into(),
                CacheSize::get(),
                CacheSize::get(),
                CacheSize::get(),
            )
            .max(T::WeightInfo::admin_destroy_disputed_market(
                T::MaxCategories::get().into(),
                CacheSize::get(),
                CacheSize::get(),
                CacheSize::get(),
            )),
            Pays::No,
        ))]
        #[transactional]
        pub fn admin_destroy_market(
            origin: OriginFor<T>,
            #[pallet::compact] market_id: MarketIdOf<T>,
        ) -> DispatchResultWithPostInfo {
            // TODO(#618): Not implemented for Rikiddo!
            T::DestroyOrigin::ensure_origin(origin)?;

            let market = <zrml_market_commons::Pallet<T>>::market(&market_id)?;
            ensure!(market.scoring_rule == ScoringRule::CPMM, Error::<T>::InvalidScoringRule);
            let market_status = market.status;
            let market_account = <zrml_market_commons::Pallet<T>>::market_account(market_id);

            // Slash outstanding bonds; see
            // https://github.com/zeitgeistpm/runtime-audit-1/issues/34#issuecomment-1120187097 for
            // details.
            Self::slash_pending_bonds(&market_id, &market)?;

            if market_status == MarketStatus::Proposed {
                MarketIdsForEdit::<T>::remove(market_id);
            }

            if T::GlobalDisputes::is_active(&market_id) {
                T::GlobalDisputes::destroy_global_dispute(&market_id)?;
            }

            // NOTE: Currently we don't clean up outcome assets.
            // TODO(#792): Remove outcome assets for accounts! Delete "resolved" assets of `orml_tokens` with storage migration.
            T::AssetManager::slash(
                market.base_asset,
                &market_account,
                T::AssetManager::free_balance(market.base_asset, &market_account),
            );
            let mut category_count = 0u32;
            if let Ok(pool_id) = <zrml_market_commons::Pallet<T>>::market_pool(&market_id) {
                let pool = T::Swaps::pool(pool_id)?;
                category_count = pool.assets.len().saturated_into();
                let _ = T::Swaps::destroy_pool(pool_id)?;
                <zrml_market_commons::Pallet<T>>::remove_market_pool(&market_id)?;
            }

            let open_ids_len = Self::clear_auto_open(&market_id)?;
            let close_ids_len = Self::clear_auto_close(&market_id)?;
            // Note: This is noop if the market is trusted.
            let (ids_len, _) = Self::clear_auto_resolve(&market_id)?;
            if market.dispute_mechanism.is_some() {
                Self::clear_dispute_mechanism(&market_id)?;
            }
            <zrml_market_commons::Pallet<T>>::remove_market(&market_id)?;

            Self::deposit_event(Event::MarketDestroyed(market_id));

            // Weight correction
            // The DestroyOrigin should not pay fees for providing this service
            if market_status == MarketStatus::Reported {
                Ok((
                    Some(T::WeightInfo::admin_destroy_reported_market(
                        category_count,
                        open_ids_len,
                        close_ids_len,
                        ids_len,
                    )),
                    Pays::No,
                )
                    .into())
            } else if market_status == MarketStatus::Disputed {
                Ok((
                    Some(T::WeightInfo::admin_destroy_disputed_market(
                        category_count,
                        open_ids_len,
                        close_ids_len,
                        ids_len,
                    )),
                    Pays::No,
                )
                    .into())
            } else {
                Ok((Option::<Weight>::None, Pays::No).into())
            }
        }

        /// Allows the `CloseOrigin` to immediately move an open market to closed.
        ///
        /// # Weight
        ///
        /// Complexity: `O(n + m)`, where `n` is the number of market ids,
        /// which open at the same time as the specified market,
        /// and `m` is the number of market ids,
        /// which close at the same time as the specified market.
        //
        // ***** IMPORTANT *****
        //
        // Within the same block, operations that interact with the activeness of the same
        // market will behave differently before and after this call.
        #[pallet::call_index(1)]
        #[pallet::weight((
            T::WeightInfo::admin_move_market_to_closed(
                CacheSize::get(), CacheSize::get()), Pays::No
            )
        )]
        #[transactional]
        pub fn admin_move_market_to_closed(
            origin: OriginFor<T>,
            #[pallet::compact] market_id: MarketIdOf<T>,
        ) -> DispatchResultWithPostInfo {
            // TODO(#638): Handle Rikiddo markets!
            T::CloseOrigin::ensure_origin(origin)?;
            let market = <zrml_market_commons::Pallet<T>>::market(&market_id)?;
            Self::ensure_market_is_active(&market)?;
            let open_ids_len = Self::clear_auto_open(&market_id)?;
            let close_ids_len = Self::clear_auto_close(&market_id)?;
            Self::close_market(&market_id)?;
            Self::set_market_end(&market_id)?;
            // The CloseOrigin should not pay fees for providing this service
            Ok((
                Some(T::WeightInfo::admin_move_market_to_closed(open_ids_len, close_ids_len)),
                Pays::No,
            )
                .into())
        }

        /// Allows the `ResolveOrigin` to immediately move a reported or disputed
        /// market to resolved.
        ///
        /// # Weight
        ///
        /// Complexity: `O(n + m)`, where `n` is the number of market ids
        /// per dispute / report block, m is the number of disputes.
        #[pallet::call_index(2)]
        #[pallet::weight((
            T::WeightInfo::admin_move_market_to_resolved_scalar_reported(CacheSize::get())
            .max(
                T::WeightInfo::admin_move_market_to_resolved_categorical_reported(CacheSize::get())
            ).max(
                T::WeightInfo::admin_move_market_to_resolved_scalar_disputed(CacheSize::get())
            ).max(
                T::WeightInfo::admin_move_market_to_resolved_categorical_disputed(CacheSize::get())
            ),
            Pays::No,
        ))]
        #[transactional]
        pub fn admin_move_market_to_resolved(
            origin: OriginFor<T>,
            #[pallet::compact] market_id: MarketIdOf<T>,
        ) -> DispatchResultWithPostInfo {
            T::ResolveOrigin::ensure_origin(origin)?;

            let market = <zrml_market_commons::Pallet<T>>::market(&market_id)?;
            ensure!(
                market.status == MarketStatus::Reported || market.status == MarketStatus::Disputed,
                Error::<T>::InvalidMarketStatus,
            );
            let (ids_len, _) = Self::clear_auto_resolve(&market_id)?;
            let market = <zrml_market_commons::Pallet<T>>::market(&market_id)?;
            let _ = Self::on_resolution(&market_id, &market)?;
            let weight = match market.market_type {
                MarketType::Scalar(_) => match market.status {
                    MarketStatus::Reported => {
                        T::WeightInfo::admin_move_market_to_resolved_scalar_reported(ids_len)
                    }
                    MarketStatus::Disputed => {
                        T::WeightInfo::admin_move_market_to_resolved_scalar_disputed(ids_len)
                    }
                    _ => return Err(Error::<T>::InvalidMarketStatus.into()),
                },
                MarketType::Categorical(_) => match market.status {
                    MarketStatus::Reported => {
                        T::WeightInfo::admin_move_market_to_resolved_categorical_reported(ids_len)
                    }
                    MarketStatus::Disputed => {
                        T::WeightInfo::admin_move_market_to_resolved_categorical_disputed(ids_len)
                    }
                    _ => return Err(Error::<T>::InvalidMarketStatus.into()),
                },
            };
            Ok((Some(weight), Pays::No).into())
        }

        /// Approves a market that is waiting for approval from the
        /// advisory committee.
        ///
        /// NOTE: Returns the proposer's bond since the market has been
        /// deemed valid by an advisory committee.
        ///
        /// NOTE: Can only be called by the `ApproveOrigin`.
        ///
        /// # Weight
        ///
        /// Complexity: `O(1)`
        #[pallet::call_index(3)]
        #[pallet::weight((T::WeightInfo::approve_market(), Pays::No))]
        #[transactional]
        pub fn approve_market(
            origin: OriginFor<T>,
            #[pallet::compact] market_id: MarketIdOf<T>,
        ) -> DispatchResultWithPostInfo {
            // TODO(#787): Handle Rikiddo benchmarks!
            T::ApproveOrigin::ensure_origin(origin)?;
            let mut extra_weight = Weight::zero();
            let mut status = MarketStatus::Active;

            <zrml_market_commons::Pallet<T>>::mutate_market(&market_id, |m| {
                ensure!(m.status == MarketStatus::Proposed, Error::<T>::MarketIsNotProposed);
                ensure!(
                    !MarketIdsForEdit::<T>::contains_key(market_id),
                    Error::<T>::MarketEditRequestAlreadyInProgress
                );

                match m.scoring_rule {
                    ScoringRule::CPMM => {
                        m.status = MarketStatus::Active;
                    }
                    ScoringRule::RikiddoSigmoidFeeMarketEma => {
                        m.status = MarketStatus::CollectingSubsidy;
                        status = MarketStatus::CollectingSubsidy;
                        extra_weight = Self::start_subsidy(m, market_id)?;
                    }
                }

                Ok(())
            })?;

            Self::unreserve_creation_bond(&market_id)?;

            Self::deposit_event(Event::MarketApproved(market_id, status));
            // The ApproveOrigin should not pay fees for providing this service
            Ok((Some(T::WeightInfo::approve_market().saturating_add(extra_weight)), Pays::No)
                .into())
        }

        /// Request an edit to a proposed market.
        ///
        /// Can only be called by the `RequestEditOrigin`.
        ///
        /// # Arguments
        ///
        /// * `market_id`: The id of the market to edit.
        /// * `edit_reason`: An short record of what needs to be changed.
        ///
        /// # Weight
        ///
        /// Complexity: `O(edit_reason.len())`
        #[pallet::call_index(4)]
        #[pallet::weight((
            T::WeightInfo::request_edit(edit_reason.len() as u32),
            Pays::No,
        ))]
        #[transactional]
        pub fn request_edit(
            origin: OriginFor<T>,
            #[pallet::compact] market_id: MarketIdOf<T>,
            edit_reason: Vec<u8>,
        ) -> DispatchResult {
            T::RequestEditOrigin::ensure_origin(origin)?;
            let edit_reason: EditReason<T> = edit_reason
                .try_into()
                .map_err(|_| Error::<T>::EditReasonLengthExceedsMaxEditReasonLen)?;
            let market = <zrml_market_commons::Pallet<T>>::market(&market_id)?;
            ensure!(market.status == MarketStatus::Proposed, Error::<T>::MarketIsNotProposed);
            MarketIdsForEdit::<T>::try_mutate(market_id, |reason| {
                if reason.is_some() {
                    Err(Error::<T>::MarketEditRequestAlreadyInProgress)
                } else {
                    *reason = Some(edit_reason.clone());
                    Ok(())
                }
            })?;
            Self::deposit_event(Event::MarketRequestedEdit(market_id, edit_reason));
            Ok(())
        }

        /// Buy a complete set of outcome shares of a market.
        ///
        /// The cost of a full set is exactly one unit of the market's base asset. For example,
        /// when calling `buy_complete_set(origin, 1, 2)` on a categorical market with five
        /// different outcomes, the caller pays `2` of the base asset and receives `2` of each of
        /// the five outcome tokens.
        ///
        /// NOTE: This is the only way to create new shares of outcome tokens.
        ///
        /// # Weight
        ///
        /// Complexity: `O(n)`, where `n` is the number of outcome assets in the market.
        // Note: `buy_complete_set` weight consumption is dependent on how many assets exists.
        // Unfortunately this information can only be retrieved with a storage call, therefore
        // The worst-case scenario is assumed
        // and the correct weight is calculated at the end of this function.
        // This also occurs in numerous other functions.
        #[pallet::call_index(5)]
        #[pallet::weight(T::WeightInfo::buy_complete_set(T::MaxCategories::get().into()))]
        #[transactional]
        pub fn buy_complete_set(
            origin: OriginFor<T>,
            #[pallet::compact] market_id: MarketIdOf<T>,
            #[pallet::compact] amount: BalanceOf<T>,
        ) -> DispatchResultWithPostInfo {
            let sender = ensure_signed(origin)?;
            Self::do_buy_complete_set(sender, market_id, amount)
        }

        /// Dispute on a market that has been reported or already disputed.
        ///
        /// # Weight
        ///
        /// Complexity: `O(n)`, where `n` is the number of outstanding disputes.
        #[pallet::call_index(6)]
        #[pallet::weight(
            T::WeightInfo::dispute_authorized().saturating_add(
                T::Court::on_dispute_max_weight().saturating_add(
                    T::SimpleDisputes::on_dispute_max_weight()
                )
            )
        )]
        #[transactional]
        pub fn dispute(
            origin: OriginFor<T>,
            #[pallet::compact] market_id: MarketIdOf<T>,
        ) -> DispatchResultWithPostInfo {
            let who = ensure_signed(origin)?;

            let market = <zrml_market_commons::Pallet<T>>::market(&market_id)?;
            ensure!(market.status == MarketStatus::Reported, Error::<T>::InvalidMarketStatus);

            let dispute_mechanism =
                market.dispute_mechanism.as_ref().ok_or(Error::<T>::NoDisputeMechanism)?;
            let weight = match dispute_mechanism {
                MarketDisputeMechanism::Authorized => {
                    T::Authorized::on_dispute(&market_id, &market)?;
                    T::WeightInfo::dispute_authorized()
                }
                MarketDisputeMechanism::Court => {
                    let court_weight = T::Court::on_dispute(&market_id, &market)?.weight;
                    T::WeightInfo::dispute_authorized()
                        .saturating_sub(T::Authorized::on_dispute_max_weight())
                        .saturating_add(court_weight)
                }
                MarketDisputeMechanism::SimpleDisputes => {
                    let sd_weight = T::SimpleDisputes::on_dispute(&market_id, &market)?.weight;
                    T::WeightInfo::dispute_authorized()
                        .saturating_sub(T::Authorized::on_dispute_max_weight())
                        .saturating_add(sd_weight)
                }
            };

            let dispute_bond = T::DisputeBond::get();
            T::AssetManager::reserve_named(&Self::reserve_id(), Asset::Ztg, &who, dispute_bond)?;

            <zrml_market_commons::Pallet<T>>::mutate_market(&market_id, |m| {
                m.status = MarketStatus::Disputed;
                m.bonds.dispute = Some(Bond::new(who.clone(), dispute_bond));
                Ok(())
            })?;

            Self::deposit_event(Event::MarketDisputed(market_id, MarketStatus::Disputed));
            Ok((Some(weight)).into())
        }

        /// Create a permissionless market, buy complete sets and deploy a pool with specified
        /// liquidity.
        ///
        /// # Arguments
        ///
        /// * `oracle`: The oracle of the market who will report the correct outcome.
        /// * `period`: The active period of the market.
        /// * `metadata`: A hash pointer to the metadata of the market.
        /// * `market_type`: The type of the market.
        /// * `dispute_mechanism`: The market dispute mechanism.
        /// * `swap_fee`: The swap fee, specified as fixed-point ratio (0.1 equals 10% fee)
        /// * `amount`: The amount of each token to add to the pool.
        /// * `weights`: The relative denormalized weight of each asset price.
        ///
        /// # Weight
        ///
        /// Complexity:
        /// - create_market: `O(n)`, where `n` is the number of market ids,
        /// which close at the same time as the specified market.
        /// - buy_complete_set: `O(n)`, where `n` is the number of outcome assets
        /// for the categorical market.
        /// - deploy_swap_pool_for_market_open_pool: `O(n)`,
        /// where n is the number of outcome assets for the categorical market.
        /// - deploy_swap_pool_for_market_future_pool: `O(n + m)`,
        /// where `n` is the number of outcome assets for the categorical market
        /// and `m` is the number of market ids,
        /// which open at the same time as the specified market.
        #[pallet::call_index(7)]
        #[pallet::weight(
            T::WeightInfo::create_market(CacheSize::get())
            .saturating_add(T::WeightInfo::buy_complete_set(T::MaxCategories::get().into()))
            .saturating_add(
                T::WeightInfo::deploy_swap_pool_for_market_open_pool(weights.len() as u32)
                .max(T::WeightInfo::deploy_swap_pool_for_market_future_pool(
                    weights.len() as u32, CacheSize::get()
                )
            ))
        )]
        #[transactional]
        pub fn create_cpmm_market_and_deploy_assets(
            origin: OriginFor<T>,
            base_asset: Asset<MarketIdOf<T>>,
            creator_fee: Perbill,
            oracle: T::AccountId,
            period: MarketPeriod<T::BlockNumber, MomentOf<T>>,
            deadlines: Deadlines<T::BlockNumber>,
            metadata: MultiHash,
            market_type: MarketType,
            dispute_mechanism: Option<MarketDisputeMechanism>,
            #[pallet::compact] swap_fee: BalanceOf<T>,
            #[pallet::compact] amount: BalanceOf<T>,
            weights: Vec<u128>,
        ) -> DispatchResultWithPostInfo {
            let _ = ensure_signed(origin.clone())?;

            let create_market_weight = Self::create_market(
                origin.clone(),
                base_asset,
                creator_fee,
                oracle,
                period,
                deadlines,
                metadata,
                MarketCreation::Permissionless,
                market_type.clone(),
                dispute_mechanism,
                ScoringRule::CPMM,
            )?
            .actual_weight
            .ok_or(Error::<T>::UnexpectedNoneInPostInfo)?;

            // Deploy the swap pool and populate it.
            let market_id = <zrml_market_commons::Pallet<T>>::latest_market_id()?;
            let deploy_and_populate_weight = Self::deploy_swap_pool_and_additional_liquidity(
                origin,
                market_id,
                swap_fee,
                amount,
                weights.clone(),
            )?
            .actual_weight
            .ok_or(Error::<T>::UnexpectedNoneInPostInfo)?;

            Ok(Some(create_market_weight.saturating_add(deploy_and_populate_weight)).into())
        }

        /// Creates a market.
        ///
        /// # Weight
        ///
        /// Complexity: `O(n)`, where `n` is the number of market ids,
        /// which close at the same time as the specified market.
        #[pallet::call_index(8)]
        #[pallet::weight(T::WeightInfo::create_market(CacheSize::get()))]
        #[transactional]
        pub fn create_market(
            origin: OriginFor<T>,
            base_asset: Asset<MarketIdOf<T>>,
            creator_fee: Perbill,
            oracle: T::AccountId,
            period: MarketPeriod<T::BlockNumber, MomentOf<T>>,
            deadlines: Deadlines<T::BlockNumber>,
            metadata: MultiHash,
            creation: MarketCreation,
            market_type: MarketType,
            dispute_mechanism: Option<MarketDisputeMechanism>,
            scoring_rule: ScoringRule,
        ) -> DispatchResultWithPostInfo {
            // TODO(#787): Handle Rikiddo benchmarks!
            let sender = ensure_signed(origin)?;

            let bonds = match creation {
                MarketCreation::Advised => MarketBonds {
                    creation: Some(Bond::new(sender.clone(), T::AdvisoryBond::get())),
                    oracle: Some(Bond::new(sender.clone(), T::OracleBond::get())),
                    ..Default::default()
                },
                MarketCreation::Permissionless => MarketBonds {
                    creation: Some(Bond::new(sender.clone(), T::ValidityBond::get())),
                    oracle: Some(Bond::new(sender.clone(), T::OracleBond::get())),
                    ..Default::default()
                },
            };

            let market = Self::construct_market(
                base_asset,
                sender.clone(),
                creator_fee,
                oracle,
                period,
                deadlines,
                metadata,
                creation.clone(),
                market_type,
                dispute_mechanism,
                scoring_rule,
                None,
                None,
                bonds.clone(),
            )?;

            T::AssetManager::reserve_named(
                &Self::reserve_id(),
                Asset::Ztg,
                &sender,
                bonds.total_amount_bonded(&sender),
            )?;

            let market_id = <zrml_market_commons::Pallet<T>>::push_market(market.clone())?;
            let market_account = <zrml_market_commons::Pallet<T>>::market_account(market_id);
            let mut extra_weight = Weight::zero();

            if market.status == MarketStatus::CollectingSubsidy {
                extra_weight = Self::start_subsidy(&market, market_id)?;
            }

            let ids_amount: u32 = Self::insert_auto_close(&market_id)?;

            Self::deposit_event(Event::MarketCreated(market_id, market_account, market));

            Ok(Some(T::WeightInfo::create_market(ids_amount).saturating_add(extra_weight)).into())
        }

        /// Edit a proposed market for which request is made.
        ///
        /// Edit can only be made by the creator of the market.
        ///
        /// # Arguments
        ///
        /// * `market_id`: The id of the market to edit.
        /// * `oracle`: Oracle to edit market.
        /// * `period`: MarketPeriod to edit market.
        /// * `deadlines`: Deadlines to edit market.
        /// * `metadata`: MultiHash metadata to edit market.
        /// * `market_type`: MarketType to edit market.
        /// * `dispute_mechanism`: MarketDisputeMechanism to edit market.
        /// * `scoring_rule`: ScoringRule to edit market.
        ///
        /// # Weight
        ///
        /// Complexity: `O(n)`, where `n` is the number of markets
        /// which end at the same time as the market before the edit.
        #[pallet::call_index(9)]
        #[pallet::weight(T::WeightInfo::edit_market(CacheSize::get()))]
        #[transactional]
        pub fn edit_market(
            origin: OriginFor<T>,
            base_asset: Asset<MarketIdOf<T>>,
            market_id: MarketIdOf<T>,
            oracle: T::AccountId,
            period: MarketPeriod<T::BlockNumber, MomentOf<T>>,
            deadlines: Deadlines<T::BlockNumber>,
            metadata: MultiHash,
            market_type: MarketType,
            dispute_mechanism: Option<MarketDisputeMechanism>,
            scoring_rule: ScoringRule,
        ) -> DispatchResultWithPostInfo {
            // TODO(#787): Handle Rikiddo benchmarks!
            let sender = ensure_signed(origin)?;
            ensure!(
                MarketIdsForEdit::<T>::contains_key(market_id),
                Error::<T>::MarketEditNotRequested
            );
            let old_market = <zrml_market_commons::Pallet<T>>::market(&market_id)?;
            ensure!(old_market.creator == sender, Error::<T>::EditorNotCreator);
            ensure!(old_market.status == MarketStatus::Proposed, Error::<T>::InvalidMarketStatus);

            Self::clear_auto_close(&market_id)?;
            let edited_market = Self::construct_market(
                base_asset,
                old_market.creator,
                old_market.creator_fee,
                oracle,
                period,
                deadlines,
                metadata,
                old_market.creation,
                market_type,
                dispute_mechanism,
                scoring_rule,
                old_market.report,
                old_market.resolved_outcome,
                old_market.bonds,
            )?;
            <zrml_market_commons::Pallet<T>>::mutate_market(&market_id, |market| {
                *market = edited_market.clone();
                Ok(())
            })?;

            let ids_amount: u32 = Self::insert_auto_close(&market_id)?;

            MarketIdsForEdit::<T>::remove(market_id);
            Self::deposit_event(Event::MarketEdited(market_id, edited_market));

            Ok(Some(T::WeightInfo::edit_market(ids_amount)).into())
        }

        /// Buy complete sets and deploy a pool with specified liquidity for a market.
        ///
        /// # Arguments
        ///
        /// * `market_id`: The id of the market.
        /// * `swap_fee`: The swap fee, specified as fixed-point ratio (0.1 equals 10% fee)
        /// * `amount`: The amount of each token to add to the pool.
        /// * `weights`: The relative denormalized weight of each outcome asset. The sum of the
        ///     weights must be less or equal to _half_ of the `MaxTotalWeight` constant of the
        ///     swaps pallet.
        ///
        /// # Weight
        ///
        /// Complexity:
        /// - buy_complete_set: `O(n)`,
        /// where `n` is the number of outcome assets for the categorical market.
        /// - deploy_swap_pool_for_market_open_pool: `O(n)`,
        /// where `n` is the number of outcome assets for the categorical market.
        /// - deploy_swap_pool_for_market_future_pool: `O(n + m)`,
        /// where `n` is the number of outcome assets for the categorical market,
        /// and `m` is the number of market ids,
        /// which open at the same time as the specified market.
        #[pallet::call_index(10)]
        #[pallet::weight(
            T::WeightInfo::buy_complete_set(T::MaxCategories::get().into())
            .saturating_add(
                T::WeightInfo::deploy_swap_pool_for_market_open_pool(weights.len() as u32)
            .max(
                T::WeightInfo::deploy_swap_pool_for_market_future_pool(
                    weights.len() as u32, CacheSize::get()
                ))
            )
        )]
        #[transactional]
        pub fn deploy_swap_pool_and_additional_liquidity(
            origin: OriginFor<T>,
            #[pallet::compact] market_id: MarketIdOf<T>,
            #[pallet::compact] swap_fee: BalanceOf<T>,
            #[pallet::compact] amount: BalanceOf<T>,
            weights: Vec<u128>,
        ) -> DispatchResultWithPostInfo {
            ensure_signed(origin.clone())?;
            let weight_bcs = Self::buy_complete_set(origin.clone(), market_id, amount)?
                .actual_weight
                .ok_or(Error::<T>::UnexpectedNoneInPostInfo)?;
            let weight_deploy =
                Self::deploy_swap_pool_for_market(origin, market_id, swap_fee, amount, weights)?
                    .actual_weight
                    .ok_or(Error::<T>::UnexpectedNoneInPostInfo)?;
            Ok(Some(weight_bcs.saturating_add(weight_deploy)).into())
        }

        /// Deploy a pool with specified liquidity for a market.
        ///
        /// The sender must have enough funds to cover all of the required shares to seed the pool.
        ///
        /// # Arguments
        ///
        /// * `market_id`: The id of the market.
        /// * `swap_fee`: The swap fee, specified as fixed-point ratio (0.1 equals 10% fee)
        /// * `amount`: The amount of each token to add to the pool.
        /// * `weights`: The relative denormalized weight of each outcome asset. The sum of the
        ///     weights must be less or equal to _half_ of the `MaxTotalWeight` constant of the
        ///     swaps pallet.
        ///
        /// # Weight
        ///
        /// Complexity:
        /// - deploy_swap_pool_for_market_open_pool: `O(n)`,
        /// where `n` is the number of outcome assets for the categorical market.
        /// - deploy_swap_pool_for_market_future_pool: `O(n + m)`,
        /// where `n` is the number of outcome assets for the categorical market,
        /// and `m` is the number of market ids,
        /// which open at the same time as the specified market.
        #[pallet::call_index(11)]
        #[pallet::weight(
            T::WeightInfo::deploy_swap_pool_for_market_open_pool(weights.len() as u32)
            .max(
                T::WeightInfo::deploy_swap_pool_for_market_future_pool(
                    weights.len() as u32, CacheSize::get()
                )
            )
        )]
        #[transactional]
        pub fn deploy_swap_pool_for_market(
            origin: OriginFor<T>,
            #[pallet::compact] market_id: MarketIdOf<T>,
            #[pallet::compact] swap_fee: BalanceOf<T>,
            #[pallet::compact] amount: BalanceOf<T>,
            mut weights: Vec<u128>,
        ) -> DispatchResultWithPostInfo {
            let sender = ensure_signed(origin)?;

            let market = <zrml_market_commons::Pallet<T>>::market(&market_id)?;
            ensure!(market.scoring_rule == ScoringRule::CPMM, Error::<T>::InvalidScoringRule);
            Self::ensure_market_is_active(&market)?;

            let mut assets = Self::outcome_assets(market_id, &market);
            let weights_len = weights.len() as u32;
            // although this extrinsic is transactional and this check is inside Swaps::create_pool
            // the iteration over weights happens still before the check in Swaps::create_pool
            // this could stall the chain, because a malicious user puts a large vector in
            ensure!(weights.len() == assets.len(), Error::<T>::WeightsLenMustEqualAssetsLen);

            assets.push(market.base_asset);

            let base_asset_weight = weights.iter().fold(0u128, |acc, val| acc.saturating_add(*val));
            weights.push(base_asset_weight);

            let pool_id = T::Swaps::create_pool(
                sender,
                assets,
                market.base_asset,
                market_id,
                ScoringRule::CPMM,
                Some(swap_fee),
                Some(amount),
                Some(weights),
            )?;

            // Open the pool now or cache it for later
            let ids_len: Option<u32> = match market.period {
                MarketPeriod::Block(ref range) => {
                    let current_block = <frame_system::Pallet<T>>::block_number();
                    let open_block = range.start;
                    if current_block < open_block {
                        let ids_len = MarketIdsPerOpenBlock::<T>::try_mutate(
                            open_block,
                            |ids| -> Result<u32, DispatchError> {
                                ids.try_push(market_id).map_err(|_| <Error<T>>::StorageOverflow)?;
                                Ok(ids.len() as u32)
                            },
                        )?;
                        Some(ids_len)
                    } else {
                        T::Swaps::open_pool(pool_id)?;
                        None
                    }
                }
                MarketPeriod::Timestamp(ref range) => {
                    let current_time_frame = Self::calculate_time_frame_of_moment(
                        <zrml_market_commons::Pallet<T>>::now(),
                    );
                    let open_time_frame = Self::calculate_time_frame_of_moment(range.start);
                    if current_time_frame < open_time_frame {
                        let ids_len = MarketIdsPerOpenTimeFrame::<T>::try_mutate(
                            open_time_frame,
                            |ids| -> Result<u32, DispatchError> {
                                ids.try_push(market_id).map_err(|_| <Error<T>>::StorageOverflow)?;
                                Ok(ids.len() as u32)
                            },
                        )?;
                        Some(ids_len)
                    } else {
                        T::Swaps::open_pool(pool_id)?;
                        None
                    }
                }
            };

            // This errors if a pool already exists!
            <zrml_market_commons::Pallet<T>>::insert_market_pool(market_id, pool_id)?;
            match ids_len {
                Some(market_ids_len) => {
                    Ok(Some(T::WeightInfo::deploy_swap_pool_for_market_future_pool(
                        weights_len,
                        market_ids_len,
                    ))
                    .into())
                }
                None => {
                    Ok(Some(T::WeightInfo::deploy_swap_pool_for_market_open_pool(weights_len))
                        .into())
                }
            }
        }

        /// Redeems the winning shares of a prediction market.
        ///
        /// # Weight
        ///
        /// Complexity: `O(1)`
        #[pallet::call_index(12)]
        #[pallet::weight(T::WeightInfo::redeem_shares_categorical()
            .max(T::WeightInfo::redeem_shares_scalar())
        )]
        #[transactional]
        pub fn redeem_shares(
            origin: OriginFor<T>,
            #[pallet::compact] market_id: MarketIdOf<T>,
        ) -> DispatchResultWithPostInfo {
            let sender = ensure_signed(origin)?;

            let market = <zrml_market_commons::Pallet<T>>::market(&market_id)?;
            let market_account = <zrml_market_commons::Pallet<T>>::market_account(market_id);

            ensure!(market.status == MarketStatus::Resolved, Error::<T>::MarketIsNotResolved);

            // Check to see if the sender has any winning shares.
            let resolved_outcome =
                market.resolved_outcome.ok_or(Error::<T>::MarketIsNotResolved)?;

            let winning_assets = match resolved_outcome {
                OutcomeReport::Categorical(category_index) => {
                    let winning_currency_id = Asset::CategoricalOutcome(market_id, category_index);
                    let winning_balance =
                        T::AssetManager::free_balance(winning_currency_id, &sender);

                    ensure!(winning_balance > BalanceOf::<T>::zero(), Error::<T>::NoWinningBalance);

                    // Ensure the market account has enough to pay out - if this is
                    // ever not true then we have an accounting problem.
                    ensure!(
                        T::AssetManager::free_balance(market.base_asset, &market_account)
                            >= winning_balance,
                        Error::<T>::InsufficientFundsInMarketAccount,
                    );

                    vec![(winning_currency_id, winning_balance, winning_balance)]
                }
                OutcomeReport::Scalar(value) => {
                    let long_currency_id = Asset::ScalarOutcome(market_id, ScalarPosition::Long);
                    let short_currency_id = Asset::ScalarOutcome(market_id, ScalarPosition::Short);
                    let long_balance = T::AssetManager::free_balance(long_currency_id, &sender);
                    let short_balance = T::AssetManager::free_balance(short_currency_id, &sender);

                    ensure!(
                        long_balance > BalanceOf::<T>::zero()
                            || short_balance > BalanceOf::<T>::zero(),
                        Error::<T>::NoWinningBalance
                    );

                    let bound = if let MarketType::Scalar(range) = market.market_type {
                        range
                    } else {
                        return Err(Error::<T>::InvalidMarketType.into());
                    };

                    let calc_payouts = |final_value: u128,
                                        low: u128,
                                        high: u128|
                     -> (Perbill, Perbill) {
                        if final_value <= low {
                            return (Perbill::zero(), Perbill::one());
                        }
                        if final_value >= high {
                            return (Perbill::one(), Perbill::zero());
                        }

                        let payout_long: Perbill = Perbill::from_rational(
                            final_value.saturating_sub(low),
                            high.saturating_sub(low),
                        );
                        let payout_short: Perbill = Perbill::from_parts(
                            Perbill::one().deconstruct().saturating_sub(payout_long.deconstruct()),
                        );
                        (payout_long, payout_short)
                    };

                    let (long_percent, short_percent) =
                        calc_payouts(value, *bound.start(), *bound.end());

                    let long_payout = long_percent.mul_floor(long_balance);
                    let short_payout = short_percent.mul_floor(short_balance);
                    // Ensure the market account has enough to pay out - if this is
                    // ever not true then we have an accounting problem.
                    ensure!(
                        T::AssetManager::free_balance(market.base_asset, &market_account)
                            >= long_payout.saturating_add(short_payout),
                        Error::<T>::InsufficientFundsInMarketAccount,
                    );

                    vec![
                        (long_currency_id, long_payout, long_balance),
                        (short_currency_id, short_payout, short_balance),
                    ]
                }
            };

            for (currency_id, payout, balance) in winning_assets {
                // Destroy the shares.
                T::AssetManager::slash(currency_id, &sender, balance);

                // Pay out the winner.
                let remaining_bal =
                    T::AssetManager::free_balance(market.base_asset, &market_account);
                let actual_payout = payout.min(remaining_bal);

                T::AssetManager::transfer(
                    market.base_asset,
                    &market_account,
                    &sender,
                    actual_payout,
                )?;
                // The if-check prevents scalar markets to emit events even if sender only owns one
                // of the outcome tokens.
                if balance != <BalanceOf<T>>::zero() {
                    Self::deposit_event(Event::TokensRedeemed(
                        market_id,
                        currency_id,
                        balance,
                        actual_payout,
                        sender.clone(),
                    ));
                }
            }

            // Weight correction
            if let OutcomeReport::Categorical(_) = resolved_outcome {
                return Ok(Some(T::WeightInfo::redeem_shares_categorical()).into());
            } else if let OutcomeReport::Scalar(_) = resolved_outcome {
                return Ok(Some(T::WeightInfo::redeem_shares_scalar()).into());
            }

            let default_weight: Option<Weight> = None;
            Ok((default_weight, Pays::No).into())
        }

        /// Rejects a market that is waiting for approval from the advisory committee.
        ///
        /// # Weight
        ///
        /// Complexity: `O(n + m)`,
        /// where `n` is the number of market ids,
        /// which open at the same time as the specified market,
        /// and `m` is the number of market ids,
        /// which close at the same time as the specified market.
        #[pallet::call_index(13)]
        #[pallet::weight((
            T::WeightInfo::reject_market(
                CacheSize::get(),
                CacheSize::get(),
                reject_reason.len() as u32,
            ),
            Pays::No,
        ))]
        #[transactional]
        pub fn reject_market(
            origin: OriginFor<T>,
            #[pallet::compact] market_id: MarketIdOf<T>,
            reject_reason: Vec<u8>,
        ) -> DispatchResultWithPostInfo {
            T::RejectOrigin::ensure_origin(origin)?;
            let market = <zrml_market_commons::Pallet<T>>::market(&market_id)?;
            let open_ids_len = Self::clear_auto_open(&market_id)?;
            let close_ids_len = Self::clear_auto_close(&market_id)?;
            let reject_reason: RejectReason<T> = reject_reason
                .try_into()
                .map_err(|_| Error::<T>::RejectReasonLengthExceedsMaxRejectReasonLen)?;
            let reject_reason_len = reject_reason.len() as u32;
            Self::do_reject_market(&market_id, market, reject_reason)?;
            // The RejectOrigin should not pay fees for providing this service
            Ok((
                Some(T::WeightInfo::reject_market(close_ids_len, open_ids_len, reject_reason_len)),
                Pays::No,
            )
                .into())
        }

        /// Reports the outcome of a market.
        ///
        /// # Weight
        ///
        /// Complexity: `O(n)`, where `n` is the number of market ids,
        /// which reported at the same time as the specified market.
        #[pallet::call_index(14)]
        #[pallet::weight(T::WeightInfo::report(CacheSize::get()))]
        #[transactional]
        pub fn report(
            origin: OriginFor<T>,
            #[pallet::compact] market_id: MarketIdOf<T>,
            outcome: OutcomeReport,
        ) -> DispatchResultWithPostInfo {
            let sender = ensure_signed(origin.clone())?;
            let current_block = <frame_system::Pallet<T>>::block_number();
            let market_report = Report { at: current_block, by: sender.clone(), outcome };
            let market = <zrml_market_commons::Pallet<T>>::market(&market_id)?;
            ensure!(market.report.is_none(), Error::<T>::MarketAlreadyReported);
            Self::ensure_market_is_closed(&market)?;
            ensure!(
                market.matches_outcome_report(&market_report.outcome),
                Error::<T>::OutcomeMismatch
            );
            let weight = if market.dispute_mechanism.is_some() {
                Self::report_market_with_dispute_mechanism(
                    origin,
                    market_id,
                    market_report.clone(),
                )?
            } else {
                Self::report_and_resolve_market(origin, market_id, market_report.clone())?
            };
            Self::deposit_event(Event::MarketReported(
                market_id,
                MarketStatus::Reported,
                market_report,
            ));
            Ok(weight)
        }

        /// Sells a complete set of outcomes shares for a market.
        ///
        /// Each complete set is sold for one unit of the market's base asset.
        ///
        /// # Weight
        ///
        /// Complexity: `O(n)`, where `n` is the number of assets for a categorical market.
        #[pallet::call_index(15)]
        #[pallet::weight(
            T::WeightInfo::sell_complete_set(T::MaxCategories::get().into())
        )]
        #[transactional]
        pub fn sell_complete_set(
            origin: OriginFor<T>,
            #[pallet::compact] market_id: MarketIdOf<T>,
            #[pallet::compact] amount: BalanceOf<T>,
        ) -> DispatchResultWithPostInfo {
            let sender = ensure_signed(origin)?;
            ensure!(amount != BalanceOf::<T>::zero(), Error::<T>::ZeroAmount);

            let market = <zrml_market_commons::Pallet<T>>::market(&market_id)?;
            ensure!(market.scoring_rule == ScoringRule::CPMM, Error::<T>::InvalidScoringRule);
            Self::ensure_market_is_active(&market)?;

            let market_account = <zrml_market_commons::Pallet<T>>::market_account(market_id);
            ensure!(
                T::AssetManager::free_balance(market.base_asset, &market_account) >= amount,
                "Market account does not have sufficient reserves.",
            );

            let assets = Self::outcome_assets(market_id, &market);

            // verify first.
            for asset in assets.iter() {
                // Ensures that the sender has sufficient amount of each
                // share in the set.
                ensure!(
                    T::AssetManager::free_balance(*asset, &sender) >= amount,
                    Error::<T>::InsufficientShareBalance,
                );
            }

            // write last.
            for asset in assets.iter() {
                T::AssetManager::slash(*asset, &sender, amount);
            }

            T::AssetManager::transfer(market.base_asset, &market_account, &sender, amount)?;

            Self::deposit_event(Event::SoldCompleteSet(market_id, amount, sender));
            let assets_len: u32 = assets.len().saturated_into();
            Ok(Some(T::WeightInfo::sell_complete_set(assets_len)).into())
        }

        /// Start a global dispute, if the market dispute mechanism fails.
        ///
        /// # Arguments
        ///
        /// * `market_id`: The identifier of the market.
        ///
        /// NOTE:
        /// The returned outcomes of the market dispute mechanism and the report outcome
        /// are added to the global dispute voting outcomes.
        /// The bond of each dispute is the initial vote amount.
        #[pallet::call_index(16)]
        #[pallet::weight(T::WeightInfo::start_global_dispute(CacheSize::get(), CacheSize::get()))]
        #[transactional]
        pub fn start_global_dispute(
            origin: OriginFor<T>,
            #[pallet::compact] market_id: MarketIdOf<T>,
        ) -> DispatchResultWithPostInfo {
            ensure_signed(origin)?;

            let market = <zrml_market_commons::Pallet<T>>::market(&market_id)?;
            let dispute_mechanism =
                market.dispute_mechanism.as_ref().ok_or(Error::<T>::NoDisputeMechanism)?;
            ensure!(
                matches!(market.status, MarketStatus::Disputed | MarketStatus::Reported),
                Error::<T>::InvalidMarketStatus
            );

            ensure!(
                matches!(dispute_mechanism, MarketDisputeMechanism::Court),
                Error::<T>::InvalidDisputeMechanism
            );

            ensure!(
                !T::GlobalDisputes::does_exist(&market_id),
                Error::<T>::GlobalDisputeExistsAlready
            );

            let report = market.report.as_ref().ok_or(Error::<T>::MarketIsNotReported)?;

            let res_0 = match dispute_mechanism {
                MarketDisputeMechanism::Authorized => {
                    T::Authorized::has_failed(&market_id, &market)?
                }
                MarketDisputeMechanism::Court => T::Court::has_failed(&market_id, &market)?,
                MarketDisputeMechanism::SimpleDisputes => {
                    T::SimpleDisputes::has_failed(&market_id, &market)?
                }
            };
            let has_failed = res_0.result;
            ensure!(has_failed, Error::<T>::MarketDisputeMechanismNotFailed);

            let res_1 = match dispute_mechanism {
                MarketDisputeMechanism::Authorized => {
                    T::Authorized::on_global_dispute(&market_id, &market)?
                }
                MarketDisputeMechanism::Court => T::Court::on_global_dispute(&market_id, &market)?,
                MarketDisputeMechanism::SimpleDisputes => {
                    T::SimpleDisputes::on_global_dispute(&market_id, &market)?
                }
            };

            let mut initial_items: Vec<InitialItemOf<T>> = Vec::new();

            initial_items.push(InitialItemOf::<T> {
                outcome: report.outcome.clone(),
                owner: report.by.clone(),
                amount: <BalanceOf<T>>::zero(),
            });

            let gd_items = res_1.result;

            // push vote outcomes other than the report outcome
            for GlobalDisputeItem { outcome, owner, initial_vote_amount } in gd_items {
                initial_items.push(InitialItemOf::<T> {
                    outcome,
                    owner,
                    amount: initial_vote_amount,
                });
            }

            // ensure, that global disputes controls the resolution now
            // it does not end after the dispute period now, but after the global dispute end

            // ignore first of tuple because we always have max disputes
            let (_, ids_len_2) = Self::clear_auto_resolve(&market_id)?;

            if market.status == MarketStatus::Reported {
                // this is the case that a dispute can not be initiated,
                // because court has not enough juror and delegator stake (dispute errors)
                <zrml_market_commons::Pallet<T>>::mutate_market(&market_id, |m| {
                    m.status = MarketStatus::Disputed;
                    Ok(())
                })?;
            }

            // global disputes uses DisputeResolution API to control its resolution
            let ids_len_1 =
                T::GlobalDisputes::start_global_dispute(&market_id, initial_items.as_slice())?;

            Self::deposit_event(Event::GlobalDisputeStarted(market_id));

            Ok(Some(T::WeightInfo::start_global_dispute(ids_len_1, ids_len_2)).into())
        }
    }

    #[pallet::config]
    pub trait Config: frame_system::Config + zrml_market_commons::Config {
        /// The base amount of currency that must be bonded for a market approved by the
        ///  advisory committee.
        #[pallet::constant]
        type AdvisoryBond: Get<BalanceOf<Self>>;

        /// The percentage of the advisory bond that gets slashed when a market is rejected.
        #[pallet::constant]
        type AdvisoryBondSlashPercentage: Get<Percent>;

        /// The origin that is allowed to approve / reject pending advised markets.
        type ApproveOrigin: EnsureOrigin<Self::RuntimeOrigin>;

        /// Shares of outcome assets and native currency
        type AssetManager: ZeitgeistAssetManager<
                Self::AccountId,
                Balance = <CurrencyOf<Self> as Currency<Self::AccountId>>::Balance,
                CurrencyId = Asset<MarketIdOf<Self>>,
                ReserveIdentifier = [u8; 8],
            >;

        #[cfg(feature = "parachain")]
        type AssetRegistry: Inspect<
                AssetId = Asset<MarketIdOf<Self>>,
                Balance = BalanceOf<Self>,
                CustomMetadata = CustomMetadata,
            >;

        /// See [`zrml_authorized::AuthorizedPalletApi`].
        type Authorized: zrml_authorized::AuthorizedPalletApi<
                AccountId = Self::AccountId,
                Balance = BalanceOf<Self>,
                NegativeImbalance = NegativeImbalanceOf<Self>,
                BlockNumber = Self::BlockNumber,
                MarketId = MarketIdOf<Self>,
                Moment = MomentOf<Self>,
                Origin = Self::RuntimeOrigin,
            >;

        /// The origin that is allowed to close markets.
        type CloseOrigin: EnsureOrigin<Self::RuntimeOrigin>;

        /// See [`zrml_court::CourtPalletApi`].
        type Court: zrml_court::CourtPalletApi<
                AccountId = Self::AccountId,
                Balance = BalanceOf<Self>,
                NegativeImbalance = NegativeImbalanceOf<Self>,
                BlockNumber = Self::BlockNumber,
                MarketId = MarketIdOf<Self>,
                Moment = MomentOf<Self>,
                Origin = Self::RuntimeOrigin,
            >;

        /// The origin that is allowed to destroy markets.
        type DestroyOrigin: EnsureOrigin<Self::RuntimeOrigin>;

        /// The base amount of currency that must be bonded in order to create a dispute.
        #[pallet::constant]
        type DisputeBond: Get<BalanceOf<Self>>;

        /// Event
        type RuntimeEvent: From<Event<Self>> + IsType<<Self as frame_system::Config>::RuntimeEvent>;

        /// See [`GlobalDisputesPalletApi`].
        type GlobalDisputes: GlobalDisputesPalletApi<
                MarketIdOf<Self>,
                Self::AccountId,
                BalanceOf<Self>,
                Self::BlockNumber,
            >;

        type LiquidityMining: LiquidityMiningPalletApi<
                AccountId = Self::AccountId,
                Balance = BalanceOf<Self>,
                BlockNumber = Self::BlockNumber,
                MarketId = MarketIdOf<Self>,
            >;

        /// The maximum number of categories available for categorical markets.
        #[pallet::constant]
        type MaxCategories: Get<u16>;

        /// The shortest period of collecting subsidy for a Rikiddo market.
        #[pallet::constant]
        type MaxSubsidyPeriod: Get<MomentOf<Self>>;

        /// The minimum number of categories available for categorical markets.
        #[pallet::constant]
        type MinCategories: Get<u16>;

        /// A upper bound for the fee that is charged each trade and given to the market creator.
        type MaxCreatorFee: Get<Perbill>;

        /// The shortest period of collecting subsidy for a Rikiddo market.
        #[pallet::constant]
        type MinSubsidyPeriod: Get<MomentOf<Self>>;

        /// The maximum number of disputes allowed on any single market.
        #[pallet::constant]
        type MaxDisputes: Get<u32>;

        /// The minimum number of blocks allowed to be specified as dispute_duration
        /// in create_market.
        #[pallet::constant]
        type MinDisputeDuration: Get<Self::BlockNumber>;

        /// The minimum number of blocks allowed to be specified as oracle_duration
        /// in create_market.
        #[pallet::constant]
        type MinOracleDuration: Get<Self::BlockNumber>;

        /// The maximum number of blocks allowed to be specified as grace_period
        /// in create_market.
        #[pallet::constant]
        type MaxGracePeriod: Get<Self::BlockNumber>;

        /// The maximum number of blocks allowed to be specified as oracle_duration
        /// in create_market.
        #[pallet::constant]
        type MaxOracleDuration: Get<Self::BlockNumber>;

        /// The maximum number of blocks allowed to be specified as dispute_duration
        /// in create_market.
        #[pallet::constant]
        type MaxDisputeDuration: Get<Self::BlockNumber>;

        /// The maximum length of reject reason string.
        #[pallet::constant]
        type MaxRejectReasonLen: Get<u32>;

        /// The maximum allowed duration of a market from creation to market close in blocks.
        #[pallet::constant]
        type MaxMarketLifetime: Get<Self::BlockNumber>;

        /// The maximum number of bytes allowed as edit reason.
        #[pallet::constant]
        type MaxEditReasonLen: Get<u32>;

        #[pallet::constant]
        type OutsiderBond: Get<BalanceOf<Self>>;

        /// The module identifier.
        #[pallet::constant]
        type PalletId: Get<PalletId>;

        /// The origin that is allowed to reject pending advised markets.
        type RejectOrigin: EnsureOrigin<Self::RuntimeOrigin>;

        /// The base amount of currency that must be bonded to ensure the oracle reports
        ///  in a timely manner.
        #[pallet::constant]
        type OracleBond: Get<BalanceOf<Self>>;

        /// The origin that is allowed to request edits in pending advised markets.
        type RequestEditOrigin: EnsureOrigin<Self::RuntimeOrigin>;

        /// The origin that is allowed to resolve markets.
        type ResolveOrigin: EnsureOrigin<Self::RuntimeOrigin>;

        /// See [`DisputeApi`].
        type SimpleDisputes: zrml_simple_disputes::SimpleDisputesPalletApi<
                AccountId = Self::AccountId,
                Balance = BalanceOf<Self>,
                NegativeImbalance = NegativeImbalanceOf<Self>,
                BlockNumber = Self::BlockNumber,
                MarketId = MarketIdOf<Self>,
                Moment = MomentOf<Self>,
                Origin = Self::RuntimeOrigin,
            >;

        /// Handler for slashed funds.
        type Slash: OnUnbalanced<NegativeImbalanceOf<Self>>;

        /// Swaps pallet API
        type Swaps: Swaps<Self::AccountId, Balance = BalanceOf<Self>, MarketId = MarketIdOf<Self>>;

        /// The base amount of currency that must be bonded for a permissionless market,
        /// guaranteeing that it will resolve as anything but `Invalid`.
        #[pallet::constant]
        type ValidityBond: Get<BalanceOf<Self>>;

        /// Weights generated by benchmarks
        type WeightInfo: WeightInfoZeitgeist;
    }

    #[pallet::error]
    pub enum Error<T> {
        /// Someone is trying to call `dispute` with the same outcome that is currently
        /// registered on-chain.
        CannotDisputeSameOutcome,
        /// Only creator is able to edit the market.
        EditorNotCreator,
        /// EditReason's length greater than MaxEditReasonLen.
        EditReasonLengthExceedsMaxEditReasonLen,
        /// Market account does not have enough funds to pay out.
        InsufficientFundsInMarketAccount,
        /// Sender does not have enough share balance.
        InsufficientShareBalance,
        /// An invalid Hash was included in a multihash parameter.
        InvalidMultihash,
        /// An invalid market type was found.
        InvalidMarketType,
        /// An operation is requested that is unsupported for the given scoring rule.
        InvalidScoringRule,
        /// Sender does not have enough balance to buy shares.
        NotEnoughBalance,
        /// Market is already reported on.
        MarketAlreadyReported,
        /// The market duration is longer than allowed.
        MarketDurationTooLong,
        /// Market edit request is already in progress.
        MarketEditRequestAlreadyInProgress,
        /// Market is not requested for edit.
        MarketEditNotRequested,
        /// Market was expected to be active.
        MarketIsNotActive,
        /// Market was expected to be closed.
        MarketIsNotClosed,
        /// A market in subsidy collection phase was expected.
        MarketIsNotCollectingSubsidy,
        /// A proposed market was expected.
        MarketIsNotProposed,
        /// A reported market was expected.
        MarketIsNotReported,
        /// A disputed market was expected.
        MarketIsNotDisputed,
        /// A resolved market was expected.
        MarketIsNotResolved,
        /// The point in time when the market becomes active is too soon.
        MarketStartTooSoon,
        /// The point in time when the market becomes active is too late.
        MarketStartTooLate,
        /// The market dispute mechanism has not failed.
        MarketDisputeMechanismNotFailed,
        /// Tried to settle missing bond.
        MissingBond,
        /// The number of categories for a categorical market is too low.
        NotEnoughCategories,
        /// The user has no winning balance.
        NoWinningBalance,
        /// Submitted outcome does not match market type.
        OutcomeMismatch,
        /// RejectReason's length greater than MaxRejectReasonLen.
        RejectReasonLengthExceedsMaxRejectReasonLen,
        /// The report is not coming from designated oracle.
        ReporterNotOracle,
        /// It was tried to append an item to storage beyond the boundaries.
        StorageOverflow,
        /// Too many categories for a categorical market.
        TooManyCategories,
        /// The action requires another market dispute mechanism.
        InvalidDisputeMechanism,
        /// Catch-all error for invalid market status.
        InvalidMarketStatus,
        /// The post dispatch should never be None.
        UnexpectedNoneInPostInfo,
        /// An amount was illegally specified as zero.
        ZeroAmount,
        /// Market period is faulty (too short, outside of limits)
        InvalidMarketPeriod,
        /// The outcome range of the scalar market is invalid.
        InvalidOutcomeRange,
        /// Can not report before market.deadlines.grace_period is ended.
        NotAllowedToReportYet,
        /// Specified dispute_duration is smaller than MinDisputeDuration.
        DisputeDurationSmallerThanMinDisputeDuration,
        /// Specified oracle_duration is smaller than MinOracleDuration.
        OracleDurationSmallerThanMinOracleDuration,
        /// Specified dispute_duration is greater than MaxDisputeDuration.
        DisputeDurationGreaterThanMaxDisputeDuration,
        /// Specified grace_period is greater than MaxGracePeriod.
        GracePeriodGreaterThanMaxGracePeriod,
        /// Specified oracle_duration is greater than MaxOracleDuration.
        OracleDurationGreaterThanMaxOracleDuration,
        /// The weights length has to be equal to the assets length.
        WeightsLenMustEqualAssetsLen,
        /// Provided base_asset is not allowed to be used as base_asset.
        InvalidBaseAsset,
        /// A foreign asset in not registered in AssetRegistry.
        UnregisteredForeignAsset,
        /// The start of the global dispute for this market happened already.
        GlobalDisputeExistsAlready,
        /// The market has no dispute mechanism.
        NoDisputeMechanism,
<<<<<<< HEAD
        /// The dispute duration is positive but the market has dispute period.
        NonZeroDisputePeriodOnTrustedMarket,
=======
        /// The fee is too high.
        FeeTooHigh,
>>>>>>> 37ed8fb8
    }

    #[pallet::event]
    #[pallet::generate_deposit(fn deposit_event)]
    pub enum Event<T>
    where
        T: Config,
    {
        /// Custom addition block initialization logic wasn't successful.
        BadOnInitialize,
        /// A complete set of assets has been bought. \[market_id, amount_per_asset, buyer\]
        BoughtCompleteSet(MarketIdOf<T>, BalanceOf<T>, <T as frame_system::Config>::AccountId),
        /// A market has been approved. \[market_id, new_market_status\]
        MarketApproved(MarketIdOf<T>, MarketStatus),
        /// A market has been created. \[market_id, market_account, market\]
        MarketCreated(MarketIdOf<T>, T::AccountId, MarketOf<T>),
        /// A market has been destroyed. \[market_id\]
        MarketDestroyed(MarketIdOf<T>),
        /// A market was started after gathering enough subsidy. \[market_id, new_market_status\]
        MarketStartedWithSubsidy(MarketIdOf<T>, MarketStatus),
        /// A market was discarded after failing to gather enough subsidy.
        /// \[market_id, new_market_status\]
        MarketInsufficientSubsidy(MarketIdOf<T>, MarketStatus),
        /// A market has been closed. \[market_id\]
        MarketClosed(MarketIdOf<T>),
        /// A market has been disputed \[market_id, new_market_status\]
        MarketDisputed(MarketIdOf<T>, MarketStatus),
        /// An advised market has ended before it was approved or rejected. \[market_id\]
        MarketExpired(MarketIdOf<T>),
        /// A pending market has been rejected as invalid with a reason.
        /// \[market_id, reject_reason\]
        MarketRejected(MarketIdOf<T>, RejectReason<T>),
        /// A market has been reported on. \[market_id, new_market_status, reported_outcome\]
        MarketReported(MarketIdOf<T>, MarketStatus, ReportOf<T>),
        /// A market has been resolved. \[market_id, new_market_status, real_outcome\]
        MarketResolved(MarketIdOf<T>, MarketStatus, OutcomeReport),
        /// A proposed market has been requested edit by advisor. \[market_id, edit_reason\]
        MarketRequestedEdit(MarketIdOf<T>, EditReason<T>),
        /// A proposed market has been edited by the market creator. \[market_id, new_market\]
        MarketEdited(MarketIdOf<T>, MarketOf<T>),
        /// A complete set of assets has been sold. \[market_id, amount_per_asset, seller\]
        SoldCompleteSet(MarketIdOf<T>, BalanceOf<T>, <T as frame_system::Config>::AccountId),
        /// An amount of winning outcomes have been redeemed.
        /// \[market_id, currency_id, amount_redeemed, payout, who\]
        TokensRedeemed(
            MarketIdOf<T>,
            Asset<MarketIdOf<T>>,
            BalanceOf<T>,
            BalanceOf<T>,
            <T as frame_system::Config>::AccountId,
        ),
        /// The global dispute was started. \[market_id\]
        GlobalDisputeStarted(MarketIdOf<T>),
    }

    #[pallet::hooks]
    impl<T: Config> Hooks<T::BlockNumber> for Pallet<T> {
        // TODO(#792): Remove outcome assets for accounts! Delete "resolved" assets of `orml_tokens` with storage migration.
        fn on_initialize(now: T::BlockNumber) -> Weight {
            let mut total_weight: Weight = Weight::zero();

            // TODO(#808): Use weight when Rikiddo is ready
            let _ = Self::process_subsidy_collecting_markets(
                now,
                <zrml_market_commons::Pallet<T>>::now(),
            );
            total_weight = total_weight
                .saturating_add(T::WeightInfo::process_subsidy_collecting_markets_dummy());

            // If we are at genesis or the first block the timestamp is be undefined. No
            // market needs to be opened or closed on blocks #0 or #1, so we skip the
            // evaluation. Without this check, new chains starting from genesis will hang up,
            // since the loops in the `market_status_manager` calls below will run over an interval
            // of 0 to the current time frame.
            if now <= 1u32.into() {
                return total_weight;
            }

            // We add one to the count, because `pallet-timestamp` sets the timestamp _after_
            // `on_initialize` is called, so calling `now()` during `on_initialize` gives us
            // the timestamp of the previous block.
            let current_time_frame =
                Self::calculate_time_frame_of_moment(<zrml_market_commons::Pallet<T>>::now())
                    .saturating_add(1);

            // On first pass, we use current_time - 1 to ensure that the chain doesn't try to
            // check all time frames since epoch.
            let last_time_frame =
                LastTimeFrame::<T>::get().unwrap_or_else(|| current_time_frame.saturating_sub(1));

            let _ = with_transaction(|| {
                let open = Self::market_status_manager::<
                    _,
                    MarketIdsPerOpenBlock<T>,
                    MarketIdsPerOpenTimeFrame<T>,
                >(
                    now,
                    last_time_frame,
                    current_time_frame,
                    |market_id, _| {
                        let weight = Self::open_market(market_id)?;
                        total_weight = total_weight.saturating_add(weight);
                        Ok(())
                    },
                );

                total_weight = total_weight.saturating_add(open.unwrap_or_else(|_| {
                    T::WeightInfo::market_status_manager(CacheSize::get(), CacheSize::get())
                }));

                let close = Self::market_status_manager::<
                    _,
                    MarketIdsPerCloseBlock<T>,
                    MarketIdsPerCloseTimeFrame<T>,
                >(
                    now,
                    last_time_frame,
                    current_time_frame,
                    |market_id, market| {
                        let weight = Self::on_market_close(market_id, market)?;
                        total_weight = total_weight.saturating_add(weight);
                        Ok(())
                    },
                );

                if let Ok(weight) = close {
                    total_weight = total_weight.saturating_add(weight);
                } else {
                    // charge weight for the worst case
                    total_weight = total_weight.saturating_add(
                        T::WeightInfo::market_status_manager(CacheSize::get(), CacheSize::get()),
                    );
                }

                let resolve = Self::resolution_manager(now, |market_id, market| {
                    let weight = Self::on_resolution(market_id, market)?;
                    total_weight = total_weight.saturating_add(weight);
                    Ok(())
                });

                if let Ok(weight) = resolve {
                    total_weight = total_weight.saturating_add(weight);
                } else {
                    // charge weight for the worst case
                    total_weight =
                        total_weight.saturating_add(T::WeightInfo::market_resolution_manager(
                            CacheSize::get(),
                            CacheSize::get(),
                        ));
                }

                LastTimeFrame::<T>::set(Some(current_time_frame));
                total_weight = total_weight.saturating_add(T::DbWeight::get().writes(1));

                match open.and(close).and(resolve) {
                    Err(err) => {
                        Self::deposit_event(Event::BadOnInitialize);
                        log::error!("Block {:?} was not initialized. Error: {:?}", now, err);
                        TransactionOutcome::Rollback(err.into())
                    }
                    Ok(_) => TransactionOutcome::Commit(Ok(())),
                }
            });

            total_weight.saturating_add(T::WeightInfo::on_initialize_resolve_overhead())
        }
    }

    #[pallet::pallet]
    #[pallet::storage_version(STORAGE_VERSION)]
    pub struct Pallet<T>(PhantomData<T>);

    // TODO(#986) after storage migration of release-dispute-system branch is complete, delete this Disputes storage item
    /// For each market, this holds the dispute information for each dispute that's
    /// been issued.
    #[pallet::storage]
    pub type Disputes<T: Config> = StorageMap<
        _,
        Blake2_128Concat,
        MarketIdOf<T>,
        BoundedVec<OldMarketDispute<T::AccountId, T::BlockNumber>, T::MaxDisputes>,
        ValueQuery,
    >;

    #[pallet::storage]
    pub type MarketIdsPerOpenBlock<T: Config> = StorageMap<
        _,
        Blake2_128Concat,
        T::BlockNumber,
        BoundedVec<MarketIdOf<T>, CacheSize>,
        ValueQuery,
    >;

    #[pallet::storage]
    pub type MarketIdsPerOpenTimeFrame<T: Config> = StorageMap<
        _,
        Blake2_128Concat,
        TimeFrame,
        BoundedVec<MarketIdOf<T>, CacheSize>,
        ValueQuery,
    >;

    /// A mapping of market identifiers to the block their market ends on.
    #[pallet::storage]
    pub type MarketIdsPerCloseBlock<T: Config> = StorageMap<
        _,
        Blake2_128Concat,
        T::BlockNumber,
        BoundedVec<MarketIdOf<T>, CacheSize>,
        ValueQuery,
    >;

    /// A mapping of market identifiers to the time frame their market ends in.
    #[pallet::storage]
    pub type MarketIdsPerCloseTimeFrame<T: Config> = StorageMap<
        _,
        Blake2_128Concat,
        TimeFrame,
        BoundedVec<MarketIdOf<T>, CacheSize>,
        ValueQuery,
    >;

    /// The last time frame that was checked for markets to close.
    #[pallet::storage]
    pub type LastTimeFrame<T: Config> = StorageValue<_, TimeFrame>;

    /// A mapping of market identifiers to the block they were disputed at.
    /// A market only ends up here if it was disputed.
    #[pallet::storage]
    pub type MarketIdsPerDisputeBlock<T: Config> = StorageMap<
        _,
        Twox64Concat,
        T::BlockNumber,
        BoundedVec<MarketIdOf<T>, CacheSize>,
        ValueQuery,
    >;

    /// A mapping of market identifiers to the block that they were reported on.
    #[pallet::storage]
    pub type MarketIdsPerReportBlock<T: Config> = StorageMap<
        _,
        Twox64Concat,
        T::BlockNumber,
        BoundedVec<MarketIdOf<T>, CacheSize>,
        ValueQuery,
    >;

    /// Contains a list of all markets that are currently collecting subsidy and the deadline.
    // All the values are "cached" here. Results in data duplication, but speeds up the iteration
    // over every market significantly (otherwise 25µs per relevant market per block).
    #[pallet::storage]
    pub type MarketsCollectingSubsidy<T: Config> = StorageValue<
        _,
        BoundedVec<SubsidyUntil<T::BlockNumber, MomentOf<T>, MarketIdOf<T>>, ConstU32<1_048_576>>,
        ValueQuery,
    >;

    /// Contains market_ids for which advisor has requested edit.
    /// Value for given market_id represents the reason for the edit.
    #[pallet::storage]
    pub type MarketIdsForEdit<T: Config> =
        StorageMap<_, Twox64Concat, MarketIdOf<T>, EditReason<T>>;

    impl<T: Config> Pallet<T> {
        impl_unreserve_bond!(unreserve_creation_bond, creation);
        impl_unreserve_bond!(unreserve_oracle_bond, oracle);
        impl_unreserve_bond!(unreserve_outsider_bond, outsider);
        impl_unreserve_bond!(unreserve_dispute_bond, dispute);
        impl_slash_bond!(slash_creation_bond, creation);
        impl_slash_bond!(slash_oracle_bond, oracle);
        impl_slash_bond!(slash_outsider_bond, outsider);
        impl_slash_bond!(slash_dispute_bond, dispute);
        impl_repatriate_bond!(repatriate_oracle_bond, oracle);
        impl_is_bond_pending!(is_creation_bond_pending, creation);
        impl_is_bond_pending!(is_oracle_bond_pending, oracle);
        impl_is_bond_pending!(is_outsider_bond_pending, outsider);
        impl_is_bond_pending!(is_dispute_bond_pending, dispute);

        fn slash_pending_bonds(market_id: &MarketIdOf<T>, market: &MarketOf<T>) -> DispatchResult {
            if Self::is_creation_bond_pending(market_id, market, false) {
                Self::slash_creation_bond(market_id, None)?;
            }
            if Self::is_oracle_bond_pending(market_id, market, false) {
                Self::slash_oracle_bond(market_id, None)?;
            }
            if Self::is_outsider_bond_pending(market_id, market, false) {
                Self::slash_outsider_bond(market_id, None)?;
            }
            if Self::is_dispute_bond_pending(market_id, market, false) {
                Self::slash_dispute_bond(market_id, None)?;
            }
            Ok(())
        }

        pub fn outcome_assets(
            market_id: MarketIdOf<T>,
            market: &MarketOf<T>,
        ) -> Vec<Asset<MarketIdOf<T>>> {
            match market.market_type {
                MarketType::Categorical(categories) => {
                    let mut assets = Vec::new();
                    for i in 0..categories {
                        assets.push(Asset::CategoricalOutcome(market_id, i));
                    }
                    assets
                }
                MarketType::Scalar(_) => {
                    vec![
                        Asset::ScalarOutcome(market_id, ScalarPosition::Long),
                        Asset::ScalarOutcome(market_id, ScalarPosition::Short),
                    ]
                }
            }
        }

        fn insert_auto_close(market_id: &MarketIdOf<T>) -> Result<u32, DispatchError> {
            let market = <zrml_market_commons::Pallet<T>>::market(market_id)?;

            match market.period {
                MarketPeriod::Block(range) => MarketIdsPerCloseBlock::<T>::try_mutate(
                    range.end,
                    |ids| -> Result<u32, DispatchError> {
                        ids.try_push(*market_id).map_err(|_| <Error<T>>::StorageOverflow)?;
                        Ok(ids.len() as u32)
                    },
                ),
                MarketPeriod::Timestamp(range) => MarketIdsPerCloseTimeFrame::<T>::try_mutate(
                    Self::calculate_time_frame_of_moment(range.end),
                    |ids| -> Result<u32, DispatchError> {
                        ids.try_push(*market_id).map_err(|_| <Error<T>>::StorageOverflow)?;
                        Ok(ids.len() as u32)
                    },
                ),
            }
        }

        // Manually remove market from cache for auto close.
        fn clear_auto_close(market_id: &MarketIdOf<T>) -> Result<u32, DispatchError> {
            let market = <zrml_market_commons::Pallet<T>>::market(market_id)?;

            // No-op if market isn't cached for auto close according to its state.
            match market.status {
                MarketStatus::Active | MarketStatus::Proposed => (),
                _ => return Ok(0u32),
            };

            let close_ids_len = match market.period {
                MarketPeriod::Block(range) => {
                    MarketIdsPerCloseBlock::<T>::mutate(range.end, |ids| -> u32 {
                        let ids_len = ids.len() as u32;
                        remove_item::<MarketIdOf<T>, _>(ids, market_id);
                        ids_len
                    })
                }
                MarketPeriod::Timestamp(range) => {
                    let time_frame = Self::calculate_time_frame_of_moment(range.end);
                    MarketIdsPerCloseTimeFrame::<T>::mutate(time_frame, |ids| -> u32 {
                        let ids_len = ids.len() as u32;
                        remove_item::<MarketIdOf<T>, _>(ids, market_id);
                        ids_len
                    })
                }
            };
            Ok(close_ids_len)
        }

        // Manually remove market from cache for auto open.
        fn clear_auto_open(market_id: &MarketIdOf<T>) -> Result<u32, DispatchError> {
            let market = <zrml_market_commons::Pallet<T>>::market(market_id)?;

            // No-op if market isn't cached for auto open according to its state.
            match market.status {
                MarketStatus::Active | MarketStatus::Proposed => (),
                _ => return Ok(0u32),
            };

            let open_ids_len = match market.period {
                MarketPeriod::Block(range) => {
                    MarketIdsPerOpenBlock::<T>::mutate(range.start, |ids| -> u32 {
                        let ids_len = ids.len() as u32;
                        remove_item::<MarketIdOf<T>, _>(ids, market_id);
                        ids_len
                    })
                }
                MarketPeriod::Timestamp(range) => {
                    let time_frame = Self::calculate_time_frame_of_moment(range.start);
                    MarketIdsPerOpenTimeFrame::<T>::mutate(time_frame, |ids| -> u32 {
                        let ids_len = ids.len() as u32;
                        remove_item::<MarketIdOf<T>, _>(ids, market_id);
                        ids_len
                    })
                }
            };
            Ok(open_ids_len)
        }

        /// Clears this market from being stored for automatic resolution.
        fn clear_auto_resolve(market_id: &MarketIdOf<T>) -> Result<(u32, u32), DispatchError> {
            let market = <zrml_market_commons::Pallet<T>>::market(market_id)?;
            // If there's no dispute mechanism, this function is noop. FIXME This is an
            // anti-pattern, but it makes benchmarking easier.
            let dispute_mechanism = match market.dispute_mechanism {
                Some(ref result) => result,
                None => return Ok((0, 0)),
            };
            let (ids_len, mdm_len) = match market.status {
                MarketStatus::Reported => {
                    let report = market.report.ok_or(Error::<T>::MarketIsNotReported)?;
                    let dispute_duration_ends_at_block =
                        report.at.saturating_add(market.deadlines.dispute_duration);
                    MarketIdsPerReportBlock::<T>::mutate(
                        dispute_duration_ends_at_block,
                        |ids| -> (u32, u32) {
                            let ids_len = ids.len() as u32;
                            remove_item::<MarketIdOf<T>, _>(ids, market_id);
                            (ids_len, 0u32)
                        },
                    )
                }
                MarketStatus::Disputed => {
                    // TODO(#782): use multiple benchmarks paths for different dispute mechanisms
                    let ResultWithWeightInfo { result: auto_resolve_block_opt, weight: _ } =
                        match dispute_mechanism {
                            MarketDisputeMechanism::Authorized => {
                                T::Authorized::get_auto_resolve(market_id, &market)
                            }
                            MarketDisputeMechanism::Court => {
                                T::Court::get_auto_resolve(market_id, &market)
                            }
                            MarketDisputeMechanism::SimpleDisputes => {
                                T::SimpleDisputes::get_auto_resolve(market_id, &market)
                            }
                        };
                    if let Some(auto_resolve_block) = auto_resolve_block_opt {
                        let ids_len = remove_auto_resolve::<T>(market_id, auto_resolve_block);
                        (ids_len, 0u32)
                    } else {
                        (0u32, 0u32)
                    }
                }
                _ => (0u32, 0u32),
            };

            Ok((ids_len, mdm_len))
        }

        /// The dispute mechanism is intended to clear its own storage here.
        fn clear_dispute_mechanism(market_id: &MarketIdOf<T>) -> DispatchResult {
            let market = <zrml_market_commons::Pallet<T>>::market(market_id)?;
            let dispute_mechanism =
                market.dispute_mechanism.as_ref().ok_or(Error::<T>::NoDisputeMechanism)?;

            // TODO(#782): use multiple benchmarks paths for different dispute mechanisms
            match dispute_mechanism {
                MarketDisputeMechanism::Authorized => T::Authorized::clear(market_id, &market)?,
                MarketDisputeMechanism::Court => T::Court::clear(market_id, &market)?,
                MarketDisputeMechanism::SimpleDisputes => {
                    T::SimpleDisputes::clear(market_id, &market)?
                }
            };
            Ok(())
        }

        pub(crate) fn do_buy_complete_set(
            who: T::AccountId,
            market_id: MarketIdOf<T>,
            amount: BalanceOf<T>,
        ) -> DispatchResultWithPostInfo {
            ensure!(amount != BalanceOf::<T>::zero(), Error::<T>::ZeroAmount);
            let market = <zrml_market_commons::Pallet<T>>::market(&market_id)?;
            ensure!(
                T::AssetManager::free_balance(market.base_asset, &who) >= amount,
                Error::<T>::NotEnoughBalance
            );
            ensure!(market.scoring_rule == ScoringRule::CPMM, Error::<T>::InvalidScoringRule);
            Self::ensure_market_is_active(&market)?;

            let market_account = <zrml_market_commons::Pallet<T>>::market_account(market_id);
            T::AssetManager::transfer(market.base_asset, &who, &market_account, amount)?;

            let assets = Self::outcome_assets(market_id, &market);
            for asset in assets.iter() {
                T::AssetManager::deposit(*asset, &who, amount)?;
            }

            Self::deposit_event(Event::BoughtCompleteSet(market_id, amount, who));

            let assets_len: u32 = assets.len().saturated_into();
            Ok(Some(T::WeightInfo::buy_complete_set(assets_len)).into())
        }

        pub(crate) fn do_reject_market(
            market_id: &MarketIdOf<T>,
            market: MarketOf<T>,
            reject_reason: RejectReason<T>,
        ) -> DispatchResult {
            ensure!(market.status == MarketStatus::Proposed, Error::<T>::InvalidMarketStatus);
            Self::unreserve_oracle_bond(market_id)?;
            let imbalance =
                Self::slash_creation_bond(market_id, Some(T::AdvisoryBondSlashPercentage::get()))?;
            T::Slash::on_unbalanced(imbalance);
            <zrml_market_commons::Pallet<T>>::remove_market(market_id)?;
            MarketIdsForEdit::<T>::remove(market_id);
            Self::deposit_event(Event::MarketRejected(*market_id, reject_reason));
            Self::deposit_event(Event::MarketDestroyed(*market_id));
            Ok(())
        }

        pub(crate) fn handle_expired_advised_market(
            market_id: &MarketIdOf<T>,
            market: MarketOf<T>,
        ) -> Result<Weight, DispatchError> {
            ensure!(market.status == MarketStatus::Proposed, Error::<T>::InvalidMarketStatus);
            Self::unreserve_creation_bond(market_id)?;
            Self::unreserve_oracle_bond(market_id)?;
            <zrml_market_commons::Pallet<T>>::remove_market(market_id)?;
            MarketIdsForEdit::<T>::remove(market_id);
            Self::deposit_event(Event::MarketExpired(*market_id));
            Ok(T::WeightInfo::handle_expired_advised_market())
        }

        pub(crate) fn calculate_time_frame_of_moment(time: MomentOf<T>) -> TimeFrame {
            time.saturated_into::<TimeFrame>().saturating_div(MILLISECS_PER_BLOCK.into())
        }

        fn calculate_internal_resolve_weight(market: &MarketOf<T>) -> Weight {
            if let MarketType::Categorical(_) = market.market_type {
                if let MarketStatus::Reported = market.status {
                    T::WeightInfo::internal_resolve_categorical_reported()
                } else {
                    T::WeightInfo::internal_resolve_categorical_disputed()
                }
            } else if let MarketStatus::Reported = market.status {
                T::WeightInfo::internal_resolve_scalar_reported()
            } else {
                T::WeightInfo::internal_resolve_scalar_disputed()
            }
        }

        fn ensure_market_is_active(market: &MarketOf<T>) -> DispatchResult {
            ensure!(market.status == MarketStatus::Active, Error::<T>::MarketIsNotActive);
            Ok(())
        }

        fn ensure_market_period_is_valid(
            period: &MarketPeriod<T::BlockNumber, MomentOf<T>>,
        ) -> DispatchResult {
            // The start of the market is allowed to be in the past (this results in the market
            // being active immediately), but the market's end must be at least one block/time
            // frame in the future.
            match period {
                MarketPeriod::Block(ref range) => {
                    let now = <frame_system::Pallet<T>>::block_number();
                    ensure!(now < range.end, Error::<T>::InvalidMarketPeriod);
                    ensure!(range.start < range.end, Error::<T>::InvalidMarketPeriod);
                    let lifetime = range.end.saturating_sub(now); // Never saturates!
                    ensure!(
                        lifetime <= T::MaxMarketLifetime::get(),
                        Error::<T>::MarketDurationTooLong,
                    );
                }
                MarketPeriod::Timestamp(ref range) => {
                    // Ensure that the market lasts at least one time frame into the future.
                    let now = <zrml_market_commons::Pallet<T>>::now();
                    let now_frame = Self::calculate_time_frame_of_moment(now);
                    let end_frame = Self::calculate_time_frame_of_moment(range.end);
                    ensure!(now_frame < end_frame, Error::<T>::InvalidMarketPeriod);
                    ensure!(range.start < range.end, Error::<T>::InvalidMarketPeriod);
                    // Verify that the number of frames that the market is open doesn't exceed the
                    // maximum allowed lifetime in blocks.
                    let lifetime = end_frame.saturating_sub(now_frame); // Never saturates!
                    // If this conversion saturates, we're dealing with a market with excessive
                    // lifetime:
                    let lifetime_max: TimeFrame = T::MaxMarketLifetime::get().saturated_into();
                    ensure!(lifetime <= lifetime_max, Error::<T>::MarketDurationTooLong);
                }
            };
            Ok(())
        }

        fn ensure_market_deadlines_are_valid(
            deadlines: &Deadlines<T::BlockNumber>,
            trusted: bool,
        ) -> DispatchResult {
            ensure!(
                deadlines.oracle_duration >= T::MinOracleDuration::get(),
                Error::<T>::OracleDurationSmallerThanMinOracleDuration
            );
            if trusted {
                ensure!(
                    deadlines.dispute_duration == Zero::zero(),
                    Error::<T>::NonZeroDisputePeriodOnTrustedMarket
                );
            } else {
                ensure!(
                    deadlines.dispute_duration >= T::MinDisputeDuration::get(),
                    Error::<T>::DisputeDurationSmallerThanMinDisputeDuration
                );
                ensure!(
                    deadlines.dispute_duration <= T::MaxDisputeDuration::get(),
                    Error::<T>::DisputeDurationGreaterThanMaxDisputeDuration
                );
            }
            ensure!(
                deadlines.grace_period <= T::MaxGracePeriod::get(),
                Error::<T>::GracePeriodGreaterThanMaxGracePeriod
            );
            ensure!(
                deadlines.oracle_duration <= T::MaxOracleDuration::get(),
                Error::<T>::OracleDurationGreaterThanMaxOracleDuration
            );
            Ok(())
        }

        fn ensure_market_type_is_valid(market_type: &MarketType) -> DispatchResult {
            match market_type {
                MarketType::Categorical(categories) => {
                    ensure!(
                        *categories >= T::MinCategories::get(),
                        <Error<T>>::NotEnoughCategories
                    );
                    ensure!(*categories <= T::MaxCategories::get(), <Error<T>>::TooManyCategories);
                }
                MarketType::Scalar(ref outcome_range) => {
                    ensure!(
                        outcome_range.start() < outcome_range.end(),
                        <Error<T>>::InvalidOutcomeRange
                    );
                }
            }
            Ok(())
        }

        // Check that the market has reached the end of its period.
        fn ensure_market_is_closed(market: &MarketOf<T>) -> DispatchResult {
            ensure!(market.status == MarketStatus::Closed, Error::<T>::MarketIsNotClosed);
            Ok(())
        }

        fn ensure_market_start_is_in_time(
            period: &MarketPeriod<T::BlockNumber, MomentOf<T>>,
        ) -> DispatchResult {
            let interval = match period {
                MarketPeriod::Block(range) => {
                    let interval_blocks: u128 = range
                        .start
                        .saturating_sub(<frame_system::Pallet<T>>::block_number())
                        .saturated_into();
                    interval_blocks.saturating_mul(MILLISECS_PER_BLOCK.into())
                }
                MarketPeriod::Timestamp(range) => range
                    .start
                    .saturating_sub(<zrml_market_commons::Pallet<T>>::now())
                    .saturated_into(),
            };

            ensure!(
                <MomentOf<T>>::saturated_from(interval) >= T::MinSubsidyPeriod::get(),
                <Error<T>>::MarketStartTooSoon
            );
            ensure!(
                <MomentOf<T>>::saturated_from(interval) <= T::MaxSubsidyPeriod::get(),
                <Error<T>>::MarketStartTooLate
            );
            Ok(())
        }

        pub(crate) fn open_market(market_id: &MarketIdOf<T>) -> Result<Weight, DispatchError> {
            // Is no-op if market has no pool. This should never happen, but it's safer to not
            // error in this case.
            let mut total_weight = T::DbWeight::get().reads(1); // (For the `market_pool` read)
            if let Ok(pool_id) = <zrml_market_commons::Pallet<T>>::market_pool(market_id) {
                let open_pool_weight = T::Swaps::open_pool(pool_id)?;
                total_weight = total_weight.saturating_add(open_pool_weight);
            }
            Ok(total_weight)
        }

        pub(crate) fn close_market(market_id: &MarketIdOf<T>) -> Result<Weight, DispatchError> {
            <zrml_market_commons::Pallet<T>>::mutate_market(market_id, |market| {
                ensure!(market.status == MarketStatus::Active, Error::<T>::InvalidMarketStatus);
                market.status = MarketStatus::Closed;
                Ok(())
            })?;
            let mut total_weight = T::DbWeight::get().reads_writes(1, 1);
            if let Ok(pool_id) = <zrml_market_commons::Pallet<T>>::market_pool(market_id) {
                let close_pool_weight = T::Swaps::close_pool(pool_id)?;
                total_weight = total_weight.saturating_add(close_pool_weight);
            };
            Self::deposit_event(Event::MarketClosed(*market_id));
            total_weight = total_weight.saturating_add(T::DbWeight::get().writes(1));
            Ok(total_weight)
        }

        pub(crate) fn set_market_end(market_id: &MarketIdOf<T>) -> Result<Weight, DispatchError> {
            <zrml_market_commons::Pallet<T>>::mutate_market(market_id, |market| {
                market.period = match market.period {
                    MarketPeriod::Block(ref range) => {
                        let current_block = <frame_system::Pallet<T>>::block_number();
                        MarketPeriod::Block(range.start..current_block)
                    }
                    MarketPeriod::Timestamp(ref range) => {
                        let now = <zrml_market_commons::Pallet<T>>::now();
                        MarketPeriod::Timestamp(range.start..now)
                    }
                };
                Ok(())
            })?;
            Ok(T::DbWeight::get().reads_writes(1, 1))
        }

        /// Handle market state transitions at the end of its active phase.
        fn on_market_close(
            market_id: &MarketIdOf<T>,
            market: MarketOf<T>,
        ) -> Result<Weight, DispatchError> {
            match market.status {
                MarketStatus::Active => Self::close_market(market_id),
                MarketStatus::Proposed => Self::handle_expired_advised_market(market_id, market),
                _ => Err(Error::<T>::InvalidMarketStatus.into()), // Should never occur!
            }
        }

        /// Handle a market resolution, which is currently in the reported state.
        /// Returns the resolved outcome of a market, which is the reported outcome.
        fn resolve_reported_market(
            market_id: &MarketIdOf<T>,
            market: &MarketOf<T>,
        ) -> Result<OutcomeReport, DispatchError> {
            let report = market.report.as_ref().ok_or(Error::<T>::MarketIsNotReported)?;
            // the oracle bond gets returned if the reporter was the oracle
            if report.by == market.oracle {
                Self::unreserve_oracle_bond(market_id)?;
            } else {
                // reward outsider reporter with oracle bond
                Self::repatriate_oracle_bond(market_id, &report.by)?;

                if Self::is_outsider_bond_pending(market_id, market, true) {
                    Self::unreserve_outsider_bond(market_id)?;
                }
            }

            Ok(report.outcome.clone())
        }

        /// Handle a market resolution, which is currently in the disputed state.
        /// Returns the resolved outcome of a market.
        fn resolve_disputed_market(
            market_id: &MarketIdOf<T>,
            market: &MarketOf<T>,
        ) -> Result<ResultWithWeightInfo<OutcomeReport>, DispatchError> {
            let dispute_mechanism =
                market.dispute_mechanism.as_ref().ok_or(Error::<T>::NoDisputeMechanism)?;
            let report = market.report.as_ref().ok_or(Error::<T>::MarketIsNotReported)?;
            let mut weight = Weight::zero();

            let res: ResultWithWeightInfo<OutcomeReport> =
                Self::get_resolved_outcome(market_id, market, &report.outcome)?;
            let resolved_outcome = res.result;
            weight = weight.saturating_add(res.weight);

            let imbalance_left = Self::settle_bonds(market_id, market, &resolved_outcome, report)?;

            let remainder = match dispute_mechanism {
                MarketDisputeMechanism::Authorized => {
                    let res = T::Authorized::exchange(
                        market_id,
                        market,
                        &resolved_outcome,
                        imbalance_left,
                    )?;
                    let remainder = res.result;
                    weight = weight.saturating_add(res.weight);
                    remainder
                }
                MarketDisputeMechanism::Court => {
                    let res =
                        T::Court::exchange(market_id, market, &resolved_outcome, imbalance_left)?;
                    let remainder = res.result;
                    weight = weight.saturating_add(res.weight);
                    remainder
                }
                MarketDisputeMechanism::SimpleDisputes => {
                    let res = T::SimpleDisputes::exchange(
                        market_id,
                        market,
                        &resolved_outcome,
                        imbalance_left,
                    )?;
                    let remainder = res.result;
                    weight = weight.saturating_add(res.weight);
                    remainder
                }
            };

            T::Slash::on_unbalanced(remainder);

            let res = ResultWithWeightInfo { result: resolved_outcome, weight };

            Ok(res)
        }

        /// Get the outcome the market should resolve to.
        pub(crate) fn get_resolved_outcome(
            market_id: &MarketIdOf<T>,
            market: &MarketOf<T>,
            reported_outcome: &OutcomeReport,
        ) -> Result<ResultWithWeightInfo<OutcomeReport>, DispatchError> {
            let mut resolved_outcome_option = None;
            let mut weight = Weight::zero();

            if let Some(o) = T::GlobalDisputes::determine_voting_winner(market_id) {
                resolved_outcome_option = Some(o);
            }

            // Try to get the outcome of the MDM. If the MDM failed to resolve, default to
            // the oracle's report.
            if resolved_outcome_option.is_none() {
                let dispute_mechanism =
                    market.dispute_mechanism.as_ref().ok_or(Error::<T>::NoDisputeMechanism)?;
                resolved_outcome_option = match dispute_mechanism {
                    MarketDisputeMechanism::Authorized => {
                        let res = T::Authorized::on_resolution(market_id, market)?;
                        weight = weight.saturating_add(res.weight);
                        res.result
                    }
                    MarketDisputeMechanism::Court => {
                        let res = T::Court::on_resolution(market_id, market)?;
                        weight = weight.saturating_add(res.weight);
                        res.result
                    }
                    MarketDisputeMechanism::SimpleDisputes => {
                        let res = T::SimpleDisputes::on_resolution(market_id, market)?;
                        weight = weight.saturating_add(res.weight);
                        res.result
                    }
                };
            }

            let resolved_outcome =
                resolved_outcome_option.unwrap_or_else(|| reported_outcome.clone());

            let res = ResultWithWeightInfo { result: resolved_outcome, weight };

            Ok(res)
        }

        /// Manage the outstanding bonds (oracle, outsider, dispute) of the market.
        fn settle_bonds(
            market_id: &MarketIdOf<T>,
            market: &MarketOf<T>,
            resolved_outcome: &OutcomeReport,
            report: &ReportOf<T>,
        ) -> Result<NegativeImbalanceOf<T>, DispatchError> {
            let mut overall_imbalance = NegativeImbalanceOf::<T>::zero();

            let report_by_oracle = report.by == market.oracle;
            let is_correct = &report.outcome == resolved_outcome;

            let unreserve_outsider = || -> DispatchResult {
                if Self::is_outsider_bond_pending(market_id, market, true) {
                    Self::unreserve_outsider_bond(market_id)?;
                }
                Ok(())
            };

            let slash_outsider = || -> Result<NegativeImbalanceOf<T>, DispatchError> {
                if Self::is_outsider_bond_pending(market_id, market, true) {
                    let imbalance = Self::slash_outsider_bond(market_id, None)?;
                    return Ok(imbalance);
                }
                Ok(NegativeImbalanceOf::<T>::zero())
            };

            if report_by_oracle {
                if is_correct {
                    Self::unreserve_oracle_bond(market_id)?;
                } else {
                    let negative_imbalance = Self::slash_oracle_bond(market_id, None)?;
                    overall_imbalance.subsume(negative_imbalance);
                }
            } else {
                // outsider report
                if is_correct {
                    // reward outsider reporter with oracle bond
                    Self::repatriate_oracle_bond(market_id, &report.by)?;
                    unreserve_outsider()?;
                } else {
                    let oracle_imbalance = Self::slash_oracle_bond(market_id, None)?;
                    let outsider_imbalance = slash_outsider()?;
                    overall_imbalance.subsume(oracle_imbalance);
                    overall_imbalance.subsume(outsider_imbalance);
                }
            }

            if let Some(bond) = &market.bonds.dispute {
                if !bond.is_settled {
                    if is_correct {
                        let imb = Self::slash_dispute_bond(market_id, None)?;
                        overall_imbalance.subsume(imb);
                    } else {
                        // If the report outcome was wrong, the dispute was justified
                        Self::unreserve_dispute_bond(market_id)?;
                        CurrencyOf::<T>::resolve_creating(&bond.who, overall_imbalance);
                        overall_imbalance = NegativeImbalanceOf::<T>::zero();
                    }
                }
            }

            Ok(overall_imbalance)
        }

        pub fn on_resolution(
            market_id: &MarketIdOf<T>,
            market: &MarketOf<T>,
        ) -> Result<Weight, DispatchError> {
            if market.creation == MarketCreation::Permissionless {
                Self::unreserve_creation_bond(market_id)?;
            }

            let mut total_weight: Weight = Weight::zero();

            let resolved_outcome = match market.status {
                MarketStatus::Reported => Self::resolve_reported_market(market_id, market)?,
                MarketStatus::Disputed => {
                    let res = Self::resolve_disputed_market(market_id, market)?;
                    total_weight = total_weight.saturating_add(res.weight);
                    res.result
                }
                _ => return Err(Error::<T>::InvalidMarketStatus.into()),
            };
            let clean_up_weight = Self::clean_up_pool(market, market_id, &resolved_outcome)?;
            total_weight = total_weight.saturating_add(clean_up_weight);
            // TODO: https://github.com/zeitgeistpm/zeitgeist/issues/815
            // Following call should return weight consumed by it.
            T::LiquidityMining::distribute_market_incentives(market_id)?;

            // NOTE: Currently we don't clean up outcome assets.
            // TODO(#792): Remove outcome assets for accounts! Delete "resolved" assets of `orml_tokens` with storage migration.
            <zrml_market_commons::Pallet<T>>::mutate_market(market_id, |m| {
                m.status = MarketStatus::Resolved;
                m.resolved_outcome = Some(resolved_outcome.clone());
                Ok(())
            })?;

            Self::deposit_event(Event::MarketResolved(
                *market_id,
                MarketStatus::Resolved,
                resolved_outcome,
            ));
            Ok(total_weight.saturating_add(Self::calculate_internal_resolve_weight(market)))
        }

        pub(crate) fn process_subsidy_collecting_markets(
            current_block: T::BlockNumber,
            current_time: MomentOf<T>,
        ) -> Weight {
            let mut total_weight: Weight = Weight::zero();
            let dbweight = T::DbWeight::get();
            let one_read = T::DbWeight::get().reads(1);
            let one_write = T::DbWeight::get().writes(1);

            let retain_closure = |subsidy_info: &SubsidyUntil<
                T::BlockNumber,
                MomentOf<T>,
                MarketIdOf<T>,
            >| {
                let market_ready = match &subsidy_info.period {
                    MarketPeriod::Block(period) => period.start <= current_block,
                    MarketPeriod::Timestamp(period) => period.start <= current_time,
                };

                if market_ready {
                    let pool_id =
                        <zrml_market_commons::Pallet<T>>::market_pool(&subsidy_info.market_id);
                    total_weight.saturating_add(one_read);

                    if let Ok(pool_id) = pool_id {
                        let end_subsidy_result = T::Swaps::end_subsidy_phase(pool_id);

                        if let Ok(result) = end_subsidy_result {
                            total_weight = total_weight.saturating_add(result.weight);

                            if result.result {
                                // Sufficient subsidy, activate market.
                                let mutate_result = <zrml_market_commons::Pallet<T>>::mutate_market(
                                    &subsidy_info.market_id,
                                    |m| {
                                        m.status = MarketStatus::Active;
                                        Ok(())
                                    },
                                );

                                total_weight =
                                    total_weight.saturating_add(one_read).saturating_add(one_write);

                                if let Err(err) = mutate_result {
                                    log::error!(
                                        "[PredictionMarkets] Cannot find market associated to \
                                         market id.
                                    market_id: {:?}, error: {:?}",
                                        subsidy_info.market_id,
                                        err
                                    );
                                    return true;
                                }

                                Self::deposit_event(Event::MarketStartedWithSubsidy(
                                    subsidy_info.market_id,
                                    MarketStatus::Active,
                                ));
                            } else {
                                // Insufficient subsidy, cleanly remove pool and close market.
                                let destroy_result =
                                    T::Swaps::destroy_pool_in_subsidy_phase(pool_id);

                                if let Err(err) = destroy_result {
                                    log::error!(
                                        "[PredictionMarkets] Cannot destroy pool with missing \
                                         subsidy.
                                    market_id: {:?}, error: {:?}",
                                        subsidy_info.market_id,
                                        err
                                    );
                                    return true;
                                } else if let Ok(weight) = destroy_result {
                                    total_weight = total_weight.saturating_add(weight);
                                }

                                let market_result = <zrml_market_commons::Pallet<T>>::mutate_market(
                                    &subsidy_info.market_id,
                                    |m| {
                                        m.status = MarketStatus::InsufficientSubsidy;

                                        // Unreserve funds reserved during market creation
                                        if m.creation == MarketCreation::Permissionless {
                                            Self::unreserve_creation_bond(&subsidy_info.market_id)?;
                                        }
                                        // AdvisoryBond was already returned when the market
                                        // was approved. Approval is inevitable to reach this.
                                        Self::unreserve_oracle_bond(&subsidy_info.market_id)?;

                                        total_weight = total_weight
                                            .saturating_add(dbweight.reads(2))
                                            .saturating_add(dbweight.writes(2));
                                        Ok(())
                                    },
                                );

                                if let Err(err) = market_result {
                                    log::error!(
                                        "[PredictionMarkets] Cannot find market associated to \
                                         market id.
                                    market_id: {:?}, error: {:?}",
                                        subsidy_info.market_id,
                                        err
                                    );
                                    return true;
                                }

                                // `remove_market_pool` can only error due to missing pool, but
                                // above we ensured that the pool exists.
                                let _ = <zrml_market_commons::Pallet<T>>::remove_market_pool(
                                    &subsidy_info.market_id,
                                );
                                total_weight =
                                    total_weight.saturating_add(one_read).saturating_add(one_write);
                                Self::deposit_event(Event::MarketInsufficientSubsidy(
                                    subsidy_info.market_id,
                                    MarketStatus::InsufficientSubsidy,
                                ));
                            }

                            return false;
                        } else if let Err(err) = end_subsidy_result {
                            log::error!(
                                "[PredictionMarkets] An error occured during end of subsidy phase.
                        pool_id: {:?}, market_id: {:?}, error: {:?}",
                                pool_id,
                                subsidy_info.market_id,
                                err
                            );
                        }
                    } else if let Err(err) = pool_id {
                        log::error!(
                            "[PredictionMarkets] Cannot find pool associated to market.
                            market_id: {:?}, error: {:?}",
                            subsidy_info.market_id,
                            err
                        );
                        return true;
                    }
                }

                true
            };

            let mut weight_basis = Weight::zero();
            <MarketsCollectingSubsidy<T>>::mutate(
                |e: &mut BoundedVec<
                    SubsidyUntil<T::BlockNumber, MomentOf<T>, MarketIdOf<T>>,
                    _,
                >| {
                    weight_basis = T::WeightInfo::process_subsidy_collecting_markets_raw(
                        e.len().saturated_into(),
                    );
                    e.retain(retain_closure);
                },
            );

            weight_basis.saturating_add(total_weight)
        }

        /// The reserve ID of the prediction-markets pallet.
        #[inline]
        pub fn reserve_id() -> [u8; 8] {
            T::PalletId::get().0
        }

        pub(crate) fn market_status_manager<F, MarketIdsPerBlock, MarketIdsPerTimeFrame>(
            block_number: T::BlockNumber,
            last_time_frame: TimeFrame,
            current_time_frame: TimeFrame,
            mut mutation: F,
        ) -> Result<Weight, DispatchError>
        where
            F: FnMut(&MarketIdOf<T>, MarketOf<T>) -> DispatchResult,
            MarketIdsPerBlock: frame_support::StorageMap<
                    T::BlockNumber,
                    BoundedVec<MarketIdOf<T>, CacheSize>,
                    Query = BoundedVec<MarketIdOf<T>, CacheSize>,
                >,
            MarketIdsPerTimeFrame: frame_support::StorageMap<
                    TimeFrame,
                    BoundedVec<MarketIdOf<T>, CacheSize>,
                    Query = BoundedVec<MarketIdOf<T>, CacheSize>,
                >,
        {
            let market_ids_per_block = MarketIdsPerBlock::get(block_number);
            for market_id in market_ids_per_block.iter() {
                let market = <zrml_market_commons::Pallet<T>>::market(market_id)?;
                mutation(market_id, market)?;
            }
            MarketIdsPerBlock::remove(block_number);

            let mut time_frame_ids_len = 0u32;
            for time_frame in last_time_frame.saturating_add(1)..=current_time_frame {
                let market_ids_per_time_frame = MarketIdsPerTimeFrame::get(time_frame);
                time_frame_ids_len =
                    time_frame_ids_len.saturating_add(market_ids_per_time_frame.len() as u32);
                for market_id in market_ids_per_time_frame.iter() {
                    let market = <zrml_market_commons::Pallet<T>>::market(market_id)?;
                    mutation(market_id, market)?;
                }
                MarketIdsPerTimeFrame::remove(time_frame);
            }

            Ok(T::WeightInfo::market_status_manager(
                market_ids_per_block.len() as u32,
                time_frame_ids_len,
            ))
        }

        pub(crate) fn resolution_manager<F>(
            now: T::BlockNumber,
            mut cb: F,
        ) -> Result<Weight, DispatchError>
        where
            F: FnMut(&MarketIdOf<T>, &MarketOf<T>) -> DispatchResult,
        {
            // Resolve all regularly reported markets.
            let market_ids_per_report_block = MarketIdsPerReportBlock::<T>::get(now);
            for id in market_ids_per_report_block.iter() {
                let market = <zrml_market_commons::Pallet<T>>::market(id)?;
                if let MarketStatus::Reported = market.status {
                    cb(id, &market)?;
                }
            }
            MarketIdsPerReportBlock::<T>::remove(now);

            // Resolve any disputed markets.
            let market_ids_per_dispute_block = MarketIdsPerDisputeBlock::<T>::get(now);
            for id in market_ids_per_dispute_block.iter() {
                let market = <zrml_market_commons::Pallet<T>>::market(id)?;
                cb(id, &market)?;
            }
            MarketIdsPerDisputeBlock::<T>::remove(now);

            Ok(T::WeightInfo::market_resolution_manager(
                market_ids_per_report_block.len() as u32,
                market_ids_per_dispute_block.len() as u32,
            ))
        }

        // If a market has a pool that is `Active`, then changes from `Active` to `Clean`. If
        // the market does not exist or the market does not have a pool, does nothing.
        fn clean_up_pool(
            market: &MarketOf<T>,
            market_id: &MarketIdOf<T>,
            outcome_report: &OutcomeReport,
        ) -> Result<Weight, DispatchError> {
            let pool_id = if let Ok(el) = <zrml_market_commons::Pallet<T>>::market_pool(market_id) {
                el
            } else {
                return Ok(T::DbWeight::get().reads(1));
            };
            let market_account = <zrml_market_commons::Pallet<T>>::market_account(*market_id);
            let weight = T::Swaps::clean_up_pool(
                &market.market_type,
                pool_id,
                outcome_report,
                &market_account,
            )?;
            Ok(weight.saturating_add(T::DbWeight::get().reads(2)))
        }

        // Creates a pool for the market and registers the market in the list of markets
        // currently collecting subsidy.
        pub(crate) fn start_subsidy(
            market: &MarketOf<T>,
            market_id: MarketIdOf<T>,
        ) -> Result<Weight, DispatchError> {
            ensure!(
                market.status == MarketStatus::CollectingSubsidy,
                Error::<T>::MarketIsNotCollectingSubsidy
            );

            let mut assets = Self::outcome_assets(market_id, market);
            assets.push(market.base_asset);
            let total_assets = assets.len();

            let pool_id = T::Swaps::create_pool(
                market.creator.clone(),
                assets,
                market.base_asset,
                market_id,
                market.scoring_rule,
                None,
                None,
                None,
            )?;

            // This errors if a pool already exists!
            <zrml_market_commons::Pallet<T>>::insert_market_pool(market_id, pool_id)?;
            <MarketsCollectingSubsidy<T>>::try_mutate(|markets| {
                markets
                    .try_push(SubsidyUntil { market_id, period: market.period.clone() })
                    .map_err(|_| <Error<T>>::StorageOverflow)
            })?;

            Ok(T::WeightInfo::start_subsidy(total_assets.saturated_into()))
        }

        fn construct_market(
            base_asset: Asset<MarketIdOf<T>>,
            creator: T::AccountId,
            creator_fee: Perbill,
            oracle: T::AccountId,
            period: MarketPeriod<T::BlockNumber, MomentOf<T>>,
            deadlines: Deadlines<T::BlockNumber>,
            metadata: MultiHash,
            creation: MarketCreation,
            market_type: MarketType,
            dispute_mechanism: Option<MarketDisputeMechanism>,
            scoring_rule: ScoringRule,
            report: Option<ReportOf<T>>,
            resolved_outcome: Option<OutcomeReport>,
            bonds: MarketBonds<T::AccountId, BalanceOf<T>>,
        ) -> Result<MarketOf<T>, DispatchError> {
            let valid_base_asset = match base_asset {
                Asset::Ztg => true,
                #[cfg(feature = "parachain")]
                Asset::ForeignAsset(fa) => {
                    if let Some(metadata) = T::AssetRegistry::metadata(&Asset::ForeignAsset(fa)) {
                        metadata.additional.allow_as_base_asset
                    } else {
                        return Err(Error::<T>::UnregisteredForeignAsset.into());
                    }
                }
                _ => false,
            };

            ensure!(creator_fee <= T::MaxCreatorFee::get(), Error::<T>::FeeTooHigh);
            ensure!(valid_base_asset, Error::<T>::InvalidBaseAsset);
            let MultiHash::Sha3_384(multihash) = metadata;
            ensure!(multihash[0] == 0x15 && multihash[1] == 0x30, <Error<T>>::InvalidMultihash);
            Self::ensure_market_period_is_valid(&period)?;
            Self::ensure_market_deadlines_are_valid(&deadlines, dispute_mechanism.is_none())?;
            Self::ensure_market_type_is_valid(&market_type)?;

            if scoring_rule == ScoringRule::RikiddoSigmoidFeeMarketEma {
                Self::ensure_market_start_is_in_time(&period)?;
            }
            let status: MarketStatus = match creation {
                MarketCreation::Permissionless => match scoring_rule {
                    ScoringRule::CPMM => MarketStatus::Active,
                    ScoringRule::RikiddoSigmoidFeeMarketEma => MarketStatus::CollectingSubsidy,
                },
                MarketCreation::Advised => MarketStatus::Proposed,
            };
            Ok(Market {
                base_asset,
                creation,
                creator_fee,
                creator,
                market_type,
                dispute_mechanism,
                metadata: Vec::from(multihash),
                oracle,
                period,
                deadlines,
                report,
                resolved_outcome,
                status,
                scoring_rule,
                bonds,
            })
        }

        fn report_market_with_dispute_mechanism(
            origin: OriginFor<T>,
            market_id: MarketIdOf<T>,
            report: ReportOf<T>,
        ) -> DispatchResultWithPostInfo {
            let sender = ensure_signed(origin.clone())?;
            <zrml_market_commons::Pallet<T>>::mutate_market(&market_id, |market| {
                let mut should_check_origin = false;
                //NOTE: Saturating operation in following block may saturate to u32::MAX value
                //      but that will be the case after thousands of years time. So it is fine.
                match market.period {
                    MarketPeriod::Block(ref range) => {
                        let grace_period_end =
                            range.end.saturating_add(market.deadlines.grace_period);
                        ensure!(grace_period_end <= report.at, Error::<T>::NotAllowedToReportYet);
                        let oracle_duration_end =
                            grace_period_end.saturating_add(market.deadlines.oracle_duration);
                        if report.at <= oracle_duration_end {
                            should_check_origin = true;
                        }
                    }
                    MarketPeriod::Timestamp(ref range) => {
                        let grace_period_in_moments: MomentOf<T> =
                            market.deadlines.grace_period.saturated_into::<u32>().into();
                        let grace_period_in_ms =
                            grace_period_in_moments.saturating_mul(MILLISECS_PER_BLOCK.into());
                        let grace_period_end = range.end.saturating_add(grace_period_in_ms);
                        let now = <zrml_market_commons::Pallet<T>>::now();
                        ensure!(grace_period_end <= now, Error::<T>::NotAllowedToReportYet);
                        let oracle_duration_in_moments: MomentOf<T> =
                            market.deadlines.oracle_duration.saturated_into::<u32>().into();
                        let oracle_duration_in_ms =
                            oracle_duration_in_moments.saturating_mul(MILLISECS_PER_BLOCK.into());
                        let oracle_duration_end =
                            grace_period_end.saturating_add(oracle_duration_in_ms);
                        if now <= oracle_duration_end {
                            should_check_origin = true;
                        }
                    }
                }

                let sender_is_oracle = sender == market.oracle;
                let origin_has_permission = T::ResolveOrigin::ensure_origin(origin).is_ok();
                let sender_is_outsider = !sender_is_oracle && !origin_has_permission;

                if should_check_origin {
                    ensure!(
                        sender_is_oracle || origin_has_permission,
                        Error::<T>::ReporterNotOracle
                    );
                } else if sender_is_outsider {
                    let outsider_bond = T::OutsiderBond::get();

                    market.bonds.outsider = Some(Bond::new(sender.clone(), outsider_bond));

                    T::AssetManager::reserve_named(
                        &Self::reserve_id(),
                        Asset::Ztg,
                        &sender,
                        outsider_bond,
                    )?;
                }

                market.report = Some(report.clone());
                market.status = MarketStatus::Reported;

                Ok(())
            })?;

            let market = <zrml_market_commons::Pallet<T>>::market(&market_id)?;
            let block_after_dispute_duration =
                report.at.saturating_add(market.deadlines.dispute_duration);
            let ids_len = MarketIdsPerReportBlock::<T>::try_mutate(
                block_after_dispute_duration,
                |ids| -> Result<u32, DispatchError> {
                    ids.try_push(market_id).map_err(|_| <Error<T>>::StorageOverflow)?;
                    Ok(ids.len() as u32)
                },
            )?;

            Ok(Some(T::WeightInfo::report(ids_len)).into())
        }

        fn report_and_resolve_market(
            origin: OriginFor<T>,
            market_id: MarketIdOf<T>,
            market_report: ReportOf<T>,
        ) -> DispatchResultWithPostInfo {
            <zrml_market_commons::Pallet<T>>::mutate_market(&market_id, |market| {
                let sender = ensure_signed(origin.clone())?;
                let sender_is_oracle = sender == market.oracle;
                let origin_has_permission = T::ResolveOrigin::ensure_origin(origin).is_ok();
                ensure!(sender_is_oracle || origin_has_permission, Error::<T>::ReporterNotOracle);
                market.report = Some(market_report.clone());
                market.status = MarketStatus::Reported;
                Ok(())
            })?;
            let market = <zrml_market_commons::Pallet<T>>::market(&market_id)?;
            Self::resolve(&market_id, &market)?;
            Ok(Some(T::WeightInfo::report(0)).into()) // TODO
        }
    }

    fn remove_item<I: cmp::PartialEq, G>(items: &mut BoundedVec<I, G>, item: &I) {
        if let Some(pos) = items.iter().position(|i| i == item) {
            items.swap_remove(pos);
        }
    }

    fn remove_auto_resolve<T: Config>(
        market_id: &MarketIdOf<T>,
        resolve_at: T::BlockNumber,
    ) -> u32 {
        MarketIdsPerDisputeBlock::<T>::mutate(resolve_at, |ids| -> u32 {
            let ids_len = ids.len() as u32;
            remove_item::<MarketIdOf<T>, _>(ids, market_id);
            ids_len
        })
    }

    impl<T> DisputeResolutionApi for Pallet<T>
    where
        T: Config,
    {
        type AccountId = T::AccountId;
        type Balance = BalanceOf<T>;
        type BlockNumber = T::BlockNumber;
        type MarketId = MarketIdOf<T>;
        type Moment = MomentOf<T>;

        fn resolve(
            market_id: &Self::MarketId,
            market: &MarketOf<T>,
        ) -> Result<Weight, DispatchError> {
            Self::on_resolution(market_id, market)
        }

        fn add_auto_resolve(
            market_id: &Self::MarketId,
            resolve_at: Self::BlockNumber,
        ) -> Result<u32, DispatchError> {
            let ids_len = <MarketIdsPerDisputeBlock<T>>::try_mutate(
                resolve_at,
                |ids| -> Result<u32, DispatchError> {
                    ids.try_push(*market_id).map_err(|_| <Error<T>>::StorageOverflow)?;
                    Ok(ids.len() as u32)
                },
            )?;
            Ok(ids_len)
        }

        fn auto_resolve_exists(market_id: &Self::MarketId, resolve_at: Self::BlockNumber) -> bool {
            <MarketIdsPerDisputeBlock<T>>::get(resolve_at).contains(market_id)
        }

        fn remove_auto_resolve(market_id: &Self::MarketId, resolve_at: Self::BlockNumber) -> u32 {
            remove_auto_resolve::<T>(market_id, resolve_at)
        }
    }
}<|MERGE_RESOLUTION|>--- conflicted
+++ resolved
@@ -1761,13 +1761,10 @@
         GlobalDisputeExistsAlready,
         /// The market has no dispute mechanism.
         NoDisputeMechanism,
-<<<<<<< HEAD
         /// The dispute duration is positive but the market has dispute period.
         NonZeroDisputePeriodOnTrustedMarket,
-=======
         /// The fee is too high.
         FeeTooHigh,
->>>>>>> 37ed8fb8
     }
 
     #[pallet::event]
