--- conflicted
+++ resolved
@@ -1726,11 +1726,7 @@
         /// The origin that is allowed to reject pending advised markets.
         type RejectOrigin: EnsureOrigin<Self::RuntimeOrigin>;
 
-<<<<<<< HEAD
-        /// Additional handler during state transitions
-=======
         /// Additional handler during state transitions.
->>>>>>> 52fba8a5
         type OnStateTransition: MarketTransitionApi<MarketIdOf<Self>>;
 
         /// The base amount of currency that must be bonded to ensure the oracle reports
