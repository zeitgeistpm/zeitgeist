--- conflicted
+++ resolved
@@ -1670,43 +1670,33 @@
         /// Clears this market from being stored for automatic resolution.
         fn clear_auto_resolve(market_id: &MarketIdOf<T>) -> Result<(u32, u32), DispatchError> {
             let market = T::MarketCommons::market(market_id)?;
-<<<<<<< HEAD
             let (ids_len, disputes_len) = match market.status {
                 MarketStatus::Reported => {
                     let report = market.report.ok_or(Error::<T>::MarketIsNotReported)?;
-                    MarketIdsPerReportBlock::<T>::mutate(report.at, |ids| -> (u32, u32) {
-                        let ids_len = ids.len() as u32;
-=======
-            if market.status == MarketStatus::Reported {
-                let report = market.report.ok_or(Error::<T>::MarketIsNotReported)?;
-                let dispute_duration_ends_at_block =
-                    report.at.saturating_add(market.deadlines.dispute_duration);
-                MarketIdsPerReportBlock::<T>::mutate(dispute_duration_ends_at_block, |ids| {
-                    remove_item::<MarketIdOf<T>, _>(ids, market_id);
-                });
-            }
-            if market.status == MarketStatus::Disputed {
-                let disputes = Disputes::<T>::get(market_id);
-                if let Some(last_dispute) = disputes.last() {
                     let dispute_duration_ends_at_block =
-                        last_dispute.at.saturating_add(market.deadlines.dispute_duration);
-                    MarketIdsPerDisputeBlock::<T>::mutate(dispute_duration_ends_at_block, |ids| {
->>>>>>> a55ea66a
-                        remove_item::<MarketIdOf<T>, _>(ids, market_id);
-                        (ids_len, 0u32)
-                    })
+                        report.at.saturating_add(market.deadlines.dispute_duration);
+                    MarketIdsPerReportBlock::<T>::mutate(
+                        dispute_duration_ends_at_block,
+                        |ids| -> (u32, u32) {
+                            let ids_len = ids.len() as u32;
+                            remove_item::<MarketIdOf<T>, _>(ids, market_id);
+                            (ids_len, 0u32)
+                        },
+                    )
                 }
                 MarketStatus::Disputed => {
                     let disputes = Disputes::<T>::get(market_id);
                     if let Some(last_dispute) = disputes.last() {
-                        let at = last_dispute.at;
-                        let mut old_disputes_per_block = MarketIdsPerDisputeBlock::<T>::get(at);
-                        remove_item::<MarketIdOf<T>, _>(&mut old_disputes_per_block, market_id);
-                        MarketIdsPerDisputeBlock::<T>::mutate(at, |ids| -> (u32, u32) {
-                            let ids_len = ids.len() as u32;
-                            remove_item::<MarketIdOf<T>, _>(ids, market_id);
-                            (ids_len, disputes.len() as u32)
-                        })
+                        let dispute_duration_ends_at_block =
+                            last_dispute.at.saturating_add(market.deadlines.dispute_duration);
+                        MarketIdsPerDisputeBlock::<T>::mutate(
+                            dispute_duration_ends_at_block,
+                            |ids| -> (u32, u32) {
+                                let ids_len = ids.len() as u32;
+                                remove_item::<MarketIdOf<T>, _>(ids, market_id);
+                                (ids_len, disputes.len() as u32)
+                            },
+                        )
                     } else {
                         (0u32, disputes.len() as u32)
                     }
