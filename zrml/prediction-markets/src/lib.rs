--- conflicted
+++ resolved
@@ -86,11 +86,8 @@
         MomentOf<T>,
     >;
     pub type CacheSize = ConstU32<64>;
-<<<<<<< HEAD
     pub type EditReason<T> = BoundedVec<u8, <T as Config>::MaxEditReasonLen>;
-=======
     pub type RejectReason<T> = BoundedVec<u8, <T as Config>::MaxRejectReasonLen>;
->>>>>>> 5994559f
 
     #[pallet::call]
     impl<T: Config> Pallet<T> {
@@ -1888,12 +1885,8 @@
 
         pub(crate) fn do_reject_market(
             market_id: &MarketIdOf<T>,
-<<<<<<< HEAD
             market: MarketOf<T>,
-=======
-            market: Market<T::AccountId, T::BlockNumber, MomentOf<T>>,
             reject_reason: RejectReason<T>,
->>>>>>> 5994559f
         ) -> DispatchResult {
             ensure!(market.status == MarketStatus::Proposed, Error::<T>::InvalidMarketStatus);
             let creator = &market.creator;
@@ -1914,13 +1907,9 @@
                 T::OracleBond::get().saturating_add(advisory_bond_unreserve_amount),
             );
             T::MarketCommons::remove_market(market_id)?;
-<<<<<<< HEAD
             // remove if there was a edit request
             MarketIdsForEdit::<T>::remove(market_id);
-            Self::deposit_event(Event::MarketRejected(*market_id));
-=======
             Self::deposit_event(Event::MarketRejected(*market_id, reject_reason));
->>>>>>> 5994559f
             Self::deposit_event(Event::MarketDestroyed(*market_id));
             Ok(())
         }
