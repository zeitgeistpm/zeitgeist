// Copyright 2021-2022 Zeitgeist PM LLC.
//
// This file is part of Zeitgeist.
//
// Zeitgeist is free software: you can redistribute it and/or modify it
// under the terms of the GNU General Public License as published by the
// Free Software Foundation, either version 3 of the License, or (at
// your option) any later version.
//
// Zeitgeist is distributed in the hope that it will be useful, but
// WITHOUT ANY WARRANTY; without even the implied warranty of
// MERCHANTABILITY or FITNESS FOR A PARTICULAR PURPOSE. See the GNU
// General Public License for more details.
//
// You should have received a copy of the GNU General Public License
// along with Zeitgeist. If not, see <https://www.gnu.org/licenses/>.

#![doc = include_str!("../README.md")]
#![cfg_attr(not(feature = "std"), no_std)]
#![allow(clippy::too_many_arguments)]

extern crate alloc;

mod benchmarks;
pub mod migrations;
pub mod mock;
mod tests;
pub mod weights;

pub use pallet::*;

#[frame_support::pallet]
mod pallet {
    use crate::weights::*;
    use alloc::{vec, vec::Vec};
    use core::{cmp, marker::PhantomData};
    use frame_support::{
        dispatch::{DispatchResultWithPostInfo, Weight},
        ensure, log,
        pallet_prelude::{ConstU32, StorageMap, StorageValue, ValueQuery},
        storage::{with_transaction, TransactionOutcome},
        traits::{
            Currency, EnsureOrigin, Get, Hooks, Imbalance, IsType, NamedReservableCurrency,
            OnUnbalanced, StorageVersion,
        },
        transactional,
        weights::Pays,
        Blake2_128Concat, BoundedVec, PalletId, Twox64Concat,
    };
    use frame_system::{ensure_signed, pallet_prelude::OriginFor};
    use orml_traits::{MultiCurrency, NamedMultiReservableCurrency};
    use sp_arithmetic::per_things::{Perbill, Percent};
    use sp_runtime::{
        traits::{AccountIdConversion, CheckedDiv, Saturating, Zero},
        DispatchError, DispatchResult, SaturatedConversion,
    };
    use zeitgeist_primitives::{
        constants::MILLISECS_PER_BLOCK,
        traits::{DisputeApi, Swaps, ZeitgeistAssetManager},
        types::{
            Asset, Deadlines, Market, MarketCreation, MarketDispute, MarketDisputeMechanism,
            MarketPeriod, MarketStatus, MarketType, MultiHash, OutcomeReport, Report,
            ScalarPosition, ScoringRule, SubsidyUntil,
        },
    };
    #[cfg(feature = "with-global-disputes")]
    use zrml_global_disputes::GlobalDisputesPalletApi;

    use zrml_liquidity_mining::LiquidityMiningPalletApi;
    use zrml_market_commons::MarketCommonsPalletApi;

    /// The current storage version.
    const STORAGE_VERSION: StorageVersion = StorageVersion::new(6);

    pub(crate) type BalanceOf<T> = <<T as Config>::AssetManager as MultiCurrency<
        <T as frame_system::Config>::AccountId,
    >>::Balance;
    pub(crate) type CurrencyOf<T> =
        <<T as Config>::MarketCommons as MarketCommonsPalletApi>::Currency;
    pub(crate) type NegativeImbalanceOf<T> =
        <CurrencyOf<T> as Currency<<T as frame_system::Config>::AccountId>>::NegativeImbalance;
    pub(crate) type TimeFrame = u64;
    pub(crate) type MarketIdOf<T> =
        <<T as Config>::MarketCommons as MarketCommonsPalletApi>::MarketId;
    pub(crate) type MomentOf<T> = <<T as Config>::MarketCommons as MarketCommonsPalletApi>::Moment;
    pub type MarketOf<T> = Market<
        <T as frame_system::Config>::AccountId,
        <T as frame_system::Config>::BlockNumber,
        MomentOf<T>,
    >;
    pub type CacheSize = ConstU32<64>;
    pub type EditReason<T> = BoundedVec<u8, <T as Config>::MaxEditReasonLen>;
    pub type RejectReason<T> = BoundedVec<u8, <T as Config>::MaxRejectReasonLen>;

    #[pallet::call]
    impl<T: Config> Pallet<T> {
        /// Destroy a market, including its outcome assets, market account and pool account.
        ///
        /// Must be called by `DestroyOrigin`. Bonds (unless already returned) are slashed without
        /// exception. Can currently only be used for destroying CPMM markets.
        #[pallet::weight((
            T::WeightInfo::admin_destroy_reported_market(
                T::MaxCategories::get().into(),
                CacheSize::get(),
                CacheSize::get(),
                CacheSize::get(),
            )
            .max(T::WeightInfo::admin_destroy_disputed_market(
                T::MaxCategories::get().into(),
                T::MaxDisputes::get(),
                CacheSize::get(),
                CacheSize::get(),
                CacheSize::get(),
            )),
            Pays::No,
        ))]
        #[transactional]
        pub fn admin_destroy_market(
            origin: OriginFor<T>,
            #[pallet::compact] market_id: MarketIdOf<T>,
        ) -> DispatchResultWithPostInfo {
            // TODO(#618): Not implemented for Rikiddo!
            T::DestroyOrigin::ensure_origin(origin)?;

            let market = T::MarketCommons::market(&market_id)?;
            ensure!(market.scoring_rule == ScoringRule::CPMM, Error::<T>::InvalidScoringRule);
            let market_status = market.status;
            let market_account = Self::market_account(market_id);

            // Slash outstanding bonds; see
            // https://github.com/zeitgeistpm/runtime-audit-1/issues/34#issuecomment-1120187097 for
            // details.
            let slash_market_creator = |amount| {
                T::AssetManager::slash_reserved_named(
                    &Self::reserve_id(),
                    Asset::Ztg,
                    &market.creator,
                    amount,
                );
            };
            if market_status == MarketStatus::Proposed {
                slash_market_creator(T::AdvisoryBond::get());
                MarketIdsForEdit::<T>::remove(market_id);
            }
            if market_status != MarketStatus::Resolved
                && market_status != MarketStatus::InsufficientSubsidy
            {
                if market.creation == MarketCreation::Permissionless {
                    slash_market_creator(T::ValidityBond::get());
                }
                slash_market_creator(T::OracleBond::get());
            }

            // NOTE: Currently we don't clean up outcome assets.
            // TODO(#792): Remove outcome assets for accounts! Delete "resolved" assets of `orml_tokens` with storage migration.
            T::AssetManager::slash(
                Asset::Ztg,
                &market_account,
                T::AssetManager::free_balance(Asset::Ztg, &market_account),
            );
            let mut category_count = 0u32;
            if let Ok(pool_id) = T::MarketCommons::market_pool(&market_id) {
                let pool = T::Swaps::pool(pool_id)?;
                category_count = pool.assets.len().saturated_into();
                let _ = T::Swaps::destroy_pool(pool_id)?;
                T::MarketCommons::remove_market_pool(&market_id)?;
            }

            let open_ids_len = Self::clear_auto_open(&market_id)?;
            let close_ids_len = Self::clear_auto_close(&market_id)?;
            let (ids_len, disputes_len) = Self::clear_auto_resolve(&market_id)?;
            T::MarketCommons::remove_market(&market_id)?;
            Disputes::<T>::remove(market_id);

            Self::deposit_event(Event::MarketDestroyed(market_id));

            // Weight correction
            // The DestroyOrigin should not pay fees for providing this service
            if market_status == MarketStatus::Reported {
                Ok((
                    Some(T::WeightInfo::admin_destroy_reported_market(
                        category_count,
                        open_ids_len,
                        close_ids_len,
                        ids_len,
                    )),
                    Pays::No,
                )
                    .into())
            } else if market_status == MarketStatus::Disputed {
                Ok((
                    Some(T::WeightInfo::admin_destroy_disputed_market(
                        category_count,
                        disputes_len,
                        open_ids_len,
                        close_ids_len,
                        ids_len,
                    )),
                    Pays::No,
                )
                    .into())
            } else {
                Ok((None, Pays::No).into())
            }
        }

        /// Allows the `CloseOrigin` to immediately move an open market to closed.
        ///
        /// # Weight
        ///
        /// Complexity: `O(n + m)`, where `n` is the number of market ids,
        /// which open at the same time as the specified market,
        /// and `m` is the number of market ids,
        /// which close at the same time as the specified market.
        //
        // ***** IMPORTANT *****
        //
        // Within the same block, operations that interact with the activeness of the same
        // market will behave differently before and after this call.
        #[pallet::weight((
            T::WeightInfo::admin_move_market_to_closed(
                CacheSize::get(), CacheSize::get()), Pays::No
            )
        )]
        #[transactional]
        pub fn admin_move_market_to_closed(
            origin: OriginFor<T>,
            #[pallet::compact] market_id: MarketIdOf<T>,
        ) -> DispatchResultWithPostInfo {
            // TODO(#638): Handle Rikiddo markets!
            T::CloseOrigin::ensure_origin(origin)?;
            let market = T::MarketCommons::market(&market_id)?;
            Self::ensure_market_is_active(&market)?;
            let open_ids_len = Self::clear_auto_open(&market_id)?;
            let close_ids_len = Self::clear_auto_close(&market_id)?;
            Self::close_market(&market_id)?;
            // The CloseOrigin should not pay fees for providing this service
            Ok((
                Some(T::WeightInfo::admin_move_market_to_closed(open_ids_len, close_ids_len)),
                Pays::No,
            )
                .into())
        }

        /// Allows the `ResolveOrigin` to immediately move a reported or disputed
        /// market to resolved.
        ///
        /// # Weight
        ///
        /// Complexity: `O(n + m)`, where `n` is the number of market ids
        /// per dispute / report block, m is the number of disputes.
        #[pallet::weight((
            T::WeightInfo::admin_move_market_to_resolved_scalar_reported(CacheSize::get())
            .max(
                T::WeightInfo::admin_move_market_to_resolved_categorical_reported(CacheSize::get())
            ).max(
                T::WeightInfo::admin_move_market_to_resolved_scalar_disputed(
                    CacheSize::get(),
                    T::MaxDisputes::get()
                )
            ).max(
                T::WeightInfo::admin_move_market_to_resolved_categorical_disputed(
                    CacheSize::get(),
                    T::MaxDisputes::get()
                )
            ),
            Pays::No,
        ))]
        #[transactional]
        pub fn admin_move_market_to_resolved(
            origin: OriginFor<T>,
            #[pallet::compact] market_id: MarketIdOf<T>,
        ) -> DispatchResultWithPostInfo {
            T::ResolveOrigin::ensure_origin(origin)?;

            let market = T::MarketCommons::market(&market_id)?;
            ensure!(
                market.status == MarketStatus::Reported || market.status == MarketStatus::Disputed,
                Error::<T>::InvalidMarketStatus,
            );
            let (ids_len, disputes_len) = Self::clear_auto_resolve(&market_id)?;
            let market = T::MarketCommons::market(&market_id)?;
            let _ = Self::on_resolution(&market_id, &market)?;
            let weight = match market.market_type {
                MarketType::Scalar(_) => match market.status {
                    MarketStatus::Reported => {
                        T::WeightInfo::admin_move_market_to_resolved_scalar_reported(ids_len)
                    }
                    MarketStatus::Disputed => {
                        T::WeightInfo::admin_move_market_to_resolved_scalar_disputed(
                            ids_len,
                            disputes_len,
                        )
                    }
                    _ => return Err(Error::<T>::InvalidMarketStatus.into()),
                },
                MarketType::Categorical(_) => match market.status {
                    MarketStatus::Reported => {
                        T::WeightInfo::admin_move_market_to_resolved_categorical_reported(ids_len)
                    }
                    MarketStatus::Disputed => {
                        T::WeightInfo::admin_move_market_to_resolved_categorical_disputed(
                            ids_len,
                            disputes_len,
                        )
                    }
                    _ => return Err(Error::<T>::InvalidMarketStatus.into()),
                },
            };
            Ok((Some(weight), Pays::No).into())
        }

        /// Approves a market that is waiting for approval from the
        /// advisory committee.
        ///
        /// NOTE: Returns the proposer's bond since the market has been
        /// deemed valid by an advisory committee.
        ///
        /// NOTE: Can only be called by the `ApproveOrigin`.
        ///
        /// # Weight
        ///
        /// Complexity: `O(1)`
        #[pallet::weight((T::WeightInfo::approve_market(), Pays::No))]
        #[transactional]
        pub fn approve_market(
            origin: OriginFor<T>,
            #[pallet::compact] market_id: MarketIdOf<T>,
        ) -> DispatchResultWithPostInfo {
            // TODO(#787): Handle Rikiddo benchmarks!
            T::ApproveOrigin::ensure_origin(origin)?;
            let mut extra_weight = 0;
            let mut status = MarketStatus::Active;

            T::MarketCommons::mutate_market(&market_id, |m| {
                ensure!(m.status == MarketStatus::Proposed, Error::<T>::MarketIsNotProposed);
                ensure!(
                    !MarketIdsForEdit::<T>::contains_key(market_id),
                    Error::<T>::MarketEditRequestAlreadyInProgress
                );

                match m.scoring_rule {
                    ScoringRule::CPMM => {
                        m.status = MarketStatus::Active;
                    }
                    ScoringRule::RikiddoSigmoidFeeMarketEma => {
                        m.status = MarketStatus::CollectingSubsidy;
                        status = MarketStatus::CollectingSubsidy;
                        extra_weight = Self::start_subsidy(m, market_id)?;
                    }
                }

                T::AssetManager::unreserve_named(
                    &Self::reserve_id(),
                    Asset::Ztg,
                    &m.creator,
                    T::AdvisoryBond::get(),
                );
                Ok(())
            })?;

            Self::deposit_event(Event::MarketApproved(market_id, status));
            // The ApproveOrigin should not pay fees for providing this service
            Ok((Some(T::WeightInfo::approve_market().saturating_add(extra_weight)), Pays::No)
                .into())
        }

        /// Request an edit to a proposed market.
        ///
        /// Can only be called by the `RequestEditOrigin`.
        ///
        /// # Arguments
        ///
        /// * `market_id`: The id of the market to edit.
        /// * `edit_reason`: An short record of what needs to be changed.
        ///
        /// # Weight
        ///
        /// Complexity: `O(edit_reason.len())`
        #[pallet::weight((
            T::WeightInfo::request_edit(edit_reason.len() as u32),
            Pays::No,
        ))]
        #[transactional]
        pub fn request_edit(
            origin: OriginFor<T>,
            #[pallet::compact] market_id: MarketIdOf<T>,
            edit_reason: Vec<u8>,
        ) -> DispatchResult {
            T::RequestEditOrigin::ensure_origin(origin)?;
            let edit_reason: EditReason<T> = edit_reason
                .try_into()
                .map_err(|_| Error::<T>::EditReasonLengthExceedsMaxEditReasonLen)?;
            let market = T::MarketCommons::market(&market_id)?;
            ensure!(market.status == MarketStatus::Proposed, Error::<T>::MarketIsNotProposed);
            MarketIdsForEdit::<T>::try_mutate(market_id, |reason| {
                if reason.is_some() {
                    Err(Error::<T>::MarketEditRequestAlreadyInProgress)
                } else {
                    *reason = Some(edit_reason.clone());
                    Ok(())
                }
            })?;
            Self::deposit_event(Event::MarketRequestedEdit(market_id, edit_reason));
            Ok(())
        }

        /// Buy a complete set of outcome shares of a market.
        ///
        /// The cost of a full set is exactly one unit of the market's base asset. For example,
        /// when calling `buy_complete_set(origin, 1, 2)` on a categorical market with five
        /// different outcomes, the caller pays `2` of the base asset and receives `2` of each of
        /// the five outcome tokens.
        ///
        /// NOTE: This is the only way to create new shares of outcome tokens.
        ///
        /// # Weight
        ///
        /// Complexity: `O(n)`, where `n` is the number of outcome assets in the market.
        // Note: `buy_complete_set` weight consumption is dependent on how many assets exists.
        // Unfortunately this information can only be retrieved with a storage call, therefore
        // The worst-case scenario is assumed
        // and the correct weight is calculated at the end of this function.
        // This also occurs in numerous other functions.
        #[pallet::weight(T::WeightInfo::buy_complete_set(T::MaxCategories::get().into()))]
        #[transactional]
        pub fn buy_complete_set(
            origin: OriginFor<T>,
            #[pallet::compact] market_id: MarketIdOf<T>,
            #[pallet::compact] amount: BalanceOf<T>,
        ) -> DispatchResultWithPostInfo {
            let sender = ensure_signed(origin)?;
            Self::do_buy_complete_set(sender, market_id, amount)
        }

        /// Dispute on a market that has been reported or already disputed.
        ///
        /// # Weight
        ///
        /// Complexity: `O(n)`, where `n` is the number of outstanding disputes.
        #[pallet::weight(T::WeightInfo::dispute_authorized(
            T::MaxDisputes::get(),
            CacheSize::get()
        ))]
        #[transactional]
        pub fn dispute(
            origin: OriginFor<T>,
            #[pallet::compact] market_id: MarketIdOf<T>,
            outcome: OutcomeReport,
        ) -> DispatchResultWithPostInfo {
            let who = ensure_signed(origin)?;
            let disputes = Disputes::<T>::get(market_id);
            let curr_block_num = <frame_system::Pallet<T>>::block_number();
            let market = T::MarketCommons::market(&market_id)?;
            ensure!(
                matches!(market.status, MarketStatus::Reported | MarketStatus::Disputed),
                Error::<T>::InvalidMarketStatus
            );
            let num_disputes: u32 = disputes.len().saturated_into();
            Self::validate_dispute(&disputes, &market, num_disputes, &outcome)?;
            T::AssetManager::reserve_named(
                &Self::reserve_id(),
                Asset::Ztg,
                &who,
                default_dispute_bond::<T>(disputes.len()),
            )?;
            match market.dispute_mechanism {
                MarketDisputeMechanism::Authorized => {
                    T::Authorized::on_dispute(&disputes, &market_id, &market)?
                }
                MarketDisputeMechanism::Court => {
                    T::Court::on_dispute(&disputes, &market_id, &market)?
                }
                MarketDisputeMechanism::SimpleDisputes => {
                    T::SimpleDisputes::on_dispute(&disputes, &market_id, &market)?
                }
            }
            Self::remove_last_dispute_from_market_ids_per_dispute_block(&disputes, &market_id)?;
            Self::set_market_as_disputed(&market, &market_id)?;
            let market_dispute = MarketDispute { at: curr_block_num, by: who, outcome };
            <Disputes<T>>::try_mutate(market_id, |disputes| {
                disputes.try_push(market_dispute.clone()).map_err(|_| <Error<T>>::StorageOverflow)
            })?;
            // each dispute resets dispute_duration
            let dispute_duration_ends_at_block =
                curr_block_num.saturating_add(market.deadlines.dispute_duration);
            <MarketIdsPerDisputeBlock<T>>::try_mutate(dispute_duration_ends_at_block, |ids| {
                ids.try_push(market_id).map_err(|_| <Error<T>>::StorageOverflow)
            })?;

            Self::deposit_event(Event::MarketDisputed(
                market_id,
                MarketStatus::Disputed,
                market_dispute,
            ));
            // TODO(#782): add court benchmark
            Ok((Some(T::WeightInfo::dispute_authorized(num_disputes, CacheSize::get()))).into())
        }

        /// Create a permissionless market, buy complete sets and deploy a pool with specified
        /// liquidity.
        ///
        /// # Arguments
        ///
        /// * `oracle`: The oracle of the market who will report the correct outcome.
        /// * `period`: The active period of the market.
        /// * `metadata`: A hash pointer to the metadata of the market.
        /// * `market_type`: The type of the market.
        /// * `dispute_mechanism`: The market dispute mechanism.
        /// * `swap_fee`: The swap fee, specified as fixed-point ratio (0.1 equals 10% fee)
        /// * `amount`: The amount of each token to add to the pool.
        /// * `weights`: The relative denormalized weight of each asset price.
        ///
        /// # Weight
        ///
        /// Complexity:
        /// - create_market: `O(n)`, where `n` is the number of market ids,
        /// which close at the same time as the specified market.
        /// - buy_complete_set: `O(n)`, where `n` is the number of outcome assets
        /// for the categorical market.
        /// - deploy_swap_pool_for_market_open_pool: `O(n)`,
        /// where n is the number of outcome assets for the categorical market.
        /// - deploy_swap_pool_for_market_future_pool: `O(n + m)`,
        /// where `n` is the number of outcome assets for the categorical market
        /// and `m` is the number of market ids,
        /// which open at the same time as the specified market.
        #[pallet::weight(
            T::WeightInfo::create_market(CacheSize::get())
            .saturating_add(T::WeightInfo::buy_complete_set(T::MaxCategories::get().into()))
            .saturating_add(
                T::WeightInfo::deploy_swap_pool_for_market_open_pool(weights.len() as u32)
                .max(T::WeightInfo::deploy_swap_pool_for_market_future_pool(
                    weights.len() as u32, CacheSize::get()
                )
            ))
        )]
        #[transactional]
        pub fn create_cpmm_market_and_deploy_assets(
            origin: OriginFor<T>,
            oracle: T::AccountId,
            period: MarketPeriod<T::BlockNumber, MomentOf<T>>,
            deadlines: Deadlines<T::BlockNumber>,
            metadata: MultiHash,
            market_type: MarketType,
            dispute_mechanism: MarketDisputeMechanism,
            #[pallet::compact] swap_fee: BalanceOf<T>,
            #[pallet::compact] amount: BalanceOf<T>,
            weights: Vec<u128>,
        ) -> DispatchResultWithPostInfo {
            let _ = ensure_signed(origin.clone())?;

            let create_market_weight = Self::create_market(
                origin.clone(),
                oracle,
                period,
                deadlines,
                metadata,
                MarketCreation::Permissionless,
                market_type.clone(),
                dispute_mechanism,
                ScoringRule::CPMM,
            )?
            .actual_weight
            .ok_or(Error::<T>::UnexpectedNoneInPostInfo)?;

            // Deploy the swap pool and populate it.
            let market_id = T::MarketCommons::latest_market_id()?;
            let deploy_and_populate_weight = Self::deploy_swap_pool_and_additional_liquidity(
                origin,
                market_id,
                swap_fee,
                amount,
                weights.clone(),
            )?
            .actual_weight
            .ok_or(Error::<T>::UnexpectedNoneInPostInfo)?;

            Ok(Some(create_market_weight.saturating_add(deploy_and_populate_weight)).into())
        }

        /// Creates a market.
        ///
        /// # Weight
        ///
        /// Complexity: `O(n)`, where `n` is the number of market ids,
        /// which close at the same time as the specified market.
        #[pallet::weight(T::WeightInfo::create_market(CacheSize::get()))]
        #[transactional]
        pub fn create_market(
            origin: OriginFor<T>,
            oracle: T::AccountId,
            period: MarketPeriod<T::BlockNumber, MomentOf<T>>,
            deadlines: Deadlines<T::BlockNumber>,
            metadata: MultiHash,
            creation: MarketCreation,
            market_type: MarketType,
            dispute_mechanism: MarketDisputeMechanism,
            scoring_rule: ScoringRule,
        ) -> DispatchResultWithPostInfo {
            // TODO(#787): Handle Rikiddo benchmarks!
            let sender = ensure_signed(origin)?;

            let market = Self::construct_market(
                sender.clone(),
                0_u8,
                oracle,
                period,
                deadlines,
                metadata,
                creation.clone(),
                market_type,
                dispute_mechanism,
                scoring_rule,
                None,
                None,
            )?;

            match creation {
                MarketCreation::Permissionless => {
                    let required_bond = T::ValidityBond::get().saturating_add(T::OracleBond::get());
                    T::AssetManager::reserve_named(
                        &Self::reserve_id(),
                        Asset::Ztg,
                        &sender,
                        required_bond,
                    )?;
                }
                MarketCreation::Advised => {
                    let required_bond = T::AdvisoryBond::get().saturating_add(T::OracleBond::get());
                    T::AssetManager::reserve_named(
                        &Self::reserve_id(),
                        Asset::Ztg,
                        &sender,
                        required_bond,
                    )?;
                }
            }

            let market_id = T::MarketCommons::push_market(market.clone())?;
            let market_account = Self::market_account(market_id);
            let mut extra_weight = 0;

            if market.status == MarketStatus::CollectingSubsidy {
                extra_weight = Self::start_subsidy(&market, market_id)?;
            }

            let ids_amount: u32 = Self::insert_auto_close(&market_id)?;

            Self::deposit_event(Event::MarketCreated(market_id, market_account, market));

            Ok(Some(T::WeightInfo::create_market(ids_amount).saturating_add(extra_weight)).into())
        }

        /// Edit a proposed market for which request is made.
        ///
        /// Edit can only be made by the creator of the market.
        ///
        /// # Arguments
        ///
        /// * `market_id`: The id of the market to edit.
        /// * `oracle`: Oracle to edit market.
        /// * `period`: MarketPeriod to edit market.
        /// * `deadlines`: Deadlines to edit market.
        /// * `metadata`: MultiHash metadata to edit market.
        /// * `market_type`: MarketType to edit market.
        /// * `dispute_mechanism`: MarketDisputeMechanism to edit market.
        /// * `scoring_rule`: ScoringRule to edit market.
        ///
        /// # Weight
        ///
        /// Complexity: `O(n)`, where `n` is the number of markets
        /// which end at the same time as the market before the edit.
        #[pallet::weight(T::WeightInfo::edit_market(CacheSize::get()))]
        #[transactional]
        pub fn edit_market(
            origin: OriginFor<T>,
            market_id: MarketIdOf<T>,
            oracle: T::AccountId,
            period: MarketPeriod<T::BlockNumber, MomentOf<T>>,
            deadlines: Deadlines<T::BlockNumber>,
            metadata: MultiHash,
            market_type: MarketType,
            dispute_mechanism: MarketDisputeMechanism,
            scoring_rule: ScoringRule,
        ) -> DispatchResultWithPostInfo {
            // TODO(#787): Handle Rikiddo benchmarks!
            let sender = ensure_signed(origin)?;
            ensure!(
                MarketIdsForEdit::<T>::contains_key(market_id),
                Error::<T>::MarketEditNotRequested
            );
            let old_market = T::MarketCommons::market(&market_id)?;
            ensure!(old_market.creator == sender, Error::<T>::EditorNotCreator);
            ensure!(old_market.status == MarketStatus::Proposed, Error::<T>::InvalidMarketStatus);

            Self::clear_auto_close(&market_id)?;
            let edited_market = Self::construct_market(
                old_market.creator,
                old_market.creator_fee,
                oracle,
                period,
                deadlines,
                metadata,
                old_market.creation,
                market_type,
                dispute_mechanism,
                scoring_rule,
                old_market.report,
                old_market.resolved_outcome,
            )?;
            T::MarketCommons::mutate_market(&market_id, |market| {
                *market = edited_market.clone();
                Ok(())
            })?;

            let ids_amount: u32 = Self::insert_auto_close(&market_id)?;

            MarketIdsForEdit::<T>::remove(market_id);
            Self::deposit_event(Event::MarketEdited(market_id, edited_market));

            Ok(Some(T::WeightInfo::edit_market(ids_amount)).into())
        }

        /// Buy complete sets and deploy a pool with specified liquidity for a market.
        ///
        /// # Arguments
        ///
        /// * `market_id`: The id of the market.
        /// * `swap_fee`: The swap fee, specified as fixed-point ratio (0.1 equals 10% fee)
        /// * `amount`: The amount of each token to add to the pool.
        /// * `weights`: The relative denormalized weight of each outcome asset. The sum of the
        ///     weights must be less or equal to _half_ of the `MaxTotalWeight` constant of the
        ///     swaps pallet.
        ///
        /// # Weight
        ///
        /// Complexity:
        /// - buy_complete_set: `O(n)`,
        /// where `n` is the number of outcome assets for the categorical market.
        /// - deploy_swap_pool_for_market_open_pool: `O(n)`,
        /// where `n` is the number of outcome assets for the categorical market.
        /// - deploy_swap_pool_for_market_future_pool: `O(n + m)`,
        /// where `n` is the number of outcome assets for the categorical market,
        /// and `m` is the number of market ids,
        /// which open at the same time as the specified market.
        #[pallet::weight(
            T::WeightInfo::buy_complete_set(T::MaxCategories::get().into())
            .saturating_add(
                T::WeightInfo::deploy_swap_pool_for_market_open_pool(weights.len() as u32)
            .max(
                T::WeightInfo::deploy_swap_pool_for_market_future_pool(
                    weights.len() as u32, CacheSize::get()
                ))
            )
        )]
        #[transactional]
        pub fn deploy_swap_pool_and_additional_liquidity(
            origin: OriginFor<T>,
            #[pallet::compact] market_id: MarketIdOf<T>,
            #[pallet::compact] swap_fee: BalanceOf<T>,
            #[pallet::compact] amount: BalanceOf<T>,
            weights: Vec<u128>,
        ) -> DispatchResultWithPostInfo {
            ensure_signed(origin.clone())?;
            let weight_bcs = Self::buy_complete_set(origin.clone(), market_id, amount)?
                .actual_weight
                .ok_or(Error::<T>::UnexpectedNoneInPostInfo)?;
            let weight_deploy =
                Self::deploy_swap_pool_for_market(origin, market_id, swap_fee, amount, weights)?
                    .actual_weight
                    .ok_or(Error::<T>::UnexpectedNoneInPostInfo)?;
            Ok(Some(weight_bcs.saturating_add(weight_deploy)).into())
        }

        /// Deploy a pool with specified liquidity for a market.
        ///
        /// The sender must have enough funds to cover all of the required shares to seed the pool.
        ///
        /// # Arguments
        ///
        /// * `market_id`: The id of the market.
        /// * `swap_fee`: The swap fee, specified as fixed-point ratio (0.1 equals 10% fee)
        /// * `amount`: The amount of each token to add to the pool.
        /// * `weights`: The relative denormalized weight of each outcome asset. The sum of the
        ///     weights must be less or equal to _half_ of the `MaxTotalWeight` constant of the
        ///     swaps pallet.
        ///
        /// # Weight
        ///
        /// Complexity:
        /// - deploy_swap_pool_for_market_open_pool: `O(n)`,
        /// where `n` is the number of outcome assets for the categorical market.
        /// - deploy_swap_pool_for_market_future_pool: `O(n + m)`,
        /// where `n` is the number of outcome assets for the categorical market,
        /// and `m` is the number of market ids,
        /// which open at the same time as the specified market.
        #[pallet::weight(
            T::WeightInfo::deploy_swap_pool_for_market_open_pool(weights.len() as u32)
            .max(
                T::WeightInfo::deploy_swap_pool_for_market_future_pool(
                    weights.len() as u32, CacheSize::get()
                )
            )
        )]
        #[transactional]
        pub fn deploy_swap_pool_for_market(
            origin: OriginFor<T>,
            #[pallet::compact] market_id: MarketIdOf<T>,
            #[pallet::compact] swap_fee: BalanceOf<T>,
            #[pallet::compact] amount: BalanceOf<T>,
            mut weights: Vec<u128>,
        ) -> DispatchResultWithPostInfo {
            let sender = ensure_signed(origin)?;

            let market = T::MarketCommons::market(&market_id)?;
            ensure!(market.scoring_rule == ScoringRule::CPMM, Error::<T>::InvalidScoringRule);
            Self::ensure_market_is_active(&market)?;

            let mut assets = Self::outcome_assets(market_id, &market);
            let weights_len = weights.len() as u32;
            // although this extrinsic is transactional and this check is inside Swaps::create_pool
            // the iteration over weights happens still before the check in Swaps::create_pool
            // this could stall the chain, because a malicious user puts a large vector in
            ensure!(weights.len() == assets.len(), Error::<T>::WeightsLenMustEqualAssetsLen);

            let base_asset = Asset::Ztg;
            assets.push(base_asset);

            let base_asset_weight = weights.iter().fold(0u128, |acc, val| acc.saturating_add(*val));
            weights.push(base_asset_weight);

            let pool_id = T::Swaps::create_pool(
                sender,
                assets,
                base_asset,
                market_id,
                ScoringRule::CPMM,
                Some(swap_fee),
                Some(amount),
                Some(weights),
            )?;

            // Open the pool now or cache it for later
            let ids_len: Option<u32> = match market.period {
                MarketPeriod::Block(ref range) => {
                    let current_block = <frame_system::Pallet<T>>::block_number();
                    let open_block = range.start;
                    if current_block < open_block {
                        let ids_len = MarketIdsPerOpenBlock::<T>::try_mutate(
                            open_block,
                            |ids| -> Result<u32, DispatchError> {
                                ids.try_push(market_id).map_err(|_| <Error<T>>::StorageOverflow)?;
                                Ok(ids.len() as u32)
                            },
                        )?;
                        Some(ids_len)
                    } else {
                        T::Swaps::open_pool(pool_id)?;
                        None
                    }
                }
                MarketPeriod::Timestamp(ref range) => {
                    let current_time_frame =
                        Self::calculate_time_frame_of_moment(T::MarketCommons::now());
                    let open_time_frame = Self::calculate_time_frame_of_moment(range.start);
                    if current_time_frame < open_time_frame {
                        let ids_len = MarketIdsPerOpenTimeFrame::<T>::try_mutate(
                            open_time_frame,
                            |ids| -> Result<u32, DispatchError> {
                                ids.try_push(market_id).map_err(|_| <Error<T>>::StorageOverflow)?;
                                Ok(ids.len() as u32)
                            },
                        )?;
                        Some(ids_len)
                    } else {
                        T::Swaps::open_pool(pool_id)?;
                        None
                    }
                }
            };

            // This errors if a pool already exists!
            T::MarketCommons::insert_market_pool(market_id, pool_id)?;
            match ids_len {
                Some(market_ids_len) => {
                    Ok(Some(T::WeightInfo::deploy_swap_pool_for_market_future_pool(
                        weights_len,
                        market_ids_len,
                    ))
                    .into())
                }
                None => {
                    Ok(Some(T::WeightInfo::deploy_swap_pool_for_market_open_pool(weights_len))
                        .into())
                }
            }
        }

        /// Redeems the winning shares of a prediction market.
        ///
        /// # Weight
        ///
        /// Complexity: `O(1)`
        #[pallet::weight(T::WeightInfo::redeem_shares_categorical()
            .max(T::WeightInfo::redeem_shares_scalar())
        )]
        #[transactional]
        pub fn redeem_shares(
            origin: OriginFor<T>,
            #[pallet::compact] market_id: MarketIdOf<T>,
        ) -> DispatchResultWithPostInfo {
            let sender = ensure_signed(origin)?;

            let market = T::MarketCommons::market(&market_id)?;
            let market_account = Self::market_account(market_id);

            ensure!(market.status == MarketStatus::Resolved, Error::<T>::MarketIsNotResolved);

            // Check to see if the sender has any winning shares.
            let resolved_outcome =
                market.resolved_outcome.ok_or(Error::<T>::MarketIsNotResolved)?;

            let winning_assets = match resolved_outcome {
                OutcomeReport::Categorical(category_index) => {
                    let winning_currency_id = Asset::CategoricalOutcome(market_id, category_index);
                    let winning_balance =
                        T::AssetManager::free_balance(winning_currency_id, &sender);

                    ensure!(winning_balance > BalanceOf::<T>::zero(), Error::<T>::NoWinningBalance);

                    // Ensure the market account has enough to pay out - if this is
                    // ever not true then we have an accounting problem.
                    ensure!(
                        T::AssetManager::free_balance(Asset::Ztg, &market_account)
                            >= winning_balance,
                        Error::<T>::InsufficientFundsInMarketAccount,
                    );

                    vec![(winning_currency_id, winning_balance, winning_balance)]
                }
                OutcomeReport::Scalar(value) => {
                    let long_currency_id = Asset::ScalarOutcome(market_id, ScalarPosition::Long);
                    let short_currency_id = Asset::ScalarOutcome(market_id, ScalarPosition::Short);
                    let long_balance = T::AssetManager::free_balance(long_currency_id, &sender);
                    let short_balance = T::AssetManager::free_balance(short_currency_id, &sender);

                    ensure!(
                        long_balance > BalanceOf::<T>::zero()
                            || short_balance > BalanceOf::<T>::zero(),
                        Error::<T>::NoWinningBalance
                    );

                    let bound = if let MarketType::Scalar(range) = market.market_type {
                        range
                    } else {
                        return Err(Error::<T>::InvalidMarketType.into());
                    };

                    let calc_payouts = |final_value: u128,
                                        low: u128,
                                        high: u128|
                     -> (Perbill, Perbill) {
                        if final_value <= low {
                            return (Perbill::zero(), Perbill::one());
                        }
                        if final_value >= high {
                            return (Perbill::one(), Perbill::zero());
                        }

                        let payout_long: Perbill = Perbill::from_rational(
                            final_value.saturating_sub(low),
                            high.saturating_sub(low),
                        );
                        let payout_short: Perbill = Perbill::from_parts(
                            Perbill::one().deconstruct().saturating_sub(payout_long.deconstruct()),
                        );
                        (payout_long, payout_short)
                    };

                    let (long_percent, short_percent) =
                        calc_payouts(value, *bound.start(), *bound.end());

                    let long_payout = long_percent.mul_floor(long_balance);
                    let short_payout = short_percent.mul_floor(short_balance);
                    // Ensure the market account has enough to pay out - if this is
                    // ever not true then we have an accounting problem.
                    ensure!(
                        T::AssetManager::free_balance(Asset::Ztg, &market_account)
                            >= long_payout.saturating_add(short_payout),
                        Error::<T>::InsufficientFundsInMarketAccount,
                    );

                    vec![
                        (long_currency_id, long_payout, long_balance),
                        (short_currency_id, short_payout, short_balance),
                    ]
                }
            };

            for (currency_id, payout, balance) in winning_assets {
                // Destroy the shares.
                T::AssetManager::slash(currency_id, &sender, balance);

                // Pay out the winner.
                let remaining_bal = T::AssetManager::free_balance(Asset::Ztg, &market_account);
                let actual_payout = payout.min(remaining_bal);

                T::AssetManager::transfer(Asset::Ztg, &market_account, &sender, actual_payout)?;
                // The if-check prevents scalar markets to emit events even if sender only owns one
                // of the outcome tokens.
                if balance != <BalanceOf<T>>::zero() {
                    Self::deposit_event(Event::TokensRedeemed(
                        market_id,
                        currency_id,
                        balance,
                        actual_payout,
                        sender.clone(),
                    ));
                }
            }

            // Weight correction
            if let OutcomeReport::Categorical(_) = resolved_outcome {
                return Ok(Some(T::WeightInfo::redeem_shares_categorical()).into());
            } else if let OutcomeReport::Scalar(_) = resolved_outcome {
                return Ok(Some(T::WeightInfo::redeem_shares_scalar()).into());
            }

            Ok(None.into())
        }

        /// Rejects a market that is waiting for approval from the advisory committee.
        ///
        /// # Weight
        ///
        /// Complexity: `O(n + m)`,
        /// where `n` is the number of market ids,
        /// which open at the same time as the specified market,
        /// and `m` is the number of market ids,
        /// which close at the same time as the specified market.
        #[pallet::weight((
            T::WeightInfo::reject_market(
                CacheSize::get(),
                CacheSize::get(),
                reject_reason.len() as u32,
            ),
            Pays::No,
        ))]
        #[transactional]
        pub fn reject_market(
            origin: OriginFor<T>,
            #[pallet::compact] market_id: MarketIdOf<T>,
            reject_reason: Vec<u8>,
        ) -> DispatchResultWithPostInfo {
            T::RejectOrigin::ensure_origin(origin)?;
            let market = T::MarketCommons::market(&market_id)?;
            let open_ids_len = Self::clear_auto_open(&market_id)?;
            let close_ids_len = Self::clear_auto_close(&market_id)?;
            let reject_reason: RejectReason<T> = reject_reason
                .try_into()
                .map_err(|_| Error::<T>::RejectReasonLengthExceedsMaxRejectReasonLen)?;
            let reject_reason_len = reject_reason.len() as u32;
            Self::do_reject_market(&market_id, market, reject_reason)?;
            // The RejectOrigin should not pay fees for providing this service
            Ok((
                Some(T::WeightInfo::reject_market(close_ids_len, open_ids_len, reject_reason_len)),
                Pays::No,
            )
                .into())
        }

        /// Reports the outcome of a market.
        ///
        /// # Weight
        ///
        /// Complexity: `O(n)`, where `n` is the number of market ids,
        /// which reported at the same time as the specified market.
        #[pallet::weight(T::WeightInfo::report(CacheSize::get()))]
        #[transactional]
        pub fn report(
            origin: OriginFor<T>,
            #[pallet::compact] market_id: MarketIdOf<T>,
            outcome: OutcomeReport,
        ) -> DispatchResultWithPostInfo {
            let sender = ensure_signed(origin.clone())?;

            let current_block = <frame_system::Pallet<T>>::block_number();
            let market_report = Report { at: current_block, by: sender.clone(), outcome };

            T::MarketCommons::mutate_market(&market_id, |market| {
                ensure!(market.report.is_none(), Error::<T>::MarketAlreadyReported);
                Self::ensure_market_is_closed(market)?;
                ensure!(
                    market.matches_outcome_report(&market_report.outcome),
                    Error::<T>::OutcomeMismatch
                );

                let mut should_check_origin = false;
                //NOTE: Saturating operation in following block may saturate to u32::MAX value
                //      but that will be the case after thousands of years time. So it is fine.
                match market.period {
                    MarketPeriod::Block(ref range) => {
                        let grace_period_end =
                            range.end.saturating_add(market.deadlines.grace_period);
                        ensure!(
                            grace_period_end <= current_block,
                            Error::<T>::NotAllowedToReportYet
                        );
                        let oracle_duration_end =
                            grace_period_end.saturating_add(market.deadlines.oracle_duration);
                        if current_block <= oracle_duration_end {
                            should_check_origin = true;
                        }
                    }
                    MarketPeriod::Timestamp(ref range) => {
                        let grace_period_in_moments: MomentOf<T> =
                            market.deadlines.grace_period.saturated_into::<u32>().into();
                        let grace_period_in_ms =
                            grace_period_in_moments.saturating_mul(MILLISECS_PER_BLOCK.into());
                        let grace_period_end = range.end.saturating_add(grace_period_in_ms);
                        let now = T::MarketCommons::now();
                        ensure!(grace_period_end <= now, Error::<T>::NotAllowedToReportYet);
                        let oracle_duration_in_moments: MomentOf<T> =
                            market.deadlines.oracle_duration.saturated_into::<u32>().into();
                        let oracle_duration_in_ms =
                            oracle_duration_in_moments.saturating_mul(MILLISECS_PER_BLOCK.into());
                        let oracle_duration_end =
                            grace_period_end.saturating_add(oracle_duration_in_ms);
                        if now <= oracle_duration_end {
                            should_check_origin = true;
                        }
                    }
                }

                if should_check_origin {
                    let sender_is_oracle = sender == market.oracle;
                    let origin_has_permission = T::ResolveOrigin::ensure_origin(origin).is_ok();
                    ensure!(
                        sender_is_oracle || origin_has_permission,
                        Error::<T>::ReporterNotOracle
                    );
                }

                market.report = Some(market_report.clone());
                market.status = MarketStatus::Reported;

                Ok(())
            })?;

            let market = T::MarketCommons::market(&market_id)?;
            let block_after_dispute_duration =
                current_block.saturating_add(market.deadlines.dispute_duration);
            let ids_len = MarketIdsPerReportBlock::<T>::try_mutate(
                block_after_dispute_duration,
                |ids| -> Result<u32, DispatchError> {
                    ids.try_push(market_id).map_err(|_| <Error<T>>::StorageOverflow)?;
                    Ok(ids.len() as u32)
                },
            )?;

            Self::deposit_event(Event::MarketReported(
                market_id,
                MarketStatus::Reported,
                market_report,
            ));
            Ok(Some(T::WeightInfo::report(ids_len)).into())
        }

        /// Sells a complete set of outcomes shares for a market.
        ///
        /// Each complete set is sold for one unit of the market's base asset.
        ///
        /// # Weight
        ///
        /// Complexity: `O(n)`, where `n` is the number of assets for a categorical market.
        #[pallet::weight(
            T::WeightInfo::sell_complete_set(T::MaxCategories::get().into())
        )]
        #[transactional]
        pub fn sell_complete_set(
            origin: OriginFor<T>,
            #[pallet::compact] market_id: MarketIdOf<T>,
            #[pallet::compact] amount: BalanceOf<T>,
        ) -> DispatchResultWithPostInfo {
            let sender = ensure_signed(origin)?;
            ensure!(amount != BalanceOf::<T>::zero(), Error::<T>::ZeroAmount);

            let market = T::MarketCommons::market(&market_id)?;
            ensure!(market.scoring_rule == ScoringRule::CPMM, Error::<T>::InvalidScoringRule);
            Self::ensure_market_is_active(&market)?;

            let market_account = Self::market_account(market_id);
            ensure!(
                T::AssetManager::free_balance(Asset::Ztg, &market_account) >= amount,
                "Market account does not have sufficient reserves.",
            );

            let assets = Self::outcome_assets(market_id, &market);

            // verify first.
            for asset in assets.iter() {
                // Ensures that the sender has sufficient amount of each
                // share in the set.
                ensure!(
                    T::AssetManager::free_balance(*asset, &sender) >= amount,
                    Error::<T>::InsufficientShareBalance,
                );
            }

            // write last.
            for asset in assets.iter() {
                T::AssetManager::slash(*asset, &sender, amount);
            }

            T::AssetManager::transfer(Asset::Ztg, &market_account, &sender, amount)?;

            Self::deposit_event(Event::SoldCompleteSet(market_id, amount, sender));
            let assets_len: u32 = assets.len().saturated_into();
            Ok(Some(T::WeightInfo::sell_complete_set(assets_len)).into())
        }

        /// When the `MaxDisputes` amount of disputes is reached,
        /// this allows to start a global dispute.
        ///
        /// # Arguments
        ///
        /// * `market_id`: The identifier of the market.
        ///
        /// NOTE:
        /// The outcomes of the disputes and the report outcome
        /// are added to the global dispute voting outcomes.
        /// The bond of each dispute is the initial vote amount.
        #[pallet::weight(T::WeightInfo::start_global_dispute(CacheSize::get()))]
        #[transactional]
        pub fn start_global_dispute(
            origin: OriginFor<T>,
            #[allow(dead_code, unused)]
            #[pallet::compact]
            market_id: MarketIdOf<T>,
        ) -> DispatchResultWithPostInfo {
            ensure_signed(origin)?;

            #[cfg(feature = "with-global-disputes")]
            {
                let market = T::MarketCommons::market(&market_id)?;
                ensure!(market.status == MarketStatus::Disputed, Error::<T>::InvalidMarketStatus);

                ensure!(
                    market.dispute_mechanism == MarketDisputeMechanism::SimpleDisputes,
                    Error::<T>::InvalidDisputeMechanism
                );

                let disputes = <Disputes<T>>::get(market_id);
                ensure!(
                    disputes.len() == T::MaxDisputes::get() as usize,
                    Error::<T>::MaxDisputesNeeded
                );

                ensure!(
                    T::GlobalDisputes::is_not_started(&market_id),
                    Error::<T>::GlobalDisputeAlreadyStarted
                );

                // add report outcome to voting choices
                if let Some(report) = market.report {
                    T::GlobalDisputes::push_voting_outcome(
                        &market_id,
                        report.outcome,
                        &report.by,
                        <BalanceOf<T>>::zero(),
                    )?;
                }

                for (index, MarketDispute { at: _, by, outcome }) in disputes.iter().enumerate() {
                    let dispute_bond = default_dispute_bond::<T>(index);
                    T::GlobalDisputes::push_voting_outcome(
                        &market_id,
                        outcome.clone(),
                        by,
                        dispute_bond,
                    )?;
                }

                // ensure, that global disputes controls the resolution now
                // it does not end after the dispute period now, but after the global dispute end
                Self::remove_last_dispute_from_market_ids_per_dispute_block(&disputes, &market_id)?;

                let now = <frame_system::Pallet<T>>::block_number();
                let global_dispute_end = now.saturating_add(T::GlobalDisputePeriod::get());
                let market_ids_len = <MarketIdsPerDisputeBlock<T>>::try_mutate(
                    global_dispute_end,
                    |ids| -> Result<u32, DispatchError> {
                        ids.try_push(market_id).map_err(|_| <Error<T>>::StorageOverflow)?;
                        Ok(ids.len() as u32)
                    },
                )?;

                Self::deposit_event(Event::GlobalDisputeStarted(market_id));

                Ok(Some(T::WeightInfo::start_global_dispute(market_ids_len)).into())
            }

            #[cfg(not(feature = "with-global-disputes"))]
            Err(Error::<T>::GlobalDisputesDisabled.into())
        }
    }

    #[pallet::config]
    pub trait Config: frame_system::Config {
        /// The base amount of currency that must be bonded for a market approved by the
        ///  advisory committee.
        #[pallet::constant]
        type AdvisoryBond: Get<BalanceOf<Self>>;

        /// The percentage of the advisory bond that gets slashed when a market is rejected.
        #[pallet::constant]
        type AdvisoryBondSlashPercentage: Get<Percent>;

        /// The origin that is allowed to approve / reject pending advised markets.
        type ApproveOrigin: EnsureOrigin<Self::Origin>;

        /// Shares of outcome assets and native currency
        type AssetManager: ZeitgeistAssetManager<
            Self::AccountId,
            CurrencyId = Asset<MarketIdOf<Self>>,
            ReserveIdentifier = [u8; 8],
        >;

        /// See [`zrml_authorized::AuthorizedPalletApi`].
        type Authorized: zrml_authorized::AuthorizedPalletApi<
            AccountId = Self::AccountId,
            Balance = BalanceOf<Self>,
            BlockNumber = Self::BlockNumber,
            MarketId = MarketIdOf<Self>,
            Moment = MomentOf<Self>,
            Origin = Self::Origin,
        >;

        /// The origin that is allowed to close markets.
        type CloseOrigin: EnsureOrigin<Self::Origin>;

        /// See [`zrml_court::CourtPalletApi`].
        type Court: zrml_court::CourtPalletApi<
            AccountId = Self::AccountId,
            Balance = BalanceOf<Self>,
            BlockNumber = Self::BlockNumber,
            MarketId = MarketIdOf<Self>,
            Moment = MomentOf<Self>,
            Origin = Self::Origin,
        >;

        /// The origin that is allowed to destroy markets.
        type DestroyOrigin: EnsureOrigin<Self::Origin>;

        /// The base amount of currency that must be bonded in order to create a dispute.
        #[pallet::constant]
        type DisputeBond: Get<BalanceOf<Self>>;

        /// The additional amount of currency that must be bonded when creating a subsequent
        /// dispute.
        #[pallet::constant]
        type DisputeFactor: Get<BalanceOf<Self>>;

        /// Event
        type Event: From<Event<Self>> + IsType<<Self as frame_system::Config>::Event>;

        /// See [`GlobalDisputesPalletApi`].
        #[cfg(feature = "with-global-disputes")]
        type GlobalDisputes: GlobalDisputesPalletApi<
            MarketIdOf<Self>,
            Self::AccountId,
            BalanceOf<Self>,
        >;

        /// The number of blocks the global dispute period remains open.
        #[cfg(feature = "with-global-disputes")]
        type GlobalDisputePeriod: Get<Self::BlockNumber>;

        type LiquidityMining: LiquidityMiningPalletApi<
            AccountId = Self::AccountId,
            Balance = BalanceOf<Self>,
            BlockNumber = Self::BlockNumber,
            MarketId = MarketIdOf<Self>,
        >;

        /// Common market parameters
        type MarketCommons: MarketCommonsPalletApi<
            AccountId = Self::AccountId,
            BlockNumber = Self::BlockNumber,
        >;

        /// The maximum number of categories available for categorical markets.
        #[pallet::constant]
        type MaxCategories: Get<u16>;

        /// The shortest period of collecting subsidy for a Rikiddo market.
        #[pallet::constant]
        type MaxSubsidyPeriod: Get<MomentOf<Self>>;

        /// The minimum number of categories available for categorical markets.
        #[pallet::constant]
        type MinCategories: Get<u16>;

        /// The shortest period of collecting subsidy for a Rikiddo market.
        #[pallet::constant]
        type MinSubsidyPeriod: Get<MomentOf<Self>>;

        /// The maximum number of disputes allowed on any single market.
        #[pallet::constant]
        type MaxDisputes: Get<u32>;

        /// The minimum number of blocks allowed to be specified as dispute_duration
        /// in create_market.
        #[pallet::constant]
        type MinDisputeDuration: Get<Self::BlockNumber>;

        /// The minimum number of blocks allowed to be specified as oracle_duration
        /// in create_market.
        #[pallet::constant]
        type MinOracleDuration: Get<Self::BlockNumber>;

        /// The maximum number of blocks allowed to be specified as grace_period
        /// in create_market.
        #[pallet::constant]
        type MaxGracePeriod: Get<Self::BlockNumber>;

        /// The maximum number of blocks allowed to be specified as oracle_duration
        /// in create_market.
        #[pallet::constant]
        type MaxOracleDuration: Get<Self::BlockNumber>;

        /// The maximum number of blocks allowed to be specified as dispute_duration
        /// in create_market.
        #[pallet::constant]
        type MaxDisputeDuration: Get<Self::BlockNumber>;

        /// The maximum length of reject reason string.
        #[pallet::constant]
        type MaxRejectReasonLen: Get<u32>;

        //NOTE: DisputePeriod will be removed once relevant migrations are executed.
        /// The number of blocks the dispute period remains open.
        #[pallet::constant]
        type DisputePeriod: Get<Self::BlockNumber>;

        /// The maximum allowed timepoint for the market period (timestamp or blocknumber).
        type MaxMarketPeriod: Get<u64>;

        /// The maximum number of bytes allowed as edit reason.
        #[pallet::constant]
        type MaxEditReasonLen: Get<u32>;

        /// The module identifier.
        #[pallet::constant]
        type PalletId: Get<PalletId>;

        /// The origin that is allowed to reject pending advised markets.
        type RejectOrigin: EnsureOrigin<Self::Origin>;

        /// The base amount of currency that must be bonded to ensure the oracle reports
        ///  in a timely manner.
        #[pallet::constant]
        type OracleBond: Get<BalanceOf<Self>>;

        //NOTE: ReportingPeriod will be removed once relevant migrations are executed.
        /// The number of blocks the reporting period remains open.
        #[pallet::constant]
        type ReportingPeriod: Get<Self::BlockNumber>;

        /// The origin that is allowed to request edits in pending advised markets.
        type RequestEditOrigin: EnsureOrigin<Self::Origin>;

        /// The origin that is allowed to resolve markets.
        type ResolveOrigin: EnsureOrigin<Self::Origin>;

        /// See [`DisputeApi`].
        type SimpleDisputes: DisputeApi<
            AccountId = Self::AccountId,
            Balance = BalanceOf<Self>,
            BlockNumber = Self::BlockNumber,
            MarketId = MarketIdOf<Self>,
            Moment = MomentOf<Self>,
            Origin = Self::Origin,
        >;

        /// Handler for slashed funds.
        type Slash: OnUnbalanced<NegativeImbalanceOf<Self>>;

        /// Swaps pallet API
        type Swaps: Swaps<Self::AccountId, Balance = BalanceOf<Self>, MarketId = MarketIdOf<Self>>;

        /// The base amount of currency that must be bonded for a permissionless market,
        /// guaranteeing that it will resolve as anything but `Invalid`.
        #[pallet::constant]
        type ValidityBond: Get<BalanceOf<Self>>;

        /// Weights generated by benchmarks
        type WeightInfo: WeightInfoZeitgeist;
    }

    #[pallet::error]
    pub enum Error<T> {
        /// Someone is trying to call `dispute` with the same outcome that is currently
        /// registered on-chain.
        CannotDisputeSameOutcome,
        /// Only creator is able to edit the market.
        EditorNotCreator,
        /// EditReason's length greater than MaxEditReasonLen.
        EditReasonLengthExceedsMaxEditReasonLen,
        /// The global dispute resolution system is disabled.
        GlobalDisputesDisabled,
        /// Market account does not have enough funds to pay out.
        InsufficientFundsInMarketAccount,
        /// Sender does not have enough share balance.
        InsufficientShareBalance,
        /// An invalid Hash was included in a multihash parameter.
        InvalidMultihash,
        /// An invalid market type was found.
        InvalidMarketType,
        /// An operation is requested that is unsupported for the given scoring rule.
        InvalidScoringRule,
        /// Sender does not have enough balance to buy shares.
        NotEnoughBalance,
        /// Market is already reported on.
        MarketAlreadyReported,
        /// Market edit request is already in progress.
        MarketEditRequestAlreadyInProgress,
        /// Market is not requested for edit.
        MarketEditNotRequested,
        /// Market was expected to be active.
        MarketIsNotActive,
        /// Market was expected to be closed.
        MarketIsNotClosed,
        /// A market in subsidy collection phase was expected.
        MarketIsNotCollectingSubsidy,
        /// A proposed market was expected.
        MarketIsNotProposed,
        /// A reported market was expected.
        MarketIsNotReported,
        /// A disputed market was expected.
        MarketIsNotDisputed,
        /// A resolved market was expected.
        MarketIsNotResolved,
        /// The point in time when the market becomes active is too soon.
        MarketStartTooSoon,
        /// The point in time when the market becomes active is too late.
        MarketStartTooLate,
        /// The maximum number of disputes has been reached.
        MaxDisputesReached,
        /// The maximum number of disputes is needed for this operation.
        MaxDisputesNeeded,
        /// The number of categories for a categorical market is too low.
        NotEnoughCategories,
        /// The user has no winning balance.
        NoWinningBalance,
        /// Submitted outcome does not match market type.
        OutcomeMismatch,
        /// RejectReason's length greater than MaxRejectReasonLen.
        RejectReasonLengthExceedsMaxRejectReasonLen,
        /// The report is not coming from designated oracle.
        ReporterNotOracle,
        /// It was tried to append an item to storage beyond the boundaries.
        StorageOverflow,
        /// Too many categories for a categorical market.
        TooManyCategories,
        /// The action requires another market dispute mechanism.
        InvalidDisputeMechanism,
        /// Catch-all error for invalid market status.
        InvalidMarketStatus,
        /// The post dispatch should never be None.
        UnexpectedNoneInPostInfo,
        /// An amount was illegally specified as zero.
        ZeroAmount,
        /// Market period is faulty (too short, outside of limits)
        InvalidMarketPeriod,
        /// The outcome range of the scalar market is invalid.
        InvalidOutcomeRange,
        /// Can not report before market.deadlines.grace_period is ended.
        NotAllowedToReportYet,
        /// Specified dispute_duration is smaller than MinDisputeDuration.
        DisputeDurationSmallerThanMinDisputeDuration,
        /// Specified oracle_duration is smaller than MinOracleDuration.
        OracleDurationSmallerThanMinOracleDuration,
        /// Specified dispute_duration is greater than MaxDisputeDuration.
        DisputeDurationGreaterThanMaxDisputeDuration,
        /// Specified grace_period is greater than MaxGracePeriod.
        GracePeriodGreaterThanMaxGracePeriod,
        /// Specified oracle_duration is greater than MaxOracleDuration.
        OracleDurationGreaterThanMaxOracleDuration,
        /// The weights length has to be equal to the assets length.
        WeightsLenMustEqualAssetsLen,
        /// The start of the global dispute for this market happened already.
        GlobalDisputeAlreadyStarted,
    }

    #[pallet::event]
    #[pallet::generate_deposit(fn deposit_event)]
    pub enum Event<T>
    where
        T: Config,
    {
        /// Custom addition block initialization logic wasn't successful
        BadOnInitialize,
        /// A complete set of assets has been bought \[market_id, amount_per_asset, buyer\]
        BoughtCompleteSet(MarketIdOf<T>, BalanceOf<T>, <T as frame_system::Config>::AccountId),
        /// A market has been approved \[market_id, new_market_status\]
        MarketApproved(MarketIdOf<T>, MarketStatus),
        /// A market has been created \[market_id, market_account, market\]
        MarketCreated(MarketIdOf<T>, T::AccountId, MarketOf<T>),
        /// A market has been destroyed. \[market_id\]
        MarketDestroyed(MarketIdOf<T>),
        /// A market was started after gathering enough subsidy. \[market_id, new_market_status\]
        MarketStartedWithSubsidy(MarketIdOf<T>, MarketStatus),
        /// A market was discarded after failing to gather enough subsidy.
        /// \[market_id, new_market_status\]
        MarketInsufficientSubsidy(MarketIdOf<T>, MarketStatus),
        /// A market has been closed \[market_id\]
        MarketClosed(MarketIdOf<T>),
        /// A market has been disputed \[market_id, new_market_status, new_outcome\]
        MarketDisputed(MarketIdOf<T>, MarketStatus, MarketDispute<T::AccountId, T::BlockNumber>),
        /// An advised market has ended before it was approved or rejected. \[market_id\]
        MarketExpired(MarketIdOf<T>),
        /// A pending market has been rejected as invalid with a reason. \[market_id, reject_reason\]
        MarketRejected(MarketIdOf<T>, RejectReason<T>),
        /// A market has been reported on \[market_id, new_market_status, reported_outcome\]
        MarketReported(MarketIdOf<T>, MarketStatus, Report<T::AccountId, T::BlockNumber>),
        /// A market has been resolved \[market_id, new_market_status, real_outcome\]
        MarketResolved(MarketIdOf<T>, MarketStatus, OutcomeReport),
        /// A proposed market has been requested edit by advisor. \[market_id, edit_reason\]
        MarketRequestedEdit(MarketIdOf<T>, EditReason<T>),
        /// A proposed market has been edited by the market creator \[market_id\]
        MarketEdited(MarketIdOf<T>, MarketOf<T>),
        /// A complete set of assets has been sold \[market_id, amount_per_asset, seller\]
        SoldCompleteSet(MarketIdOf<T>, BalanceOf<T>, <T as frame_system::Config>::AccountId),
        /// An amount of winning outcomes have been redeemed
        /// \[market_id, currency_id, amount_redeemed, payout, who\]
        TokensRedeemed(
            MarketIdOf<T>,
            Asset<MarketIdOf<T>>,
            BalanceOf<T>,
            BalanceOf<T>,
            <T as frame_system::Config>::AccountId,
        ),
        /// The global dispute was started. \[market_id\]
        GlobalDisputeStarted(MarketIdOf<T>),
    }

    #[pallet::hooks]
    impl<T: Config> Hooks<T::BlockNumber> for Pallet<T> {
        // TODO(#792): Remove outcome assets for accounts! Delete "resolved" assets of `orml_tokens` with storage migration.
        fn on_initialize(now: T::BlockNumber) -> Weight {
            let mut total_weight: Weight = 0u64;

            // TODO(#808): Use weight when Rikiddo is ready
            let _ = Self::process_subsidy_collecting_markets(now, T::MarketCommons::now());
            total_weight = total_weight
                .saturating_add(T::WeightInfo::process_subsidy_collecting_markets_dummy());

            // If we are at genesis or the first block the timestamp is be undefined. No
            // market needs to be opened or closed on blocks #0 or #1, so we skip the
            // evaluation. Without this check, new chains starting from genesis will hang up,
            // since the loops in the `market_status_manager` calls below will run over an interval
            // of 0 to the current time frame.
            if now <= 1u32.into() {
                return total_weight;
            }

            // We add one to the count, because `pallet-timestamp` sets the timestamp _after_
            // `on_initialize` is called, so calling `now()` during `on_initialize` gives us
            // the timestamp of the previous block.
            let current_time_frame =
                Self::calculate_time_frame_of_moment(T::MarketCommons::now()).saturating_add(1);

            // On first pass, we use current_time - 1 to ensure that the chain doesn't try to
            // check all time frames since epoch.
            let last_time_frame =
                LastTimeFrame::<T>::get().unwrap_or_else(|| current_time_frame.saturating_sub(1));

            let _ = with_transaction(|| {
                let open = Self::market_status_manager::<
                    _,
                    MarketIdsPerOpenBlock<T>,
                    MarketIdsPerOpenTimeFrame<T>,
                >(
                    now,
                    last_time_frame,
                    current_time_frame,
                    |market_id, _| {
                        let weight = Self::open_market(market_id)?;
                        total_weight = total_weight.saturating_add(weight);
                        Ok(())
                    },
                );

                total_weight = total_weight.saturating_add(open.unwrap_or_else(|_| {
                    T::WeightInfo::market_status_manager(CacheSize::get(), CacheSize::get())
                }));

                let close = Self::market_status_manager::<
                    _,
                    MarketIdsPerCloseBlock<T>,
                    MarketIdsPerCloseTimeFrame<T>,
                >(
                    now,
                    last_time_frame,
                    current_time_frame,
                    |market_id, market| {
                        let weight = Self::on_market_close(market_id, market)?;
                        total_weight = total_weight.saturating_add(weight);
                        Ok(())
                    },
                );

                if let Ok(weight) = close {
                    total_weight = total_weight.saturating_add(weight);
                } else {
                    // charge weight for the worst case
                    total_weight = total_weight.saturating_add(
                        T::WeightInfo::market_status_manager(CacheSize::get(), CacheSize::get()),
                    );
                }

                let resolve = Self::resolution_manager(now, |market_id, market| {
                    let weight = Self::on_resolution(market_id, market)?;
                    total_weight = total_weight.saturating_add(weight);
                    Ok(())
                });

                if let Ok(weight) = resolve {
                    total_weight = total_weight.saturating_add(weight);
                } else {
                    // charge weight for the worst case
                    total_weight =
                        total_weight.saturating_add(T::WeightInfo::market_resolution_manager(
                            CacheSize::get(),
                            CacheSize::get(),
                        ));
                }

                LastTimeFrame::<T>::set(Some(current_time_frame));
                total_weight = total_weight.saturating_add(T::DbWeight::get().writes(1));

                match open.and(close).and(resolve) {
                    Err(err) => {
                        Self::deposit_event(Event::BadOnInitialize);
                        log::error!("Block {:?} was not initialized. Error: {:?}", now, err);
                        TransactionOutcome::Rollback(err.into())
                    }
                    Ok(_) => TransactionOutcome::Commit(Ok(())),
                }
            });

            total_weight.saturating_add(T::WeightInfo::on_initialize_resolve_overhead())
        }
    }

    #[pallet::pallet]
    #[pallet::storage_version(STORAGE_VERSION)]
    pub struct Pallet<T>(PhantomData<T>);

    /// For each market, this holds the dispute information for each dispute that's
    /// been issued.
    #[pallet::storage]
    pub type Disputes<T: Config> = StorageMap<
        _,
        Blake2_128Concat,
        MarketIdOf<T>,
        BoundedVec<MarketDispute<T::AccountId, T::BlockNumber>, T::MaxDisputes>,
        ValueQuery,
    >;

    #[pallet::storage]
    pub type MarketIdsPerOpenBlock<T: Config> = StorageMap<
        _,
        Blake2_128Concat,
        T::BlockNumber,
        BoundedVec<MarketIdOf<T>, CacheSize>,
        ValueQuery,
    >;

    #[pallet::storage]
    pub type MarketIdsPerOpenTimeFrame<T: Config> = StorageMap<
        _,
        Blake2_128Concat,
        TimeFrame,
        BoundedVec<MarketIdOf<T>, CacheSize>,
        ValueQuery,
    >;

    /// A mapping of market identifiers to the block their market ends on.
    #[pallet::storage]
    pub type MarketIdsPerCloseBlock<T: Config> = StorageMap<
        _,
        Blake2_128Concat,
        T::BlockNumber,
        BoundedVec<MarketIdOf<T>, CacheSize>,
        ValueQuery,
    >;

    /// A mapping of market identifiers to the time frame their market ends in.
    #[pallet::storage]
    pub type MarketIdsPerCloseTimeFrame<T: Config> = StorageMap<
        _,
        Blake2_128Concat,
        TimeFrame,
        BoundedVec<MarketIdOf<T>, CacheSize>,
        ValueQuery,
    >;

    /// The last time frame that was checked for markets to close.
    #[pallet::storage]
    pub type LastTimeFrame<T: Config> = StorageValue<_, TimeFrame>;

    /// A mapping of market identifiers to the block they were disputed at.
    /// A market only ends up here if it was disputed.
    #[pallet::storage]
    pub type MarketIdsPerDisputeBlock<T: Config> = StorageMap<
        _,
        Twox64Concat,
        T::BlockNumber,
        BoundedVec<MarketIdOf<T>, CacheSize>,
        ValueQuery,
    >;

    /// A mapping of market identifiers to the block that they were reported on.
    #[pallet::storage]
    pub type MarketIdsPerReportBlock<T: Config> = StorageMap<
        _,
        Twox64Concat,
        T::BlockNumber,
        BoundedVec<MarketIdOf<T>, CacheSize>,
        ValueQuery,
    >;

    /// Contains a list of all markets that are currently collecting subsidy and the deadline.
    // All the values are "cached" here. Results in data duplication, but speeds up the iteration
    // over every market significantly (otherwise 25µs per relevant market per block).
    #[pallet::storage]
    pub type MarketsCollectingSubsidy<T: Config> = StorageValue<
        _,
        BoundedVec<SubsidyUntil<T::BlockNumber, MomentOf<T>, MarketIdOf<T>>, ConstU32<1_048_576>>,
        ValueQuery,
    >;

    /// Contains market_ids for which advisor has requested edit.
    /// Value for given market_id represents the reason for the edit.
    #[pallet::storage]
    pub type MarketIdsForEdit<T: Config> =
        StorageMap<_, Twox64Concat, MarketIdOf<T>, EditReason<T>>;

    impl<T: Config> Pallet<T> {
        pub fn outcome_assets(
            market_id: MarketIdOf<T>,
            market: &MarketOf<T>,
        ) -> Vec<Asset<MarketIdOf<T>>> {
            match market.market_type {
                MarketType::Categorical(categories) => {
                    let mut assets = Vec::new();
                    for i in 0..categories {
                        assets.push(Asset::CategoricalOutcome(market_id, i));
                    }
                    assets
                }
                MarketType::Scalar(_) => {
                    vec![
                        Asset::ScalarOutcome(market_id, ScalarPosition::Long),
                        Asset::ScalarOutcome(market_id, ScalarPosition::Short),
                    ]
                }
            }
        }

        #[inline]
        pub(crate) fn market_account(market_id: MarketIdOf<T>) -> T::AccountId {
            T::PalletId::get().into_sub_account_truncating(market_id.saturated_into::<u128>())
        }

        fn insert_auto_close(market_id: &MarketIdOf<T>) -> Result<u32, DispatchError> {
            let market = T::MarketCommons::market(market_id)?;

            match market.period {
                MarketPeriod::Block(range) => MarketIdsPerCloseBlock::<T>::try_mutate(
                    range.end,
                    |ids| -> Result<u32, DispatchError> {
                        ids.try_push(*market_id).map_err(|_| <Error<T>>::StorageOverflow)?;
                        Ok(ids.len() as u32)
                    },
                ),
                MarketPeriod::Timestamp(range) => MarketIdsPerCloseTimeFrame::<T>::try_mutate(
                    Self::calculate_time_frame_of_moment(range.end),
                    |ids| -> Result<u32, DispatchError> {
                        ids.try_push(*market_id).map_err(|_| <Error<T>>::StorageOverflow)?;
                        Ok(ids.len() as u32)
                    },
                ),
            }
        }

        // Manually remove market from cache for auto close.
        fn clear_auto_close(market_id: &MarketIdOf<T>) -> Result<u32, DispatchError> {
            let market = T::MarketCommons::market(market_id)?;

            // No-op if market isn't cached for auto close according to its state.
            match market.status {
                MarketStatus::Active | MarketStatus::Proposed => (),
                _ => return Ok(0u32),
            };

            let close_ids_len = match market.period {
                MarketPeriod::Block(range) => {
                    MarketIdsPerCloseBlock::<T>::mutate(range.end, |ids| -> u32 {
                        let ids_len = ids.len() as u32;
                        remove_item::<MarketIdOf<T>, _>(ids, market_id);
                        ids_len
                    })
                }
                MarketPeriod::Timestamp(range) => {
                    let time_frame = Self::calculate_time_frame_of_moment(range.end);
                    MarketIdsPerCloseTimeFrame::<T>::mutate(time_frame, |ids| -> u32 {
                        let ids_len = ids.len() as u32;
                        remove_item::<MarketIdOf<T>, _>(ids, market_id);
                        ids_len
                    })
                }
            };
            Ok(close_ids_len)
        }

        // Manually remove market from cache for auto open.
        fn clear_auto_open(market_id: &MarketIdOf<T>) -> Result<u32, DispatchError> {
            let market = T::MarketCommons::market(market_id)?;

            // No-op if market isn't cached for auto open according to its state.
            match market.status {
                MarketStatus::Active | MarketStatus::Proposed => (),
                _ => return Ok(0u32),
            };

            let open_ids_len = match market.period {
                MarketPeriod::Block(range) => {
                    MarketIdsPerOpenBlock::<T>::mutate(range.start, |ids| -> u32 {
                        let ids_len = ids.len() as u32;
                        remove_item::<MarketIdOf<T>, _>(ids, market_id);
                        ids_len
                    })
                }
                MarketPeriod::Timestamp(range) => {
                    let time_frame = Self::calculate_time_frame_of_moment(range.start);
                    MarketIdsPerOpenTimeFrame::<T>::mutate(time_frame, |ids| -> u32 {
                        let ids_len = ids.len() as u32;
                        remove_item::<MarketIdOf<T>, _>(ids, market_id);
                        ids_len
                    })
                }
            };
            Ok(open_ids_len)
        }

        /// Clears this market from being stored for automatic resolution.
        fn clear_auto_resolve(market_id: &MarketIdOf<T>) -> Result<(u32, u32), DispatchError> {
            let market = T::MarketCommons::market(market_id)?;
            let (ids_len, disputes_len) = match market.status {
                MarketStatus::Reported => {
                    let report = market.report.ok_or(Error::<T>::MarketIsNotReported)?;
                    let dispute_duration_ends_at_block =
                        report.at.saturating_add(market.deadlines.dispute_duration);
                    MarketIdsPerReportBlock::<T>::mutate(
                        dispute_duration_ends_at_block,
                        |ids| -> (u32, u32) {
                            let ids_len = ids.len() as u32;
                            remove_item::<MarketIdOf<T>, _>(ids, market_id);
                            (ids_len, 0u32)
                        },
                    )
                }
                MarketStatus::Disputed => {
                    let disputes = Disputes::<T>::get(market_id);
                    let last_dispute = disputes.last().ok_or(Error::<T>::MarketIsNotDisputed)?;
                    let dispute_duration_ends_at_block =
                        last_dispute.at.saturating_add(market.deadlines.dispute_duration);
                    MarketIdsPerDisputeBlock::<T>::mutate(
                        dispute_duration_ends_at_block,
                        |ids| -> (u32, u32) {
                            let ids_len = ids.len() as u32;
                            remove_item::<MarketIdOf<T>, _>(ids, market_id);
                            (ids_len, disputes.len() as u32)
                        },
                    )
                }
                _ => (0u32, 0u32),
            };

            Ok((ids_len, disputes_len))
        }

        pub(crate) fn do_buy_complete_set(
            who: T::AccountId,
            market_id: MarketIdOf<T>,
            amount: BalanceOf<T>,
        ) -> DispatchResultWithPostInfo {
            ensure!(amount != BalanceOf::<T>::zero(), Error::<T>::ZeroAmount);
            ensure!(
                T::AssetManager::free_balance(Asset::Ztg, &who) >= amount,
                Error::<T>::NotEnoughBalance
            );

            let market = T::MarketCommons::market(&market_id)?;
            ensure!(market.scoring_rule == ScoringRule::CPMM, Error::<T>::InvalidScoringRule);
            Self::ensure_market_is_active(&market)?;

            let market_account = Self::market_account(market_id);
            T::AssetManager::transfer(Asset::Ztg, &who, &market_account, amount)?;

            let assets = Self::outcome_assets(market_id, &market);
            for asset in assets.iter() {
                T::AssetManager::deposit(*asset, &who, amount)?;
            }

            Self::deposit_event(Event::BoughtCompleteSet(market_id, amount, who));

            let assets_len: u32 = assets.len().saturated_into();
            Ok(Some(T::WeightInfo::buy_complete_set(assets_len)).into())
        }

        pub(crate) fn do_reject_market(
            market_id: &MarketIdOf<T>,
            market: MarketOf<T>,
            reject_reason: RejectReason<T>,
        ) -> DispatchResult {
            ensure!(market.status == MarketStatus::Proposed, Error::<T>::InvalidMarketStatus);
            let creator = &market.creator;
            let advisory_bond_slash_amount =
                T::AdvisoryBondSlashPercentage::get().mul_floor(T::AdvisoryBond::get());
            let advisory_bond_unreserve_amount =
                T::AdvisoryBond::get().saturating_sub(advisory_bond_slash_amount);
            let (imbalance, _) = CurrencyOf::<T>::slash_reserved_named(
                &Self::reserve_id(),
                creator,
                advisory_bond_slash_amount.saturated_into::<u128>().saturated_into(),
            );
            T::Slash::on_unbalanced(imbalance);
            T::AssetManager::unreserve_named(
                &Self::reserve_id(),
                Asset::Ztg,
                creator,
                T::OracleBond::get().saturating_add(advisory_bond_unreserve_amount),
            );
            T::MarketCommons::remove_market(market_id)?;
            MarketIdsForEdit::<T>::remove(market_id);
            Self::deposit_event(Event::MarketRejected(*market_id, reject_reason));
            Self::deposit_event(Event::MarketDestroyed(*market_id));
            Ok(())
        }

        pub(crate) fn handle_expired_advised_market(
            market_id: &MarketIdOf<T>,
            market: MarketOf<T>,
        ) -> Result<Weight, DispatchError> {
            ensure!(market.status == MarketStatus::Proposed, Error::<T>::InvalidMarketStatus);
            let creator = &market.creator;
            T::AssetManager::unreserve_named(
                &Self::reserve_id(),
                Asset::Ztg,
                creator,
                T::AdvisoryBond::get(),
            );
            T::AssetManager::unreserve_named(
                &Self::reserve_id(),
                Asset::Ztg,
                creator,
                T::OracleBond::get(),
            );
            T::MarketCommons::remove_market(market_id)?;
            MarketIdsForEdit::<T>::remove(market_id);
            Self::deposit_event(Event::MarketExpired(*market_id));
            Ok(T::WeightInfo::handle_expired_advised_market())
        }

        pub(crate) fn calculate_time_frame_of_moment(time: MomentOf<T>) -> TimeFrame {
            time.saturated_into::<TimeFrame>().saturating_div(MILLISECS_PER_BLOCK.into())
        }

        fn calculate_internal_resolve_weight(market: &MarketOf<T>, total_disputes: u32) -> Weight {
            if let MarketType::Categorical(_) = market.market_type {
                if let MarketStatus::Reported = market.status {
                    T::WeightInfo::internal_resolve_categorical_reported()
                } else {
                    T::WeightInfo::internal_resolve_categorical_disputed(total_disputes)
                }
            } else if let MarketStatus::Reported = market.status {
                T::WeightInfo::internal_resolve_scalar_reported()
            } else {
                T::WeightInfo::internal_resolve_scalar_disputed(total_disputes)
            }
        }

        fn ensure_can_not_dispute_the_same_outcome(
            disputes: &[MarketDispute<T::AccountId, T::BlockNumber>],
            report: &Report<T::AccountId, T::BlockNumber>,
            outcome: &OutcomeReport,
        ) -> DispatchResult {
            if let Some(last_dispute) = disputes.last() {
                ensure!(&last_dispute.outcome != outcome, Error::<T>::CannotDisputeSameOutcome);
            } else {
                ensure!(&report.outcome != outcome, Error::<T>::CannotDisputeSameOutcome);
            }

            Ok(())
        }

        #[inline]
        fn ensure_disputes_does_not_exceed_max_disputes(num_disputes: u32) -> DispatchResult {
            ensure!(num_disputes < T::MaxDisputes::get(), Error::<T>::MaxDisputesReached);
            Ok(())
        }

        fn ensure_market_is_active(market: &MarketOf<T>) -> DispatchResult {
            ensure!(market.status == MarketStatus::Active, Error::<T>::MarketIsNotActive);
            Ok(())
        }

        fn ensure_market_period_is_valid(
            period: &MarketPeriod<T::BlockNumber, MomentOf<T>>,
        ) -> DispatchResult {
            // The start of the market is allowed to be in the past (this results in the market
            // being active immediately), but the market's end must be at least one block/time
            // frame in the future.
            match period {
                MarketPeriod::Block(ref range) => {
                    ensure!(
                        <frame_system::Pallet<T>>::block_number() < range.end,
                        Error::<T>::InvalidMarketPeriod
                    );
                    ensure!(range.start < range.end, Error::<T>::InvalidMarketPeriod);
                    ensure!(
                        range.end <= T::MaxMarketPeriod::get().saturated_into(),
                        Error::<T>::InvalidMarketPeriod
                    );
                }
                MarketPeriod::Timestamp(ref range) => {
                    // Ensure that the market lasts at least one time frame into the future.
                    let now_frame = Self::calculate_time_frame_of_moment(T::MarketCommons::now());
                    let end_frame = Self::calculate_time_frame_of_moment(range.end);
                    ensure!(now_frame < end_frame, Error::<T>::InvalidMarketPeriod);
                    ensure!(range.start < range.end, Error::<T>::InvalidMarketPeriod);
                    ensure!(
                        range.end <= T::MaxMarketPeriod::get().saturated_into(),
                        Error::<T>::InvalidMarketPeriod
                    );
                }
            };
            Ok(())
        }

        fn ensure_market_deadlines_are_valid(
            deadlines: &Deadlines<T::BlockNumber>,
        ) -> DispatchResult {
            ensure!(
                deadlines.oracle_duration >= T::MinOracleDuration::get(),
                Error::<T>::OracleDurationSmallerThanMinOracleDuration
            );
            ensure!(
                deadlines.dispute_duration >= T::MinDisputeDuration::get(),
                Error::<T>::DisputeDurationSmallerThanMinDisputeDuration
            );
            ensure!(
                deadlines.dispute_duration <= T::MaxDisputeDuration::get(),
                Error::<T>::DisputeDurationGreaterThanMaxDisputeDuration
            );
            ensure!(
                deadlines.grace_period <= T::MaxGracePeriod::get(),
                Error::<T>::GracePeriodGreaterThanMaxGracePeriod
            );
            ensure!(
                deadlines.oracle_duration <= T::MaxOracleDuration::get(),
                Error::<T>::OracleDurationGreaterThanMaxOracleDuration
            );
            Ok(())
        }

        fn ensure_market_type_is_valid(market_type: &MarketType) -> DispatchResult {
            match market_type {
                MarketType::Categorical(categories) => {
                    ensure!(
                        *categories >= T::MinCategories::get(),
                        <Error<T>>::NotEnoughCategories
                    );
                    ensure!(*categories <= T::MaxCategories::get(), <Error<T>>::TooManyCategories);
                }
                MarketType::Scalar(ref outcome_range) => {
                    ensure!(
                        outcome_range.start() < outcome_range.end(),
                        <Error<T>>::InvalidOutcomeRange
                    );
                }
            }
            Ok(())
        }

        // Check that the market has reached the end of its period.
        fn ensure_market_is_closed(market: &MarketOf<T>) -> DispatchResult {
            ensure!(market.status == MarketStatus::Closed, Error::<T>::MarketIsNotClosed);
            Ok(())
        }

        fn ensure_market_start_is_in_time(
            period: &MarketPeriod<T::BlockNumber, MomentOf<T>>,
        ) -> DispatchResult {
            let interval = match period {
                MarketPeriod::Block(range) => {
                    let interval_blocks: u128 = range
                        .start
                        .saturating_sub(<frame_system::Pallet<T>>::block_number())
                        .saturated_into();
                    interval_blocks.saturating_mul(MILLISECS_PER_BLOCK.into())
                }
                MarketPeriod::Timestamp(range) => {
                    range.start.saturating_sub(T::MarketCommons::now()).saturated_into()
                }
            };

            ensure!(
                <MomentOf<T>>::saturated_from(interval) >= T::MinSubsidyPeriod::get(),
                <Error<T>>::MarketStartTooSoon
            );
            ensure!(
                <MomentOf<T>>::saturated_from(interval) <= T::MaxSubsidyPeriod::get(),
                <Error<T>>::MarketStartTooLate
            );
            Ok(())
        }

        pub(crate) fn open_market(market_id: &MarketIdOf<T>) -> Result<Weight, DispatchError> {
            // Is no-op if market has no pool. This should never happen, but it's safer to not
            // error in this case.
            let mut total_weight = T::DbWeight::get().reads(1); // (For the `market_pool` read)
            if let Ok(pool_id) = T::MarketCommons::market_pool(market_id) {
                let open_pool_weight = T::Swaps::open_pool(pool_id)?;
                total_weight = total_weight.saturating_add(open_pool_weight);
            }
            Ok(total_weight)
        }

        pub(crate) fn close_market(market_id: &MarketIdOf<T>) -> Result<Weight, DispatchError> {
            T::MarketCommons::mutate_market(market_id, |market| {
                ensure!(market.status == MarketStatus::Active, Error::<T>::InvalidMarketStatus);
                market.status = MarketStatus::Closed;
                Ok(())
            })?;
            let mut total_weight = T::DbWeight::get().reads_writes(1, 1);
            if let Ok(pool_id) = T::MarketCommons::market_pool(market_id) {
                let close_pool_weight = T::Swaps::close_pool(pool_id)?;
                total_weight = total_weight.saturating_add(close_pool_weight);
            };
            Self::deposit_event(Event::MarketClosed(*market_id));
            total_weight = total_weight.saturating_add(T::DbWeight::get().writes(1));
            Ok(total_weight)
        }

        /// Handle market state transitions at the end of its active phase.
        fn on_market_close(
            market_id: &MarketIdOf<T>,
            market: MarketOf<T>,
        ) -> Result<Weight, DispatchError> {
            match market.status {
                MarketStatus::Active => Self::close_market(market_id),
                MarketStatus::Proposed => Self::handle_expired_advised_market(market_id, market),
                _ => Err(Error::<T>::InvalidMarketStatus.into()), // Should never occur!
            }
        }

        pub fn on_resolution(
            market_id: &MarketIdOf<T>,
            market: &MarketOf<T>,
        ) -> Result<u64, DispatchError> {
            if market.creation == MarketCreation::Permissionless {
                T::AssetManager::unreserve_named(
                    &Self::reserve_id(),
                    Asset::Ztg,
                    &market.creator,
                    T::ValidityBond::get(),
                );
            }

            let mut total_weight = 0;
            let disputes = Disputes::<T>::get(market_id);

            let report = market.report.as_ref().ok_or(Error::<T>::MarketIsNotReported)?;

            let resolved_outcome = match market.status {
                MarketStatus::Reported => {
                    // the oracle bond gets returned if the reporter was the oracle
                    if report.by == market.oracle {
                        T::AssetManager::unreserve_named(
                            &Self::reserve_id(),
                            Asset::Ztg,
                            &market.creator,
                            T::OracleBond::get(),
                        );
                    } else {
                        let excess = T::AssetManager::slash_reserved_named(
                            &Self::reserve_id(),
                            Asset::Ztg,
                            &market.creator,
                            T::OracleBond::get(),
                        );
                        // deposit only to the real reporter what actually was slashed
                        let negative_imbalance = T::OracleBond::get().saturating_sub(excess);

                        if let Err(err) =
                            T::AssetManager::deposit(Asset::Ztg, &report.by, negative_imbalance)
                        {
                            log::warn!(
                                "[PredictionMarkets] Cannot deposit to the reporter. error: {:?}",
                                err
                            );
                        }
                    }

                    report.outcome.clone()
                }
                MarketStatus::Disputed => {
                    let mut resolved_outcome_option = None;

                    #[cfg(feature = "with-global-disputes")]
                    if let Some(o) = T::GlobalDisputes::determine_voting_winner(market_id) {
                        resolved_outcome_option = Some(o);
                    }

                    // Try to get the outcome of the MDM. If the MDM failed to resolve, default to
                    // the oracle's report.
<<<<<<< HEAD
                    if resolved_outcome_option.is_none() {
                        resolved_outcome_option = match market.dispute_mechanism {
                            MarketDisputeMechanism::Authorized(_) => {
                                T::Authorized::on_resolution(&disputes, market_id, market)?
                            }
                            MarketDisputeMechanism::Court => {
                                T::Court::on_resolution(&disputes, market_id, market)?
                            }
                            MarketDisputeMechanism::SimpleDisputes => {
                                T::SimpleDisputes::on_resolution(&disputes, market_id, market)?
                            }
                        };
                    }
=======
                    let resolved_outcome_option = match market.dispute_mechanism {
                        MarketDisputeMechanism::Authorized => {
                            T::Authorized::on_resolution(&disputes, market_id, market)?
                        }
                        MarketDisputeMechanism::Court => {
                            T::Court::on_resolution(&disputes, market_id, market)?
                        }
                        MarketDisputeMechanism::SimpleDisputes => {
                            T::SimpleDisputes::on_resolution(&disputes, market_id, market)?
                        }
                    };
>>>>>>> afa3567d
                    let resolved_outcome =
                        resolved_outcome_option.unwrap_or_else(|| report.outcome.clone());

                    let mut correct_reporters: Vec<T::AccountId> = Vec::new();

                    // If the oracle reported right, return the OracleBond, otherwise slash it to
                    // pay the correct reporters.
                    let mut overall_imbalance = NegativeImbalanceOf::<T>::zero();
                    if report.outcome == resolved_outcome {
                        T::AssetManager::unreserve_named(
                            &Self::reserve_id(),
                            Asset::Ztg,
                            &market.creator,
                            T::OracleBond::get(),
                        );
                    } else {
                        let (imbalance, _) = CurrencyOf::<T>::slash_reserved_named(
                            &Self::reserve_id(),
                            &market.creator,
                            T::OracleBond::get().saturated_into::<u128>().saturated_into(),
                        );
                        overall_imbalance.subsume(imbalance);
                    }

                    for (i, dispute) in disputes.iter().enumerate() {
                        let actual_bond = default_dispute_bond::<T>(i);
                        if dispute.outcome == resolved_outcome {
                            T::AssetManager::unreserve_named(
                                &Self::reserve_id(),
                                Asset::Ztg,
                                &dispute.by,
                                actual_bond,
                            );

                            correct_reporters.push(dispute.by.clone());
                        } else {
                            let (imbalance, _) = CurrencyOf::<T>::slash_reserved_named(
                                &Self::reserve_id(),
                                &dispute.by,
                                actual_bond.saturated_into::<u128>().saturated_into(),
                            );
                            overall_imbalance.subsume(imbalance);
                        }
                    }

                    // Fold all the imbalances into one and reward the correct reporters. The
                    // number of correct reporters might be zero if the market defaults to the
                    // report after abandoned dispute. In that case, the rewards remain slashed.
                    if let Some(reward_per_each) = overall_imbalance
                        .peek()
                        .checked_div(&correct_reporters.len().saturated_into())
                    {
                        for correct_reporter in &correct_reporters {
                            let (actual_reward, leftover) =
                                overall_imbalance.split(reward_per_each);
                            overall_imbalance = leftover;
                            CurrencyOf::<T>::resolve_creating(correct_reporter, actual_reward);
                        }
                    }
                    T::Slash::on_unbalanced(overall_imbalance);

                    resolved_outcome
                }
                _ => return Err(Error::<T>::InvalidMarketStatus.into()),
            };
            let clean_up_weight = Self::clean_up_pool(market, market_id, &resolved_outcome)?;
            total_weight = total_weight.saturating_add(clean_up_weight);
            // TODO: https://github.com/zeitgeistpm/zeitgeist/issues/815
            // Following call should return weight consumed by it.
            T::LiquidityMining::distribute_market_incentives(market_id)?;

            // NOTE: Currently we don't clean up outcome assets.
            // TODO(#792): Remove outcome assets for accounts! Delete "resolved" assets of `orml_tokens` with storage migration.
            T::MarketCommons::mutate_market(market_id, |m| {
                m.status = MarketStatus::Resolved;
                m.resolved_outcome = Some(resolved_outcome.clone());
                Ok(())
            })?;
            Disputes::<T>::remove(market_id);
            Self::deposit_event(Event::MarketResolved(
                *market_id,
                MarketStatus::Resolved,
                resolved_outcome,
            ));
            Ok(total_weight.saturating_add(Self::calculate_internal_resolve_weight(
                market,
                disputes.len().saturated_into(),
            )))
        }

        pub(crate) fn process_subsidy_collecting_markets(
            current_block: T::BlockNumber,
            current_time: MomentOf<T>,
        ) -> Weight {
            let mut total_weight = 0;
            let dbweight = T::DbWeight::get();
            let one_read = T::DbWeight::get().reads(1);
            let one_write = T::DbWeight::get().writes(1);

            let retain_closure = |subsidy_info: &SubsidyUntil<
                T::BlockNumber,
                MomentOf<T>,
                MarketIdOf<T>,
            >| {
                let market_ready = match &subsidy_info.period {
                    MarketPeriod::Block(period) => period.start <= current_block,
                    MarketPeriod::Timestamp(period) => period.start <= current_time,
                };

                if market_ready {
                    let pool_id = T::MarketCommons::market_pool(&subsidy_info.market_id);
                    total_weight.saturating_add(one_read);

                    if let Ok(pool_id) = pool_id {
                        let end_subsidy_result = T::Swaps::end_subsidy_phase(pool_id);

                        if let Ok(result) = end_subsidy_result {
                            total_weight = total_weight.saturating_add(result.weight);

                            if result.result {
                                // Sufficient subsidy, activate market.
                                let mutate_result =
                                    T::MarketCommons::mutate_market(&subsidy_info.market_id, |m| {
                                        m.status = MarketStatus::Active;
                                        Ok(())
                                    });

                                total_weight =
                                    total_weight.saturating_add(one_read).saturating_add(one_write);

                                if let Err(err) = mutate_result {
                                    log::error!(
                                        "[PredictionMarkets] Cannot find market associated to \
                                         market id.
                                    market_id: {:?}, error: {:?}",
                                        subsidy_info.market_id,
                                        err
                                    );
                                    return true;
                                }

                                Self::deposit_event(Event::MarketStartedWithSubsidy(
                                    subsidy_info.market_id,
                                    MarketStatus::Active,
                                ));
                            } else {
                                // Insufficient subsidy, cleanly remove pool and close market.
                                let destroy_result =
                                    T::Swaps::destroy_pool_in_subsidy_phase(pool_id);

                                if let Err(err) = destroy_result {
                                    log::error!(
                                        "[PredictionMarkets] Cannot destroy pool with missing \
                                         subsidy.
                                    market_id: {:?}, error: {:?}",
                                        subsidy_info.market_id,
                                        err
                                    );
                                    return true;
                                } else if let Ok(weight) = destroy_result {
                                    total_weight = total_weight.saturating_add(weight);
                                }

                                let market_result =
                                    T::MarketCommons::mutate_market(&subsidy_info.market_id, |m| {
                                        m.status = MarketStatus::InsufficientSubsidy;

                                        // Unreserve funds reserved during market creation
                                        if m.creation == MarketCreation::Permissionless {
                                            let required_bond = T::ValidityBond::get()
                                                .saturating_add(T::OracleBond::get());
                                            T::AssetManager::unreserve_named(
                                                &Self::reserve_id(),
                                                Asset::Ztg,
                                                &m.creator,
                                                required_bond,
                                            );
                                        } else if m.creation == MarketCreation::Advised {
                                            // AdvisoryBond was already returned when the market
                                            // was approved. Approval is inevitable to reach this.
                                            T::AssetManager::unreserve_named(
                                                &Self::reserve_id(),
                                                Asset::Ztg,
                                                &m.creator,
                                                T::OracleBond::get(),
                                            );
                                        }

                                        total_weight = total_weight
                                            .saturating_add(dbweight.reads(2))
                                            .saturating_add(dbweight.writes(2));
                                        Ok(())
                                    });

                                if let Err(err) = market_result {
                                    log::error!(
                                        "[PredictionMarkets] Cannot find market associated to \
                                         market id.
                                    market_id: {:?}, error: {:?}",
                                        subsidy_info.market_id,
                                        err
                                    );
                                    return true;
                                }

                                // `remove_market_pool` can only error due to missing pool, but
                                // above we ensured that the pool exists.
                                let _ =
                                    T::MarketCommons::remove_market_pool(&subsidy_info.market_id);
                                total_weight =
                                    total_weight.saturating_add(one_read).saturating_add(one_write);
                                Self::deposit_event(Event::MarketInsufficientSubsidy(
                                    subsidy_info.market_id,
                                    MarketStatus::InsufficientSubsidy,
                                ));
                            }

                            return false;
                        } else if let Err(err) = end_subsidy_result {
                            log::error!(
                                "[PredictionMarkets] An error occured during end of subsidy phase.
                        pool_id: {:?}, market_id: {:?}, error: {:?}",
                                pool_id,
                                subsidy_info.market_id,
                                err
                            );
                        }
                    } else if let Err(err) = pool_id {
                        log::error!(
                            "[PredictionMarkets] Cannot find pool associated to market.
                            market_id: {:?}, error: {:?}",
                            subsidy_info.market_id,
                            err
                        );
                        return true;
                    }
                }

                true
            };

            let mut weight_basis = 0;
            <MarketsCollectingSubsidy<T>>::mutate(
                |e: &mut BoundedVec<
                    SubsidyUntil<T::BlockNumber, MomentOf<T>, MarketIdOf<T>>,
                    _,
                >| {
                    weight_basis = T::WeightInfo::process_subsidy_collecting_markets_raw(
                        e.len().saturated_into(),
                    );
                    e.retain(retain_closure);
                },
            );

            weight_basis.saturating_add(total_weight)
        }

        fn remove_last_dispute_from_market_ids_per_dispute_block(
            disputes: &[MarketDispute<T::AccountId, T::BlockNumber>],
            market_id: &MarketIdOf<T>,
        ) -> DispatchResult {
            if let Some(last_dispute) = disputes.last() {
                let market = T::MarketCommons::market(market_id)?;
                let dispute_duration_ends_at_block =
                    last_dispute.at.saturating_add(market.deadlines.dispute_duration);
                MarketIdsPerDisputeBlock::<T>::mutate(dispute_duration_ends_at_block, |ids| {
                    remove_item::<MarketIdOf<T>, _>(ids, market_id);
                });
            }
            Ok(())
        }

        /// The reserve ID of the prediction-markets pallet.
        #[inline]
        pub fn reserve_id() -> [u8; 8] {
            T::PalletId::get().0
        }

        pub(crate) fn market_status_manager<F, MarketIdsPerBlock, MarketIdsPerTimeFrame>(
            block_number: T::BlockNumber,
            last_time_frame: TimeFrame,
            current_time_frame: TimeFrame,
            mut mutation: F,
        ) -> Result<Weight, DispatchError>
        where
            F: FnMut(&MarketIdOf<T>, MarketOf<T>) -> DispatchResult,
            MarketIdsPerBlock: frame_support::StorageMap<
                T::BlockNumber,
                BoundedVec<MarketIdOf<T>, CacheSize>,
                Query = BoundedVec<MarketIdOf<T>, CacheSize>,
            >,
            MarketIdsPerTimeFrame: frame_support::StorageMap<
                TimeFrame,
                BoundedVec<MarketIdOf<T>, CacheSize>,
                Query = BoundedVec<MarketIdOf<T>, CacheSize>,
            >,
        {
            let market_ids_per_block = MarketIdsPerBlock::get(block_number);
            for market_id in market_ids_per_block.iter() {
                let market = T::MarketCommons::market(market_id)?;
                mutation(market_id, market)?;
            }
            MarketIdsPerBlock::remove(block_number);

            let mut time_frame_ids_len = 0u32;
            for time_frame in last_time_frame.saturating_add(1)..=current_time_frame {
                let market_ids_per_time_frame = MarketIdsPerTimeFrame::get(time_frame);
                time_frame_ids_len =
                    time_frame_ids_len.saturating_add(market_ids_per_time_frame.len() as u32);
                for market_id in market_ids_per_time_frame.iter() {
                    let market = T::MarketCommons::market(market_id)?;
                    mutation(market_id, market)?;
                }
                MarketIdsPerTimeFrame::remove(time_frame);
            }

            Ok(T::WeightInfo::market_status_manager(
                market_ids_per_block.len() as u32,
                time_frame_ids_len,
            ))
        }

        pub(crate) fn resolution_manager<F>(
            now: T::BlockNumber,
            mut cb: F,
        ) -> Result<Weight, DispatchError>
        where
            F: FnMut(&MarketIdOf<T>, &MarketOf<T>) -> DispatchResult,
        {
            // Resolve all regularly reported markets.
            let market_ids_per_report_block = MarketIdsPerReportBlock::<T>::get(now);
            for id in market_ids_per_report_block.iter() {
                let market = T::MarketCommons::market(id)?;
                if let MarketStatus::Reported = market.status {
                    cb(id, &market)?;
                }
            }
            MarketIdsPerReportBlock::<T>::remove(now);

            // Resolve any disputed markets.
            let market_ids_per_dispute_block = MarketIdsPerDisputeBlock::<T>::get(now);
            for id in market_ids_per_dispute_block.iter() {
                let market = T::MarketCommons::market(id)?;
                cb(id, &market)?;
            }
            MarketIdsPerDisputeBlock::<T>::remove(now);

            Ok(T::WeightInfo::market_resolution_manager(
                market_ids_per_report_block.len() as u32,
                market_ids_per_dispute_block.len() as u32,
            ))
        }

        // If the market is already disputed, does nothing.
        fn set_market_as_disputed(
            market: &MarketOf<T>,
            market_id: &MarketIdOf<T>,
        ) -> DispatchResult {
            if market.status != MarketStatus::Disputed {
                T::MarketCommons::mutate_market(market_id, |m| {
                    m.status = MarketStatus::Disputed;
                    Ok(())
                })?;
            }
            Ok(())
        }

        // If a market has a pool that is `Active`, then changes from `Active` to `Clean`. If
        // the market does not exist or the market does not have a pool, does nothing.
        fn clean_up_pool(
            market: &MarketOf<T>,
            market_id: &MarketIdOf<T>,
            outcome_report: &OutcomeReport,
        ) -> Result<Weight, DispatchError> {
            let pool_id = if let Ok(el) = T::MarketCommons::market_pool(market_id) {
                el
            } else {
                return Ok(T::DbWeight::get().reads(1));
            };
            let market_account = Self::market_account(*market_id);
            let weight = T::Swaps::clean_up_pool(
                &market.market_type,
                pool_id,
                outcome_report,
                &market_account,
            )?;
            Ok(weight.saturating_add(T::DbWeight::get().reads(2)))
        }

        // Creates a pool for the market and registers the market in the list of markets
        // currently collecting subsidy.
        pub(crate) fn start_subsidy(
            market: &MarketOf<T>,
            market_id: MarketIdOf<T>,
        ) -> Result<Weight, DispatchError> {
            ensure!(
                market.status == MarketStatus::CollectingSubsidy,
                Error::<T>::MarketIsNotCollectingSubsidy
            );

            let mut assets = Self::outcome_assets(market_id, market);
            let base_asset = Asset::Ztg;
            assets.push(base_asset);
            let total_assets = assets.len();

            let pool_id = T::Swaps::create_pool(
                market.creator.clone(),
                assets,
                base_asset,
                market_id,
                market.scoring_rule,
                None,
                None,
                None,
            )?;

            // This errors if a pool already exists!
            T::MarketCommons::insert_market_pool(market_id, pool_id)?;
            <MarketsCollectingSubsidy<T>>::try_mutate(|markets| {
                markets
                    .try_push(SubsidyUntil { market_id, period: market.period.clone() })
                    .map_err(|_| <Error<T>>::StorageOverflow)
            })?;

            Ok(T::WeightInfo::start_subsidy(total_assets.saturated_into()))
        }

        fn validate_dispute(
            disputes: &[MarketDispute<T::AccountId, T::BlockNumber>],
            market: &MarketOf<T>,
            num_disputes: u32,
            outcome_report: &OutcomeReport,
        ) -> DispatchResult {
            let report = market.report.as_ref().ok_or(Error::<T>::MarketIsNotReported)?;
            ensure!(market.matches_outcome_report(outcome_report), Error::<T>::OutcomeMismatch);
            Self::ensure_can_not_dispute_the_same_outcome(disputes, report, outcome_report)?;
            Self::ensure_disputes_does_not_exceed_max_disputes(num_disputes)?;
            Ok(())
        }

        fn construct_market(
            creator: T::AccountId,
            creator_fee: u8,
            oracle: T::AccountId,
            period: MarketPeriod<T::BlockNumber, MomentOf<T>>,
            deadlines: Deadlines<T::BlockNumber>,
            metadata: MultiHash,
            creation: MarketCreation,
            market_type: MarketType,
            dispute_mechanism: MarketDisputeMechanism,
            scoring_rule: ScoringRule,
            report: Option<Report<T::AccountId, T::BlockNumber>>,
            resolved_outcome: Option<OutcomeReport>,
        ) -> Result<MarketOf<T>, DispatchError> {
            let MultiHash::Sha3_384(multihash) = metadata;
            ensure!(multihash[0] == 0x15 && multihash[1] == 0x30, <Error<T>>::InvalidMultihash);
            Self::ensure_market_period_is_valid(&period)?;
            Self::ensure_market_deadlines_are_valid(&deadlines)?;
            Self::ensure_market_type_is_valid(&market_type)?;

            if scoring_rule == ScoringRule::RikiddoSigmoidFeeMarketEma {
                Self::ensure_market_start_is_in_time(&period)?;
            }
            let status: MarketStatus = match creation {
                MarketCreation::Permissionless => match scoring_rule {
                    ScoringRule::CPMM => MarketStatus::Active,
                    ScoringRule::RikiddoSigmoidFeeMarketEma => MarketStatus::CollectingSubsidy,
                },
                MarketCreation::Advised => MarketStatus::Proposed,
            };
            Ok(Market {
                creation,
                creator_fee,
                creator,
                market_type,
                dispute_mechanism,
                metadata: Vec::from(multihash),
                oracle,
                period,
                deadlines,
                report,
                resolved_outcome,
                status,
                scoring_rule,
            })
        }
    }

    // No-one can bound more than BalanceOf<T>, therefore, this functions saturates
    pub(crate) fn default_dispute_bond<T>(n: usize) -> BalanceOf<T>
    where
        T: Config,
    {
        T::DisputeBond::get().saturating_add(
            T::DisputeFactor::get().saturating_mul(n.saturated_into::<u32>().into()),
        )
    }

    fn remove_item<I: cmp::PartialEq, G>(items: &mut BoundedVec<I, G>, item: &I) {
        if let Some(pos) = items.iter().position(|i| i == item) {
            items.swap_remove(pos);
        }
    }
}<|MERGE_RESOLUTION|>--- conflicted
+++ resolved
@@ -2329,10 +2329,9 @@
 
                     // Try to get the outcome of the MDM. If the MDM failed to resolve, default to
                     // the oracle's report.
-<<<<<<< HEAD
                     if resolved_outcome_option.is_none() {
                         resolved_outcome_option = match market.dispute_mechanism {
-                            MarketDisputeMechanism::Authorized(_) => {
+                            MarketDisputeMechanism::Authorized => {
                                 T::Authorized::on_resolution(&disputes, market_id, market)?
                             }
                             MarketDisputeMechanism::Court => {
@@ -2343,19 +2342,6 @@
                             }
                         };
                     }
-=======
-                    let resolved_outcome_option = match market.dispute_mechanism {
-                        MarketDisputeMechanism::Authorized => {
-                            T::Authorized::on_resolution(&disputes, market_id, market)?
-                        }
-                        MarketDisputeMechanism::Court => {
-                            T::Court::on_resolution(&disputes, market_id, market)?
-                        }
-                        MarketDisputeMechanism::SimpleDisputes => {
-                            T::SimpleDisputes::on_resolution(&disputes, market_id, market)?
-                        }
-                    };
->>>>>>> afa3567d
                     let resolved_outcome =
                         resolved_outcome_option.unwrap_or_else(|| report.outcome.clone());
 
