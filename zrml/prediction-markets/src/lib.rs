// Copyright 2021-2022 Zeitgeist PM LLC.
//
// This file is part of Zeitgeist.
//
// Zeitgeist is free software: you can redistribute it and/or modify it
// under the terms of the GNU General Public License as published by the
// Free Software Foundation, either version 3 of the License, or (at
// your option) any later version.
//
// Zeitgeist is distributed in the hope that it will be useful, but
// WITHOUT ANY WARRANTY; without even the implied warranty of
// MERCHANTABILITY or FITNESS FOR A PARTICULAR PURPOSE. See the GNU
// General Public License for more details.
//
// You should have received a copy of the GNU General Public License
// along with Zeitgeist. If not, see <https://www.gnu.org/licenses/>.

#![doc = include_str!("../README.md")]
#![cfg_attr(not(feature = "std"), no_std)]
#![allow(clippy::too_many_arguments)]

extern crate alloc;

mod benchmarks;
pub mod migrations;
pub mod mock;
mod tests;
pub mod weights;

pub use pallet::*;

#[frame_support::pallet]
mod pallet {
    use crate::weights::*;
    use alloc::{vec, vec::Vec};
    use core::{cmp, marker::PhantomData};
    use frame_support::{
        dispatch::{DispatchResultWithPostInfo, Weight},
        ensure, log,
        pallet_prelude::{ConstU32, StorageMap, StorageValue, ValueQuery},
        storage::{with_transaction, TransactionOutcome},
        traits::{EnsureOrigin, Get, Hooks, IsType, StorageVersion},
        transactional,
        weights::Pays,
        Blake2_128Concat, BoundedVec, PalletId, Twox64Concat,
    };
    use frame_system::{ensure_signed, pallet_prelude::OriginFor};
    use orml_traits::{MultiCurrency, NamedMultiReservableCurrency};
    use sp_arithmetic::per_things::{Perbill, Percent};
    use sp_runtime::{
        traits::{AccountIdConversion, CheckedDiv, Saturating, Zero},
        DispatchError, DispatchResult, SaturatedConversion,
    };
    use zeitgeist_primitives::{
        constants::MILLISECS_PER_BLOCK,
        traits::{DisputeApi, Swaps, ZeitgeistAssetManager},
        types::{
            Asset, Deadlines, Market, MarketCreation, MarketDispute, MarketDisputeMechanism,
            MarketPeriod, MarketStatus, MarketType, MultiHash, OutcomeReport, Report,
            ScalarPosition, ScoringRule, SubsidyUntil,
        },
    };
    use zrml_liquidity_mining::LiquidityMiningPalletApi;
    use zrml_market_commons::MarketCommonsPalletApi;

    /// The current storage version.
    const STORAGE_VERSION: StorageVersion = StorageVersion::new(5);

    pub(crate) type BalanceOf<T> = <<T as Config>::AssetManager as MultiCurrency<
        <T as frame_system::Config>::AccountId,
    >>::Balance;
    pub(crate) type TimeFrame = u64;
    pub(crate) type MarketIdOf<T> =
        <<T as Config>::MarketCommons as MarketCommonsPalletApi>::MarketId;
    pub(crate) type MomentOf<T> = <<T as Config>::MarketCommons as MarketCommonsPalletApi>::Moment;
    pub type CacheSize = ConstU32<64>;

    #[pallet::call]
    impl<T: Config> Pallet<T> {
        /// Destroy a market, including its outcome assets, market account and pool account.
        ///
        /// Must be called by `DestroyOrigin`. Bonds (unless already returned) are slashed without
        /// exception. Can currently only be used for destroying CPMM markets.
        #[pallet::weight((
            T::WeightInfo::admin_destroy_reported_market()
            .max(T::WeightInfo::admin_destroy_disputed_market()),
        Pays::No))]
        #[transactional]
        pub fn admin_destroy_market(
            origin: OriginFor<T>,
            #[pallet::compact] market_id: MarketIdOf<T>,
        ) -> DispatchResultWithPostInfo {
            // TODO(#618): Not implemented for Rikiddo!
            T::DestroyOrigin::ensure_origin(origin)?;

            let market = T::MarketCommons::market(&market_id)?;
            ensure!(market.scoring_rule == ScoringRule::CPMM, Error::<T>::InvalidScoringRule);
            let market_status = market.status;
            let market_account = Self::market_account(market_id);

            // Slash outstanding bonds; see
            // https://github.com/zeitgeistpm/runtime-audit-1/issues/34#issuecomment-1120187097 for
            // details.
            let slash_market_creator = |amount| {
                T::AssetManager::slash_reserved_named(
                    &Self::reserve_id(),
                    Asset::Ztg,
                    &market.creator,
                    amount,
                );
            };
            if market_status == MarketStatus::Proposed {
                slash_market_creator(T::AdvisoryBond::get());
            }
            if market_status != MarketStatus::Resolved
                && market_status != MarketStatus::InsufficientSubsidy
            {
                if market.creation == MarketCreation::Permissionless {
                    slash_market_creator(T::ValidityBond::get());
                }
                slash_market_creator(T::OracleBond::get());
            }

            // NOTE: Currently we don't clean up outcome assets.
            // TODO(#792): Remove outcome assets for accounts! Delete "resolved" assets of `orml_tokens` with storage migration.
            T::AssetManager::slash(
                Asset::Ztg,
                &market_account,
                T::AssetManager::free_balance(Asset::Ztg, &market_account),
            );
            if let Ok(pool_id) = T::MarketCommons::market_pool(&market_id) {
                T::Swaps::destroy_pool(pool_id)?;
                T::MarketCommons::remove_market_pool(&market_id)?;
            }

            Self::clear_auto_open(&market_id)?;
            Self::clear_auto_close(&market_id)?;
            Self::clear_auto_resolve(&market_id)?;
            T::MarketCommons::remove_market(&market_id)?;
            Disputes::<T>::remove(market_id);

            Self::deposit_event(Event::MarketDestroyed(market_id));

            // Weight correction
            // The DestroyOrigin should not pay fees for providing this service
            if market_status == MarketStatus::Reported {
                Ok((Some(T::WeightInfo::admin_destroy_reported_market()), Pays::No).into())
            } else if market_status == MarketStatus::Disputed {
                Ok((Some(T::WeightInfo::admin_destroy_disputed_market()), Pays::No).into())
            } else {
                Ok((None, Pays::No).into())
            }
        }

        /// Allows the `CloseOrigin` to immediately move an open market to closed.
        ///
        /// # Weight
        ///
        /// Complexity: `O(n + m)`, where `n` is the number of market ids,
        /// which open at the same time as the specified market,
        /// and `m` is the number of market ids,
        /// which close at the same time as the specified market.
        //
        // ***** IMPORTANT *****
        //
        // Within the same block, operations that interact with the activeness of the same
        // market will behave differently before and after this call.
        #[pallet::weight((
            T::WeightInfo::admin_move_market_to_closed(
                CacheSize::get(), CacheSize::get()), Pays::No
            )
        )]
        #[transactional]
        pub fn admin_move_market_to_closed(
            origin: OriginFor<T>,
            #[pallet::compact] market_id: MarketIdOf<T>,
        ) -> DispatchResultWithPostInfo {
            // TODO(#638): Handle Rikiddo markets!
            T::CloseOrigin::ensure_origin(origin)?;
            let market = T::MarketCommons::market(&market_id)?;
            Self::ensure_market_is_active(&market)?;
            let open_ids_len = Self::clear_auto_open(&market_id)?;
            let close_ids_len = Self::clear_auto_close(&market_id)?;
            Self::close_market(&market_id)?;
            // The CloseOrigin should not pay fees for providing this service
            Ok((
                Some(T::WeightInfo::admin_move_market_to_closed(open_ids_len, close_ids_len)),
                Pays::No,
            )
                .into())
        }

        /// Allows the `ResolveOrigin` to immediately move a reported or disputed
        /// market to resolved.
        #[pallet::weight((T::WeightInfo::admin_move_market_to_resolved_overhead()
            .saturating_add(T::WeightInfo::internal_resolve_categorical_reported()
            .saturating_sub(T::WeightInfo::internal_resolve_scalar_reported())
        ), Pays::No))]
        #[transactional]
        pub fn admin_move_market_to_resolved(
            origin: OriginFor<T>,
            #[pallet::compact] market_id: MarketIdOf<T>,
        ) -> DispatchResultWithPostInfo {
            T::ResolveOrigin::ensure_origin(origin)?;

            let market = T::MarketCommons::market(&market_id)?;
            ensure!(
                market.status == MarketStatus::Reported || market.status == MarketStatus::Disputed,
                Error::<T>::InvalidMarketStatus,
            );
            Self::clear_auto_resolve(&market_id)?;
            let market = T::MarketCommons::market(&market_id)?;
            let weight = Self::on_resolution(&market_id, &market)?;
            Ok((Some(weight), Pays::No).into())
        }

        /// Approves a market that is waiting for approval from the
        /// advisory committee.
        ///
        /// NOTE: Returns the proposer's bond since the market has been
        /// deemed valid by an advisory committee.
        ///
        /// NOTE: Can only be called by the `ApproveOrigin`.
        ///
        /// # Weight
        ///
        /// Complexity: `O(1)`
        #[pallet::weight((T::WeightInfo::approve_market(), Pays::No))]
        #[transactional]
        pub fn approve_market(
            origin: OriginFor<T>,
            #[pallet::compact] market_id: MarketIdOf<T>,
        ) -> DispatchResultWithPostInfo {
            // TODO(#787): Handle Rikiddo benchmarks!
            T::ApproveOrigin::ensure_origin(origin)?;
            let mut extra_weight = 0;
            let mut status = MarketStatus::Active;

            T::MarketCommons::mutate_market(&market_id, |m| {
                ensure!(m.status == MarketStatus::Proposed, Error::<T>::MarketIsNotProposed);

                match m.scoring_rule {
                    ScoringRule::CPMM => {
                        m.status = MarketStatus::Active;
                    }
                    ScoringRule::RikiddoSigmoidFeeMarketEma => {
                        m.status = MarketStatus::CollectingSubsidy;
                        status = MarketStatus::CollectingSubsidy;
                        extra_weight = Self::start_subsidy(m, market_id)?;
                    }
                }

                T::AssetManager::unreserve_named(
                    &Self::reserve_id(),
                    Asset::Ztg,
                    &m.creator,
                    T::AdvisoryBond::get(),
                );
                Ok(())
            })?;

            Self::deposit_event(Event::MarketApproved(market_id, status));
            // The ApproveOrigin should not pay fees for providing this service
            Ok((Some(T::WeightInfo::approve_market().saturating_add(extra_weight)), Pays::No)
                .into())
        }

        /// Buy a complete set of outcome shares of a market.
        ///
        /// The cost of a full set is exactly one unit of the market's base asset. For example,
        /// when calling `buy_complete_set(origin, 1, 2)` on a categorical market with five
        /// different outcomes, the caller pays `2` of the base asset and receives `2` of each of
        /// the five outcome tokens.
        ///
        /// NOTE: This is the only way to create new shares of outcome tokens.
        ///
        /// # Weight
        ///
        /// Complexity: `O(n)`, where `n` is the number of outcome assets in the market.
        // Note: `buy_complete_set` weight consumption is dependent on how many assets exists.
        // Unfortunately this information can only be retrieved with a storage call, therefore
        // The worst-case scenario is assumed
        // and the correct weight is calculated at the end of this function.
        // This also occurs in numerous other functions.
        #[pallet::weight(T::WeightInfo::buy_complete_set(T::MaxCategories::get().into()))]
        #[transactional]
        pub fn buy_complete_set(
            origin: OriginFor<T>,
            #[pallet::compact] market_id: MarketIdOf<T>,
            #[pallet::compact] amount: BalanceOf<T>,
        ) -> DispatchResultWithPostInfo {
            let sender = ensure_signed(origin)?;
            Self::do_buy_complete_set(sender, market_id, amount)
        }

        /// Dispute on a market that has been reported or already disputed.
        ///
        /// # Weight
        ///
        /// Complexity: `O(n)`, where `n` is the number of outstanding disputes.
        #[pallet::weight(T::WeightInfo::dispute_authorized(
            T::MaxDisputes::get(),
            CacheSize::get()
        ))]
        #[transactional]
        pub fn dispute(
            origin: OriginFor<T>,
            #[pallet::compact] market_id: MarketIdOf<T>,
            outcome: OutcomeReport,
        ) -> DispatchResultWithPostInfo {
            let who = ensure_signed(origin)?;
            let disputes = Disputes::<T>::get(market_id);
            let curr_block_num = <frame_system::Pallet<T>>::block_number();
            let market = T::MarketCommons::market(&market_id)?;
            ensure!(
                matches!(market.status, MarketStatus::Reported | MarketStatus::Disputed),
                Error::<T>::InvalidMarketStatus
            );
            let num_disputes: u32 = disputes.len().saturated_into();
            Self::validate_dispute(&disputes, &market, num_disputes, &outcome)?;
            T::AssetManager::reserve_named(
                &Self::reserve_id(),
                Asset::Ztg,
                &who,
                default_dispute_bond::<T>(disputes.len()),
            )?;
            match market.dispute_mechanism {
                MarketDisputeMechanism::Authorized(_) => {
                    T::Authorized::on_dispute(&disputes, &market_id, &market)?
                }
                MarketDisputeMechanism::Court => {
                    T::Court::on_dispute(&disputes, &market_id, &market)?
                }
                MarketDisputeMechanism::SimpleDisputes => {
                    T::SimpleDisputes::on_dispute(&disputes, &market_id, &market)?
                }
            }
            Self::remove_last_dispute_from_market_ids_per_dispute_block(&disputes, &market_id)?;
            Self::set_market_as_disputed(&market, &market_id)?;
            let market_dispute = MarketDispute { at: curr_block_num, by: who, outcome };
            <Disputes<T>>::try_mutate(market_id, |disputes| {
                disputes.try_push(market_dispute.clone()).map_err(|_| <Error<T>>::StorageOverflow)
            })?;
            // each dispute resets dispute_duration
            let dispute_duration_ends_at_block =
                curr_block_num.saturating_add(market.deadlines.dispute_duration);
            <MarketIdsPerDisputeBlock<T>>::try_mutate(dispute_duration_ends_at_block, |ids| {
                ids.try_push(market_id).map_err(|_| <Error<T>>::StorageOverflow)
            })?;
            Self::deposit_event(Event::MarketDisputed(
                market_id,
                MarketStatus::Disputed,
                market_dispute,
            ));
            // TODO(#782): add court benchmark
            Ok((Some(T::WeightInfo::dispute_authorized(num_disputes, CacheSize::get()))).into())
        }

        /// Create a permissionless market, buy complete sets and deploy a pool with specified
        /// liquidity.
        ///
        /// # Arguments
        ///
        /// * `oracle`: The oracle of the market who will report the correct outcome.
        /// * `period`: The active period of the market.
        /// * `metadata`: A hash pointer to the metadata of the market.
        /// * `market_type`: The type of the market.
        /// * `dispute_mechanism`: The market dispute mechanism.
        /// * `swap_fee`: The swap fee, specified as fixed-point ratio (0.1 equals 10% fee)
        /// * `amount`: The amount of each token to add to the pool.
        /// * `weights`: The relative denormalized weight of each asset price.
        ///
        /// # Weight
        ///
        /// Complexity:
        /// - create_market: `O(n)`, where `n` is the number of market ids,
        /// which close at the same time as the specified market.
        /// - buy_complete_set: `O(n)`, where `n` is the number of outcome assets
        /// for the categorical market.
        /// - deploy_swap_pool_for_market_open_pool: `O(n)`,
        /// where n is the number of outcome assets for the categorical market.
        /// - deploy_swap_pool_for_market_future_pool: `O(n + m)`,
        /// where `n` is the number of outcome assets for the categorical market
        /// and `m` is the number of market ids,
        /// which open at the same time as the specified market.
        #[pallet::weight(
            T::WeightInfo::create_market(CacheSize::get())
            .saturating_add(T::WeightInfo::buy_complete_set(T::MaxCategories::get().into()))
            .saturating_add(
                T::WeightInfo::deploy_swap_pool_for_market_open_pool(weights.len() as u32)
                .max(T::WeightInfo::deploy_swap_pool_for_market_future_pool(
                    weights.len() as u32, CacheSize::get()
                )
            ))
        )]
        #[transactional]
        pub fn create_cpmm_market_and_deploy_assets(
            origin: OriginFor<T>,
            oracle: T::AccountId,
            period: MarketPeriod<T::BlockNumber, MomentOf<T>>,
            deadlines: Deadlines<T::BlockNumber>,
            metadata: MultiHash,
            market_type: MarketType,
            dispute_mechanism: MarketDisputeMechanism<T::AccountId>,
            #[pallet::compact] swap_fee: BalanceOf<T>,
            #[pallet::compact] amount: BalanceOf<T>,
            weights: Vec<u128>,
        ) -> DispatchResultWithPostInfo {
            let _ = ensure_signed(origin.clone())?;

            let create_market_weight = Self::create_market(
                origin.clone(),
                oracle,
                period,
                deadlines,
                metadata,
                MarketCreation::Permissionless,
                market_type.clone(),
                dispute_mechanism,
                ScoringRule::CPMM,
            )?
            .actual_weight
            .ok_or(Error::<T>::UnexpectedNoneInPostInfo)?;

            // Deploy the swap pool and populate it.
            let market_id = T::MarketCommons::latest_market_id()?;
            let deploy_and_populate_weight = Self::deploy_swap_pool_and_additional_liquidity(
                origin,
                market_id,
                swap_fee,
                amount,
                weights.clone(),
            )?
            .actual_weight
            .ok_or(Error::<T>::UnexpectedNoneInPostInfo)?;

            Ok(Some(create_market_weight.saturating_add(deploy_and_populate_weight)).into())
        }

        /// Creates a market.
        ///
        /// # Weight
        ///
        /// Complexity: `O(n)`, where `n` is the number of market ids,
        /// which close at the same time as the specified market.
        #[pallet::weight(T::WeightInfo::create_market(CacheSize::get()))]
        #[transactional]
        pub fn create_market(
            origin: OriginFor<T>,
            oracle: T::AccountId,
            period: MarketPeriod<T::BlockNumber, MomentOf<T>>,
            deadlines: Deadlines<T::BlockNumber>,
            metadata: MultiHash,
            creation: MarketCreation,
            market_type: MarketType,
            dispute_mechanism: MarketDisputeMechanism<T::AccountId>,
            scoring_rule: ScoringRule,
        ) -> DispatchResultWithPostInfo {
            // TODO(#787): Handle Rikiddo benchmarks!
            let sender = ensure_signed(origin)?;
            Self::ensure_market_period_is_valid(&period)?;
            ensure!(
                deadlines.dispute_duration >= T::MinDisputeDuration::get(),
                Error::<T>::DisputeDurationSmallerThanMinDisputeDuration
            );
            ensure!(
                deadlines.dispute_duration <= T::MaxDisputeDuration::get(),
                Error::<T>::DisputeDurationGreaterThanMaxDisputeDuration
            );
            ensure!(
                deadlines.grace_period <= T::MaxGracePeriod::get(),
                Error::<T>::GracePeriodGreaterThanMaxGracePeriod
            );
            ensure!(
                deadlines.oracle_duration <= T::MaxOracleDuration::get(),
                Error::<T>::OracleDurationGreaterThanMaxOracleDuration
            );

            match market_type {
                MarketType::Categorical(categories) => {
                    ensure!(categories >= T::MinCategories::get(), <Error<T>>::NotEnoughCategories);
                    ensure!(categories <= T::MaxCategories::get(), <Error<T>>::TooManyCategories);
                }
                MarketType::Scalar(ref outcome_range) => {
                    ensure!(
                        outcome_range.start() < outcome_range.end(),
                        <Error<T>>::InvalidOutcomeRange
                    );
                }
            }
            if scoring_rule == ScoringRule::RikiddoSigmoidFeeMarketEma {
                Self::ensure_market_start_is_in_time(&period)?;
            }

            // Require sha3-384 as multihash. TODO(#608) The irrefutable `if let` is a workaround
            // for a compiler error. Link an issue for this!
            #[allow(irrefutable_let_patterns)]
            let multihash =
                if let MultiHash::Sha3_384(multihash) = metadata { multihash } else { [0u8; 50] };
            ensure!(multihash[0] == 0x15 && multihash[1] == 0x30, <Error<T>>::InvalidMultihash);

            let status: MarketStatus = match creation {
                MarketCreation::Permissionless => {
                    let required_bond = T::ValidityBond::get().saturating_add(T::OracleBond::get());
                    T::AssetManager::reserve_named(
                        &Self::reserve_id(),
                        Asset::Ztg,
                        &sender,
                        required_bond,
                    )?;

                    match scoring_rule {
                        ScoringRule::CPMM => MarketStatus::Active,
                        ScoringRule::RikiddoSigmoidFeeMarketEma => MarketStatus::CollectingSubsidy,
                    }
                }
                MarketCreation::Advised => {
                    let required_bond = T::AdvisoryBond::get().saturating_add(T::OracleBond::get());
                    T::AssetManager::reserve_named(
                        &Self::reserve_id(),
                        Asset::Ztg,
                        &sender,
                        required_bond,
                    )?;
                    MarketStatus::Proposed
                }
            };

            let market = Market {
                creation,
                creator_fee: 0,
                creator: sender,
                market_type,
                dispute_mechanism,
                metadata: Vec::from(multihash),
                oracle,
                period: period.clone(),
                deadlines,
                report: None,
                resolved_outcome: None,
                status,
                scoring_rule,
            };
            let market_id = T::MarketCommons::push_market(market.clone())?;
            let market_account = Self::market_account(market_id);
            let mut extra_weight = 0;

            if market.status == MarketStatus::CollectingSubsidy {
                extra_weight = Self::start_subsidy(&market, market_id)?;
            }

<<<<<<< HEAD
            match period {
                MarketPeriod::Block(range) => {
                    MarketIdsPerCloseBlock::<T>::try_mutate(range.end, |ids| {
                        ids.try_push(market_id).map_err(|_| <Error<T>>::StorageOverflow)
                    })?;
                }
                MarketPeriod::Timestamp(range) => {
                    let key = Self::calculate_time_frame_of_moment(range.end);
                    MarketIdsPerCloseTimeFrame::<T>::try_mutate(key, |ids| {
                        ids.try_push(market_id).map_err(|_| <Error<T>>::StorageOverflow)
                    })?;
                }
            }
=======
            let ids_amount: u32 = match period {
                MarketPeriod::Block(range) => MarketIdsPerCloseBlock::<T>::try_mutate(
                    range.end,
                    |ids| -> Result<u32, DispatchError> {
                        ids.try_push(market_id).map_err(|_| <Error<T>>::StorageOverflow)?;
                        Ok(ids.len() as u32)
                    },
                )?,
                MarketPeriod::Timestamp(range) => MarketIdsPerCloseTimeFrame::<T>::try_mutate(
                    Self::calculate_time_frame_of_moment(range.end),
                    |ids| -> Result<u32, DispatchError> {
                        ids.try_push(market_id).map_err(|_| <Error<T>>::StorageOverflow)?;
                        Ok(ids.len() as u32)
                    },
                )?,
            };
>>>>>>> 2cd5c9e4

            Self::deposit_event(Event::MarketCreated(market_id, market_account, market));

            Ok(Some(T::WeightInfo::create_market(ids_amount).saturating_add(extra_weight)).into())
        }

        /// Buy complete sets and deploy a pool with specified liquidity for a market.
        ///
        /// # Arguments
        ///
        /// * `market_id`: The id of the market.
        /// * `swap_fee`: The swap fee, specified as fixed-point ratio (0.1 equals 10% fee)
        /// * `amount`: The amount of each token to add to the pool.
        /// * `weights`: The relative denormalized weight of each outcome asset. The sum of the
        ///     weights must be less or equal to _half_ of the `MaxTotalWeight` constant of the
        ///     swaps pallet.
        ///
        /// # Weight
        ///
        /// Complexity:
        /// - buy_complete_set: `O(n)`,
        /// where `n` is the number of outcome assets for the categorical market.
        /// - deploy_swap_pool_for_market_open_pool: `O(n)`,
        /// where `n` is the number of outcome assets for the categorical market.
        /// - deploy_swap_pool_for_market_future_pool: `O(n + m)`,
        /// where `n` is the number of outcome assets for the categorical market,
        /// and `m` is the number of market ids,
        /// which open at the same time as the specified market.
        #[pallet::weight(
            T::WeightInfo::buy_complete_set(T::MaxCategories::get().into())
            .saturating_add(
                T::WeightInfo::deploy_swap_pool_for_market_open_pool(weights.len() as u32)
            .max(
                T::WeightInfo::deploy_swap_pool_for_market_future_pool(
                    weights.len() as u32, CacheSize::get()
                ))
            )
        )]
        #[transactional]
        pub fn deploy_swap_pool_and_additional_liquidity(
            origin: OriginFor<T>,
            #[pallet::compact] market_id: MarketIdOf<T>,
            #[pallet::compact] swap_fee: BalanceOf<T>,
            #[pallet::compact] amount: BalanceOf<T>,
            weights: Vec<u128>,
        ) -> DispatchResultWithPostInfo {
            ensure_signed(origin.clone())?;
            let weight_bcs = Self::buy_complete_set(origin.clone(), market_id, amount)?
                .actual_weight
                .ok_or(Error::<T>::UnexpectedNoneInPostInfo)?;
            let weight_deploy =
                Self::deploy_swap_pool_for_market(origin, market_id, swap_fee, amount, weights)?
                    .actual_weight
                    .ok_or(Error::<T>::UnexpectedNoneInPostInfo)?;
            Ok(Some(weight_bcs.saturating_add(weight_deploy)).into())
        }

        /// Deploy a pool with specified liquidity for a market.
        ///
        /// The sender must have enough funds to cover all of the required shares to seed the pool.
        ///
        /// # Arguments
        ///
        /// * `market_id`: The id of the market.
        /// * `swap_fee`: The swap fee, specified as fixed-point ratio (0.1 equals 10% fee)
        /// * `amount`: The amount of each token to add to the pool.
        /// * `weights`: The relative denormalized weight of each outcome asset. The sum of the
        ///     weights must be less or equal to _half_ of the `MaxTotalWeight` constant of the
        ///     swaps pallet.
        ///
        /// # Weight
        ///
        /// Complexity:
        /// - deploy_swap_pool_for_market_open_pool: `O(n)`,
        /// where `n` is the number of outcome assets for the categorical market.
        /// - deploy_swap_pool_for_market_future_pool: `O(n + m)`,
        /// where `n` is the number of outcome assets for the categorical market,
        /// and `m` is the number of market ids,
        /// which open at the same time as the specified market.
        #[pallet::weight(
            T::WeightInfo::deploy_swap_pool_for_market_open_pool(weights.len() as u32)
            .max(
                T::WeightInfo::deploy_swap_pool_for_market_future_pool(
                    weights.len() as u32, CacheSize::get()
                )
            )
        )]
        #[transactional]
        pub fn deploy_swap_pool_for_market(
            origin: OriginFor<T>,
            #[pallet::compact] market_id: MarketIdOf<T>,
            #[pallet::compact] swap_fee: BalanceOf<T>,
            #[pallet::compact] amount: BalanceOf<T>,
            mut weights: Vec<u128>,
        ) -> DispatchResultWithPostInfo {
            let sender = ensure_signed(origin)?;

            let market = T::MarketCommons::market(&market_id)?;
            ensure!(market.scoring_rule == ScoringRule::CPMM, Error::<T>::InvalidScoringRule);
            Self::ensure_market_is_active(&market)?;

            let mut assets = Self::outcome_assets(market_id, &market);
            let weights_len = weights.len() as u32;
            // although this extrinsic is transactional and this check is inside Swaps::create_pool
            // the iteration over weights happens still before the check in Swaps::create_pool
            // this could stall the chain, because a malicious user puts a large vector in
            ensure!(weights.len() == assets.len(), Error::<T>::WeightsLenMustEqualAssetsLen);

            let base_asset = Asset::Ztg;
            assets.push(base_asset);

            let base_asset_weight = weights.iter().fold(0u128, |acc, val| acc.saturating_add(*val));
            weights.push(base_asset_weight);

            let pool_id = T::Swaps::create_pool(
                sender,
                assets,
                base_asset,
                market_id,
                ScoringRule::CPMM,
                Some(swap_fee),
                Some(amount),
                Some(weights),
            )?;

            // Open the pool now or cache it for later
            let ids_len: Option<u32> = match market.period {
                MarketPeriod::Block(ref range) => {
                    let current_block = <frame_system::Pallet<T>>::block_number();
                    let open_block = range.start;
                    if current_block < open_block {
                        let ids_len = MarketIdsPerOpenBlock::<T>::try_mutate(
                            open_block,
                            |ids| -> Result<u32, DispatchError> {
                                ids.try_push(market_id).map_err(|_| <Error<T>>::StorageOverflow)?;
                                Ok(ids.len() as u32)
                            },
                        )?;
                        Some(ids_len)
                    } else {
                        T::Swaps::open_pool(pool_id)?;
                        None
                    }
                }
                MarketPeriod::Timestamp(ref range) => {
                    let current_time_frame =
                        Self::calculate_time_frame_of_moment(T::MarketCommons::now());
                    let open_time_frame = Self::calculate_time_frame_of_moment(range.start);
                    if current_time_frame < open_time_frame {
                        let ids_len = MarketIdsPerOpenTimeFrame::<T>::try_mutate(
                            open_time_frame,
                            |ids| -> Result<u32, DispatchError> {
                                ids.try_push(market_id).map_err(|_| <Error<T>>::StorageOverflow)?;
                                Ok(ids.len() as u32)
                            },
                        )?;
                        Some(ids_len)
                    } else {
                        T::Swaps::open_pool(pool_id)?;
                        None
                    }
                }
            };

            // This errors if a pool already exists!
            T::MarketCommons::insert_market_pool(market_id, pool_id)?;
            match ids_len {
                Some(market_ids_len) => {
                    Ok(Some(T::WeightInfo::deploy_swap_pool_for_market_future_pool(
                        weights_len,
                        market_ids_len,
                    ))
                    .into())
                }
                None => {
                    Ok(Some(T::WeightInfo::deploy_swap_pool_for_market_open_pool(weights_len))
                        .into())
                }
            }
        }

        /// Redeems the winning shares of a prediction market.
        ///
        /// # Weight
        ///
        /// Complexity: `O(1)`
        #[pallet::weight(T::WeightInfo::redeem_shares_categorical()
            .max(T::WeightInfo::redeem_shares_scalar())
        )]
        #[transactional]
        pub fn redeem_shares(
            origin: OriginFor<T>,
            #[pallet::compact] market_id: MarketIdOf<T>,
        ) -> DispatchResultWithPostInfo {
            let sender = ensure_signed(origin)?;

            let market = T::MarketCommons::market(&market_id)?;
            let market_account = Self::market_account(market_id);

            ensure!(market.status == MarketStatus::Resolved, Error::<T>::MarketIsNotResolved);

            // Check to see if the sender has any winning shares.
            let resolved_outcome =
                market.resolved_outcome.ok_or(Error::<T>::MarketIsNotResolved)?;

            let winning_assets = match resolved_outcome {
                OutcomeReport::Categorical(category_index) => {
                    let winning_currency_id = Asset::CategoricalOutcome(market_id, category_index);
                    let winning_balance =
                        T::AssetManager::free_balance(winning_currency_id, &sender);

                    ensure!(winning_balance > BalanceOf::<T>::zero(), Error::<T>::NoWinningBalance);

                    // Ensure the market account has enough to pay out - if this is
                    // ever not true then we have an accounting problem.
                    ensure!(
                        T::AssetManager::free_balance(Asset::Ztg, &market_account)
                            >= winning_balance,
                        Error::<T>::InsufficientFundsInMarketAccount,
                    );

                    vec![(winning_currency_id, winning_balance, winning_balance)]
                }
                OutcomeReport::Scalar(value) => {
                    let long_currency_id = Asset::ScalarOutcome(market_id, ScalarPosition::Long);
                    let short_currency_id = Asset::ScalarOutcome(market_id, ScalarPosition::Short);
                    let long_balance = T::AssetManager::free_balance(long_currency_id, &sender);
                    let short_balance = T::AssetManager::free_balance(short_currency_id, &sender);

                    ensure!(
                        long_balance > BalanceOf::<T>::zero()
                            || short_balance > BalanceOf::<T>::zero(),
                        Error::<T>::NoWinningBalance
                    );

                    let bound = if let MarketType::Scalar(range) = market.market_type {
                        range
                    } else {
                        return Err(Error::<T>::InvalidMarketType.into());
                    };

                    let calc_payouts = |final_value: u128,
                                        low: u128,
                                        high: u128|
                     -> (Perbill, Perbill) {
                        if final_value <= low {
                            return (Perbill::zero(), Perbill::one());
                        }
                        if final_value >= high {
                            return (Perbill::one(), Perbill::zero());
                        }

                        let payout_long: Perbill = Perbill::from_rational(
                            final_value.saturating_sub(low),
                            high.saturating_sub(low),
                        );
                        let payout_short: Perbill = Perbill::from_parts(
                            Perbill::one().deconstruct().saturating_sub(payout_long.deconstruct()),
                        );
                        (payout_long, payout_short)
                    };

                    let (long_percent, short_percent) =
                        calc_payouts(value, *bound.start(), *bound.end());

                    let long_payout = long_percent.mul_floor(long_balance);
                    let short_payout = short_percent.mul_floor(short_balance);
                    // Ensure the market account has enough to pay out - if this is
                    // ever not true then we have an accounting problem.
                    ensure!(
                        T::AssetManager::free_balance(Asset::Ztg, &market_account)
                            >= long_payout.saturating_add(short_payout),
                        Error::<T>::InsufficientFundsInMarketAccount,
                    );

                    vec![
                        (long_currency_id, long_payout, long_balance),
                        (short_currency_id, short_payout, short_balance),
                    ]
                }
            };

            for (currency_id, payout, balance) in winning_assets {
                // Destroy the shares.
                T::AssetManager::slash(currency_id, &sender, balance);

                // Pay out the winner.
                let remaining_bal = T::AssetManager::free_balance(Asset::Ztg, &market_account);
                let actual_payout = payout.min(remaining_bal);

                T::AssetManager::transfer(Asset::Ztg, &market_account, &sender, actual_payout)?;
                // The if-check prevents scalar markets to emit events even if sender only owns one
                // of the outcome tokens.
                if balance != <BalanceOf<T>>::zero() {
                    Self::deposit_event(Event::TokensRedeemed(
                        market_id,
                        currency_id,
                        balance,
                        actual_payout,
                        sender.clone(),
                    ));
                }
            }

            // Weight correction
            if let OutcomeReport::Categorical(_) = resolved_outcome {
                return Ok(Some(T::WeightInfo::redeem_shares_categorical()).into());
            } else if let OutcomeReport::Scalar(_) = resolved_outcome {
                return Ok(Some(T::WeightInfo::redeem_shares_scalar()).into());
            }

            Ok(None.into())
        }

        /// Rejects a market that is waiting for approval from the advisory committee.
        ///
        /// # Weight
        ///
        /// Complexity: `O(n + m)`,
        /// where `n` is the number of market ids,
        /// which open at the same time as the specified market,
        /// and `m` is the number of market ids,
        /// which close at the same time as the specified market.
        #[pallet::weight((
            T::WeightInfo::reject_market(CacheSize::get(), CacheSize::get()),
            Pays::No,
        ))]
        #[transactional]
        pub fn reject_market(
            origin: OriginFor<T>,
            #[pallet::compact] market_id: MarketIdOf<T>,
        ) -> DispatchResultWithPostInfo {
            T::RejectOrigin::ensure_origin(origin)?;
            let market = T::MarketCommons::market(&market_id)?;
            let open_ids_len = Self::clear_auto_open(&market_id)?;
            let close_ids_len = Self::clear_auto_close(&market_id)?;
            Self::do_reject_market(&market_id, market)?;
            // The RejectOrigin should not pay fees for providing this service
            Ok((Some(T::WeightInfo::reject_market(close_ids_len, open_ids_len)), Pays::No).into())
        }

        /// Reports the outcome of a market.
        ///
        /// # Weight
        ///
        /// Complexity: `O(n)`, where `n` is the number of market ids,
        /// which reported at the same time as the specified market.
        #[pallet::weight(T::WeightInfo::report(CacheSize::get()))]
        #[transactional]
        pub fn report(
            origin: OriginFor<T>,
            #[pallet::compact] market_id: MarketIdOf<T>,
            outcome: OutcomeReport,
        ) -> DispatchResultWithPostInfo {
            let sender = ensure_signed(origin.clone())?;

            let current_block = <frame_system::Pallet<T>>::block_number();
            let market_report = Report { at: current_block, by: sender.clone(), outcome };

            T::MarketCommons::mutate_market(&market_id, |market| {
                ensure!(market.report.is_none(), Error::<T>::MarketAlreadyReported);
                Self::ensure_market_is_closed(market)?;
                ensure!(
                    market.matches_outcome_report(&market_report.outcome),
                    Error::<T>::OutcomeMismatch
                );

                let mut should_check_origin = false;
                //NOTE: Saturating operation in following block may saturate to u32::MAX value
                //      but that will be the case after thousands of years time. So it is fine.
                match market.period {
                    MarketPeriod::Block(ref range) => {
                        let grace_period_end =
                            range.end.saturating_add(market.deadlines.grace_period);
                        ensure!(
                            grace_period_end <= current_block,
                            Error::<T>::NotAllowedToReportYet
                        );
                        let oracle_duration_end =
                            grace_period_end.saturating_add(market.deadlines.oracle_duration);
                        if current_block <= oracle_duration_end {
                            should_check_origin = true;
                        }
                    }
                    MarketPeriod::Timestamp(ref range) => {
                        let grace_period_in_moments: MomentOf<T> =
                            market.deadlines.grace_period.saturated_into::<u32>().into();
                        let grace_period_in_ms =
                            grace_period_in_moments.saturating_mul(MILLISECS_PER_BLOCK.into());
                        let grace_period_end = range.end.saturating_add(grace_period_in_ms);
                        let now = T::MarketCommons::now();
                        ensure!(grace_period_end <= now, Error::<T>::NotAllowedToReportYet);
                        let oracle_duration_in_moments: MomentOf<T> =
                            market.deadlines.oracle_duration.saturated_into::<u32>().into();
                        let oracle_duration_in_ms =
                            oracle_duration_in_moments.saturating_mul(MILLISECS_PER_BLOCK.into());
                        let oracle_duration_end =
                            grace_period_end.saturating_add(oracle_duration_in_ms);
                        if now <= oracle_duration_end {
                            should_check_origin = true;
                        }
                    }
                }

                if should_check_origin {
                    let sender_is_oracle = sender == market.oracle;
                    let origin_has_permission = T::ResolveOrigin::ensure_origin(origin).is_ok();
                    ensure!(
                        sender_is_oracle || origin_has_permission,
                        Error::<T>::ReporterNotOracle
                    );
                }

                market.report = Some(market_report.clone());
                market.status = MarketStatus::Reported;

                Ok(())
            })?;

<<<<<<< HEAD
            let market = T::MarketCommons::market(&market_id)?;
            let block_after_dispute_duration =
                current_block.saturating_add(market.deadlines.dispute_duration);
            MarketIdsPerReportBlock::<T>::try_mutate(block_after_dispute_duration, |ids| {
                ids.try_push(market_id).map_err(|_| <Error<T>>::StorageOverflow)
            })?;
=======
            let ids_len = MarketIdsPerReportBlock::<T>::try_mutate(
                current_block,
                |ids| -> Result<u32, DispatchError> {
                    ids.try_push(market_id).map_err(|_| <Error<T>>::StorageOverflow)?;
                    Ok(ids.len() as u32)
                },
            )?;
>>>>>>> 2cd5c9e4

            Self::deposit_event(Event::MarketReported(
                market_id,
                MarketStatus::Reported,
                market_report,
            ));
            Ok(Some(T::WeightInfo::report(ids_len)).into())
        }

        /// Sells a complete set of outcomes shares for a market.
        ///
        /// Each complete set is sold for one unit of the market's base asset.
        ///
        /// # Weight
        ///
        /// Complexity: `O(n)`, where `n` is the number of assets for a categorical market.
        #[pallet::weight(
            T::WeightInfo::sell_complete_set(T::MaxCategories::get().into())
        )]
        #[transactional]
        pub fn sell_complete_set(
            origin: OriginFor<T>,
            #[pallet::compact] market_id: MarketIdOf<T>,
            #[pallet::compact] amount: BalanceOf<T>,
        ) -> DispatchResultWithPostInfo {
            let sender = ensure_signed(origin)?;
            ensure!(amount != BalanceOf::<T>::zero(), Error::<T>::ZeroAmount);

            let market = T::MarketCommons::market(&market_id)?;
            ensure!(market.scoring_rule == ScoringRule::CPMM, Error::<T>::InvalidScoringRule);
            Self::ensure_market_is_active(&market)?;

            let market_account = Self::market_account(market_id);
            ensure!(
                T::AssetManager::free_balance(Asset::Ztg, &market_account) >= amount,
                "Market account does not have sufficient reserves.",
            );

            let assets = Self::outcome_assets(market_id, &market);

            // verify first.
            for asset in assets.iter() {
                // Ensures that the sender has sufficient amount of each
                // share in the set.
                ensure!(
                    T::AssetManager::free_balance(*asset, &sender) >= amount,
                    Error::<T>::InsufficientShareBalance,
                );
            }

            // write last.
            for asset in assets.iter() {
                T::AssetManager::slash(*asset, &sender, amount);
            }

            T::AssetManager::transfer(Asset::Ztg, &market_account, &sender, amount)?;

            Self::deposit_event(Event::SoldCompleteSet(market_id, amount, sender));
            let assets_len: u32 = assets.len().saturated_into();
            Ok(Some(T::WeightInfo::sell_complete_set(assets_len)).into())
        }
    }

    #[pallet::config]
    pub trait Config: frame_system::Config {
        /// The base amount of currency that must be bonded for a market approved by the
        ///  advisory committee.
        #[pallet::constant]
        type AdvisoryBond: Get<BalanceOf<Self>>;

        /// The percentage of the advisory bond that gets slashed when a market is rejected.
        #[pallet::constant]
        type AdvisoryBondSlashPercentage: Get<Percent>;

        /// The origin that is allowed to approve / reject pending advised markets.
        type ApproveOrigin: EnsureOrigin<Self::Origin>;

        /// Shares of outcome assets and native currency
        type AssetManager: ZeitgeistAssetManager<
            Self::AccountId,
            CurrencyId = Asset<MarketIdOf<Self>>,
            ReserveIdentifier = [u8; 8],
        >;

        /// See [`zrml_authorized::AuthorizedPalletApi`].
        type Authorized: zrml_authorized::AuthorizedPalletApi<
            AccountId = Self::AccountId,
            Balance = BalanceOf<Self>,
            BlockNumber = Self::BlockNumber,
            MarketId = MarketIdOf<Self>,
            Moment = MomentOf<Self>,
            Origin = Self::Origin,
        >;

        /// The origin that is allowed to close markets.
        type CloseOrigin: EnsureOrigin<Self::Origin>;

        /// See [`zrml_court::CourtPalletApi`].
        type Court: zrml_court::CourtPalletApi<
            AccountId = Self::AccountId,
            Balance = BalanceOf<Self>,
            BlockNumber = Self::BlockNumber,
            MarketId = MarketIdOf<Self>,
            Moment = MomentOf<Self>,
            Origin = Self::Origin,
        >;

        /// The origin that is allowed to destroy markets.
        type DestroyOrigin: EnsureOrigin<Self::Origin>;

        /// The base amount of currency that must be bonded in order to create a dispute.
        #[pallet::constant]
        type DisputeBond: Get<BalanceOf<Self>>;

        /// The additional amount of currency that must be bonded when creating a subsequent
        /// dispute.
        #[pallet::constant]
        type DisputeFactor: Get<BalanceOf<Self>>;

        /// Event
        type Event: From<Event<Self>> + IsType<<Self as frame_system::Config>::Event>;

        type LiquidityMining: LiquidityMiningPalletApi<
            AccountId = Self::AccountId,
            Balance = BalanceOf<Self>,
            BlockNumber = Self::BlockNumber,
            MarketId = MarketIdOf<Self>,
        >;

        /// Common market parameters
        type MarketCommons: MarketCommonsPalletApi<
            AccountId = Self::AccountId,
            BlockNumber = Self::BlockNumber,
        >;

        /// The maximum number of categories available for categorical markets.
        #[pallet::constant]
        type MaxCategories: Get<u16>;

        /// The shortest period of collecting subsidy for a Rikiddo market.
        #[pallet::constant]
        type MaxSubsidyPeriod: Get<MomentOf<Self>>;

        /// The minimum number of categories available for categorical markets.
        #[pallet::constant]
        type MinCategories: Get<u16>;

        /// The shortest period of collecting subsidy for a Rikiddo market.
        #[pallet::constant]
        type MinSubsidyPeriod: Get<MomentOf<Self>>;

        /// The maximum number of disputes allowed on any single market.
        #[pallet::constant]
        type MaxDisputes: Get<u32>;

        /// The minimum number of blocks allowed to be specified as dispute_duration
        /// in create_market.
        #[pallet::constant]
        type MinDisputeDuration: Get<Self::BlockNumber>;

        /// The maximum number of blocks allowed to be specified as grace_period
        /// in create_market.
        #[pallet::constant]
        type MaxGracePeriod: Get<Self::BlockNumber>;

        /// The maximum number of blocks allowed to be specified as oracle_duration
        /// in create_market.
        #[pallet::constant]
        type MaxOracleDuration: Get<Self::BlockNumber>;

        /// The maximum number of blocks allowed to be specified as dispute_duration
        /// in create_market.
        #[pallet::constant]
        type MaxDisputeDuration: Get<Self::BlockNumber>;

        //NOTE: DisputePeriod will be removed once relevant migrations are executed.
        /// The number of blocks the dispute period remains open.
        #[pallet::constant]
        type DisputePeriod: Get<Self::BlockNumber>;

        /// The maximum allowed timepoint for the market period (timestamp or blocknumber).
        type MaxMarketPeriod: Get<u64>;

        /// The module identifier.
        #[pallet::constant]
        type PalletId: Get<PalletId>;

        /// The origin that is allowed to reject pending advised markets.
        type RejectOrigin: EnsureOrigin<Self::Origin>;

        /// The base amount of currency that must be bonded to ensure the oracle reports
        ///  in a timely manner.
        #[pallet::constant]
        type OracleBond: Get<BalanceOf<Self>>;

        //NOTE: ReportingPeriod will be removed once relevant migrations are executed.
        /// The number of blocks the reporting period remains open.
        #[pallet::constant]
        type ReportingPeriod: Get<Self::BlockNumber>;

        /// The origin that is allowed to resolve markets.
        type ResolveOrigin: EnsureOrigin<Self::Origin>;

        /// See [`DisputeApi`].
        type SimpleDisputes: DisputeApi<
            AccountId = Self::AccountId,
            Balance = BalanceOf<Self>,
            BlockNumber = Self::BlockNumber,
            MarketId = MarketIdOf<Self>,
            Moment = MomentOf<Self>,
            Origin = Self::Origin,
        >;

        /// Swaps pallet API
        type Swaps: Swaps<Self::AccountId, Balance = BalanceOf<Self>, MarketId = MarketIdOf<Self>>;

        /// The base amount of currency that must be bonded for a permissionless market,
        /// guaranteeing that it will resolve as anything but `Invalid`.
        #[pallet::constant]
        type ValidityBond: Get<BalanceOf<Self>>;

        /// Weights generated by benchmarks
        type WeightInfo: WeightInfoZeitgeist;
    }

    #[pallet::error]
    pub enum Error<T> {
        /// Someone is trying to call `dispute` with the same outcome that is currently
        /// registered on-chain.
        CannotDisputeSameOutcome,
        /// Market account does not have enough funds to pay out.
        InsufficientFundsInMarketAccount,
        /// Sender does not have enough share balance.
        InsufficientShareBalance,
        /// An invalid Hash was included in a multihash parameter.
        InvalidMultihash,
        /// An invalid market type was found.
        InvalidMarketType,
        /// An operation is requested that is unsupported for the given scoring rule.
        InvalidScoringRule,
        /// Sender does not have enough balance to buy shares.
        NotEnoughBalance,
        /// Market is already reported on.
        MarketAlreadyReported,
        /// Market was expected to be active.
        MarketIsNotActive,
        /// Market was expected to be closed.
        MarketIsNotClosed,
        /// A market in subsidy collection phase was expected.
        MarketIsNotCollectingSubsidy,
        /// A proposed market was expected.
        MarketIsNotProposed,
        /// A reported market was expected.
        MarketIsNotReported,
        /// A resolved market was expected.
        MarketIsNotResolved,
        /// The point in time when the market becomes active is too soon.
        MarketStartTooSoon,
        /// The point in time when the market becomes active is too late.
        MarketStartTooLate,
        /// The maximum number of disputes has been reached.
        MaxDisputesReached,
        /// The number of categories for a categorical market is too low.
        NotEnoughCategories,
        /// The user has no winning balance.
        NoWinningBalance,
        /// Submitted outcome does not match market type.
        OutcomeMismatch,
        /// The report is not coming from designated oracle.
        ReporterNotOracle,
        /// It was tried to append an item to storage beyond the boundaries.
        StorageOverflow,
        /// Too many categories for a categorical market.
        TooManyCategories,
        /// Catch-all error for invalid market status.
        InvalidMarketStatus,
        /// The post dispatch should never be None.
        UnexpectedNoneInPostInfo,
        /// An amount was illegally specified as zero.
        ZeroAmount,
        /// Market period is faulty (too short, outside of limits)
        InvalidMarketPeriod,
        /// The outcome range of the scalar market is invalid.
        InvalidOutcomeRange,
<<<<<<< HEAD
        /// Can not report before market.deadlines.grace_period is ended.
        NotAllowedToReportYet,
        /// Specified dispute_duration is smaller than MinDisputeDuration.
        DisputeDurationSmallerThanMinDisputeDuration,
        /// Specified dispute_duration is greater than MaxDisputeDuration.
        DisputeDurationGreaterThanMaxDisputeDuration,
        /// Specified grace_period is greater than MaxGracePeriod.
        GracePeriodGreaterThanMaxGracePeriod,
        /// Specified oracle_duration is greater than MaxOracleDuration.
        OracleDurationGreaterThanMaxOracleDuration,
=======
        /// The weights length has to be equal to the assets length.
        WeightsLenMustEqualAssetsLen,
>>>>>>> 2cd5c9e4
    }

    #[pallet::event]
    #[pallet::generate_deposit(fn deposit_event)]
    pub enum Event<T>
    where
        T: Config,
    {
        /// Custom addition block initialization logic wasn't successful
        BadOnInitialize,
        /// A complete set of assets has been bought \[market_id, amount_per_asset, buyer\]
        BoughtCompleteSet(MarketIdOf<T>, BalanceOf<T>, <T as frame_system::Config>::AccountId),
        /// A market has been approved \[market_id, new_market_status\]
        MarketApproved(MarketIdOf<T>, MarketStatus),
        /// A market has been created \[market_id, market_account, creator\]
        MarketCreated(
            MarketIdOf<T>,
            T::AccountId,
            Market<T::AccountId, T::BlockNumber, MomentOf<T>>,
        ),
        /// A market has been destroyed. \[market_id\]
        MarketDestroyed(MarketIdOf<T>),
        /// A market was started after gathering enough subsidy. \[market_id, new_market_status\]
        MarketStartedWithSubsidy(MarketIdOf<T>, MarketStatus),
        /// A market was discarded after failing to gather enough subsidy.
        /// \[market_id, new_market_status\]
        MarketInsufficientSubsidy(MarketIdOf<T>, MarketStatus),
        /// A market has been closed \[market_id\]
        MarketClosed(MarketIdOf<T>),
        /// A market has been disputed \[market_id, new_market_status, new_outcome\]
        MarketDisputed(MarketIdOf<T>, MarketStatus, MarketDispute<T::AccountId, T::BlockNumber>),
        /// An advised market has ended before it was approved or rejected. \[market_id\]
        MarketExpired(MarketIdOf<T>),
        /// A pending market has been rejected as invalid. \[market_id\]
        MarketRejected(MarketIdOf<T>),
        /// A market has been reported on \[market_id, new_market_status, reported_outcome\]
        MarketReported(MarketIdOf<T>, MarketStatus, Report<T::AccountId, T::BlockNumber>),
        /// A market has been resolved \[market_id, new_market_status, real_outcome\]
        MarketResolved(MarketIdOf<T>, MarketStatus, OutcomeReport),
        /// A complete set of assets has been sold \[market_id, amount_per_asset, seller\]
        SoldCompleteSet(MarketIdOf<T>, BalanceOf<T>, <T as frame_system::Config>::AccountId),
        /// An amount of winning outcomes have been redeemed
        /// \[market_id, currency_id, amount_redeemed, payout, who\]
        TokensRedeemed(
            MarketIdOf<T>,
            Asset<MarketIdOf<T>>,
            BalanceOf<T>,
            BalanceOf<T>,
            <T as frame_system::Config>::AccountId,
        ),
    }

    #[pallet::hooks]
    impl<T: Config> Hooks<T::BlockNumber> for Pallet<T> {
        // TODO(#792): Remove outcome assets for accounts! Delete "resolved" assets of `orml_tokens` with storage migration.
        fn on_initialize(now: T::BlockNumber) -> Weight {
            let mut total_weight: Weight =
                Self::process_subsidy_collecting_markets(now, T::MarketCommons::now());

            // If we are at genesis or the first block the timestamp is be undefined. No
            // market needs to be opened or closed on blocks #0 or #1, so we skip the
            // evaluation. Without this check, new chains starting from genesis will hang up,
            // since the loops in the `market_status_manager` calls below will run over an interval
            // of 0 to the current time frame.
            if now <= 1u32.into() {
                return total_weight;
            }

            // We add one to the count, because `pallet-timestamp` sets the timestamp _after_
            // `on_initialize` is called, so calling `now()` during `on_initialize` gives us
            // the timestamp of the previous block.
            let current_time_frame =
                Self::calculate_time_frame_of_moment(T::MarketCommons::now()).saturating_add(1);

            // On first pass, we use current_time - 1 to ensure that the chain doesn't try to
            // check all time frames since epoch.
            let last_time_frame =
                LastTimeFrame::<T>::get().unwrap_or_else(|| current_time_frame.saturating_sub(1));

            let _ = with_transaction(|| {
                let open = Self::market_status_manager::<
                    _,
                    MarketIdsPerOpenBlock<T>,
                    MarketIdsPerOpenTimeFrame<T>,
                >(
                    now,
                    last_time_frame,
                    current_time_frame,
                    |market_id, _| {
                        let weight = Self::open_market(market_id)?;
                        total_weight = total_weight.saturating_add(weight);
                        Ok(())
                    },
                );

                let close = Self::market_status_manager::<
                    _,
                    MarketIdsPerCloseBlock<T>,
                    MarketIdsPerCloseTimeFrame<T>,
                >(
                    now,
                    last_time_frame,
                    current_time_frame,
                    |market_id, market| {
                        let weight = Self::on_market_close(market_id, market)?;
                        total_weight = total_weight.saturating_add(weight);
                        Ok(())
                    },
                );

                let resolve = Self::resolution_manager(now, |market_id, market| {
                    let weight = Self::on_resolution(market_id, market)?;
                    total_weight = total_weight.saturating_add(weight);
                    Ok(())
                });

                LastTimeFrame::<T>::set(Some(current_time_frame));

                match open.and(close).and(resolve) {
                    Err(err) => {
                        Self::deposit_event(Event::BadOnInitialize);
                        log::error!("Block {:?} was not initialized. Error: {:?}", now, err);
                        TransactionOutcome::Rollback(err.into())
                    }
                    Ok(_) => TransactionOutcome::Commit(Ok(())),
                }
            });

            total_weight
        }
    }

    #[pallet::pallet]
    #[pallet::storage_version(STORAGE_VERSION)]
    pub struct Pallet<T>(PhantomData<T>);

    /// For each market, this holds the dispute information for each dispute that's
    /// been issued.
    #[pallet::storage]
    pub type Disputes<T: Config> = StorageMap<
        _,
        Blake2_128Concat,
        MarketIdOf<T>,
        BoundedVec<MarketDispute<T::AccountId, T::BlockNumber>, T::MaxDisputes>,
        ValueQuery,
    >;

    #[pallet::storage]
    pub type MarketIdsPerOpenBlock<T: Config> = StorageMap<
        _,
        Blake2_128Concat,
        T::BlockNumber,
        BoundedVec<MarketIdOf<T>, CacheSize>,
        ValueQuery,
    >;

    #[pallet::storage]
    pub type MarketIdsPerOpenTimeFrame<T: Config> = StorageMap<
        _,
        Blake2_128Concat,
        TimeFrame,
        BoundedVec<MarketIdOf<T>, CacheSize>,
        ValueQuery,
    >;

    /// A mapping of market identifiers to the block their market ends on.
    #[pallet::storage]
    pub type MarketIdsPerCloseBlock<T: Config> = StorageMap<
        _,
        Blake2_128Concat,
        T::BlockNumber,
        BoundedVec<MarketIdOf<T>, CacheSize>,
        ValueQuery,
    >;

    /// A mapping of market identifiers to the time frame their market ends in.
    #[pallet::storage]
    pub type MarketIdsPerCloseTimeFrame<T: Config> = StorageMap<
        _,
        Blake2_128Concat,
        TimeFrame,
        BoundedVec<MarketIdOf<T>, CacheSize>,
        ValueQuery,
    >;

    /// The last time frame that was checked for markets to close.
    #[pallet::storage]
    pub type LastTimeFrame<T: Config> = StorageValue<_, TimeFrame>;

    /// A mapping of market identifiers to the block they were disputed at.
    /// A market only ends up here if it was disputed.
    #[pallet::storage]
    pub type MarketIdsPerDisputeBlock<T: Config> = StorageMap<
        _,
        Twox64Concat,
        T::BlockNumber,
        BoundedVec<MarketIdOf<T>, CacheSize>,
        ValueQuery,
    >;

    /// A mapping of market identifiers to the block that they were reported on.
    #[pallet::storage]
    pub type MarketIdsPerReportBlock<T: Config> = StorageMap<
        _,
        Twox64Concat,
        T::BlockNumber,
        BoundedVec<MarketIdOf<T>, CacheSize>,
        ValueQuery,
    >;

    /// Contains a list of all markets that are currently collecting subsidy and the deadline.
    // All the values are "cached" here. Results in data duplication, but speeds up the iteration
    // over every market significantly (otherwise 25µs per relevant market per block).
    #[pallet::storage]
    pub type MarketsCollectingSubsidy<T: Config> = StorageValue<
        _,
        BoundedVec<SubsidyUntil<T::BlockNumber, MomentOf<T>, MarketIdOf<T>>, ConstU32<1_048_576>>,
        ValueQuery,
    >;

    impl<T: Config> Pallet<T> {
        pub fn outcome_assets(
            market_id: MarketIdOf<T>,
            market: &Market<T::AccountId, T::BlockNumber, MomentOf<T>>,
        ) -> Vec<Asset<MarketIdOf<T>>> {
            match market.market_type {
                MarketType::Categorical(categories) => {
                    let mut assets = Vec::new();
                    for i in 0..categories {
                        assets.push(Asset::CategoricalOutcome(market_id, i));
                    }
                    assets
                }
                MarketType::Scalar(_) => {
                    vec![
                        Asset::ScalarOutcome(market_id, ScalarPosition::Long),
                        Asset::ScalarOutcome(market_id, ScalarPosition::Short),
                    ]
                }
            }
        }

        pub(crate) fn market_account(market_id: MarketIdOf<T>) -> T::AccountId {
            T::PalletId::get().into_sub_account(market_id.saturated_into::<u128>())
        }

        // Manually remove market from cache for auto close.
        fn clear_auto_close(market_id: &MarketIdOf<T>) -> Result<u32, DispatchError> {
            let market = T::MarketCommons::market(market_id)?;

            // No-op if market isn't cached for auto close according to its state.
            match market.status {
                MarketStatus::Active | MarketStatus::Proposed => (),
                _ => return Ok(0u32),
            };

            let close_ids_len = match market.period {
                MarketPeriod::Block(range) => {
                    MarketIdsPerCloseBlock::<T>::mutate(range.end, |ids| -> u32 {
                        let ids_len = ids.len() as u32;
                        remove_item::<MarketIdOf<T>, _>(ids, market_id);
                        ids_len
                    })
                }
                MarketPeriod::Timestamp(range) => {
                    let time_frame = Self::calculate_time_frame_of_moment(range.end);
                    MarketIdsPerCloseTimeFrame::<T>::mutate(time_frame, |ids| -> u32 {
                        let ids_len = ids.len() as u32;
                        remove_item::<MarketIdOf<T>, _>(ids, market_id);
                        ids_len
                    })
                }
            };
            Ok(close_ids_len)
        }

        // Manually remove market from cache for auto open.
        fn clear_auto_open(market_id: &MarketIdOf<T>) -> Result<u32, DispatchError> {
            let market = T::MarketCommons::market(market_id)?;

            // No-op if market isn't cached for auto open according to its state.
            match market.status {
                MarketStatus::Active | MarketStatus::Proposed => (),
                _ => return Ok(0u32),
            };

            let open_ids_len = match market.period {
                MarketPeriod::Block(range) => {
                    MarketIdsPerOpenBlock::<T>::mutate(range.start, |ids| -> u32 {
                        let ids_len = ids.len() as u32;
                        remove_item::<MarketIdOf<T>, _>(ids, market_id);
                        ids_len
                    })
                }
                MarketPeriod::Timestamp(range) => {
                    let time_frame = Self::calculate_time_frame_of_moment(range.start);
                    MarketIdsPerOpenTimeFrame::<T>::mutate(time_frame, |ids| -> u32 {
                        let ids_len = ids.len() as u32;
                        remove_item::<MarketIdOf<T>, _>(ids, market_id);
                        ids_len
                    })
                }
            };
            Ok(open_ids_len)
        }

        /// Clears this market from being stored for automatic resolution.
        fn clear_auto_resolve(market_id: &MarketIdOf<T>) -> DispatchResult {
            let market = T::MarketCommons::market(market_id)?;
            if market.status == MarketStatus::Reported {
                let report = market.report.ok_or(Error::<T>::MarketIsNotReported)?;
                let dispute_duration_ends_at_block =
                    report.at.saturating_add(market.deadlines.dispute_duration);
                MarketIdsPerReportBlock::<T>::mutate(dispute_duration_ends_at_block, |ids| {
                    remove_item::<MarketIdOf<T>, _>(ids, market_id);
                });
            }
            if market.status == MarketStatus::Disputed {
                let disputes = Disputes::<T>::get(market_id);
                if let Some(last_dispute) = disputes.last() {
                    let dispute_duration_ends_at_block =
                        last_dispute.at.saturating_add(market.deadlines.dispute_duration);
                    MarketIdsPerDisputeBlock::<T>::mutate(dispute_duration_ends_at_block, |ids| {
                        remove_item::<MarketIdOf<T>, _>(ids, market_id);
                    });
                }
            }

            Ok(())
        }

        pub(crate) fn do_buy_complete_set(
            who: T::AccountId,
            market_id: MarketIdOf<T>,
            amount: BalanceOf<T>,
        ) -> DispatchResultWithPostInfo {
            ensure!(amount != BalanceOf::<T>::zero(), Error::<T>::ZeroAmount);
            ensure!(
                T::AssetManager::free_balance(Asset::Ztg, &who) >= amount,
                Error::<T>::NotEnoughBalance
            );

            let market = T::MarketCommons::market(&market_id)?;
            ensure!(market.scoring_rule == ScoringRule::CPMM, Error::<T>::InvalidScoringRule);
            Self::ensure_market_is_active(&market)?;

            let market_account = Self::market_account(market_id);
            T::AssetManager::transfer(Asset::Ztg, &who, &market_account, amount)?;

            let assets = Self::outcome_assets(market_id, &market);
            for asset in assets.iter() {
                T::AssetManager::deposit(*asset, &who, amount)?;
            }

            Self::deposit_event(Event::BoughtCompleteSet(market_id, amount, who));

            let assets_len: u32 = assets.len().saturated_into();
            Ok(Some(T::WeightInfo::buy_complete_set(assets_len)).into())
        }

        pub(crate) fn do_reject_market(
            market_id: &MarketIdOf<T>,
            market: Market<T::AccountId, T::BlockNumber, MomentOf<T>>,
        ) -> DispatchResult {
            ensure!(market.status == MarketStatus::Proposed, Error::<T>::InvalidMarketStatus);
            let creator = &market.creator;
            let advisory_bond_slash_amount =
                T::AdvisoryBondSlashPercentage::get().mul_floor(T::AdvisoryBond::get());
            let advisory_bond_unreserve_amount =
                T::AdvisoryBond::get().saturating_sub(advisory_bond_slash_amount);
            T::AssetManager::slash_reserved_named(
                &Self::reserve_id(),
                Asset::Ztg,
                creator,
                advisory_bond_slash_amount,
            );
            T::AssetManager::unreserve_named(
                &Self::reserve_id(),
                Asset::Ztg,
                creator,
                T::OracleBond::get().saturating_add(advisory_bond_unreserve_amount),
            );
            T::MarketCommons::remove_market(market_id)?;
            Self::deposit_event(Event::MarketRejected(*market_id));
            Self::deposit_event(Event::MarketDestroyed(*market_id));
            Ok(())
        }

        pub(crate) fn handle_expired_advised_market(
            market_id: &MarketIdOf<T>,
            market: Market<T::AccountId, T::BlockNumber, MomentOf<T>>,
        ) -> Result<Weight, DispatchError> {
            ensure!(market.status == MarketStatus::Proposed, Error::<T>::InvalidMarketStatus);
            let creator = &market.creator;
            T::AssetManager::unreserve_named(
                &Self::reserve_id(),
                Asset::Ztg,
                creator,
                T::AdvisoryBond::get(),
            );
            T::AssetManager::unreserve_named(
                &Self::reserve_id(),
                Asset::Ztg,
                creator,
                T::OracleBond::get(),
            );
            T::MarketCommons::remove_market(market_id)?;
            Self::deposit_event(Event::MarketExpired(*market_id));
            Ok(T::WeightInfo::handle_expired_advised_market())
        }

        pub(crate) fn calculate_time_frame_of_moment(time: MomentOf<T>) -> TimeFrame {
            time.saturated_into::<TimeFrame>().saturating_div(MILLISECS_PER_BLOCK.into())
        }

        fn calculate_internal_resolve_weight(
            market: &Market<T::AccountId, T::BlockNumber, MomentOf<T>>,
            total_disputes: u32,
        ) -> Weight {
            if let MarketType::Categorical(_) = market.market_type {
                if let MarketStatus::Reported = market.status {
                    T::WeightInfo::internal_resolve_categorical_reported()
                } else {
                    T::WeightInfo::internal_resolve_categorical_disputed(total_disputes)
                }
            } else if let MarketStatus::Reported = market.status {
                T::WeightInfo::internal_resolve_scalar_reported()
            } else {
                T::WeightInfo::internal_resolve_scalar_disputed(total_disputes)
            }
        }

        fn ensure_can_not_dispute_the_same_outcome(
            disputes: &[MarketDispute<T::AccountId, T::BlockNumber>],
            report: &Report<T::AccountId, T::BlockNumber>,
            outcome: &OutcomeReport,
        ) -> DispatchResult {
            if let Some(last_dispute) = disputes.last() {
                ensure!(&last_dispute.outcome != outcome, Error::<T>::CannotDisputeSameOutcome);
            } else {
                ensure!(&report.outcome != outcome, Error::<T>::CannotDisputeSameOutcome);
            }
            Ok(())
        }

        #[inline]
        fn ensure_disputes_does_not_exceed_max_disputes(num_disputes: u32) -> DispatchResult {
            ensure!(num_disputes < T::MaxDisputes::get(), Error::<T>::MaxDisputesReached);
            Ok(())
        }

        fn ensure_market_is_active(
            market: &Market<T::AccountId, T::BlockNumber, MomentOf<T>>,
        ) -> DispatchResult {
            ensure!(market.status == MarketStatus::Active, Error::<T>::MarketIsNotActive);
            Ok(())
        }

        fn ensure_market_period_is_valid(
            period: &MarketPeriod<T::BlockNumber, MomentOf<T>>,
        ) -> DispatchResult {
            // The start of the market is allowed to be in the past (this results in the market
            // being active immediately), but the market's end must be at least one block/time
            // frame in the future.
            match period {
                MarketPeriod::Block(ref range) => {
                    ensure!(
                        <frame_system::Pallet<T>>::block_number() < range.end,
                        Error::<T>::InvalidMarketPeriod
                    );
                    ensure!(range.start < range.end, Error::<T>::InvalidMarketPeriod);
                    ensure!(
                        range.end <= T::MaxMarketPeriod::get().saturated_into(),
                        Error::<T>::InvalidMarketPeriod
                    );
                }
                MarketPeriod::Timestamp(ref range) => {
                    // Ensure that the market lasts at least one time frame into the future.
                    let now_frame = Self::calculate_time_frame_of_moment(T::MarketCommons::now());
                    let end_frame = Self::calculate_time_frame_of_moment(range.end);
                    ensure!(now_frame < end_frame, Error::<T>::InvalidMarketPeriod);
                    ensure!(range.start < range.end, Error::<T>::InvalidMarketPeriod);
                    ensure!(
                        range.end <= T::MaxMarketPeriod::get().saturated_into(),
                        Error::<T>::InvalidMarketPeriod
                    );
                }
            };
            Ok(())
        }

        // Check that the market has reached the end of its period.
        fn ensure_market_is_closed(
            market: &Market<T::AccountId, T::BlockNumber, MomentOf<T>>,
        ) -> DispatchResult {
            ensure!(market.status == MarketStatus::Closed, Error::<T>::MarketIsNotClosed);
            Ok(())
        }

        fn ensure_market_start_is_in_time(
            period: &MarketPeriod<T::BlockNumber, MomentOf<T>>,
        ) -> DispatchResult {
            let interval = match period {
                MarketPeriod::Block(range) => {
                    let interval_blocks: u128 = range
                        .start
                        .saturating_sub(<frame_system::Pallet<T>>::block_number())
                        .saturated_into();
                    interval_blocks.saturating_mul(MILLISECS_PER_BLOCK.into())
                }
                MarketPeriod::Timestamp(range) => {
                    range.start.saturating_sub(T::MarketCommons::now()).saturated_into()
                }
            };

            ensure!(
                <MomentOf<T>>::saturated_from(interval) >= T::MinSubsidyPeriod::get(),
                <Error<T>>::MarketStartTooSoon
            );
            ensure!(
                <MomentOf<T>>::saturated_from(interval) <= T::MaxSubsidyPeriod::get(),
                <Error<T>>::MarketStartTooLate
            );
            Ok(())
        }

        pub(crate) fn open_market(market_id: &MarketIdOf<T>) -> Result<Weight, DispatchError> {
            // Is no-op if market has no pool. This should never happen, but it's safer to not
            // error in this case.
            let mut total_weight = T::DbWeight::get().reads(1); // (For the `market_pool` read)
            if let Ok(pool_id) = T::MarketCommons::market_pool(market_id) {
                let open_pool_weight = T::Swaps::open_pool(pool_id)?;
                total_weight = total_weight.saturating_add(open_pool_weight);
            }
            Ok(total_weight)
        }

        pub(crate) fn close_market(market_id: &MarketIdOf<T>) -> Result<Weight, DispatchError> {
            T::MarketCommons::mutate_market(market_id, |market| {
                ensure!(market.status == MarketStatus::Active, Error::<T>::InvalidMarketStatus);
                market.status = MarketStatus::Closed;
                Ok(())
            })?;
            let mut total_weight = T::DbWeight::get().reads_writes(1, 1);
            if let Ok(pool_id) = T::MarketCommons::market_pool(market_id) {
                let close_pool_weight = T::Swaps::close_pool(pool_id)?;
                total_weight = total_weight.saturating_add(close_pool_weight);
            };
            Self::deposit_event(Event::MarketClosed(*market_id));
            total_weight = total_weight.saturating_add(T::DbWeight::get().writes(1));
            Ok(total_weight)
        }

        /// Handle market state transitions at the end of its active phase.
        fn on_market_close(
            market_id: &MarketIdOf<T>,
            market: Market<T::AccountId, T::BlockNumber, MomentOf<T>>,
        ) -> Result<Weight, DispatchError> {
            match market.status {
                MarketStatus::Active => Self::close_market(market_id),
                MarketStatus::Proposed => Self::handle_expired_advised_market(market_id, market),
                _ => Err(Error::<T>::InvalidMarketStatus.into()), // Should never occur!
            }
        }

        fn on_resolution(
            market_id: &MarketIdOf<T>,
            market: &Market<T::AccountId, T::BlockNumber, MomentOf<T>>,
        ) -> Result<u64, DispatchError> {
            if market.creation == MarketCreation::Permissionless {
                T::AssetManager::unreserve_named(
                    &Self::reserve_id(),
                    Asset::Ztg,
                    &market.creator,
                    T::ValidityBond::get(),
                );
            }

            let mut total_weight = 0;
            let disputes = Disputes::<T>::get(market_id);

            let report = market.report.as_ref().ok_or(Error::<T>::MarketIsNotReported)?;

            let resolved_outcome = match market.status {
                MarketStatus::Reported => {
                    // the oracle bond gets returned if the reporter was the oracle
                    if report.by == market.oracle {
                        T::AssetManager::unreserve_named(
                            &Self::reserve_id(),
                            Asset::Ztg,
                            &market.creator,
                            T::OracleBond::get(),
                        );
                    } else {
                        let excess = T::AssetManager::slash_reserved_named(
                            &Self::reserve_id(),
                            Asset::Ztg,
                            &market.creator,
                            T::OracleBond::get(),
                        );
                        // deposit only to the real reporter what actually was slashed
                        let negative_imbalance = T::OracleBond::get().saturating_sub(excess);

                        if let Err(err) =
                            T::AssetManager::deposit(Asset::Ztg, &report.by, negative_imbalance)
                        {
                            log::warn!(
                                "[PredictionMarkets] Cannot deposit to the reporter. error: {:?}",
                                err
                            );
                        }
                    }

                    report.outcome.clone()
                }
                MarketStatus::Disputed => {
                    // Try to get the outcome of the MDM. If the MDM failed to resolve, default to
                    // the oracle's report.
                    let resolved_outcome_option = match market.dispute_mechanism {
                        MarketDisputeMechanism::Authorized(_) => {
                            T::Authorized::on_resolution(&disputes, market_id, market)?
                        }
                        MarketDisputeMechanism::Court => {
                            T::Court::on_resolution(&disputes, market_id, market)?
                        }
                        MarketDisputeMechanism::SimpleDisputes => {
                            T::SimpleDisputes::on_resolution(&disputes, market_id, market)?
                        }
                    };
                    let resolved_outcome =
                        resolved_outcome_option.unwrap_or_else(|| report.outcome.clone());

                    let mut correct_reporters: Vec<T::AccountId> = Vec::new();

                    let mut overall_imbalance = BalanceOf::<T>::zero();

                    // If the oracle reported right, return the OracleBond, otherwise slash it to
                    // pay the correct reporters.
                    if report.outcome == resolved_outcome {
                        T::AssetManager::unreserve_named(
                            &Self::reserve_id(),
                            Asset::Ztg,
                            &market.creator,
                            T::OracleBond::get(),
                        );
                    } else {
                        let excess = T::AssetManager::slash_reserved_named(
                            &Self::reserve_id(),
                            Asset::Ztg,
                            &market.creator,
                            T::OracleBond::get(),
                        );

                        // negative_imbalance is the actual slash value (excess should be zero)
                        let negative_imbalance = T::OracleBond::get().saturating_sub(excess);
                        overall_imbalance = overall_imbalance.saturating_add(negative_imbalance);
                    }

                    for (i, dispute) in disputes.iter().enumerate() {
                        let actual_bond = default_dispute_bond::<T>(i);
                        if dispute.outcome == resolved_outcome {
                            T::AssetManager::unreserve_named(
                                &Self::reserve_id(),
                                Asset::Ztg,
                                &dispute.by,
                                actual_bond,
                            );

                            correct_reporters.push(dispute.by.clone());
                        } else {
                            let excess = T::AssetManager::slash_reserved_named(
                                &Self::reserve_id(),
                                Asset::Ztg,
                                &dispute.by,
                                actual_bond,
                            );

                            // negative_imbalance is the actual slash value (excess should be zero)
                            let negative_imbalance = actual_bond.saturating_sub(excess);
                            overall_imbalance =
                                overall_imbalance.saturating_add(negative_imbalance);
                        }
                    }

                    // Fold all the imbalances into one and reward the correct reporters. The
                    // number of correct reporters might be zero if the market defaults to the
                    // report after abandoned dispute. In that case, the rewards remain slashed.
                    if let Some(reward_per_each) =
                        overall_imbalance.checked_div(&correct_reporters.len().saturated_into())
                    {
                        for correct_reporter in &correct_reporters {
                            // *Should* always be equal to `reward_per_each`
                            let reward = overall_imbalance.min(reward_per_each);
                            overall_imbalance = overall_imbalance.saturating_sub(reward);

                            if let Err(err) =
                                T::AssetManager::deposit(Asset::Ztg, correct_reporter, reward)
                            {
                                log::warn!(
                                    "[PredictionMarkets] Cannot deposit to the correct reporter. \
                                     error: {:?}",
                                    err
                                );
                            }
                        }
                    }

                    resolved_outcome
                }
                _ => return Err(Error::<T>::InvalidMarketStatus.into()),
            };
            let clean_up_weight = Self::clean_up_pool(market, market_id, &resolved_outcome)?;
            total_weight = total_weight.saturating_add(clean_up_weight);
            T::LiquidityMining::distribute_market_incentives(market_id)?;

            // NOTE: Currently we don't clean up outcome assets.
            // TODO(#792): Remove outcome assets for accounts! Delete "resolved" assets of `orml_tokens` with storage migration.
            T::MarketCommons::mutate_market(market_id, |m| {
                m.status = MarketStatus::Resolved;
                m.resolved_outcome = Some(resolved_outcome.clone());
                Ok(())
            })?;
            Disputes::<T>::remove(market_id);
            Self::deposit_event(Event::MarketResolved(
                *market_id,
                MarketStatus::Resolved,
                resolved_outcome,
            ));
            Ok(total_weight.saturating_add(Self::calculate_internal_resolve_weight(
                market,
                disputes.len().saturated_into(),
            )))
        }

        pub(crate) fn process_subsidy_collecting_markets(
            current_block: T::BlockNumber,
            current_time: MomentOf<T>,
        ) -> Weight {
            let mut total_weight = 0;
            let dbweight = T::DbWeight::get();
            let one_read = T::DbWeight::get().reads(1);
            let one_write = T::DbWeight::get().writes(1);

            let retain_closure = |subsidy_info: &SubsidyUntil<
                T::BlockNumber,
                MomentOf<T>,
                MarketIdOf<T>,
            >| {
                let market_ready = match &subsidy_info.period {
                    MarketPeriod::Block(period) => period.start <= current_block,
                    MarketPeriod::Timestamp(period) => period.start <= current_time,
                };

                if market_ready {
                    let pool_id = T::MarketCommons::market_pool(&subsidy_info.market_id);
                    total_weight.saturating_add(one_read);

                    if let Ok(pool_id) = pool_id {
                        let end_subsidy_result = T::Swaps::end_subsidy_phase(pool_id);

                        if let Ok(result) = end_subsidy_result {
                            total_weight = total_weight.saturating_add(result.weight);

                            if result.result {
                                // Sufficient subsidy, activate market.
                                let mutate_result =
                                    T::MarketCommons::mutate_market(&subsidy_info.market_id, |m| {
                                        m.status = MarketStatus::Active;
                                        Ok(())
                                    });

                                total_weight =
                                    total_weight.saturating_add(one_read).saturating_add(one_write);

                                if let Err(err) = mutate_result {
                                    log::error!(
                                        "[PredictionMarkets] Cannot find market associated to \
                                         market id.
                                    market_id: {:?}, error: {:?}",
                                        subsidy_info.market_id,
                                        err
                                    );
                                    return true;
                                }

                                Self::deposit_event(Event::MarketStartedWithSubsidy(
                                    subsidy_info.market_id,
                                    MarketStatus::Active,
                                ));
                            } else {
                                // Insufficient subsidy, cleanly remove pool and close market.
                                let destroy_result =
                                    T::Swaps::destroy_pool_in_subsidy_phase(pool_id);

                                if let Err(err) = destroy_result {
                                    log::error!(
                                        "[PredictionMarkets] Cannot destroy pool with missing \
                                         subsidy.
                                    market_id: {:?}, error: {:?}",
                                        subsidy_info.market_id,
                                        err
                                    );
                                    return true;
                                } else if let Ok(weight) = destroy_result {
                                    total_weight = total_weight.saturating_add(weight);
                                }

                                let market_result =
                                    T::MarketCommons::mutate_market(&subsidy_info.market_id, |m| {
                                        m.status = MarketStatus::InsufficientSubsidy;

                                        // Unreserve funds reserved during market creation
                                        if m.creation == MarketCreation::Permissionless {
                                            let required_bond = T::ValidityBond::get()
                                                .saturating_add(T::OracleBond::get());
                                            T::AssetManager::unreserve_named(
                                                &Self::reserve_id(),
                                                Asset::Ztg,
                                                &m.creator,
                                                required_bond,
                                            );
                                        } else if m.creation == MarketCreation::Advised {
                                            // AdvisoryBond was already returned when the market
                                            // was approved. Approval is inevitable to reach this.
                                            T::AssetManager::unreserve_named(
                                                &Self::reserve_id(),
                                                Asset::Ztg,
                                                &m.creator,
                                                T::OracleBond::get(),
                                            );
                                        }

                                        total_weight = total_weight
                                            .saturating_add(dbweight.reads(2))
                                            .saturating_add(dbweight.writes(2));
                                        Ok(())
                                    });

                                if let Err(err) = market_result {
                                    log::error!(
                                        "[PredictionMarkets] Cannot find market associated to \
                                         market id.
                                    market_id: {:?}, error: {:?}",
                                        subsidy_info.market_id,
                                        err
                                    );
                                    return true;
                                }

                                // `remove_market_pool` can only error due to missing pool, but
                                // above we ensured that the pool exists.
                                let _ =
                                    T::MarketCommons::remove_market_pool(&subsidy_info.market_id);
                                total_weight =
                                    total_weight.saturating_add(one_read).saturating_add(one_write);
                                Self::deposit_event(Event::MarketInsufficientSubsidy(
                                    subsidy_info.market_id,
                                    MarketStatus::InsufficientSubsidy,
                                ));
                            }

                            return false;
                        } else if let Err(err) = end_subsidy_result {
                            log::error!(
                                "[PredictionMarkets] An error occured during end of subsidy phase.
                        pool_id: {:?}, market_id: {:?}, error: {:?}",
                                pool_id,
                                subsidy_info.market_id,
                                err
                            );
                        }
                    } else if let Err(err) = pool_id {
                        log::error!(
                            "[PredictionMarkets] Cannot find pool associated to market.
                            market_id: {:?}, error: {:?}",
                            subsidy_info.market_id,
                            err
                        );
                        return true;
                    }
                }

                true
            };

            let mut weight_basis = 0;
            <MarketsCollectingSubsidy<T>>::mutate(
                |e: &mut BoundedVec<
                    SubsidyUntil<T::BlockNumber, MomentOf<T>, MarketIdOf<T>>,
                    _,
                >| {
                    weight_basis = T::WeightInfo::process_subsidy_collecting_markets_raw(
                        e.len().saturated_into(),
                    );
                    e.retain(retain_closure);
                },
            );

            weight_basis.saturating_add(total_weight)
        }

        fn remove_last_dispute_from_market_ids_per_dispute_block(
            disputes: &[MarketDispute<T::AccountId, T::BlockNumber>],
            market_id: &MarketIdOf<T>,
        ) -> DispatchResult {
            if let Some(last_dispute) = disputes.last() {
                let market = T::MarketCommons::market(market_id)?;
                let dispute_duration_ends_at_block =
                    last_dispute.at.saturating_add(market.deadlines.dispute_duration);
                MarketIdsPerDisputeBlock::<T>::mutate(dispute_duration_ends_at_block, |ids| {
                    remove_item::<MarketIdOf<T>, _>(ids, market_id);
                });
            }
            Ok(())
        }

        /// The reserve ID of the prediction-markets pallet.
        #[inline]
        pub fn reserve_id() -> [u8; 8] {
            T::PalletId::get().0
        }

        pub(crate) fn market_status_manager<F, MarketIdsPerBlock, MarketIdsPerTimeFrame>(
            block_number: T::BlockNumber,
            last_time_frame: TimeFrame,
            current_time_frame: TimeFrame,
            mut mutation: F,
        ) -> DispatchResult
        where
            F: FnMut(
                &MarketIdOf<T>,
                Market<T::AccountId, T::BlockNumber, MomentOf<T>>,
            ) -> DispatchResult,
            MarketIdsPerBlock: frame_support::StorageMap<
                T::BlockNumber,
                BoundedVec<MarketIdOf<T>, CacheSize>,
                Query = BoundedVec<MarketIdOf<T>, CacheSize>,
            >,
            MarketIdsPerTimeFrame: frame_support::StorageMap<
                TimeFrame,
                BoundedVec<MarketIdOf<T>, CacheSize>,
                Query = BoundedVec<MarketIdOf<T>, CacheSize>,
            >,
        {
            for market_id in MarketIdsPerBlock::get(block_number).iter() {
                let market = T::MarketCommons::market(market_id)?;
                mutation(market_id, market)?;
            }
            MarketIdsPerBlock::remove(block_number);

            for time_frame in last_time_frame.saturating_add(1)..=current_time_frame {
                for market_id in MarketIdsPerTimeFrame::get(time_frame).iter() {
                    let market = T::MarketCommons::market(market_id)?;
                    mutation(market_id, market)?;
                }
                MarketIdsPerTimeFrame::remove(time_frame);
            }

            Ok(())
        }

        fn resolution_manager<F>(now: T::BlockNumber, mut cb: F) -> DispatchResult
        where
            F: FnMut(
                &MarketIdOf<T>,
                &Market<T::AccountId, T::BlockNumber, MomentOf<T>>,
            ) -> DispatchResult,
        {
            // Resolve all regularly reported markets.
            for id in MarketIdsPerReportBlock::<T>::get(now).iter() {
                let market = T::MarketCommons::market(id)?;
                if let MarketStatus::Reported = market.status {
                    cb(id, &market)?;
                }
            }
            MarketIdsPerReportBlock::<T>::remove(now);

            // Resolve any disputed markets.
            for id in MarketIdsPerDisputeBlock::<T>::get(now).iter() {
                let market = T::MarketCommons::market(id)?;
                cb(id, &market)?;
            }
            MarketIdsPerDisputeBlock::<T>::remove(now);

            Ok(())
        }

        // If the market is already disputed, does nothing.
        fn set_market_as_disputed(
            market: &Market<T::AccountId, T::BlockNumber, MomentOf<T>>,
            market_id: &MarketIdOf<T>,
        ) -> DispatchResult {
            if market.status != MarketStatus::Disputed {
                T::MarketCommons::mutate_market(market_id, |m| {
                    m.status = MarketStatus::Disputed;
                    Ok(())
                })?;
            }
            Ok(())
        }

        // If a market has a pool that is `Active`, then changes from `Active` to `Clean`. If
        // the market does not exist or the market does not have a pool, does nothing.
        fn clean_up_pool(
            market: &Market<T::AccountId, T::BlockNumber, MomentOf<T>>,
            market_id: &MarketIdOf<T>,
            outcome_report: &OutcomeReport,
        ) -> Result<Weight, DispatchError> {
            let pool_id = if let Ok(el) = T::MarketCommons::market_pool(market_id) {
                el
            } else {
                return Ok(T::DbWeight::get().reads(1));
            };
            let market_account = Self::market_account(*market_id);
            let weight = T::Swaps::clean_up_pool(
                &market.market_type,
                pool_id,
                outcome_report,
                &market_account,
            )?;
            Ok(weight.saturating_add(T::DbWeight::get().reads(2)))
        }

        // Creates a pool for the market and registers the market in the list of markets
        // currently collecting subsidy.
        pub(crate) fn start_subsidy(
            market: &Market<T::AccountId, T::BlockNumber, MomentOf<T>>,
            market_id: MarketIdOf<T>,
        ) -> Result<Weight, DispatchError> {
            ensure!(
                market.status == MarketStatus::CollectingSubsidy,
                Error::<T>::MarketIsNotCollectingSubsidy
            );

            let mut assets = Self::outcome_assets(market_id, market);
            let base_asset = Asset::Ztg;
            assets.push(base_asset);
            let total_assets = assets.len();

            let pool_id = T::Swaps::create_pool(
                market.creator.clone(),
                assets,
                base_asset,
                market_id,
                market.scoring_rule,
                None,
                None,
                None,
            )?;

            // This errors if a pool already exists!
            T::MarketCommons::insert_market_pool(market_id, pool_id)?;
            <MarketsCollectingSubsidy<T>>::try_mutate(|markets| {
                markets
                    .try_push(SubsidyUntil { market_id, period: market.period.clone() })
                    .map_err(|_| <Error<T>>::StorageOverflow)
            })?;

            Ok(T::WeightInfo::start_subsidy(total_assets.saturated_into()))
        }

        fn validate_dispute(
            disputes: &[MarketDispute<T::AccountId, T::BlockNumber>],
            market: &Market<T::AccountId, T::BlockNumber, MomentOf<T>>,
            num_disputes: u32,
            outcome_report: &OutcomeReport,
        ) -> DispatchResult {
            let report = market.report.as_ref().ok_or(Error::<T>::MarketIsNotReported)?;
            ensure!(market.matches_outcome_report(outcome_report), Error::<T>::OutcomeMismatch);
            Self::ensure_can_not_dispute_the_same_outcome(disputes, report, outcome_report)?;
            Self::ensure_disputes_does_not_exceed_max_disputes(num_disputes)?;
            Ok(())
        }
    }

    // No-one can bound more than BalanceOf<T>, therefore, this functions saturates
    pub fn default_dispute_bond<T>(n: usize) -> BalanceOf<T>
    where
        T: Config,
    {
        T::DisputeBond::get().saturating_add(
            T::DisputeFactor::get().saturating_mul(n.saturated_into::<u32>().into()),
        )
    }

    fn remove_item<I: cmp::PartialEq, G>(items: &mut BoundedVec<I, G>, item: &I) {
        if let Some(pos) = items.iter().position(|i| i == item) {
            items.swap_remove(pos);
        }
    }
}<|MERGE_RESOLUTION|>--- conflicted
+++ resolved
@@ -549,21 +549,6 @@
                 extra_weight = Self::start_subsidy(&market, market_id)?;
             }
 
-<<<<<<< HEAD
-            match period {
-                MarketPeriod::Block(range) => {
-                    MarketIdsPerCloseBlock::<T>::try_mutate(range.end, |ids| {
-                        ids.try_push(market_id).map_err(|_| <Error<T>>::StorageOverflow)
-                    })?;
-                }
-                MarketPeriod::Timestamp(range) => {
-                    let key = Self::calculate_time_frame_of_moment(range.end);
-                    MarketIdsPerCloseTimeFrame::<T>::try_mutate(key, |ids| {
-                        ids.try_push(market_id).map_err(|_| <Error<T>>::StorageOverflow)
-                    })?;
-                }
-            }
-=======
             let ids_amount: u32 = match period {
                 MarketPeriod::Block(range) => MarketIdsPerCloseBlock::<T>::try_mutate(
                     range.end,
@@ -580,7 +565,6 @@
                     },
                 )?,
             };
->>>>>>> 2cd5c9e4
 
             Self::deposit_event(Event::MarketCreated(market_id, market_account, market));
 
@@ -1000,22 +984,16 @@
                 Ok(())
             })?;
 
-<<<<<<< HEAD
             let market = T::MarketCommons::market(&market_id)?;
             let block_after_dispute_duration =
                 current_block.saturating_add(market.deadlines.dispute_duration);
-            MarketIdsPerReportBlock::<T>::try_mutate(block_after_dispute_duration, |ids| {
-                ids.try_push(market_id).map_err(|_| <Error<T>>::StorageOverflow)
-            })?;
-=======
             let ids_len = MarketIdsPerReportBlock::<T>::try_mutate(
-                current_block,
+                block_after_dispute_duration,
                 |ids| -> Result<u32, DispatchError> {
                     ids.try_push(market_id).map_err(|_| <Error<T>>::StorageOverflow)?;
                     Ok(ids.len() as u32)
                 },
             )?;
->>>>>>> 2cd5c9e4
 
             Self::deposit_event(Event::MarketReported(
                 market_id,
@@ -1300,7 +1278,6 @@
         InvalidMarketPeriod,
         /// The outcome range of the scalar market is invalid.
         InvalidOutcomeRange,
-<<<<<<< HEAD
         /// Can not report before market.deadlines.grace_period is ended.
         NotAllowedToReportYet,
         /// Specified dispute_duration is smaller than MinDisputeDuration.
@@ -1311,10 +1288,8 @@
         GracePeriodGreaterThanMaxGracePeriod,
         /// Specified oracle_duration is greater than MaxOracleDuration.
         OracleDurationGreaterThanMaxOracleDuration,
-=======
         /// The weights length has to be equal to the assets length.
         WeightsLenMustEqualAssetsLen,
->>>>>>> 2cd5c9e4
     }
 
     #[pallet::event]
