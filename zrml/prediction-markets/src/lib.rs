// Copyright 2021-2022 Zeitgeist PM LLC.
//
// This file is part of Zeitgeist.
//
// Zeitgeist is free software: you can redistribute it and/or modify it
// under the terms of the GNU General Public License as published by the
// Free Software Foundation, either version 3 of the License, or (at
// your option) any later version.
//
// Zeitgeist is distributed in the hope that it will be useful, but
// WITHOUT ANY WARRANTY; without even the implied warranty of
// MERCHANTABILITY or FITNESS FOR A PARTICULAR PURPOSE. See the GNU
// General Public License for more details.
//
// You should have received a copy of the GNU General Public License
// along with Zeitgeist. If not, see <https://www.gnu.org/licenses/>.

#![doc = include_str!("../README.md")]
#![cfg_attr(not(feature = "std"), no_std)]
#![allow(clippy::too_many_arguments)]

extern crate alloc;

mod benchmarks;
pub mod migrations;
pub mod mock;
mod tests;
pub mod weights;

pub use pallet::*;

#[frame_support::pallet]
mod pallet {
    use crate::weights::*;
    use alloc::{vec, vec::Vec};
    use core::{cmp, marker::PhantomData};
    use frame_support::{
        dispatch::{DispatchResultWithPostInfo, Weight},
        ensure, log,
        pallet_prelude::{ConstU32, StorageMap, StorageValue, ValueQuery},
        storage::{with_transaction, TransactionOutcome},
        traits::{
            Currency, EnsureOrigin, Get, Hooks, Imbalance, IsType, NamedReservableCurrency,
            OnUnbalanced, StorageVersion,
        },
        transactional,
        weights::Pays,
        Blake2_128Concat, BoundedVec, PalletId, Twox64Concat,
    };
    use frame_system::{ensure_signed, pallet_prelude::OriginFor};
    use orml_traits::{MultiCurrency, NamedMultiReservableCurrency};
    use sp_arithmetic::per_things::{Perbill, Percent};
    use sp_runtime::{
        traits::{CheckedDiv, Saturating, Zero},
        DispatchError, DispatchResult, SaturatedConversion,
    };
    use zeitgeist_primitives::{
        constants::MILLISECS_PER_BLOCK,
        traits::{DisputeApi, Swaps, ZeitgeistAssetManager},
        types::{
            Asset, Deadlines, Market, MarketCreation, MarketDispute, MarketDisputeMechanism,
            MarketPeriod, MarketStatus, MarketType, MultiHash, OutcomeReport, Report,
            ScalarPosition, ScoringRule, SubsidyUntil,
        },
    };
    #[cfg(feature = "with-global-disputes")]
    use zrml_global_disputes::GlobalDisputesPalletApi;

    use zrml_liquidity_mining::LiquidityMiningPalletApi;
    use zrml_market_commons::MarketCommonsPalletApi;

    /// The current storage version.
    const STORAGE_VERSION: StorageVersion = StorageVersion::new(6);

    pub(crate) type BalanceOf<T> = <<T as Config>::AssetManager as MultiCurrency<
        <T as frame_system::Config>::AccountId,
    >>::Balance;
    pub(crate) type CurrencyOf<T> = <T as zrml_market_commons::Config>::Currency;
    pub(crate) type NegativeImbalanceOf<T> =
        <CurrencyOf<T> as Currency<<T as frame_system::Config>::AccountId>>::NegativeImbalance;
    pub(crate) type TimeFrame = u64;
    pub(crate) type MarketIdOf<T> = <T as zrml_market_commons::Config>::MarketId;
    pub(crate) type MomentOf<T> =
        <<T as zrml_market_commons::Config>::Timestamp as frame_support::traits::Time>::Moment;
    pub type MarketOf<T> = Market<
        <T as frame_system::Config>::AccountId,
        <T as frame_system::Config>::BlockNumber,
        MomentOf<T>,
    >;
    pub type CacheSize = ConstU32<64>;
    pub type EditReason<T> = BoundedVec<u8, <T as Config>::MaxEditReasonLen>;
    pub type RejectReason<T> = BoundedVec<u8, <T as Config>::MaxRejectReasonLen>;

    #[pallet::call]
    impl<T: Config> Pallet<T> {
        /// Destroy a market, including its outcome assets, market account and pool account.
        ///
        /// Must be called by `DestroyOrigin`. Bonds (unless already returned) are slashed without
        /// exception. Can currently only be used for destroying CPMM markets.
        #[pallet::weight((
            T::WeightInfo::admin_destroy_reported_market(
                T::MaxCategories::get().into(),
                CacheSize::get(),
                CacheSize::get(),
                CacheSize::get(),
            )
            .max(T::WeightInfo::admin_destroy_disputed_market(
                T::MaxCategories::get().into(),
                T::MaxDisputes::get(),
                CacheSize::get(),
                CacheSize::get(),
                CacheSize::get(),
            )),
            Pays::No,
        ))]
        #[transactional]
        pub fn admin_destroy_market(
            origin: OriginFor<T>,
            #[pallet::compact] market_id: MarketIdOf<T>,
        ) -> DispatchResultWithPostInfo {
            // TODO(#618): Not implemented for Rikiddo!
            T::DestroyOrigin::ensure_origin(origin)?;

            let market = <zrml_market_commons::Pallet<T>>::market(&market_id)?;
            ensure!(market.scoring_rule == ScoringRule::CPMM, Error::<T>::InvalidScoringRule);
            let market_status = market.status;
            let market_account = <zrml_market_commons::Pallet<T>>::market_account(market_id);

            // Slash outstanding bonds; see
            // https://github.com/zeitgeistpm/runtime-audit-1/issues/34#issuecomment-1120187097 for
            // details.
            let slash_market_creator = |amount| {
                T::AssetManager::slash_reserved_named(
                    &Self::reserve_id(),
                    Asset::Ztg,
                    &market.creator,
                    amount,
                );
            };
            if market_status == MarketStatus::Proposed {
                slash_market_creator(T::AdvisoryBond::get());
                MarketIdsForEdit::<T>::remove(market_id);
            }
            if market_status != MarketStatus::Resolved
                && market_status != MarketStatus::InsufficientSubsidy
            {
                if market.creation == MarketCreation::Permissionless {
                    slash_market_creator(T::ValidityBond::get());
                }
                slash_market_creator(T::OracleBond::get());
            }

            // NOTE: Currently we don't clean up outcome assets.
            // TODO(#792): Remove outcome assets for accounts! Delete "resolved" assets of `orml_tokens` with storage migration.
            T::AssetManager::slash(
                Asset::Ztg,
                &market_account,
                T::AssetManager::free_balance(Asset::Ztg, &market_account),
            );
            let mut category_count = 0u32;
            if let Ok(pool_id) = <zrml_market_commons::Pallet<T>>::market_pool(&market_id) {
                let pool = T::Swaps::pool(pool_id)?;
                category_count = pool.assets.len().saturated_into();
                let _ = T::Swaps::destroy_pool(pool_id)?;
                <zrml_market_commons::Pallet<T>>::remove_market_pool(&market_id)?;
            }

            let open_ids_len = Self::clear_auto_open(&market_id)?;
            let close_ids_len = Self::clear_auto_close(&market_id)?;
            let (ids_len, disputes_len) = Self::clear_auto_resolve(&market_id)?;
<<<<<<< HEAD
            // `Disputes` is emtpy unless the market is disputed, so this is just a defensive
            // check.
            if market.status == MarketStatus::Disputed {
                for (index, dispute) in Disputes::<T>::take(market_id).iter().enumerate() {
                    T::AssetManager::unreserve_named(
                        &Self::reserve_id(),
                        Asset::Ztg,
                        &dispute.by,
                        default_dispute_bond::<T>(index),
                    );
                }
            }
            T::MarketCommons::remove_market(&market_id)?;
=======
            <zrml_market_commons::Pallet<T>>::remove_market(&market_id)?;
            Disputes::<T>::remove(market_id);
>>>>>>> 5d73988f

            Self::deposit_event(Event::MarketDestroyed(market_id));

            // Weight correction
            // The DestroyOrigin should not pay fees for providing this service
            if market_status == MarketStatus::Reported {
                Ok((
                    Some(T::WeightInfo::admin_destroy_reported_market(
                        category_count,
                        open_ids_len,
                        close_ids_len,
                        ids_len,
                    )),
                    Pays::No,
                )
                    .into())
            } else if market_status == MarketStatus::Disputed {
                Ok((
                    Some(T::WeightInfo::admin_destroy_disputed_market(
                        category_count,
                        disputes_len,
                        open_ids_len,
                        close_ids_len,
                        ids_len,
                    )),
                    Pays::No,
                )
                    .into())
            } else {
                Ok((None, Pays::No).into())
            }
        }

        /// Allows the `CloseOrigin` to immediately move an open market to closed.
        ///
        /// # Weight
        ///
        /// Complexity: `O(n + m)`, where `n` is the number of market ids,
        /// which open at the same time as the specified market,
        /// and `m` is the number of market ids,
        /// which close at the same time as the specified market.
        //
        // ***** IMPORTANT *****
        //
        // Within the same block, operations that interact with the activeness of the same
        // market will behave differently before and after this call.
        #[pallet::weight((
            T::WeightInfo::admin_move_market_to_closed(
                CacheSize::get(), CacheSize::get()), Pays::No
            )
        )]
        #[transactional]
        pub fn admin_move_market_to_closed(
            origin: OriginFor<T>,
            #[pallet::compact] market_id: MarketIdOf<T>,
        ) -> DispatchResultWithPostInfo {
            // TODO(#638): Handle Rikiddo markets!
            T::CloseOrigin::ensure_origin(origin)?;
            let market = <zrml_market_commons::Pallet<T>>::market(&market_id)?;
            Self::ensure_market_is_active(&market)?;
            let open_ids_len = Self::clear_auto_open(&market_id)?;
            let close_ids_len = Self::clear_auto_close(&market_id)?;
            Self::close_market(&market_id)?;
            // The CloseOrigin should not pay fees for providing this service
            Ok((
                Some(T::WeightInfo::admin_move_market_to_closed(open_ids_len, close_ids_len)),
                Pays::No,
            )
                .into())
        }

        /// Allows the `ResolveOrigin` to immediately move a reported or disputed
        /// market to resolved.
        ///
        /// # Weight
        ///
        /// Complexity: `O(n + m)`, where `n` is the number of market ids
        /// per dispute / report block, m is the number of disputes.
        #[pallet::weight((
            T::WeightInfo::admin_move_market_to_resolved_scalar_reported(CacheSize::get())
            .max(
                T::WeightInfo::admin_move_market_to_resolved_categorical_reported(CacheSize::get())
            ).max(
                T::WeightInfo::admin_move_market_to_resolved_scalar_disputed(
                    CacheSize::get(),
                    T::MaxDisputes::get()
                )
            ).max(
                T::WeightInfo::admin_move_market_to_resolved_categorical_disputed(
                    CacheSize::get(),
                    T::MaxDisputes::get()
                )
            ),
            Pays::No,
        ))]
        #[transactional]
        pub fn admin_move_market_to_resolved(
            origin: OriginFor<T>,
            #[pallet::compact] market_id: MarketIdOf<T>,
        ) -> DispatchResultWithPostInfo {
            T::ResolveOrigin::ensure_origin(origin)?;

            let market = <zrml_market_commons::Pallet<T>>::market(&market_id)?;
            ensure!(
                market.status == MarketStatus::Reported || market.status == MarketStatus::Disputed,
                Error::<T>::InvalidMarketStatus,
            );
            let (ids_len, disputes_len) = Self::clear_auto_resolve(&market_id)?;
            let market = <zrml_market_commons::Pallet<T>>::market(&market_id)?;
            let _ = Self::on_resolution(&market_id, &market)?;
            let weight = match market.market_type {
                MarketType::Scalar(_) => match market.status {
                    MarketStatus::Reported => {
                        T::WeightInfo::admin_move_market_to_resolved_scalar_reported(ids_len)
                    }
                    MarketStatus::Disputed => {
                        T::WeightInfo::admin_move_market_to_resolved_scalar_disputed(
                            ids_len,
                            disputes_len,
                        )
                    }
                    _ => return Err(Error::<T>::InvalidMarketStatus.into()),
                },
                MarketType::Categorical(_) => match market.status {
                    MarketStatus::Reported => {
                        T::WeightInfo::admin_move_market_to_resolved_categorical_reported(ids_len)
                    }
                    MarketStatus::Disputed => {
                        T::WeightInfo::admin_move_market_to_resolved_categorical_disputed(
                            ids_len,
                            disputes_len,
                        )
                    }
                    _ => return Err(Error::<T>::InvalidMarketStatus.into()),
                },
            };
            Ok((Some(weight), Pays::No).into())
        }

        /// Approves a market that is waiting for approval from the
        /// advisory committee.
        ///
        /// NOTE: Returns the proposer's bond since the market has been
        /// deemed valid by an advisory committee.
        ///
        /// NOTE: Can only be called by the `ApproveOrigin`.
        ///
        /// # Weight
        ///
        /// Complexity: `O(1)`
        #[pallet::weight((T::WeightInfo::approve_market(), Pays::No))]
        #[transactional]
        pub fn approve_market(
            origin: OriginFor<T>,
            #[pallet::compact] market_id: MarketIdOf<T>,
        ) -> DispatchResultWithPostInfo {
            // TODO(#787): Handle Rikiddo benchmarks!
            T::ApproveOrigin::ensure_origin(origin)?;
            let mut extra_weight = 0;
            let mut status = MarketStatus::Active;

            <zrml_market_commons::Pallet<T>>::mutate_market(&market_id, |m| {
                ensure!(m.status == MarketStatus::Proposed, Error::<T>::MarketIsNotProposed);
                ensure!(
                    !MarketIdsForEdit::<T>::contains_key(market_id),
                    Error::<T>::MarketEditRequestAlreadyInProgress
                );

                match m.scoring_rule {
                    ScoringRule::CPMM => {
                        m.status = MarketStatus::Active;
                    }
                    ScoringRule::RikiddoSigmoidFeeMarketEma => {
                        m.status = MarketStatus::CollectingSubsidy;
                        status = MarketStatus::CollectingSubsidy;
                        extra_weight = Self::start_subsidy(m, market_id)?;
                    }
                }

                T::AssetManager::unreserve_named(
                    &Self::reserve_id(),
                    Asset::Ztg,
                    &m.creator,
                    T::AdvisoryBond::get(),
                );
                Ok(())
            })?;

            Self::deposit_event(Event::MarketApproved(market_id, status));
            // The ApproveOrigin should not pay fees for providing this service
            Ok((Some(T::WeightInfo::approve_market().saturating_add(extra_weight)), Pays::No)
                .into())
        }

        /// Request an edit to a proposed market.
        ///
        /// Can only be called by the `RequestEditOrigin`.
        ///
        /// # Arguments
        ///
        /// * `market_id`: The id of the market to edit.
        /// * `edit_reason`: An short record of what needs to be changed.
        ///
        /// # Weight
        ///
        /// Complexity: `O(edit_reason.len())`
        #[pallet::weight((
            T::WeightInfo::request_edit(edit_reason.len() as u32),
            Pays::No,
        ))]
        #[transactional]
        pub fn request_edit(
            origin: OriginFor<T>,
            #[pallet::compact] market_id: MarketIdOf<T>,
            edit_reason: Vec<u8>,
        ) -> DispatchResult {
            T::RequestEditOrigin::ensure_origin(origin)?;
            let edit_reason: EditReason<T> = edit_reason
                .try_into()
                .map_err(|_| Error::<T>::EditReasonLengthExceedsMaxEditReasonLen)?;
            let market = <zrml_market_commons::Pallet<T>>::market(&market_id)?;
            ensure!(market.status == MarketStatus::Proposed, Error::<T>::MarketIsNotProposed);
            MarketIdsForEdit::<T>::try_mutate(market_id, |reason| {
                if reason.is_some() {
                    Err(Error::<T>::MarketEditRequestAlreadyInProgress)
                } else {
                    *reason = Some(edit_reason.clone());
                    Ok(())
                }
            })?;
            Self::deposit_event(Event::MarketRequestedEdit(market_id, edit_reason));
            Ok(())
        }

        /// Buy a complete set of outcome shares of a market.
        ///
        /// The cost of a full set is exactly one unit of the market's base asset. For example,
        /// when calling `buy_complete_set(origin, 1, 2)` on a categorical market with five
        /// different outcomes, the caller pays `2` of the base asset and receives `2` of each of
        /// the five outcome tokens.
        ///
        /// NOTE: This is the only way to create new shares of outcome tokens.
        ///
        /// # Weight
        ///
        /// Complexity: `O(n)`, where `n` is the number of outcome assets in the market.
        // Note: `buy_complete_set` weight consumption is dependent on how many assets exists.
        // Unfortunately this information can only be retrieved with a storage call, therefore
        // The worst-case scenario is assumed
        // and the correct weight is calculated at the end of this function.
        // This also occurs in numerous other functions.
        #[pallet::weight(T::WeightInfo::buy_complete_set(T::MaxCategories::get().into()))]
        #[transactional]
        pub fn buy_complete_set(
            origin: OriginFor<T>,
            #[pallet::compact] market_id: MarketIdOf<T>,
            #[pallet::compact] amount: BalanceOf<T>,
        ) -> DispatchResultWithPostInfo {
            let sender = ensure_signed(origin)?;
            Self::do_buy_complete_set(sender, market_id, amount)
        }

        /// Dispute on a market that has been reported or already disputed.
        ///
        /// # Weight
        ///
        /// Complexity: `O(n)`, where `n` is the number of outstanding disputes.
        #[pallet::weight(T::WeightInfo::dispute_authorized(
            T::MaxDisputes::get(),
            CacheSize::get()
        ))]
        #[transactional]
        pub fn dispute(
            origin: OriginFor<T>,
            #[pallet::compact] market_id: MarketIdOf<T>,
            outcome: OutcomeReport,
        ) -> DispatchResultWithPostInfo {
            let who = ensure_signed(origin)?;
            let disputes = Disputes::<T>::get(market_id);
            let curr_block_num = <frame_system::Pallet<T>>::block_number();
            let market = <zrml_market_commons::Pallet<T>>::market(&market_id)?;
            ensure!(
                matches!(market.status, MarketStatus::Reported | MarketStatus::Disputed),
                Error::<T>::InvalidMarketStatus
            );
            let num_disputes: u32 = disputes.len().saturated_into();
            Self::validate_dispute(&disputes, &market, num_disputes, &outcome)?;
            T::AssetManager::reserve_named(
                &Self::reserve_id(),
                Asset::Ztg,
                &who,
                default_dispute_bond::<T>(disputes.len()),
            )?;
            match market.dispute_mechanism {
                MarketDisputeMechanism::Authorized => {
                    T::Authorized::on_dispute(&disputes, &market_id, &market)?
                }
                MarketDisputeMechanism::Court => {
                    T::Court::on_dispute(&disputes, &market_id, &market)?
                }
                MarketDisputeMechanism::SimpleDisputes => {
                    T::SimpleDisputes::on_dispute(&disputes, &market_id, &market)?
                }
            }
            Self::remove_last_dispute_from_market_ids_per_dispute_block(&disputes, &market_id)?;
            Self::set_market_as_disputed(&market, &market_id)?;
            let market_dispute = MarketDispute { at: curr_block_num, by: who, outcome };
            <Disputes<T>>::try_mutate(market_id, |disputes| {
                disputes.try_push(market_dispute.clone()).map_err(|_| <Error<T>>::StorageOverflow)
            })?;
            // each dispute resets dispute_duration
            let dispute_duration_ends_at_block =
                curr_block_num.saturating_add(market.deadlines.dispute_duration);
            <MarketIdsPerDisputeBlock<T>>::try_mutate(dispute_duration_ends_at_block, |ids| {
                ids.try_push(market_id).map_err(|_| <Error<T>>::StorageOverflow)
            })?;

            Self::deposit_event(Event::MarketDisputed(
                market_id,
                MarketStatus::Disputed,
                market_dispute,
            ));
            // TODO(#782): add court benchmark
            Ok((Some(T::WeightInfo::dispute_authorized(num_disputes, CacheSize::get()))).into())
        }

        /// Create a permissionless market, buy complete sets and deploy a pool with specified
        /// liquidity.
        ///
        /// # Arguments
        ///
        /// * `oracle`: The oracle of the market who will report the correct outcome.
        /// * `period`: The active period of the market.
        /// * `metadata`: A hash pointer to the metadata of the market.
        /// * `market_type`: The type of the market.
        /// * `dispute_mechanism`: The market dispute mechanism.
        /// * `swap_fee`: The swap fee, specified as fixed-point ratio (0.1 equals 10% fee)
        /// * `amount`: The amount of each token to add to the pool.
        /// * `weights`: The relative denormalized weight of each asset price.
        ///
        /// # Weight
        ///
        /// Complexity:
        /// - create_market: `O(n)`, where `n` is the number of market ids,
        /// which close at the same time as the specified market.
        /// - buy_complete_set: `O(n)`, where `n` is the number of outcome assets
        /// for the categorical market.
        /// - deploy_swap_pool_for_market_open_pool: `O(n)`,
        /// where n is the number of outcome assets for the categorical market.
        /// - deploy_swap_pool_for_market_future_pool: `O(n + m)`,
        /// where `n` is the number of outcome assets for the categorical market
        /// and `m` is the number of market ids,
        /// which open at the same time as the specified market.
        #[pallet::weight(
            T::WeightInfo::create_market(CacheSize::get())
            .saturating_add(T::WeightInfo::buy_complete_set(T::MaxCategories::get().into()))
            .saturating_add(
                T::WeightInfo::deploy_swap_pool_for_market_open_pool(weights.len() as u32)
                .max(T::WeightInfo::deploy_swap_pool_for_market_future_pool(
                    weights.len() as u32, CacheSize::get()
                )
            ))
        )]
        #[transactional]
        pub fn create_cpmm_market_and_deploy_assets(
            origin: OriginFor<T>,
            oracle: T::AccountId,
            period: MarketPeriod<T::BlockNumber, MomentOf<T>>,
            deadlines: Deadlines<T::BlockNumber>,
            metadata: MultiHash,
            market_type: MarketType,
            dispute_mechanism: MarketDisputeMechanism,
            #[pallet::compact] swap_fee: BalanceOf<T>,
            #[pallet::compact] amount: BalanceOf<T>,
            weights: Vec<u128>,
        ) -> DispatchResultWithPostInfo {
            let _ = ensure_signed(origin.clone())?;

            let create_market_weight = Self::create_market(
                origin.clone(),
                oracle,
                period,
                deadlines,
                metadata,
                MarketCreation::Permissionless,
                market_type.clone(),
                dispute_mechanism,
                ScoringRule::CPMM,
            )?
            .actual_weight
            .ok_or(Error::<T>::UnexpectedNoneInPostInfo)?;

            // Deploy the swap pool and populate it.
            let market_id = <zrml_market_commons::Pallet<T>>::latest_market_id()?;
            let deploy_and_populate_weight = Self::deploy_swap_pool_and_additional_liquidity(
                origin,
                market_id,
                swap_fee,
                amount,
                weights.clone(),
            )?
            .actual_weight
            .ok_or(Error::<T>::UnexpectedNoneInPostInfo)?;

            Ok(Some(create_market_weight.saturating_add(deploy_and_populate_weight)).into())
        }

        /// Creates a market.
        ///
        /// # Weight
        ///
        /// Complexity: `O(n)`, where `n` is the number of market ids,
        /// which close at the same time as the specified market.
        #[pallet::weight(T::WeightInfo::create_market(CacheSize::get()))]
        #[transactional]
        pub fn create_market(
            origin: OriginFor<T>,
            oracle: T::AccountId,
            period: MarketPeriod<T::BlockNumber, MomentOf<T>>,
            deadlines: Deadlines<T::BlockNumber>,
            metadata: MultiHash,
            creation: MarketCreation,
            market_type: MarketType,
            dispute_mechanism: MarketDisputeMechanism,
            scoring_rule: ScoringRule,
        ) -> DispatchResultWithPostInfo {
            // TODO(#787): Handle Rikiddo benchmarks!
            let sender = ensure_signed(origin)?;

            let market = Self::construct_market(
                sender.clone(),
                0_u8,
                oracle,
                period,
                deadlines,
                metadata,
                creation.clone(),
                market_type,
                dispute_mechanism,
                scoring_rule,
                None,
                None,
            )?;

            match creation {
                MarketCreation::Permissionless => {
                    let required_bond = T::ValidityBond::get().saturating_add(T::OracleBond::get());
                    T::AssetManager::reserve_named(
                        &Self::reserve_id(),
                        Asset::Ztg,
                        &sender,
                        required_bond,
                    )?;
                }
                MarketCreation::Advised => {
                    let required_bond = T::AdvisoryBond::get().saturating_add(T::OracleBond::get());
                    T::AssetManager::reserve_named(
                        &Self::reserve_id(),
                        Asset::Ztg,
                        &sender,
                        required_bond,
                    )?;
                }
            }

            let market_id = <zrml_market_commons::Pallet<T>>::push_market(market.clone())?;
            let market_account = <zrml_market_commons::Pallet<T>>::market_account(market_id);
            let mut extra_weight = 0;

            if market.status == MarketStatus::CollectingSubsidy {
                extra_weight = Self::start_subsidy(&market, market_id)?;
            }

            let ids_amount: u32 = Self::insert_auto_close(&market_id)?;

            Self::deposit_event(Event::MarketCreated(market_id, market_account, market));

            Ok(Some(T::WeightInfo::create_market(ids_amount).saturating_add(extra_weight)).into())
        }

        /// Edit a proposed market for which request is made.
        ///
        /// Edit can only be made by the creator of the market.
        ///
        /// # Arguments
        ///
        /// * `market_id`: The id of the market to edit.
        /// * `oracle`: Oracle to edit market.
        /// * `period`: MarketPeriod to edit market.
        /// * `deadlines`: Deadlines to edit market.
        /// * `metadata`: MultiHash metadata to edit market.
        /// * `market_type`: MarketType to edit market.
        /// * `dispute_mechanism`: MarketDisputeMechanism to edit market.
        /// * `scoring_rule`: ScoringRule to edit market.
        ///
        /// # Weight
        ///
        /// Complexity: `O(n)`, where `n` is the number of markets
        /// which end at the same time as the market before the edit.
        #[pallet::weight(T::WeightInfo::edit_market(CacheSize::get()))]
        #[transactional]
        pub fn edit_market(
            origin: OriginFor<T>,
            market_id: MarketIdOf<T>,
            oracle: T::AccountId,
            period: MarketPeriod<T::BlockNumber, MomentOf<T>>,
            deadlines: Deadlines<T::BlockNumber>,
            metadata: MultiHash,
            market_type: MarketType,
            dispute_mechanism: MarketDisputeMechanism,
            scoring_rule: ScoringRule,
        ) -> DispatchResultWithPostInfo {
            // TODO(#787): Handle Rikiddo benchmarks!
            let sender = ensure_signed(origin)?;
            ensure!(
                MarketIdsForEdit::<T>::contains_key(market_id),
                Error::<T>::MarketEditNotRequested
            );
            let old_market = <zrml_market_commons::Pallet<T>>::market(&market_id)?;
            ensure!(old_market.creator == sender, Error::<T>::EditorNotCreator);
            ensure!(old_market.status == MarketStatus::Proposed, Error::<T>::InvalidMarketStatus);

            Self::clear_auto_close(&market_id)?;
            let edited_market = Self::construct_market(
                old_market.creator,
                old_market.creator_fee,
                oracle,
                period,
                deadlines,
                metadata,
                old_market.creation,
                market_type,
                dispute_mechanism,
                scoring_rule,
                old_market.report,
                old_market.resolved_outcome,
            )?;
            <zrml_market_commons::Pallet<T>>::mutate_market(&market_id, |market| {
                *market = edited_market.clone();
                Ok(())
            })?;

            let ids_amount: u32 = Self::insert_auto_close(&market_id)?;

            MarketIdsForEdit::<T>::remove(market_id);
            Self::deposit_event(Event::MarketEdited(market_id, edited_market));

            Ok(Some(T::WeightInfo::edit_market(ids_amount)).into())
        }

        /// Buy complete sets and deploy a pool with specified liquidity for a market.
        ///
        /// # Arguments
        ///
        /// * `market_id`: The id of the market.
        /// * `swap_fee`: The swap fee, specified as fixed-point ratio (0.1 equals 10% fee)
        /// * `amount`: The amount of each token to add to the pool.
        /// * `weights`: The relative denormalized weight of each outcome asset. The sum of the
        ///     weights must be less or equal to _half_ of the `MaxTotalWeight` constant of the
        ///     swaps pallet.
        ///
        /// # Weight
        ///
        /// Complexity:
        /// - buy_complete_set: `O(n)`,
        /// where `n` is the number of outcome assets for the categorical market.
        /// - deploy_swap_pool_for_market_open_pool: `O(n)`,
        /// where `n` is the number of outcome assets for the categorical market.
        /// - deploy_swap_pool_for_market_future_pool: `O(n + m)`,
        /// where `n` is the number of outcome assets for the categorical market,
        /// and `m` is the number of market ids,
        /// which open at the same time as the specified market.
        #[pallet::weight(
            T::WeightInfo::buy_complete_set(T::MaxCategories::get().into())
            .saturating_add(
                T::WeightInfo::deploy_swap_pool_for_market_open_pool(weights.len() as u32)
            .max(
                T::WeightInfo::deploy_swap_pool_for_market_future_pool(
                    weights.len() as u32, CacheSize::get()
                ))
            )
        )]
        #[transactional]
        pub fn deploy_swap_pool_and_additional_liquidity(
            origin: OriginFor<T>,
            #[pallet::compact] market_id: MarketIdOf<T>,
            #[pallet::compact] swap_fee: BalanceOf<T>,
            #[pallet::compact] amount: BalanceOf<T>,
            weights: Vec<u128>,
        ) -> DispatchResultWithPostInfo {
            ensure_signed(origin.clone())?;
            let weight_bcs = Self::buy_complete_set(origin.clone(), market_id, amount)?
                .actual_weight
                .ok_or(Error::<T>::UnexpectedNoneInPostInfo)?;
            let weight_deploy =
                Self::deploy_swap_pool_for_market(origin, market_id, swap_fee, amount, weights)?
                    .actual_weight
                    .ok_or(Error::<T>::UnexpectedNoneInPostInfo)?;
            Ok(Some(weight_bcs.saturating_add(weight_deploy)).into())
        }

        /// Deploy a pool with specified liquidity for a market.
        ///
        /// The sender must have enough funds to cover all of the required shares to seed the pool.
        ///
        /// # Arguments
        ///
        /// * `market_id`: The id of the market.
        /// * `swap_fee`: The swap fee, specified as fixed-point ratio (0.1 equals 10% fee)
        /// * `amount`: The amount of each token to add to the pool.
        /// * `weights`: The relative denormalized weight of each outcome asset. The sum of the
        ///     weights must be less or equal to _half_ of the `MaxTotalWeight` constant of the
        ///     swaps pallet.
        ///
        /// # Weight
        ///
        /// Complexity:
        /// - deploy_swap_pool_for_market_open_pool: `O(n)`,
        /// where `n` is the number of outcome assets for the categorical market.
        /// - deploy_swap_pool_for_market_future_pool: `O(n + m)`,
        /// where `n` is the number of outcome assets for the categorical market,
        /// and `m` is the number of market ids,
        /// which open at the same time as the specified market.
        #[pallet::weight(
            T::WeightInfo::deploy_swap_pool_for_market_open_pool(weights.len() as u32)
            .max(
                T::WeightInfo::deploy_swap_pool_for_market_future_pool(
                    weights.len() as u32, CacheSize::get()
                )
            )
        )]
        #[transactional]
        pub fn deploy_swap_pool_for_market(
            origin: OriginFor<T>,
            #[pallet::compact] market_id: MarketIdOf<T>,
            #[pallet::compact] swap_fee: BalanceOf<T>,
            #[pallet::compact] amount: BalanceOf<T>,
            mut weights: Vec<u128>,
        ) -> DispatchResultWithPostInfo {
            let sender = ensure_signed(origin)?;

            let market = <zrml_market_commons::Pallet<T>>::market(&market_id)?;
            ensure!(market.scoring_rule == ScoringRule::CPMM, Error::<T>::InvalidScoringRule);
            Self::ensure_market_is_active(&market)?;

            let mut assets = Self::outcome_assets(market_id, &market);
            let weights_len = weights.len() as u32;
            // although this extrinsic is transactional and this check is inside Swaps::create_pool
            // the iteration over weights happens still before the check in Swaps::create_pool
            // this could stall the chain, because a malicious user puts a large vector in
            ensure!(weights.len() == assets.len(), Error::<T>::WeightsLenMustEqualAssetsLen);

            let base_asset = Asset::Ztg;
            assets.push(base_asset);

            let base_asset_weight = weights.iter().fold(0u128, |acc, val| acc.saturating_add(*val));
            weights.push(base_asset_weight);

            let pool_id = T::Swaps::create_pool(
                sender,
                assets,
                base_asset,
                market_id,
                ScoringRule::CPMM,
                Some(swap_fee),
                Some(amount),
                Some(weights),
            )?;

            // Open the pool now or cache it for later
            let ids_len: Option<u32> = match market.period {
                MarketPeriod::Block(ref range) => {
                    let current_block = <frame_system::Pallet<T>>::block_number();
                    let open_block = range.start;
                    if current_block < open_block {
                        let ids_len = MarketIdsPerOpenBlock::<T>::try_mutate(
                            open_block,
                            |ids| -> Result<u32, DispatchError> {
                                ids.try_push(market_id).map_err(|_| <Error<T>>::StorageOverflow)?;
                                Ok(ids.len() as u32)
                            },
                        )?;
                        Some(ids_len)
                    } else {
                        T::Swaps::open_pool(pool_id)?;
                        None
                    }
                }
                MarketPeriod::Timestamp(ref range) => {
                    let current_time_frame = Self::calculate_time_frame_of_moment(
                        <zrml_market_commons::Pallet<T>>::now(),
                    );
                    let open_time_frame = Self::calculate_time_frame_of_moment(range.start);
                    if current_time_frame < open_time_frame {
                        let ids_len = MarketIdsPerOpenTimeFrame::<T>::try_mutate(
                            open_time_frame,
                            |ids| -> Result<u32, DispatchError> {
                                ids.try_push(market_id).map_err(|_| <Error<T>>::StorageOverflow)?;
                                Ok(ids.len() as u32)
                            },
                        )?;
                        Some(ids_len)
                    } else {
                        T::Swaps::open_pool(pool_id)?;
                        None
                    }
                }
            };

            // This errors if a pool already exists!
            <zrml_market_commons::Pallet<T>>::insert_market_pool(market_id, pool_id)?;
            match ids_len {
                Some(market_ids_len) => {
                    Ok(Some(T::WeightInfo::deploy_swap_pool_for_market_future_pool(
                        weights_len,
                        market_ids_len,
                    ))
                    .into())
                }
                None => {
                    Ok(Some(T::WeightInfo::deploy_swap_pool_for_market_open_pool(weights_len))
                        .into())
                }
            }
        }

        /// Redeems the winning shares of a prediction market.
        ///
        /// # Weight
        ///
        /// Complexity: `O(1)`
        #[pallet::weight(T::WeightInfo::redeem_shares_categorical()
            .max(T::WeightInfo::redeem_shares_scalar())
        )]
        #[transactional]
        pub fn redeem_shares(
            origin: OriginFor<T>,
            #[pallet::compact] market_id: MarketIdOf<T>,
        ) -> DispatchResultWithPostInfo {
            let sender = ensure_signed(origin)?;

            let market = <zrml_market_commons::Pallet<T>>::market(&market_id)?;
            let market_account = <zrml_market_commons::Pallet<T>>::market_account(market_id);

            ensure!(market.status == MarketStatus::Resolved, Error::<T>::MarketIsNotResolved);

            // Check to see if the sender has any winning shares.
            let resolved_outcome =
                market.resolved_outcome.ok_or(Error::<T>::MarketIsNotResolved)?;

            let winning_assets = match resolved_outcome {
                OutcomeReport::Categorical(category_index) => {
                    let winning_currency_id = Asset::CategoricalOutcome(market_id, category_index);
                    let winning_balance =
                        T::AssetManager::free_balance(winning_currency_id, &sender);

                    ensure!(winning_balance > BalanceOf::<T>::zero(), Error::<T>::NoWinningBalance);

                    // Ensure the market account has enough to pay out - if this is
                    // ever not true then we have an accounting problem.
                    ensure!(
                        T::AssetManager::free_balance(Asset::Ztg, &market_account)
                            >= winning_balance,
                        Error::<T>::InsufficientFundsInMarketAccount,
                    );

                    vec![(winning_currency_id, winning_balance, winning_balance)]
                }
                OutcomeReport::Scalar(value) => {
                    let long_currency_id = Asset::ScalarOutcome(market_id, ScalarPosition::Long);
                    let short_currency_id = Asset::ScalarOutcome(market_id, ScalarPosition::Short);
                    let long_balance = T::AssetManager::free_balance(long_currency_id, &sender);
                    let short_balance = T::AssetManager::free_balance(short_currency_id, &sender);

                    ensure!(
                        long_balance > BalanceOf::<T>::zero()
                            || short_balance > BalanceOf::<T>::zero(),
                        Error::<T>::NoWinningBalance
                    );

                    let bound = if let MarketType::Scalar(range) = market.market_type {
                        range
                    } else {
                        return Err(Error::<T>::InvalidMarketType.into());
                    };

                    let calc_payouts = |final_value: u128,
                                        low: u128,
                                        high: u128|
                     -> (Perbill, Perbill) {
                        if final_value <= low {
                            return (Perbill::zero(), Perbill::one());
                        }
                        if final_value >= high {
                            return (Perbill::one(), Perbill::zero());
                        }

                        let payout_long: Perbill = Perbill::from_rational(
                            final_value.saturating_sub(low),
                            high.saturating_sub(low),
                        );
                        let payout_short: Perbill = Perbill::from_parts(
                            Perbill::one().deconstruct().saturating_sub(payout_long.deconstruct()),
                        );
                        (payout_long, payout_short)
                    };

                    let (long_percent, short_percent) =
                        calc_payouts(value, *bound.start(), *bound.end());

                    let long_payout = long_percent.mul_floor(long_balance);
                    let short_payout = short_percent.mul_floor(short_balance);
                    // Ensure the market account has enough to pay out - if this is
                    // ever not true then we have an accounting problem.
                    ensure!(
                        T::AssetManager::free_balance(Asset::Ztg, &market_account)
                            >= long_payout.saturating_add(short_payout),
                        Error::<T>::InsufficientFundsInMarketAccount,
                    );

                    vec![
                        (long_currency_id, long_payout, long_balance),
                        (short_currency_id, short_payout, short_balance),
                    ]
                }
            };

            for (currency_id, payout, balance) in winning_assets {
                // Destroy the shares.
                T::AssetManager::slash(currency_id, &sender, balance);

                // Pay out the winner.
                let remaining_bal = T::AssetManager::free_balance(Asset::Ztg, &market_account);
                let actual_payout = payout.min(remaining_bal);

                T::AssetManager::transfer(Asset::Ztg, &market_account, &sender, actual_payout)?;
                // The if-check prevents scalar markets to emit events even if sender only owns one
                // of the outcome tokens.
                if balance != <BalanceOf<T>>::zero() {
                    Self::deposit_event(Event::TokensRedeemed(
                        market_id,
                        currency_id,
                        balance,
                        actual_payout,
                        sender.clone(),
                    ));
                }
            }

            // Weight correction
            if let OutcomeReport::Categorical(_) = resolved_outcome {
                return Ok(Some(T::WeightInfo::redeem_shares_categorical()).into());
            } else if let OutcomeReport::Scalar(_) = resolved_outcome {
                return Ok(Some(T::WeightInfo::redeem_shares_scalar()).into());
            }

            Ok(None.into())
        }

        /// Rejects a market that is waiting for approval from the advisory committee.
        ///
        /// # Weight
        ///
        /// Complexity: `O(n + m)`,
        /// where `n` is the number of market ids,
        /// which open at the same time as the specified market,
        /// and `m` is the number of market ids,
        /// which close at the same time as the specified market.
        #[pallet::weight((
            T::WeightInfo::reject_market(
                CacheSize::get(),
                CacheSize::get(),
                reject_reason.len() as u32,
            ),
            Pays::No,
        ))]
        #[transactional]
        pub fn reject_market(
            origin: OriginFor<T>,
            #[pallet::compact] market_id: MarketIdOf<T>,
            reject_reason: Vec<u8>,
        ) -> DispatchResultWithPostInfo {
            T::RejectOrigin::ensure_origin(origin)?;
            let market = <zrml_market_commons::Pallet<T>>::market(&market_id)?;
            let open_ids_len = Self::clear_auto_open(&market_id)?;
            let close_ids_len = Self::clear_auto_close(&market_id)?;
            let reject_reason: RejectReason<T> = reject_reason
                .try_into()
                .map_err(|_| Error::<T>::RejectReasonLengthExceedsMaxRejectReasonLen)?;
            let reject_reason_len = reject_reason.len() as u32;
            Self::do_reject_market(&market_id, market, reject_reason)?;
            // The RejectOrigin should not pay fees for providing this service
            Ok((
                Some(T::WeightInfo::reject_market(close_ids_len, open_ids_len, reject_reason_len)),
                Pays::No,
            )
                .into())
        }

        /// Reports the outcome of a market.
        ///
        /// # Weight
        ///
        /// Complexity: `O(n)`, where `n` is the number of market ids,
        /// which reported at the same time as the specified market.
        #[pallet::weight(T::WeightInfo::report(CacheSize::get()))]
        #[transactional]
        pub fn report(
            origin: OriginFor<T>,
            #[pallet::compact] market_id: MarketIdOf<T>,
            outcome: OutcomeReport,
        ) -> DispatchResultWithPostInfo {
            let sender = ensure_signed(origin.clone())?;

            let current_block = <frame_system::Pallet<T>>::block_number();
            let market_report = Report { at: current_block, by: sender.clone(), outcome };

            <zrml_market_commons::Pallet<T>>::mutate_market(&market_id, |market| {
                ensure!(market.report.is_none(), Error::<T>::MarketAlreadyReported);
                Self::ensure_market_is_closed(market)?;
                ensure!(
                    market.matches_outcome_report(&market_report.outcome),
                    Error::<T>::OutcomeMismatch
                );

                let mut should_check_origin = false;
                //NOTE: Saturating operation in following block may saturate to u32::MAX value
                //      but that will be the case after thousands of years time. So it is fine.
                match market.period {
                    MarketPeriod::Block(ref range) => {
                        let grace_period_end =
                            range.end.saturating_add(market.deadlines.grace_period);
                        ensure!(
                            grace_period_end <= current_block,
                            Error::<T>::NotAllowedToReportYet
                        );
                        let oracle_duration_end =
                            grace_period_end.saturating_add(market.deadlines.oracle_duration);
                        if current_block <= oracle_duration_end {
                            should_check_origin = true;
                        }
                    }
                    MarketPeriod::Timestamp(ref range) => {
                        let grace_period_in_moments: MomentOf<T> =
                            market.deadlines.grace_period.saturated_into::<u32>().into();
                        let grace_period_in_ms =
                            grace_period_in_moments.saturating_mul(MILLISECS_PER_BLOCK.into());
                        let grace_period_end = range.end.saturating_add(grace_period_in_ms);
                        let now = <zrml_market_commons::Pallet<T>>::now();
                        ensure!(grace_period_end <= now, Error::<T>::NotAllowedToReportYet);
                        let oracle_duration_in_moments: MomentOf<T> =
                            market.deadlines.oracle_duration.saturated_into::<u32>().into();
                        let oracle_duration_in_ms =
                            oracle_duration_in_moments.saturating_mul(MILLISECS_PER_BLOCK.into());
                        let oracle_duration_end =
                            grace_period_end.saturating_add(oracle_duration_in_ms);
                        if now <= oracle_duration_end {
                            should_check_origin = true;
                        }
                    }
                }

                if should_check_origin {
                    let sender_is_oracle = sender == market.oracle;
                    let origin_has_permission = T::ResolveOrigin::ensure_origin(origin).is_ok();
                    ensure!(
                        sender_is_oracle || origin_has_permission,
                        Error::<T>::ReporterNotOracle
                    );
                }

                market.report = Some(market_report.clone());
                market.status = MarketStatus::Reported;

                Ok(())
            })?;

            let market = <zrml_market_commons::Pallet<T>>::market(&market_id)?;
            let block_after_dispute_duration =
                current_block.saturating_add(market.deadlines.dispute_duration);
            let ids_len = MarketIdsPerReportBlock::<T>::try_mutate(
                block_after_dispute_duration,
                |ids| -> Result<u32, DispatchError> {
                    ids.try_push(market_id).map_err(|_| <Error<T>>::StorageOverflow)?;
                    Ok(ids.len() as u32)
                },
            )?;

            Self::deposit_event(Event::MarketReported(
                market_id,
                MarketStatus::Reported,
                market_report,
            ));
            Ok(Some(T::WeightInfo::report(ids_len)).into())
        }

        /// Sells a complete set of outcomes shares for a market.
        ///
        /// Each complete set is sold for one unit of the market's base asset.
        ///
        /// # Weight
        ///
        /// Complexity: `O(n)`, where `n` is the number of assets for a categorical market.
        #[pallet::weight(
            T::WeightInfo::sell_complete_set(T::MaxCategories::get().into())
        )]
        #[transactional]
        pub fn sell_complete_set(
            origin: OriginFor<T>,
            #[pallet::compact] market_id: MarketIdOf<T>,
            #[pallet::compact] amount: BalanceOf<T>,
        ) -> DispatchResultWithPostInfo {
            let sender = ensure_signed(origin)?;
            ensure!(amount != BalanceOf::<T>::zero(), Error::<T>::ZeroAmount);

            let market = <zrml_market_commons::Pallet<T>>::market(&market_id)?;
            ensure!(market.scoring_rule == ScoringRule::CPMM, Error::<T>::InvalidScoringRule);
            Self::ensure_market_is_active(&market)?;

            let market_account = <zrml_market_commons::Pallet<T>>::market_account(market_id);
            ensure!(
                T::AssetManager::free_balance(Asset::Ztg, &market_account) >= amount,
                "Market account does not have sufficient reserves.",
            );

            let assets = Self::outcome_assets(market_id, &market);

            // verify first.
            for asset in assets.iter() {
                // Ensures that the sender has sufficient amount of each
                // share in the set.
                ensure!(
                    T::AssetManager::free_balance(*asset, &sender) >= amount,
                    Error::<T>::InsufficientShareBalance,
                );
            }

            // write last.
            for asset in assets.iter() {
                T::AssetManager::slash(*asset, &sender, amount);
            }

            T::AssetManager::transfer(Asset::Ztg, &market_account, &sender, amount)?;

            Self::deposit_event(Event::SoldCompleteSet(market_id, amount, sender));
            let assets_len: u32 = assets.len().saturated_into();
            Ok(Some(T::WeightInfo::sell_complete_set(assets_len)).into())
        }

        /// When the `MaxDisputes` amount of disputes is reached,
        /// this allows to start a global dispute.
        ///
        /// # Arguments
        ///
        /// * `market_id`: The identifier of the market.
        ///
        /// NOTE:
        /// The outcomes of the disputes and the report outcome
        /// are added to the global dispute voting outcomes.
        /// The bond of each dispute is the initial vote amount.
        #[pallet::weight(T::WeightInfo::start_global_dispute(CacheSize::get()))]
        #[transactional]
        pub fn start_global_dispute(
            origin: OriginFor<T>,
            #[allow(dead_code, unused)]
            #[pallet::compact]
            market_id: MarketIdOf<T>,
        ) -> DispatchResultWithPostInfo {
            ensure_signed(origin)?;

            #[cfg(feature = "with-global-disputes")]
            {
                let market = <zrml_market_commons::Pallet<T>>::market(&market_id)?;
                ensure!(market.status == MarketStatus::Disputed, Error::<T>::InvalidMarketStatus);

                ensure!(
                    market.dispute_mechanism == MarketDisputeMechanism::SimpleDisputes,
                    Error::<T>::InvalidDisputeMechanism
                );

                let disputes = <Disputes<T>>::get(market_id);
                ensure!(
                    disputes.len() == T::MaxDisputes::get() as usize,
                    Error::<T>::MaxDisputesNeeded
                );

                ensure!(
                    T::GlobalDisputes::is_not_started(&market_id),
                    Error::<T>::GlobalDisputeAlreadyStarted
                );

                // add report outcome to voting choices
                if let Some(report) = market.report {
                    T::GlobalDisputes::push_voting_outcome(
                        &market_id,
                        report.outcome,
                        &report.by,
                        <BalanceOf<T>>::zero(),
                    )?;
                }

                for (index, MarketDispute { at: _, by, outcome }) in disputes.iter().enumerate() {
                    let dispute_bond = default_dispute_bond::<T>(index);
                    T::GlobalDisputes::push_voting_outcome(
                        &market_id,
                        outcome.clone(),
                        by,
                        dispute_bond,
                    )?;
                }

                // ensure, that global disputes controls the resolution now
                // it does not end after the dispute period now, but after the global dispute end
                Self::remove_last_dispute_from_market_ids_per_dispute_block(&disputes, &market_id)?;

                let now = <frame_system::Pallet<T>>::block_number();
                let global_dispute_end = now.saturating_add(T::GlobalDisputePeriod::get());
                let market_ids_len = <MarketIdsPerDisputeBlock<T>>::try_mutate(
                    global_dispute_end,
                    |ids| -> Result<u32, DispatchError> {
                        ids.try_push(market_id).map_err(|_| <Error<T>>::StorageOverflow)?;
                        Ok(ids.len() as u32)
                    },
                )?;

                Self::deposit_event(Event::GlobalDisputeStarted(market_id));

                Ok(Some(T::WeightInfo::start_global_dispute(market_ids_len)).into())
            }

            #[cfg(not(feature = "with-global-disputes"))]
            Err(Error::<T>::GlobalDisputesDisabled.into())
        }
    }

    #[pallet::config]
    pub trait Config: frame_system::Config + zrml_market_commons::Config {
        /// The base amount of currency that must be bonded for a market approved by the
        ///  advisory committee.
        #[pallet::constant]
        type AdvisoryBond: Get<BalanceOf<Self>>;

        /// The percentage of the advisory bond that gets slashed when a market is rejected.
        #[pallet::constant]
        type AdvisoryBondSlashPercentage: Get<Percent>;

        /// The origin that is allowed to approve / reject pending advised markets.
        type ApproveOrigin: EnsureOrigin<Self::Origin>;

        /// Shares of outcome assets and native currency
        type AssetManager: ZeitgeistAssetManager<
            Self::AccountId,
            CurrencyId = Asset<MarketIdOf<Self>>,
            ReserveIdentifier = [u8; 8],
        >;

        /// See [`zrml_authorized::AuthorizedPalletApi`].
        type Authorized: zrml_authorized::AuthorizedPalletApi<
            AccountId = Self::AccountId,
            Balance = BalanceOf<Self>,
            BlockNumber = Self::BlockNumber,
            MarketId = MarketIdOf<Self>,
            Moment = MomentOf<Self>,
            Origin = Self::Origin,
        >;

        /// The origin that is allowed to close markets.
        type CloseOrigin: EnsureOrigin<Self::Origin>;

        /// See [`zrml_court::CourtPalletApi`].
        type Court: zrml_court::CourtPalletApi<
            AccountId = Self::AccountId,
            Balance = BalanceOf<Self>,
            BlockNumber = Self::BlockNumber,
            MarketId = MarketIdOf<Self>,
            Moment = MomentOf<Self>,
            Origin = Self::Origin,
        >;

        /// The origin that is allowed to destroy markets.
        type DestroyOrigin: EnsureOrigin<Self::Origin>;

        /// The base amount of currency that must be bonded in order to create a dispute.
        #[pallet::constant]
        type DisputeBond: Get<BalanceOf<Self>>;

        /// The additional amount of currency that must be bonded when creating a subsequent
        /// dispute.
        #[pallet::constant]
        type DisputeFactor: Get<BalanceOf<Self>>;

        /// Event
        type Event: From<Event<Self>> + IsType<<Self as frame_system::Config>::Event>;

        /// See [`GlobalDisputesPalletApi`].
        #[cfg(feature = "with-global-disputes")]
        type GlobalDisputes: GlobalDisputesPalletApi<
            MarketIdOf<Self>,
            Self::AccountId,
            BalanceOf<Self>,
        >;

        /// The number of blocks the global dispute period remains open.
        #[cfg(feature = "with-global-disputes")]
        type GlobalDisputePeriod: Get<Self::BlockNumber>;

        type LiquidityMining: LiquidityMiningPalletApi<
            AccountId = Self::AccountId,
            Balance = BalanceOf<Self>,
            BlockNumber = Self::BlockNumber,
            MarketId = MarketIdOf<Self>,
        >;

        /// The maximum number of categories available for categorical markets.
        #[pallet::constant]
        type MaxCategories: Get<u16>;

        /// The shortest period of collecting subsidy for a Rikiddo market.
        #[pallet::constant]
        type MaxSubsidyPeriod: Get<MomentOf<Self>>;

        /// The minimum number of categories available for categorical markets.
        #[pallet::constant]
        type MinCategories: Get<u16>;

        /// The shortest period of collecting subsidy for a Rikiddo market.
        #[pallet::constant]
        type MinSubsidyPeriod: Get<MomentOf<Self>>;

        /// The maximum number of disputes allowed on any single market.
        #[pallet::constant]
        type MaxDisputes: Get<u32>;

        /// The minimum number of blocks allowed to be specified as dispute_duration
        /// in create_market.
        #[pallet::constant]
        type MinDisputeDuration: Get<Self::BlockNumber>;

        /// The minimum number of blocks allowed to be specified as oracle_duration
        /// in create_market.
        #[pallet::constant]
        type MinOracleDuration: Get<Self::BlockNumber>;

        /// The maximum number of blocks allowed to be specified as grace_period
        /// in create_market.
        #[pallet::constant]
        type MaxGracePeriod: Get<Self::BlockNumber>;

        /// The maximum number of blocks allowed to be specified as oracle_duration
        /// in create_market.
        #[pallet::constant]
        type MaxOracleDuration: Get<Self::BlockNumber>;

        /// The maximum number of blocks allowed to be specified as dispute_duration
        /// in create_market.
        #[pallet::constant]
        type MaxDisputeDuration: Get<Self::BlockNumber>;

        /// The maximum length of reject reason string.
        #[pallet::constant]
        type MaxRejectReasonLen: Get<u32>;

        /// The maximum allowed timepoint for the market period (timestamp or blocknumber).
        type MaxMarketPeriod: Get<u64>;

        /// The maximum number of bytes allowed as edit reason.
        #[pallet::constant]
        type MaxEditReasonLen: Get<u32>;

        /// The module identifier.
        #[pallet::constant]
        type PalletId: Get<PalletId>;

        /// The origin that is allowed to reject pending advised markets.
        type RejectOrigin: EnsureOrigin<Self::Origin>;

        /// The base amount of currency that must be bonded to ensure the oracle reports
        ///  in a timely manner.
        #[pallet::constant]
        type OracleBond: Get<BalanceOf<Self>>;

        /// The origin that is allowed to request edits in pending advised markets.
        type RequestEditOrigin: EnsureOrigin<Self::Origin>;

        /// The origin that is allowed to resolve markets.
        type ResolveOrigin: EnsureOrigin<Self::Origin>;

        /// See [`DisputeApi`].
        type SimpleDisputes: DisputeApi<
            AccountId = Self::AccountId,
            Balance = BalanceOf<Self>,
            BlockNumber = Self::BlockNumber,
            MarketId = MarketIdOf<Self>,
            Moment = MomentOf<Self>,
            Origin = Self::Origin,
        >;

        /// Handler for slashed funds.
        type Slash: OnUnbalanced<NegativeImbalanceOf<Self>>;

        /// Swaps pallet API
        type Swaps: Swaps<Self::AccountId, Balance = BalanceOf<Self>, MarketId = MarketIdOf<Self>>;

        /// The base amount of currency that must be bonded for a permissionless market,
        /// guaranteeing that it will resolve as anything but `Invalid`.
        #[pallet::constant]
        type ValidityBond: Get<BalanceOf<Self>>;

        /// Weights generated by benchmarks
        type WeightInfo: WeightInfoZeitgeist;
    }

    #[pallet::error]
    pub enum Error<T> {
        /// Someone is trying to call `dispute` with the same outcome that is currently
        /// registered on-chain.
        CannotDisputeSameOutcome,
        /// Only creator is able to edit the market.
        EditorNotCreator,
        /// EditReason's length greater than MaxEditReasonLen.
        EditReasonLengthExceedsMaxEditReasonLen,
        /// The global dispute resolution system is disabled.
        GlobalDisputesDisabled,
        /// Market account does not have enough funds to pay out.
        InsufficientFundsInMarketAccount,
        /// Sender does not have enough share balance.
        InsufficientShareBalance,
        /// An invalid Hash was included in a multihash parameter.
        InvalidMultihash,
        /// An invalid market type was found.
        InvalidMarketType,
        /// An operation is requested that is unsupported for the given scoring rule.
        InvalidScoringRule,
        /// Sender does not have enough balance to buy shares.
        NotEnoughBalance,
        /// Market is already reported on.
        MarketAlreadyReported,
        /// Market edit request is already in progress.
        MarketEditRequestAlreadyInProgress,
        /// Market is not requested for edit.
        MarketEditNotRequested,
        /// Market was expected to be active.
        MarketIsNotActive,
        /// Market was expected to be closed.
        MarketIsNotClosed,
        /// A market in subsidy collection phase was expected.
        MarketIsNotCollectingSubsidy,
        /// A proposed market was expected.
        MarketIsNotProposed,
        /// A reported market was expected.
        MarketIsNotReported,
        /// A disputed market was expected.
        MarketIsNotDisputed,
        /// A resolved market was expected.
        MarketIsNotResolved,
        /// The point in time when the market becomes active is too soon.
        MarketStartTooSoon,
        /// The point in time when the market becomes active is too late.
        MarketStartTooLate,
        /// The maximum number of disputes has been reached.
        MaxDisputesReached,
        /// The maximum number of disputes is needed for this operation.
        MaxDisputesNeeded,
        /// The number of categories for a categorical market is too low.
        NotEnoughCategories,
        /// The user has no winning balance.
        NoWinningBalance,
        /// Submitted outcome does not match market type.
        OutcomeMismatch,
        /// RejectReason's length greater than MaxRejectReasonLen.
        RejectReasonLengthExceedsMaxRejectReasonLen,
        /// The report is not coming from designated oracle.
        ReporterNotOracle,
        /// It was tried to append an item to storage beyond the boundaries.
        StorageOverflow,
        /// Too many categories for a categorical market.
        TooManyCategories,
        /// The action requires another market dispute mechanism.
        InvalidDisputeMechanism,
        /// Catch-all error for invalid market status.
        InvalidMarketStatus,
        /// The post dispatch should never be None.
        UnexpectedNoneInPostInfo,
        /// An amount was illegally specified as zero.
        ZeroAmount,
        /// Market period is faulty (too short, outside of limits)
        InvalidMarketPeriod,
        /// The outcome range of the scalar market is invalid.
        InvalidOutcomeRange,
        /// Can not report before market.deadlines.grace_period is ended.
        NotAllowedToReportYet,
        /// Specified dispute_duration is smaller than MinDisputeDuration.
        DisputeDurationSmallerThanMinDisputeDuration,
        /// Specified oracle_duration is smaller than MinOracleDuration.
        OracleDurationSmallerThanMinOracleDuration,
        /// Specified dispute_duration is greater than MaxDisputeDuration.
        DisputeDurationGreaterThanMaxDisputeDuration,
        /// Specified grace_period is greater than MaxGracePeriod.
        GracePeriodGreaterThanMaxGracePeriod,
        /// Specified oracle_duration is greater than MaxOracleDuration.
        OracleDurationGreaterThanMaxOracleDuration,
        /// The weights length has to be equal to the assets length.
        WeightsLenMustEqualAssetsLen,
        /// The start of the global dispute for this market happened already.
        GlobalDisputeAlreadyStarted,
    }

    #[pallet::event]
    #[pallet::generate_deposit(fn deposit_event)]
    pub enum Event<T>
    where
        T: Config,
    {
        /// Custom addition block initialization logic wasn't successful
        BadOnInitialize,
        /// A complete set of assets has been bought \[market_id, amount_per_asset, buyer\]
        BoughtCompleteSet(MarketIdOf<T>, BalanceOf<T>, <T as frame_system::Config>::AccountId),
        /// A market has been approved \[market_id, new_market_status\]
        MarketApproved(MarketIdOf<T>, MarketStatus),
        /// A market has been created \[market_id, market_account, market\]
        MarketCreated(MarketIdOf<T>, T::AccountId, MarketOf<T>),
        /// A market has been destroyed. \[market_id\]
        MarketDestroyed(MarketIdOf<T>),
        /// A market was started after gathering enough subsidy. \[market_id, new_market_status\]
        MarketStartedWithSubsidy(MarketIdOf<T>, MarketStatus),
        /// A market was discarded after failing to gather enough subsidy.
        /// \[market_id, new_market_status\]
        MarketInsufficientSubsidy(MarketIdOf<T>, MarketStatus),
        /// A market has been closed \[market_id\]
        MarketClosed(MarketIdOf<T>),
        /// A market has been disputed \[market_id, new_market_status, new_outcome\]
        MarketDisputed(MarketIdOf<T>, MarketStatus, MarketDispute<T::AccountId, T::BlockNumber>),
        /// An advised market has ended before it was approved or rejected. \[market_id\]
        MarketExpired(MarketIdOf<T>),
        /// A pending market has been rejected as invalid with a reason. \[market_id, reject_reason\]
        MarketRejected(MarketIdOf<T>, RejectReason<T>),
        /// A market has been reported on \[market_id, new_market_status, reported_outcome\]
        MarketReported(MarketIdOf<T>, MarketStatus, Report<T::AccountId, T::BlockNumber>),
        /// A market has been resolved \[market_id, new_market_status, real_outcome\]
        MarketResolved(MarketIdOf<T>, MarketStatus, OutcomeReport),
        /// A proposed market has been requested edit by advisor. \[market_id, edit_reason\]
        MarketRequestedEdit(MarketIdOf<T>, EditReason<T>),
        /// A proposed market has been edited by the market creator \[market_id\]
        MarketEdited(MarketIdOf<T>, MarketOf<T>),
        /// A complete set of assets has been sold \[market_id, amount_per_asset, seller\]
        SoldCompleteSet(MarketIdOf<T>, BalanceOf<T>, <T as frame_system::Config>::AccountId),
        /// An amount of winning outcomes have been redeemed
        /// \[market_id, currency_id, amount_redeemed, payout, who\]
        TokensRedeemed(
            MarketIdOf<T>,
            Asset<MarketIdOf<T>>,
            BalanceOf<T>,
            BalanceOf<T>,
            <T as frame_system::Config>::AccountId,
        ),
        /// The global dispute was started. \[market_id\]
        GlobalDisputeStarted(MarketIdOf<T>),
    }

    #[pallet::hooks]
    impl<T: Config> Hooks<T::BlockNumber> for Pallet<T> {
        // TODO(#792): Remove outcome assets for accounts! Delete "resolved" assets of `orml_tokens` with storage migration.
        fn on_initialize(now: T::BlockNumber) -> Weight {
            let mut total_weight: Weight = 0u64;

            // TODO(#808): Use weight when Rikiddo is ready
            let _ = Self::process_subsidy_collecting_markets(
                now,
                <zrml_market_commons::Pallet<T>>::now(),
            );
            total_weight = total_weight
                .saturating_add(T::WeightInfo::process_subsidy_collecting_markets_dummy());

            // If we are at genesis or the first block the timestamp is be undefined. No
            // market needs to be opened or closed on blocks #0 or #1, so we skip the
            // evaluation. Without this check, new chains starting from genesis will hang up,
            // since the loops in the `market_status_manager` calls below will run over an interval
            // of 0 to the current time frame.
            if now <= 1u32.into() {
                return total_weight;
            }

            // We add one to the count, because `pallet-timestamp` sets the timestamp _after_
            // `on_initialize` is called, so calling `now()` during `on_initialize` gives us
            // the timestamp of the previous block.
            let current_time_frame =
                Self::calculate_time_frame_of_moment(<zrml_market_commons::Pallet<T>>::now())
                    .saturating_add(1);

            // On first pass, we use current_time - 1 to ensure that the chain doesn't try to
            // check all time frames since epoch.
            let last_time_frame =
                LastTimeFrame::<T>::get().unwrap_or_else(|| current_time_frame.saturating_sub(1));

            let _ = with_transaction(|| {
                let open = Self::market_status_manager::<
                    _,
                    MarketIdsPerOpenBlock<T>,
                    MarketIdsPerOpenTimeFrame<T>,
                >(
                    now,
                    last_time_frame,
                    current_time_frame,
                    |market_id, _| {
                        let weight = Self::open_market(market_id)?;
                        total_weight = total_weight.saturating_add(weight);
                        Ok(())
                    },
                );

                total_weight = total_weight.saturating_add(open.unwrap_or_else(|_| {
                    T::WeightInfo::market_status_manager(CacheSize::get(), CacheSize::get())
                }));

                let close = Self::market_status_manager::<
                    _,
                    MarketIdsPerCloseBlock<T>,
                    MarketIdsPerCloseTimeFrame<T>,
                >(
                    now,
                    last_time_frame,
                    current_time_frame,
                    |market_id, market| {
                        let weight = Self::on_market_close(market_id, market)?;
                        total_weight = total_weight.saturating_add(weight);
                        Ok(())
                    },
                );

                if let Ok(weight) = close {
                    total_weight = total_weight.saturating_add(weight);
                } else {
                    // charge weight for the worst case
                    total_weight = total_weight.saturating_add(
                        T::WeightInfo::market_status_manager(CacheSize::get(), CacheSize::get()),
                    );
                }

                let resolve = Self::resolution_manager(now, |market_id, market| {
                    let weight = Self::on_resolution(market_id, market)?;
                    total_weight = total_weight.saturating_add(weight);
                    Ok(())
                });

                if let Ok(weight) = resolve {
                    total_weight = total_weight.saturating_add(weight);
                } else {
                    // charge weight for the worst case
                    total_weight =
                        total_weight.saturating_add(T::WeightInfo::market_resolution_manager(
                            CacheSize::get(),
                            CacheSize::get(),
                        ));
                }

                LastTimeFrame::<T>::set(Some(current_time_frame));
                total_weight = total_weight.saturating_add(T::DbWeight::get().writes(1));

                match open.and(close).and(resolve) {
                    Err(err) => {
                        Self::deposit_event(Event::BadOnInitialize);
                        log::error!("Block {:?} was not initialized. Error: {:?}", now, err);
                        TransactionOutcome::Rollback(err.into())
                    }
                    Ok(_) => TransactionOutcome::Commit(Ok(())),
                }
            });

            total_weight.saturating_add(T::WeightInfo::on_initialize_resolve_overhead())
        }
    }

    #[pallet::pallet]
    #[pallet::storage_version(STORAGE_VERSION)]
    pub struct Pallet<T>(PhantomData<T>);

    /// For each market, this holds the dispute information for each dispute that's
    /// been issued.
    #[pallet::storage]
    pub type Disputes<T: Config> = StorageMap<
        _,
        Blake2_128Concat,
        MarketIdOf<T>,
        BoundedVec<MarketDispute<T::AccountId, T::BlockNumber>, T::MaxDisputes>,
        ValueQuery,
    >;

    #[pallet::storage]
    pub type MarketIdsPerOpenBlock<T: Config> = StorageMap<
        _,
        Blake2_128Concat,
        T::BlockNumber,
        BoundedVec<MarketIdOf<T>, CacheSize>,
        ValueQuery,
    >;

    #[pallet::storage]
    pub type MarketIdsPerOpenTimeFrame<T: Config> = StorageMap<
        _,
        Blake2_128Concat,
        TimeFrame,
        BoundedVec<MarketIdOf<T>, CacheSize>,
        ValueQuery,
    >;

    /// A mapping of market identifiers to the block their market ends on.
    #[pallet::storage]
    pub type MarketIdsPerCloseBlock<T: Config> = StorageMap<
        _,
        Blake2_128Concat,
        T::BlockNumber,
        BoundedVec<MarketIdOf<T>, CacheSize>,
        ValueQuery,
    >;

    /// A mapping of market identifiers to the time frame their market ends in.
    #[pallet::storage]
    pub type MarketIdsPerCloseTimeFrame<T: Config> = StorageMap<
        _,
        Blake2_128Concat,
        TimeFrame,
        BoundedVec<MarketIdOf<T>, CacheSize>,
        ValueQuery,
    >;

    /// The last time frame that was checked for markets to close.
    #[pallet::storage]
    pub type LastTimeFrame<T: Config> = StorageValue<_, TimeFrame>;

    /// A mapping of market identifiers to the block they were disputed at.
    /// A market only ends up here if it was disputed.
    #[pallet::storage]
    pub type MarketIdsPerDisputeBlock<T: Config> = StorageMap<
        _,
        Twox64Concat,
        T::BlockNumber,
        BoundedVec<MarketIdOf<T>, CacheSize>,
        ValueQuery,
    >;

    /// A mapping of market identifiers to the block that they were reported on.
    #[pallet::storage]
    pub type MarketIdsPerReportBlock<T: Config> = StorageMap<
        _,
        Twox64Concat,
        T::BlockNumber,
        BoundedVec<MarketIdOf<T>, CacheSize>,
        ValueQuery,
    >;

    /// Contains a list of all markets that are currently collecting subsidy and the deadline.
    // All the values are "cached" here. Results in data duplication, but speeds up the iteration
    // over every market significantly (otherwise 25µs per relevant market per block).
    #[pallet::storage]
    pub type MarketsCollectingSubsidy<T: Config> = StorageValue<
        _,
        BoundedVec<SubsidyUntil<T::BlockNumber, MomentOf<T>, MarketIdOf<T>>, ConstU32<1_048_576>>,
        ValueQuery,
    >;

    /// Contains market_ids for which advisor has requested edit.
    /// Value for given market_id represents the reason for the edit.
    #[pallet::storage]
    pub type MarketIdsForEdit<T: Config> =
        StorageMap<_, Twox64Concat, MarketIdOf<T>, EditReason<T>>;

    impl<T: Config> Pallet<T> {
        pub fn outcome_assets(
            market_id: MarketIdOf<T>,
            market: &MarketOf<T>,
        ) -> Vec<Asset<MarketIdOf<T>>> {
            match market.market_type {
                MarketType::Categorical(categories) => {
                    let mut assets = Vec::new();
                    for i in 0..categories {
                        assets.push(Asset::CategoricalOutcome(market_id, i));
                    }
                    assets
                }
                MarketType::Scalar(_) => {
                    vec![
                        Asset::ScalarOutcome(market_id, ScalarPosition::Long),
                        Asset::ScalarOutcome(market_id, ScalarPosition::Short),
                    ]
                }
            }
        }

        fn insert_auto_close(market_id: &MarketIdOf<T>) -> Result<u32, DispatchError> {
            let market = <zrml_market_commons::Pallet<T>>::market(market_id)?;

            match market.period {
                MarketPeriod::Block(range) => MarketIdsPerCloseBlock::<T>::try_mutate(
                    range.end,
                    |ids| -> Result<u32, DispatchError> {
                        ids.try_push(*market_id).map_err(|_| <Error<T>>::StorageOverflow)?;
                        Ok(ids.len() as u32)
                    },
                ),
                MarketPeriod::Timestamp(range) => MarketIdsPerCloseTimeFrame::<T>::try_mutate(
                    Self::calculate_time_frame_of_moment(range.end),
                    |ids| -> Result<u32, DispatchError> {
                        ids.try_push(*market_id).map_err(|_| <Error<T>>::StorageOverflow)?;
                        Ok(ids.len() as u32)
                    },
                ),
            }
        }

        // Manually remove market from cache for auto close.
        fn clear_auto_close(market_id: &MarketIdOf<T>) -> Result<u32, DispatchError> {
            let market = <zrml_market_commons::Pallet<T>>::market(market_id)?;

            // No-op if market isn't cached for auto close according to its state.
            match market.status {
                MarketStatus::Active | MarketStatus::Proposed => (),
                _ => return Ok(0u32),
            };

            let close_ids_len = match market.period {
                MarketPeriod::Block(range) => {
                    MarketIdsPerCloseBlock::<T>::mutate(range.end, |ids| -> u32 {
                        let ids_len = ids.len() as u32;
                        remove_item::<MarketIdOf<T>, _>(ids, market_id);
                        ids_len
                    })
                }
                MarketPeriod::Timestamp(range) => {
                    let time_frame = Self::calculate_time_frame_of_moment(range.end);
                    MarketIdsPerCloseTimeFrame::<T>::mutate(time_frame, |ids| -> u32 {
                        let ids_len = ids.len() as u32;
                        remove_item::<MarketIdOf<T>, _>(ids, market_id);
                        ids_len
                    })
                }
            };
            Ok(close_ids_len)
        }

        // Manually remove market from cache for auto open.
        fn clear_auto_open(market_id: &MarketIdOf<T>) -> Result<u32, DispatchError> {
            let market = <zrml_market_commons::Pallet<T>>::market(market_id)?;

            // No-op if market isn't cached for auto open according to its state.
            match market.status {
                MarketStatus::Active | MarketStatus::Proposed => (),
                _ => return Ok(0u32),
            };

            let open_ids_len = match market.period {
                MarketPeriod::Block(range) => {
                    MarketIdsPerOpenBlock::<T>::mutate(range.start, |ids| -> u32 {
                        let ids_len = ids.len() as u32;
                        remove_item::<MarketIdOf<T>, _>(ids, market_id);
                        ids_len
                    })
                }
                MarketPeriod::Timestamp(range) => {
                    let time_frame = Self::calculate_time_frame_of_moment(range.start);
                    MarketIdsPerOpenTimeFrame::<T>::mutate(time_frame, |ids| -> u32 {
                        let ids_len = ids.len() as u32;
                        remove_item::<MarketIdOf<T>, _>(ids, market_id);
                        ids_len
                    })
                }
            };
            Ok(open_ids_len)
        }

        /// Clears this market from being stored for automatic resolution.
        fn clear_auto_resolve(market_id: &MarketIdOf<T>) -> Result<(u32, u32), DispatchError> {
            let market = <zrml_market_commons::Pallet<T>>::market(market_id)?;
            let (ids_len, disputes_len) = match market.status {
                MarketStatus::Reported => {
                    let report = market.report.ok_or(Error::<T>::MarketIsNotReported)?;
                    let dispute_duration_ends_at_block =
                        report.at.saturating_add(market.deadlines.dispute_duration);
                    MarketIdsPerReportBlock::<T>::mutate(
                        dispute_duration_ends_at_block,
                        |ids| -> (u32, u32) {
                            let ids_len = ids.len() as u32;
                            remove_item::<MarketIdOf<T>, _>(ids, market_id);
                            (ids_len, 0u32)
                        },
                    )
                }
                MarketStatus::Disputed => {
                    let disputes = Disputes::<T>::get(market_id);
                    let last_dispute = disputes.last().ok_or(Error::<T>::MarketIsNotDisputed)?;
                    let dispute_duration_ends_at_block =
                        last_dispute.at.saturating_add(market.deadlines.dispute_duration);
                    MarketIdsPerDisputeBlock::<T>::mutate(
                        dispute_duration_ends_at_block,
                        |ids| -> (u32, u32) {
                            let ids_len = ids.len() as u32;
                            remove_item::<MarketIdOf<T>, _>(ids, market_id);
                            (ids_len, disputes.len() as u32)
                        },
                    )
                }
                _ => (0u32, 0u32),
            };

            Ok((ids_len, disputes_len))
        }

        pub(crate) fn do_buy_complete_set(
            who: T::AccountId,
            market_id: MarketIdOf<T>,
            amount: BalanceOf<T>,
        ) -> DispatchResultWithPostInfo {
            ensure!(amount != BalanceOf::<T>::zero(), Error::<T>::ZeroAmount);
            ensure!(
                T::AssetManager::free_balance(Asset::Ztg, &who) >= amount,
                Error::<T>::NotEnoughBalance
            );

            let market = <zrml_market_commons::Pallet<T>>::market(&market_id)?;
            ensure!(market.scoring_rule == ScoringRule::CPMM, Error::<T>::InvalidScoringRule);
            Self::ensure_market_is_active(&market)?;

            let market_account = <zrml_market_commons::Pallet<T>>::market_account(market_id);
            T::AssetManager::transfer(Asset::Ztg, &who, &market_account, amount)?;

            let assets = Self::outcome_assets(market_id, &market);
            for asset in assets.iter() {
                T::AssetManager::deposit(*asset, &who, amount)?;
            }

            Self::deposit_event(Event::BoughtCompleteSet(market_id, amount, who));

            let assets_len: u32 = assets.len().saturated_into();
            Ok(Some(T::WeightInfo::buy_complete_set(assets_len)).into())
        }

        pub(crate) fn do_reject_market(
            market_id: &MarketIdOf<T>,
            market: MarketOf<T>,
            reject_reason: RejectReason<T>,
        ) -> DispatchResult {
            ensure!(market.status == MarketStatus::Proposed, Error::<T>::InvalidMarketStatus);
            let creator = &market.creator;
            let advisory_bond_slash_amount =
                T::AdvisoryBondSlashPercentage::get().mul_floor(T::AdvisoryBond::get());
            let advisory_bond_unreserve_amount =
                T::AdvisoryBond::get().saturating_sub(advisory_bond_slash_amount);
            let (imbalance, _) = CurrencyOf::<T>::slash_reserved_named(
                &Self::reserve_id(),
                creator,
                advisory_bond_slash_amount.saturated_into::<u128>().saturated_into(),
            );
            T::Slash::on_unbalanced(imbalance);
            T::AssetManager::unreserve_named(
                &Self::reserve_id(),
                Asset::Ztg,
                creator,
                T::OracleBond::get().saturating_add(advisory_bond_unreserve_amount),
            );
            <zrml_market_commons::Pallet<T>>::remove_market(market_id)?;
            MarketIdsForEdit::<T>::remove(market_id);
            Self::deposit_event(Event::MarketRejected(*market_id, reject_reason));
            Self::deposit_event(Event::MarketDestroyed(*market_id));
            Ok(())
        }

        pub(crate) fn handle_expired_advised_market(
            market_id: &MarketIdOf<T>,
            market: MarketOf<T>,
        ) -> Result<Weight, DispatchError> {
            ensure!(market.status == MarketStatus::Proposed, Error::<T>::InvalidMarketStatus);
            let creator = &market.creator;
            T::AssetManager::unreserve_named(
                &Self::reserve_id(),
                Asset::Ztg,
                creator,
                T::AdvisoryBond::get(),
            );
            T::AssetManager::unreserve_named(
                &Self::reserve_id(),
                Asset::Ztg,
                creator,
                T::OracleBond::get(),
            );
            <zrml_market_commons::Pallet<T>>::remove_market(market_id)?;
            MarketIdsForEdit::<T>::remove(market_id);
            Self::deposit_event(Event::MarketExpired(*market_id));
            Ok(T::WeightInfo::handle_expired_advised_market())
        }

        pub(crate) fn calculate_time_frame_of_moment(time: MomentOf<T>) -> TimeFrame {
            time.saturated_into::<TimeFrame>().saturating_div(MILLISECS_PER_BLOCK.into())
        }

        fn calculate_internal_resolve_weight(market: &MarketOf<T>, total_disputes: u32) -> Weight {
            if let MarketType::Categorical(_) = market.market_type {
                if let MarketStatus::Reported = market.status {
                    T::WeightInfo::internal_resolve_categorical_reported()
                } else {
                    T::WeightInfo::internal_resolve_categorical_disputed(total_disputes)
                }
            } else if let MarketStatus::Reported = market.status {
                T::WeightInfo::internal_resolve_scalar_reported()
            } else {
                T::WeightInfo::internal_resolve_scalar_disputed(total_disputes)
            }
        }

        fn ensure_can_not_dispute_the_same_outcome(
            disputes: &[MarketDispute<T::AccountId, T::BlockNumber>],
            report: &Report<T::AccountId, T::BlockNumber>,
            outcome: &OutcomeReport,
        ) -> DispatchResult {
            if let Some(last_dispute) = disputes.last() {
                ensure!(&last_dispute.outcome != outcome, Error::<T>::CannotDisputeSameOutcome);
            } else {
                ensure!(&report.outcome != outcome, Error::<T>::CannotDisputeSameOutcome);
            }

            Ok(())
        }

        #[inline]
        fn ensure_disputes_does_not_exceed_max_disputes(num_disputes: u32) -> DispatchResult {
            ensure!(num_disputes < T::MaxDisputes::get(), Error::<T>::MaxDisputesReached);
            Ok(())
        }

        fn ensure_market_is_active(market: &MarketOf<T>) -> DispatchResult {
            ensure!(market.status == MarketStatus::Active, Error::<T>::MarketIsNotActive);
            Ok(())
        }

        fn ensure_market_period_is_valid(
            period: &MarketPeriod<T::BlockNumber, MomentOf<T>>,
        ) -> DispatchResult {
            // The start of the market is allowed to be in the past (this results in the market
            // being active immediately), but the market's end must be at least one block/time
            // frame in the future.
            match period {
                MarketPeriod::Block(ref range) => {
                    ensure!(
                        <frame_system::Pallet<T>>::block_number() < range.end,
                        Error::<T>::InvalidMarketPeriod
                    );
                    ensure!(range.start < range.end, Error::<T>::InvalidMarketPeriod);
                    ensure!(
                        range.end <= T::MaxMarketPeriod::get().saturated_into(),
                        Error::<T>::InvalidMarketPeriod
                    );
                }
                MarketPeriod::Timestamp(ref range) => {
                    // Ensure that the market lasts at least one time frame into the future.
                    let now_frame = Self::calculate_time_frame_of_moment(
                        <zrml_market_commons::Pallet<T>>::now(),
                    );
                    let end_frame = Self::calculate_time_frame_of_moment(range.end);
                    ensure!(now_frame < end_frame, Error::<T>::InvalidMarketPeriod);
                    ensure!(range.start < range.end, Error::<T>::InvalidMarketPeriod);
                    ensure!(
                        range.end <= T::MaxMarketPeriod::get().saturated_into::<MomentOf<T>>(),
                        Error::<T>::InvalidMarketPeriod
                    );
                }
            };
            Ok(())
        }

        fn ensure_market_deadlines_are_valid(
            deadlines: &Deadlines<T::BlockNumber>,
        ) -> DispatchResult {
            ensure!(
                deadlines.oracle_duration >= T::MinOracleDuration::get(),
                Error::<T>::OracleDurationSmallerThanMinOracleDuration
            );
            ensure!(
                deadlines.dispute_duration >= T::MinDisputeDuration::get(),
                Error::<T>::DisputeDurationSmallerThanMinDisputeDuration
            );
            ensure!(
                deadlines.dispute_duration <= T::MaxDisputeDuration::get(),
                Error::<T>::DisputeDurationGreaterThanMaxDisputeDuration
            );
            ensure!(
                deadlines.grace_period <= T::MaxGracePeriod::get(),
                Error::<T>::GracePeriodGreaterThanMaxGracePeriod
            );
            ensure!(
                deadlines.oracle_duration <= T::MaxOracleDuration::get(),
                Error::<T>::OracleDurationGreaterThanMaxOracleDuration
            );
            Ok(())
        }

        fn ensure_market_type_is_valid(market_type: &MarketType) -> DispatchResult {
            match market_type {
                MarketType::Categorical(categories) => {
                    ensure!(
                        *categories >= T::MinCategories::get(),
                        <Error<T>>::NotEnoughCategories
                    );
                    ensure!(*categories <= T::MaxCategories::get(), <Error<T>>::TooManyCategories);
                }
                MarketType::Scalar(ref outcome_range) => {
                    ensure!(
                        outcome_range.start() < outcome_range.end(),
                        <Error<T>>::InvalidOutcomeRange
                    );
                }
            }
            Ok(())
        }

        // Check that the market has reached the end of its period.
        fn ensure_market_is_closed(market: &MarketOf<T>) -> DispatchResult {
            ensure!(market.status == MarketStatus::Closed, Error::<T>::MarketIsNotClosed);
            Ok(())
        }

        fn ensure_market_start_is_in_time(
            period: &MarketPeriod<T::BlockNumber, MomentOf<T>>,
        ) -> DispatchResult {
            let interval = match period {
                MarketPeriod::Block(range) => {
                    let interval_blocks: u128 = range
                        .start
                        .saturating_sub(<frame_system::Pallet<T>>::block_number())
                        .saturated_into();
                    interval_blocks.saturating_mul(MILLISECS_PER_BLOCK.into())
                }
                MarketPeriod::Timestamp(range) => range
                    .start
                    .saturating_sub(<zrml_market_commons::Pallet<T>>::now())
                    .saturated_into(),
            };

            ensure!(
                <MomentOf<T>>::saturated_from(interval) >= T::MinSubsidyPeriod::get(),
                <Error<T>>::MarketStartTooSoon
            );
            ensure!(
                <MomentOf<T>>::saturated_from(interval) <= T::MaxSubsidyPeriod::get(),
                <Error<T>>::MarketStartTooLate
            );
            Ok(())
        }

        pub(crate) fn open_market(market_id: &MarketIdOf<T>) -> Result<Weight, DispatchError> {
            // Is no-op if market has no pool. This should never happen, but it's safer to not
            // error in this case.
            let mut total_weight = T::DbWeight::get().reads(1); // (For the `market_pool` read)
            if let Ok(pool_id) = <zrml_market_commons::Pallet<T>>::market_pool(market_id) {
                let open_pool_weight = T::Swaps::open_pool(pool_id)?;
                total_weight = total_weight.saturating_add(open_pool_weight);
            }
            Ok(total_weight)
        }

        pub(crate) fn close_market(market_id: &MarketIdOf<T>) -> Result<Weight, DispatchError> {
            <zrml_market_commons::Pallet<T>>::mutate_market(market_id, |market| {
                ensure!(market.status == MarketStatus::Active, Error::<T>::InvalidMarketStatus);
                market.status = MarketStatus::Closed;
                Ok(())
            })?;
            let mut total_weight = T::DbWeight::get().reads_writes(1, 1);
            if let Ok(pool_id) = <zrml_market_commons::Pallet<T>>::market_pool(market_id) {
                let close_pool_weight = T::Swaps::close_pool(pool_id)?;
                total_weight = total_weight.saturating_add(close_pool_weight);
            };
            Self::deposit_event(Event::MarketClosed(*market_id));
            total_weight = total_weight.saturating_add(T::DbWeight::get().writes(1));
            Ok(total_weight)
        }

        /// Handle market state transitions at the end of its active phase.
        fn on_market_close(
            market_id: &MarketIdOf<T>,
            market: MarketOf<T>,
        ) -> Result<Weight, DispatchError> {
            match market.status {
                MarketStatus::Active => Self::close_market(market_id),
                MarketStatus::Proposed => Self::handle_expired_advised_market(market_id, market),
                _ => Err(Error::<T>::InvalidMarketStatus.into()), // Should never occur!
            }
        }

        fn resolve_reported_market(market: &MarketOf<T>) -> Result<OutcomeReport, DispatchError> {
            let report = market.report.as_ref().ok_or(Error::<T>::MarketIsNotReported)?;
            // the oracle bond gets returned if the reporter was the oracle
            if report.by == market.oracle {
                T::AssetManager::unreserve_named(
                    &Self::reserve_id(),
                    Asset::Ztg,
                    &market.creator,
                    T::OracleBond::get(),
                );
            } else {
                let excess = T::AssetManager::slash_reserved_named(
                    &Self::reserve_id(),
                    Asset::Ztg,
                    &market.creator,
                    T::OracleBond::get(),
                );
                // deposit only to the real reporter what actually was slashed
                let negative_imbalance = T::OracleBond::get().saturating_sub(excess);

                if let Err(err) =
                    T::AssetManager::deposit(Asset::Ztg, &report.by, negative_imbalance)
                {
                    log::warn!(
                        "[PredictionMarkets] Cannot deposit to the reporter. error: {:?}",
                        err
                    );
                }
            }

            Ok(report.outcome.clone())
        }

        fn resolve_disputed_market(
            market_id: &MarketIdOf<T>,
            market: &MarketOf<T>,
        ) -> Result<OutcomeReport, DispatchError> {
            let report = market.report.as_ref().ok_or(Error::<T>::MarketIsNotReported)?;
            let disputes = Disputes::<T>::get(market_id);

            let mut resolved_outcome_option = None;

            #[cfg(feature = "with-global-disputes")]
            if let Some(o) = T::GlobalDisputes::determine_voting_winner(market_id) {
                resolved_outcome_option = Some(o);
            }

            // Try to get the outcome of the MDM. If the MDM failed to resolve, default to
            // the oracle's report.
            if resolved_outcome_option.is_none() {
                resolved_outcome_option = match market.dispute_mechanism {
                    MarketDisputeMechanism::Authorized => {
                        T::Authorized::on_resolution(&disputes, market_id, market)?
                    }
                    MarketDisputeMechanism::Court => {
                        T::Court::on_resolution(&disputes, market_id, market)?
                    }
                    MarketDisputeMechanism::SimpleDisputes => {
                        T::SimpleDisputes::on_resolution(&disputes, market_id, market)?
                    }
                };
            }

            let resolved_outcome =
                resolved_outcome_option.unwrap_or_else(|| report.outcome.clone());

            let mut correct_reporters: Vec<T::AccountId> = Vec::new();

            // If the oracle reported right, return the OracleBond, otherwise slash it to
            // pay the correct reporters.
            let mut overall_imbalance = NegativeImbalanceOf::<T>::zero();
            if report.by == market.oracle && report.outcome == resolved_outcome {
                T::AssetManager::unreserve_named(
                    &Self::reserve_id(),
                    Asset::Ztg,
                    &market.creator,
                    T::OracleBond::get(),
                );
            } else {
                let (imbalance, _) = CurrencyOf::<T>::slash_reserved_named(
                    &Self::reserve_id(),
                    &market.creator,
                    T::OracleBond::get().saturated_into::<u128>().saturated_into(),
                );
                overall_imbalance.subsume(imbalance);
            }

            for (i, dispute) in disputes.iter().enumerate() {
                let actual_bond = default_dispute_bond::<T>(i);
                if dispute.outcome == resolved_outcome {
                    T::AssetManager::unreserve_named(
                        &Self::reserve_id(),
                        Asset::Ztg,
                        &dispute.by,
                        actual_bond,
                    );

                    correct_reporters.push(dispute.by.clone());
                } else {
                    let (imbalance, _) = CurrencyOf::<T>::slash_reserved_named(
                        &Self::reserve_id(),
                        &dispute.by,
                        actual_bond.saturated_into::<u128>().saturated_into(),
                    );
                    overall_imbalance.subsume(imbalance);
                }
            }

            // Fold all the imbalances into one and reward the correct reporters. The
            // number of correct reporters might be zero if the market defaults to the
            // report after abandoned dispute. In that case, the rewards remain slashed.
            if let Some(reward_per_each) =
                overall_imbalance.peek().checked_div(&correct_reporters.len().saturated_into())
            {
                for correct_reporter in &correct_reporters {
                    let (actual_reward, leftover) = overall_imbalance.split(reward_per_each);
                    overall_imbalance = leftover;
                    CurrencyOf::<T>::resolve_creating(correct_reporter, actual_reward);
                }
            }
            T::Slash::on_unbalanced(overall_imbalance);

            Ok(resolved_outcome)
        }

        pub fn on_resolution(
            market_id: &MarketIdOf<T>,
            market: &MarketOf<T>,
        ) -> Result<u64, DispatchError> {
            if market.creation == MarketCreation::Permissionless {
                T::AssetManager::unreserve_named(
                    &Self::reserve_id(),
                    Asset::Ztg,
                    &market.creator,
                    T::ValidityBond::get(),
                );
            }

            let mut total_weight = 0;
            let disputes = Disputes::<T>::get(market_id);

            let resolved_outcome = match market.status {
                MarketStatus::Reported => Self::resolve_reported_market(market)?,
                MarketStatus::Disputed => Self::resolve_disputed_market(market_id, market)?,
                _ => return Err(Error::<T>::InvalidMarketStatus.into()),
            };
            let clean_up_weight = Self::clean_up_pool(market, market_id, &resolved_outcome)?;
            total_weight = total_weight.saturating_add(clean_up_weight);
            // TODO: https://github.com/zeitgeistpm/zeitgeist/issues/815
            // Following call should return weight consumed by it.
            T::LiquidityMining::distribute_market_incentives(market_id)?;

            // NOTE: Currently we don't clean up outcome assets.
            // TODO(#792): Remove outcome assets for accounts! Delete "resolved" assets of `orml_tokens` with storage migration.
            <zrml_market_commons::Pallet<T>>::mutate_market(market_id, |m| {
                m.status = MarketStatus::Resolved;
                m.resolved_outcome = Some(resolved_outcome.clone());
                Ok(())
            })?;
            Disputes::<T>::remove(market_id);
            Self::deposit_event(Event::MarketResolved(
                *market_id,
                MarketStatus::Resolved,
                resolved_outcome,
            ));
            Ok(total_weight.saturating_add(Self::calculate_internal_resolve_weight(
                market,
                disputes.len().saturated_into(),
            )))
        }

        pub(crate) fn process_subsidy_collecting_markets(
            current_block: T::BlockNumber,
            current_time: MomentOf<T>,
        ) -> Weight {
            let mut total_weight = 0;
            let dbweight = T::DbWeight::get();
            let one_read = T::DbWeight::get().reads(1);
            let one_write = T::DbWeight::get().writes(1);

            let retain_closure = |subsidy_info: &SubsidyUntil<
                T::BlockNumber,
                MomentOf<T>,
                MarketIdOf<T>,
            >| {
                let market_ready = match &subsidy_info.period {
                    MarketPeriod::Block(period) => period.start <= current_block,
                    MarketPeriod::Timestamp(period) => period.start <= current_time,
                };

                if market_ready {
                    let pool_id =
                        <zrml_market_commons::Pallet<T>>::market_pool(&subsidy_info.market_id);
                    total_weight.saturating_add(one_read);

                    if let Ok(pool_id) = pool_id {
                        let end_subsidy_result = T::Swaps::end_subsidy_phase(pool_id);

                        if let Ok(result) = end_subsidy_result {
                            total_weight = total_weight.saturating_add(result.weight);

                            if result.result {
                                // Sufficient subsidy, activate market.
                                let mutate_result = <zrml_market_commons::Pallet<T>>::mutate_market(
                                    &subsidy_info.market_id,
                                    |m| {
                                        m.status = MarketStatus::Active;
                                        Ok(())
                                    },
                                );

                                total_weight =
                                    total_weight.saturating_add(one_read).saturating_add(one_write);

                                if let Err(err) = mutate_result {
                                    log::error!(
                                        "[PredictionMarkets] Cannot find market associated to \
                                         market id.
                                    market_id: {:?}, error: {:?}",
                                        subsidy_info.market_id,
                                        err
                                    );
                                    return true;
                                }

                                Self::deposit_event(Event::MarketStartedWithSubsidy(
                                    subsidy_info.market_id,
                                    MarketStatus::Active,
                                ));
                            } else {
                                // Insufficient subsidy, cleanly remove pool and close market.
                                let destroy_result =
                                    T::Swaps::destroy_pool_in_subsidy_phase(pool_id);

                                if let Err(err) = destroy_result {
                                    log::error!(
                                        "[PredictionMarkets] Cannot destroy pool with missing \
                                         subsidy.
                                    market_id: {:?}, error: {:?}",
                                        subsidy_info.market_id,
                                        err
                                    );
                                    return true;
                                } else if let Ok(weight) = destroy_result {
                                    total_weight = total_weight.saturating_add(weight);
                                }

                                let market_result = <zrml_market_commons::Pallet<T>>::mutate_market(
                                    &subsidy_info.market_id,
                                    |m| {
                                        m.status = MarketStatus::InsufficientSubsidy;

                                        // Unreserve funds reserved during market creation
                                        if m.creation == MarketCreation::Permissionless {
                                            let required_bond = T::ValidityBond::get()
                                                .saturating_add(T::OracleBond::get());
                                            T::AssetManager::unreserve_named(
                                                &Self::reserve_id(),
                                                Asset::Ztg,
                                                &m.creator,
                                                required_bond,
                                            );
                                        } else if m.creation == MarketCreation::Advised {
                                            // AdvisoryBond was already returned when the market
                                            // was approved. Approval is inevitable to reach this.
                                            T::AssetManager::unreserve_named(
                                                &Self::reserve_id(),
                                                Asset::Ztg,
                                                &m.creator,
                                                T::OracleBond::get(),
                                            );
                                        }

                                        total_weight = total_weight
                                            .saturating_add(dbweight.reads(2))
                                            .saturating_add(dbweight.writes(2));
                                        Ok(())
                                    },
                                );

                                if let Err(err) = market_result {
                                    log::error!(
                                        "[PredictionMarkets] Cannot find market associated to \
                                         market id.
                                    market_id: {:?}, error: {:?}",
                                        subsidy_info.market_id,
                                        err
                                    );
                                    return true;
                                }

                                // `remove_market_pool` can only error due to missing pool, but
                                // above we ensured that the pool exists.
                                let _ = <zrml_market_commons::Pallet<T>>::remove_market_pool(
                                    &subsidy_info.market_id,
                                );
                                total_weight =
                                    total_weight.saturating_add(one_read).saturating_add(one_write);
                                Self::deposit_event(Event::MarketInsufficientSubsidy(
                                    subsidy_info.market_id,
                                    MarketStatus::InsufficientSubsidy,
                                ));
                            }

                            return false;
                        } else if let Err(err) = end_subsidy_result {
                            log::error!(
                                "[PredictionMarkets] An error occured during end of subsidy phase.
                        pool_id: {:?}, market_id: {:?}, error: {:?}",
                                pool_id,
                                subsidy_info.market_id,
                                err
                            );
                        }
                    } else if let Err(err) = pool_id {
                        log::error!(
                            "[PredictionMarkets] Cannot find pool associated to market.
                            market_id: {:?}, error: {:?}",
                            subsidy_info.market_id,
                            err
                        );
                        return true;
                    }
                }

                true
            };

            let mut weight_basis = 0;
            <MarketsCollectingSubsidy<T>>::mutate(
                |e: &mut BoundedVec<
                    SubsidyUntil<T::BlockNumber, MomentOf<T>, MarketIdOf<T>>,
                    _,
                >| {
                    weight_basis = T::WeightInfo::process_subsidy_collecting_markets_raw(
                        e.len().saturated_into(),
                    );
                    e.retain(retain_closure);
                },
            );

            weight_basis.saturating_add(total_weight)
        }

        fn remove_last_dispute_from_market_ids_per_dispute_block(
            disputes: &[MarketDispute<T::AccountId, T::BlockNumber>],
            market_id: &MarketIdOf<T>,
        ) -> DispatchResult {
            if let Some(last_dispute) = disputes.last() {
                let market = <zrml_market_commons::Pallet<T>>::market(market_id)?;
                let dispute_duration_ends_at_block =
                    last_dispute.at.saturating_add(market.deadlines.dispute_duration);
                MarketIdsPerDisputeBlock::<T>::mutate(dispute_duration_ends_at_block, |ids| {
                    remove_item::<MarketIdOf<T>, _>(ids, market_id);
                });
            }
            Ok(())
        }

        /// The reserve ID of the prediction-markets pallet.
        #[inline]
        pub fn reserve_id() -> [u8; 8] {
            T::PalletId::get().0
        }

        pub(crate) fn market_status_manager<F, MarketIdsPerBlock, MarketIdsPerTimeFrame>(
            block_number: T::BlockNumber,
            last_time_frame: TimeFrame,
            current_time_frame: TimeFrame,
            mut mutation: F,
        ) -> Result<Weight, DispatchError>
        where
            F: FnMut(&MarketIdOf<T>, MarketOf<T>) -> DispatchResult,
            MarketIdsPerBlock: frame_support::StorageMap<
                T::BlockNumber,
                BoundedVec<MarketIdOf<T>, CacheSize>,
                Query = BoundedVec<MarketIdOf<T>, CacheSize>,
            >,
            MarketIdsPerTimeFrame: frame_support::StorageMap<
                TimeFrame,
                BoundedVec<MarketIdOf<T>, CacheSize>,
                Query = BoundedVec<MarketIdOf<T>, CacheSize>,
            >,
        {
            let market_ids_per_block = MarketIdsPerBlock::get(block_number);
            for market_id in market_ids_per_block.iter() {
                let market = <zrml_market_commons::Pallet<T>>::market(market_id)?;
                mutation(market_id, market)?;
            }
            MarketIdsPerBlock::remove(block_number);

            let mut time_frame_ids_len = 0u32;
            for time_frame in last_time_frame.saturating_add(1)..=current_time_frame {
                let market_ids_per_time_frame = MarketIdsPerTimeFrame::get(time_frame);
                time_frame_ids_len =
                    time_frame_ids_len.saturating_add(market_ids_per_time_frame.len() as u32);
                for market_id in market_ids_per_time_frame.iter() {
                    let market = <zrml_market_commons::Pallet<T>>::market(market_id)?;
                    mutation(market_id, market)?;
                }
                MarketIdsPerTimeFrame::remove(time_frame);
            }

            Ok(T::WeightInfo::market_status_manager(
                market_ids_per_block.len() as u32,
                time_frame_ids_len,
            ))
        }

        pub(crate) fn resolution_manager<F>(
            now: T::BlockNumber,
            mut cb: F,
        ) -> Result<Weight, DispatchError>
        where
            F: FnMut(&MarketIdOf<T>, &MarketOf<T>) -> DispatchResult,
        {
            // Resolve all regularly reported markets.
            let market_ids_per_report_block = MarketIdsPerReportBlock::<T>::get(now);
            for id in market_ids_per_report_block.iter() {
                let market = <zrml_market_commons::Pallet<T>>::market(id)?;
                if let MarketStatus::Reported = market.status {
                    cb(id, &market)?;
                }
            }
            MarketIdsPerReportBlock::<T>::remove(now);

            // Resolve any disputed markets.
            let market_ids_per_dispute_block = MarketIdsPerDisputeBlock::<T>::get(now);
            for id in market_ids_per_dispute_block.iter() {
                let market = <zrml_market_commons::Pallet<T>>::market(id)?;
                cb(id, &market)?;
            }
            MarketIdsPerDisputeBlock::<T>::remove(now);

            Ok(T::WeightInfo::market_resolution_manager(
                market_ids_per_report_block.len() as u32,
                market_ids_per_dispute_block.len() as u32,
            ))
        }

        // If the market is already disputed, does nothing.
        fn set_market_as_disputed(
            market: &MarketOf<T>,
            market_id: &MarketIdOf<T>,
        ) -> DispatchResult {
            if market.status != MarketStatus::Disputed {
                <zrml_market_commons::Pallet<T>>::mutate_market(market_id, |m| {
                    m.status = MarketStatus::Disputed;
                    Ok(())
                })?;
            }
            Ok(())
        }

        // If a market has a pool that is `Active`, then changes from `Active` to `Clean`. If
        // the market does not exist or the market does not have a pool, does nothing.
        fn clean_up_pool(
            market: &MarketOf<T>,
            market_id: &MarketIdOf<T>,
            outcome_report: &OutcomeReport,
        ) -> Result<Weight, DispatchError> {
            let pool_id = if let Ok(el) = <zrml_market_commons::Pallet<T>>::market_pool(market_id) {
                el
            } else {
                return Ok(T::DbWeight::get().reads(1));
            };
            let market_account = <zrml_market_commons::Pallet<T>>::market_account(*market_id);
            let weight = T::Swaps::clean_up_pool(
                &market.market_type,
                pool_id,
                outcome_report,
                &market_account,
            )?;
            Ok(weight.saturating_add(T::DbWeight::get().reads(2)))
        }

        // Creates a pool for the market and registers the market in the list of markets
        // currently collecting subsidy.
        pub(crate) fn start_subsidy(
            market: &MarketOf<T>,
            market_id: MarketIdOf<T>,
        ) -> Result<Weight, DispatchError> {
            ensure!(
                market.status == MarketStatus::CollectingSubsidy,
                Error::<T>::MarketIsNotCollectingSubsidy
            );

            let mut assets = Self::outcome_assets(market_id, market);
            let base_asset = Asset::Ztg;
            assets.push(base_asset);
            let total_assets = assets.len();

            let pool_id = T::Swaps::create_pool(
                market.creator.clone(),
                assets,
                base_asset,
                market_id,
                market.scoring_rule,
                None,
                None,
                None,
            )?;

            // This errors if a pool already exists!
            <zrml_market_commons::Pallet<T>>::insert_market_pool(market_id, pool_id)?;
            <MarketsCollectingSubsidy<T>>::try_mutate(|markets| {
                markets
                    .try_push(SubsidyUntil { market_id, period: market.period.clone() })
                    .map_err(|_| <Error<T>>::StorageOverflow)
            })?;

            Ok(T::WeightInfo::start_subsidy(total_assets.saturated_into()))
        }

        fn validate_dispute(
            disputes: &[MarketDispute<T::AccountId, T::BlockNumber>],
            market: &MarketOf<T>,
            num_disputes: u32,
            outcome_report: &OutcomeReport,
        ) -> DispatchResult {
            let report = market.report.as_ref().ok_or(Error::<T>::MarketIsNotReported)?;
            ensure!(market.matches_outcome_report(outcome_report), Error::<T>::OutcomeMismatch);
            Self::ensure_can_not_dispute_the_same_outcome(disputes, report, outcome_report)?;
            Self::ensure_disputes_does_not_exceed_max_disputes(num_disputes)?;
            Ok(())
        }

        fn construct_market(
            creator: T::AccountId,
            creator_fee: u8,
            oracle: T::AccountId,
            period: MarketPeriod<T::BlockNumber, MomentOf<T>>,
            deadlines: Deadlines<T::BlockNumber>,
            metadata: MultiHash,
            creation: MarketCreation,
            market_type: MarketType,
            dispute_mechanism: MarketDisputeMechanism,
            scoring_rule: ScoringRule,
            report: Option<Report<T::AccountId, T::BlockNumber>>,
            resolved_outcome: Option<OutcomeReport>,
        ) -> Result<MarketOf<T>, DispatchError> {
            let MultiHash::Sha3_384(multihash) = metadata;
            ensure!(multihash[0] == 0x15 && multihash[1] == 0x30, <Error<T>>::InvalidMultihash);
            Self::ensure_market_period_is_valid(&period)?;
            Self::ensure_market_deadlines_are_valid(&deadlines)?;
            Self::ensure_market_type_is_valid(&market_type)?;

            if scoring_rule == ScoringRule::RikiddoSigmoidFeeMarketEma {
                Self::ensure_market_start_is_in_time(&period)?;
            }
            let status: MarketStatus = match creation {
                MarketCreation::Permissionless => match scoring_rule {
                    ScoringRule::CPMM => MarketStatus::Active,
                    ScoringRule::RikiddoSigmoidFeeMarketEma => MarketStatus::CollectingSubsidy,
                },
                MarketCreation::Advised => MarketStatus::Proposed,
            };
            Ok(Market {
                creation,
                creator_fee,
                creator,
                market_type,
                dispute_mechanism,
                metadata: Vec::from(multihash),
                oracle,
                period,
                deadlines,
                report,
                resolved_outcome,
                status,
                scoring_rule,
            })
        }
    }

    // No-one can bound more than BalanceOf<T>, therefore, this functions saturates
    pub(crate) fn default_dispute_bond<T>(n: usize) -> BalanceOf<T>
    where
        T: Config,
    {
        T::DisputeBond::get().saturating_add(
            T::DisputeFactor::get().saturating_mul(n.saturated_into::<u32>().into()),
        )
    }

    fn remove_item<I: cmp::PartialEq, G>(items: &mut BoundedVec<I, G>, item: &I) {
        if let Some(pos) = items.iter().position(|i| i == item) {
            items.swap_remove(pos);
        }
    }
}<|MERGE_RESOLUTION|>--- conflicted
+++ resolved
@@ -168,7 +168,6 @@
             let open_ids_len = Self::clear_auto_open(&market_id)?;
             let close_ids_len = Self::clear_auto_close(&market_id)?;
             let (ids_len, disputes_len) = Self::clear_auto_resolve(&market_id)?;
-<<<<<<< HEAD
             // `Disputes` is emtpy unless the market is disputed, so this is just a defensive
             // check.
             if market.status == MarketStatus::Disputed {
@@ -181,11 +180,8 @@
                     );
                 }
             }
-            T::MarketCommons::remove_market(&market_id)?;
-=======
             <zrml_market_commons::Pallet<T>>::remove_market(&market_id)?;
             Disputes::<T>::remove(market_id);
->>>>>>> 5d73988f
 
             Self::deposit_event(Event::MarketDestroyed(market_id));
 
