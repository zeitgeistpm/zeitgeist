// Copyright 2022-2023 Forecasting Technologies LTD.
// Copyright 2021-2022 Zeitgeist PM LLC.
//
// This file is part of Zeitgeist.
//
// Zeitgeist is free software: you can redistribute it and/or modify it
// under the terms of the GNU General Public License as published by the
// Free Software Foundation, either version 3 of the License, or (at
// your option) any later version.
//
// Zeitgeist is distributed in the hope that it will be useful, but
// WITHOUT ANY WARRANTY; without even the implied warranty of
// MERCHANTABILITY or FITNESS FOR A PARTICULAR PURPOSE. See the GNU
// General Public License for more details.
//
// You should have received a copy of the GNU General Public License
// along with Zeitgeist. If not, see <https://www.gnu.org/licenses/>.

#![doc = include_str!("../README.md")]
#![cfg_attr(not(feature = "std"), no_std)]
#![allow(clippy::too_many_arguments)]

extern crate alloc;

mod benchmarks;
pub mod migrations;
pub mod mock;
pub mod orml_asset_registry;
mod tests;
pub mod weights;

pub use pallet::*;

#[frame_support::pallet]
mod pallet {
    use crate::weights::*;
    use alloc::{format, vec, vec::Vec};
    use core::{cmp, marker::PhantomData};
    use frame_support::{
        dispatch::{DispatchResultWithPostInfo, Pays, Weight},
        ensure, log,
        pallet_prelude::{ConstU32, StorageMap, StorageValue, ValueQuery},
        storage::{with_transaction, TransactionOutcome},
        traits::{
            tokens::BalanceStatus, Currency, EnsureOrigin, Get, Hooks, Imbalance, IsType,
            NamedReservableCurrency, OnUnbalanced, StorageVersion,
        },
        transactional, Blake2_128Concat, BoundedVec, PalletId, Twox64Concat,
    };
    use frame_system::{ensure_signed, pallet_prelude::OriginFor};

    #[cfg(feature = "parachain")]
    use {orml_traits::asset_registry::Inspect, zeitgeist_primitives::types::CustomMetadata};

    use orml_traits::{MultiCurrency, NamedMultiReservableCurrency};
    use sp_arithmetic::per_things::{Perbill, Percent};
    use sp_runtime::{
        traits::{Saturating, Zero},
        DispatchError, DispatchResult, SaturatedConversion,
    };
    use zeitgeist_primitives::{
        constants::MILLISECS_PER_BLOCK,
        traits::{
            DisputeApi, DisputeMaxWeightApi, DisputeResolutionApi, Swaps, ZeitgeistAssetManager,
        },
        types::{
            Asset, Bond, Deadlines, GlobalDisputeItem, Market, MarketBonds, MarketCreation,
            MarketDisputeMechanism, MarketPeriod, MarketStatus, MarketType, MultiHash,
<<<<<<< HEAD
            OutcomeReport, PrematureClose, PrematureCloseState, Report, ScalarPosition,
=======
            OldMarketDispute, OutcomeReport, Report, ResultWithWeightInfo, ScalarPosition,
>>>>>>> 851c8039
            ScoringRule, SubsidyUntil,
        },
    };
    use zrml_global_disputes::{types::InitialItem, GlobalDisputesPalletApi};
    use zrml_liquidity_mining::LiquidityMiningPalletApi;
    use zrml_market_commons::MarketCommonsPalletApi;

    /// The current storage version.
    const STORAGE_VERSION: StorageVersion = StorageVersion::new(7);

    pub(crate) type BalanceOf<T> = <<T as Config>::AssetManager as MultiCurrency<
        <T as frame_system::Config>::AccountId,
    >>::Balance;
    pub(crate) type CurrencyOf<T> = <T as zrml_market_commons::Config>::Currency;
    pub(crate) type NegativeImbalanceOf<T> =
        <CurrencyOf<T> as Currency<<T as frame_system::Config>::AccountId>>::NegativeImbalance;
    pub(crate) type TimeFrame = u64;
    pub(crate) type MarketIdOf<T> = <T as zrml_market_commons::Config>::MarketId;
    pub(crate) type MomentOf<T> =
        <<T as zrml_market_commons::Config>::Timestamp as frame_support::traits::Time>::Moment;
    pub type MarketOf<T> = Market<
        <T as frame_system::Config>::AccountId,
        BalanceOf<T>,
        <T as frame_system::Config>::BlockNumber,
        MomentOf<T>,
        Asset<MarketIdOf<T>>,
    >;
    pub type CacheSize = ConstU32<64>;
    pub type EditReason<T> = BoundedVec<u8, <T as Config>::MaxEditReasonLen>;
    pub type RejectReason<T> = BoundedVec<u8, <T as Config>::MaxRejectReasonLen>;
    type InitialItemOf<T> = InitialItem<<T as frame_system::Config>::AccountId, BalanceOf<T>>;

    macro_rules! impl_unreserve_bond {
        ($fn_name:ident, $bond_type:ident) => {
            /// Settle the $bond_type bond by unreserving it.
            ///
            /// This function **should** only be called if the bond is not yet settled, and calling
            /// it if the bond is settled is most likely a logic error. If the bond is already
            /// settled, storage is not changed, a warning is raised and `Ok(())` is returned.
            fn $fn_name(market_id: &MarketIdOf<T>) -> DispatchResult {
                let market = <zrml_market_commons::Pallet<T>>::market(market_id)?;
                let bond = market.bonds.$bond_type.as_ref().ok_or(Error::<T>::MissingBond)?;
                if bond.is_settled {
                    let warning = format!(
                        "Attempting to settle the {} bond of market {:?} multiple times",
                        stringify!($bond_type),
                        market_id,
                    );
                    log::warn!("{}", warning);
                    debug_assert!(false, "{}", warning);
                    return Ok(());
                }
                CurrencyOf::<T>::unreserve_named(&Self::reserve_id(), &bond.who, bond.value);
                <zrml_market_commons::Pallet<T>>::mutate_market(market_id, |m| {
                    m.bonds.$bond_type = Some(Bond { is_settled: true, ..bond.clone() });
                    Ok(())
                })
            }
        };
    }

    macro_rules! impl_slash_bond {
        ($fn_name:ident, $bond_type:ident) => {
            /// Settle the $bond_type bond by slashing and/or unreserving it and return the
            /// resulting imbalance.
            ///
            /// If `slash_percentage` is not specified, then the entire bond is slashed. Otherwise,
            /// only the specified percentage is slashed and the remainder is unreserved.
            ///
            /// This function **should** only be called if the bond is not yet settled, and calling
            /// it if the bond is settled is most likely a logic error. If the bond is already
            /// settled, storage is not changed, a warning is raised and a zero imbalance is
            /// returned.
            fn $fn_name(
                market_id: &MarketIdOf<T>,
                slash_percentage: Option<Percent>,
            ) -> Result<NegativeImbalanceOf<T>, DispatchError> {
                let market = <zrml_market_commons::Pallet<T>>::market(market_id)?;
                let bond = market.bonds.$bond_type.as_ref().ok_or(Error::<T>::MissingBond)?;
                // Trying to settle a bond multiple times is always a logic error, not a runtime
                // error, so we log a warning instead of raising an error.
                if bond.is_settled {
                    let warning = format!(
                        "Attempting to settle the {} bond of market {:?} multiple times",
                        stringify!($bond_type),
                        market_id,
                    );
                    log::warn!("{}", warning);
                    debug_assert!(false, "{}", warning);
                    return Ok(NegativeImbalanceOf::<T>::zero());
                }
                let value = bond.value;
                let (slash_amount, unreserve_amount) = if let Some(percentage) = slash_percentage {
                    let slash_amount = percentage.mul_floor(value);
                    (slash_amount, value.saturating_sub(slash_amount))
                } else {
                    (value, BalanceOf::<T>::zero())
                };
                let (imbalance, excess) = CurrencyOf::<T>::slash_reserved_named(
                    &Self::reserve_id(),
                    &bond.who,
                    slash_amount,
                );
                // If there's excess, there's nothing we can do, so we don't count this as error
                // and log a warning instead.
                if excess != BalanceOf::<T>::zero() {
                    let warning = format!(
                        "Failed to settle the {} bond of market {:?}",
                        stringify!($bond_type),
                        market_id,
                    );
                    log::warn!("{}", warning);
                    debug_assert!(false, "{}", warning);
                }
                if unreserve_amount != BalanceOf::<T>::zero() {
                    CurrencyOf::<T>::unreserve_named(
                        &Self::reserve_id(),
                        &bond.who,
                        unreserve_amount,
                    );
                }
                <zrml_market_commons::Pallet<T>>::mutate_market(market_id, |m| {
                    m.bonds.$bond_type = Some(Bond { is_settled: true, ..bond.clone() });
                    Ok(())
                })?;
                Ok(imbalance)
            }
        };
    }

    macro_rules! impl_repatriate_bond {
        ($fn_name:ident, $bond_type:ident) => {
            /// Settle the $bond_type bond by repatriating it to free balance of beneficiary.
            ///
            /// This function **should** only be called if the bond is not yet settled, and calling
            /// it if the bond is settled is most likely a logic error. If the bond is already
            /// settled, storage is not changed, a warning is raised and `Ok(())` is returned.
            fn $fn_name(market_id: &MarketIdOf<T>, beneficiary: &T::AccountId) -> DispatchResult {
                let market = <zrml_market_commons::Pallet<T>>::market(market_id)?;
                let bond = market.bonds.$bond_type.as_ref().ok_or(Error::<T>::MissingBond)?;
                if bond.is_settled {
                    let warning = format!(
                        "Attempting to settle the {} bond of market {:?} multiple times",
                        stringify!($bond_type),
                        market_id,
                    );
                    log::warn!("{}", warning);
                    debug_assert!(false, "{}", warning);
                    return Ok(());
                }
                let res = <CurrencyOf<T>>::repatriate_reserved_named(
                    &Self::reserve_id(),
                    &bond.who,
                    beneficiary,
                    bond.value,
                    BalanceStatus::Free,
                );
                // If there's an error or missing balance,
                // there's nothing we can do, so we don't count this as error
                // and log a warning instead.
                match res {
                    Ok(missing) if missing != <BalanceOf<T>>::zero() => {
                        let warning = format!(
                            "Failed to repatriate all of the {} bond of market {:?} (missing \
                             balance {:?}).",
                            stringify!($bond_type),
                            market_id,
                            missing,
                        );
                        log::warn!("{}", warning);
                        debug_assert!(false, "{}", warning);
                    }
                    Ok(_) => (),
                    Err(_err) => {
                        let warning = format!(
                            "Failed to settle the {} bond of market {:?} (error: {}).",
                            stringify!($bond_type),
                            market_id,
                            stringify!(_err),
                        );
                        log::warn!("{}", warning);
                        debug_assert!(false, "{}", warning);
                    }
                }
                <zrml_market_commons::Pallet<T>>::mutate_market(market_id, |m| {
                    m.bonds.$bond_type = Some(Bond { is_settled: true, ..bond.clone() });
                    Ok(())
                })?;
                Ok(())
            }
        };
    }

    macro_rules! impl_is_bond_pending {
        ($fn_name:ident, $bond_type:ident) => {
            /// Check whether the $bond_type is present (ready to get unreserved or slashed).
            /// Set the flag `with_warning` to `true`, when warnings should be logged
            /// in case the bond is not present or already settled.
            ///
            /// Return `true` if the bond is present and not settled, `false` otherwise.
            fn $fn_name(
                market_id: &MarketIdOf<T>,
                market: &MarketOf<T>,
                with_warning: bool,
            ) -> bool {
                if let Some(bond) = &market.bonds.$bond_type {
                    if !bond.is_settled {
                        return true;
                    } else if with_warning {
                        let warning = format!(
                            "[PredictionMarkets] The {} bond is already settled for market {:?}.",
                            stringify!($bond_type),
                            market_id,
                        );
                        log::warn!("{}", warning);
                        debug_assert!(false, "{}", warning);
                    }
                } else if with_warning {
                    let warning = format!(
                        "[PredictionMarkets] The {} bond is not present for market {:?}.",
                        stringify!($bond_type),
                        market_id,
                    );
                    log::warn!("{}", warning);
                    debug_assert!(false, "{}", warning);
                }

                false
            }
        };
    }

    #[pallet::call]
    impl<T: Config> Pallet<T> {
        /// Destroy a market, including its outcome assets, market account and pool account.
        ///
        /// Must be called by `DestroyOrigin`. Bonds (unless already returned) are slashed without
        /// exception. Can currently only be used for destroying CPMM markets.
        #[pallet::call_index(0)]
        #[pallet::weight((
            T::WeightInfo::admin_destroy_reported_market(
                T::MaxCategories::get().into(),
                CacheSize::get(),
                CacheSize::get(),
                CacheSize::get(),
            )
            .max(T::WeightInfo::admin_destroy_disputed_market(
                T::MaxCategories::get().into(),
                CacheSize::get(),
                CacheSize::get(),
                CacheSize::get(),
            )),
            Pays::No,
        ))]
        #[transactional]
        pub fn admin_destroy_market(
            origin: OriginFor<T>,
            #[pallet::compact] market_id: MarketIdOf<T>,
        ) -> DispatchResultWithPostInfo {
            // TODO(#618): Not implemented for Rikiddo!
            T::DestroyOrigin::ensure_origin(origin)?;

            let market = <zrml_market_commons::Pallet<T>>::market(&market_id)?;
            ensure!(market.scoring_rule == ScoringRule::CPMM, Error::<T>::InvalidScoringRule);
            let market_status = market.status;
            let market_account = <zrml_market_commons::Pallet<T>>::market_account(market_id);

            // Slash outstanding bonds; see
            // https://github.com/zeitgeistpm/runtime-audit-1/issues/34#issuecomment-1120187097 for
            // details.
            Self::slash_pending_bonds(&market_id, &market)?;

            if market_status == MarketStatus::Proposed {
                MarketIdsForEdit::<T>::remove(market_id);
            }

            if T::GlobalDisputes::is_active(&market_id) {
                T::GlobalDisputes::destroy_global_dispute(&market_id)?;
            }

            // NOTE: Currently we don't clean up outcome assets.
            // TODO(#792): Remove outcome assets for accounts! Delete "resolved" assets of `orml_tokens` with storage migration.
            T::AssetManager::slash(
                market.base_asset,
                &market_account,
                T::AssetManager::free_balance(market.base_asset, &market_account),
            );
            let mut category_count = 0u32;
            if let Ok(pool_id) = <zrml_market_commons::Pallet<T>>::market_pool(&market_id) {
                let pool = T::Swaps::pool(pool_id)?;
                category_count = pool.assets.len().saturated_into();
                let _ = T::Swaps::destroy_pool(pool_id)?;
                <zrml_market_commons::Pallet<T>>::remove_market_pool(&market_id)?;
            }

            let open_ids_len = Self::clear_auto_open(&market_id)?;
            let close_ids_len = Self::clear_auto_close(&market_id)?;
            let (ids_len, _) = Self::clear_auto_resolve(&market_id)?;
            Self::clear_dispute_mechanism(&market_id)?;
            <zrml_market_commons::Pallet<T>>::remove_market(&market_id)?;

            Self::deposit_event(Event::MarketDestroyed(market_id));

            // Weight correction
            // The DestroyOrigin should not pay fees for providing this service
            if market_status == MarketStatus::Reported {
                Ok((
                    Some(T::WeightInfo::admin_destroy_reported_market(
                        category_count,
                        open_ids_len,
                        close_ids_len,
                        ids_len,
                    )),
                    Pays::No,
                )
                    .into())
            } else if market_status == MarketStatus::Disputed {
                Ok((
                    Some(T::WeightInfo::admin_destroy_disputed_market(
                        category_count,
                        open_ids_len,
                        close_ids_len,
                        ids_len,
                    )),
                    Pays::No,
                )
                    .into())
            } else {
                Ok((Option::<Weight>::None, Pays::No).into())
            }
        }

        /// Allows the `CloseOrigin` to immediately move an open market to closed.
        ///
        /// # Weight
        ///
        /// Complexity: `O(n + m)`, where `n` is the number of market ids,
        /// which open at the same time as the specified market,
        /// and `m` is the number of market ids,
        /// which close at the same time as the specified market.
        //
        // ***** IMPORTANT *****
        //
        // Within the same block, operations that interact with the activeness of the same
        // market will behave differently before and after this call.
        #[pallet::call_index(1)]
        #[pallet::weight((
            T::WeightInfo::admin_move_market_to_closed(
                CacheSize::get(), CacheSize::get()), Pays::No
            )
        )]
        #[transactional]
        pub fn admin_move_market_to_closed(
            origin: OriginFor<T>,
            #[pallet::compact] market_id: MarketIdOf<T>,
        ) -> DispatchResultWithPostInfo {
            // TODO(#638): Handle Rikiddo markets!
            T::CloseOrigin::ensure_origin(origin)?;
            let market = <zrml_market_commons::Pallet<T>>::market(&market_id)?;
            Self::ensure_market_is_active(&market)?;
            let open_ids_len = Self::clear_auto_open(&market_id)?;
            let close_ids_len = Self::clear_auto_close(&market_id)?;
            Self::close_market(&market_id)?;
            Self::set_market_end(&market_id)?;
            // The CloseOrigin should not pay fees for providing this service
            Ok((
                Some(T::WeightInfo::admin_move_market_to_closed(open_ids_len, close_ids_len)),
                Pays::No,
            )
                .into())
        }

        #[pallet::call_index(17)]
        #[pallet::weight((
            T::WeightInfo::admin_move_market_to_closed(
                CacheSize::get(), CacheSize::get()), Pays::Yes
            )
        )]
        #[transactional]
        pub fn schedule_early_close(
            origin: OriginFor<T>,
            #[pallet::compact] market_id: MarketIdOf<T>,
        ) -> DispatchResultWithPostInfo {
            let is_authorized = T::CloseMarketEarlyOrigin::try_origin(origin.clone()).is_ok();
            if is_authorized {
                T::CloseMarketEarlyOrigin::ensure_origin(origin)?;
            } else {
                ensure_signed(origin)?;
            };
            let market = <zrml_market_commons::Pallet<T>>::market(&market_id)?;
            Self::ensure_market_is_active(&market)?;
            let now_block = <frame_system::Pallet<T>>::block_number();
            let now_time = <zrml_market_commons::Pallet<T>>::now();

            let get_new_period = |block_period,
                                  time_frame_period|
             -> Result<
                MarketPeriod<T::BlockNumber, MomentOf<T>>,
                DispatchError,
            > {
                match &market.period {
                    MarketPeriod::Block(range) => {
                        let close_time = now_block.saturating_add(block_period);
                        ensure!(close_time < range.end, Error::<T>::EarlyCloseRequestTooLate);
                        Ok(MarketPeriod::Block(range.start..close_time))
                    }
                    MarketPeriod::Timestamp(range) => {
                        let close_time = now_time.saturating_add(time_frame_period);
                        ensure!(close_time < range.end, Error::<T>::EarlyCloseRequestTooLate);
                        Ok(MarketPeriod::Timestamp(range.start..close_time))
                    }
                }
            };
            let new_period = match &market.premature_close {
                None => {
                    let (block_period, time_frame_period) = if is_authorized {
                        // fat finger protection
                        (
                            T::CloseProtectionBlockPeriod::get(),
                            T::CloseProtectionTimeFramePeriod::get(),
                        )
                    } else {
                        let who = ensure_signed(origin)?;
                        ensure!(market.creator == who, Error::<T>::RequesterNotCreator);
                        let market_creator = who;

                        let close_request_bond = T::CloseRequestBond::get();

                        T::AssetManager::reserve_named(
                            &Self::reserve_id(),
                            Asset::Ztg,
                            &market_creator,
                            close_request_bond,
                        )?;

                        <zrml_market_commons::Pallet<T>>::mutate_market(&market_id, |market| {
                            market.bonds.close_request =
                                Some(Bond::new(market_creator, close_request_bond));
                            Ok(())
                        })?;

                        (
                            T::PrematureCloseBlockPeriod::get(),
                            T::PrematureCloseTimeFramePeriod::get(),
                        )
                    };

                    get_new_period(block_period, time_frame_period)?
                }
                Some(p) => {
                    match p.state {
                        // in these case the market period got already reset to the old period
                        PrematureCloseState::Disputed => {
                            if Self::is_close_dispute_bond_pending(&market_id, &market, false) {
                                Self::repatriate_close_dispute_bond(&market_id, &market.creator)?;
                            }
                            if Self::is_close_request_bond_pending(&market_id, &market, false) {
                                Self::unreserve_close_request_bond(&market_id)?;
                            }
                        }
                        PrematureCloseState::Rejected => {}
                        PrematureCloseState::ScheduledAsMarketCreator
                        | PrematureCloseState::ScheduledAsOther => {
                            return Err(Error::<T>::InvalidPrematureCloseState.into());
                        }
                    }

                    ensure!(is_authorized, Error::<T>::OnlyAuthorizedCanScheduleEarlyClose);

                    get_new_period(
                        T::CloseProtectionBlockPeriod::get(),
                        T::CloseProtectionTimeFramePeriod::get(),
                    )?
                }
            };

            let close_ids_len = Self::clear_auto_close(&market_id)?;

            let state = if is_authorized {
                PrematureCloseState::ScheduledAsOther
            } else {
                PrematureCloseState::ScheduledAsMarketCreator
            };

            <zrml_market_commons::Pallet<T>>::mutate_market(&market_id, |market| {
                let old_market_period = market.period.clone();
                market.period = new_period.clone();
                let premature_close =
                    PrematureClose { old: old_market_period, new: new_period.clone(), state };
                market.premature_close = Some(premature_close);
                Ok(())
            })?;

            // important to do this after the market period is mutated
            let ids_amount: u32 = Self::insert_auto_close(&market_id)?;

            Self::deposit_event(Event::MarketEarlyCloseScheduled { market_id, new_period, state });

            Ok((Some(T::WeightInfo::admin_move_market_to_closed(0u32, 0u32)), Pays::Yes).into())
        }

        #[pallet::call_index(18)]
        #[pallet::weight((
            T::WeightInfo::admin_move_market_to_closed(
                CacheSize::get(), CacheSize::get()), Pays::Yes
            )
        )]
        #[transactional]
        pub fn dispute_early_close(
            origin: OriginFor<T>,
            #[pallet::compact] market_id: MarketIdOf<T>,
        ) -> DispatchResultWithPostInfo {
            let who = ensure_signed(origin)?;
            let market = <zrml_market_commons::Pallet<T>>::market(&market_id)?;
            Self::ensure_market_is_active(&market)?;
            let mut premature_close =
                market.premature_close.ok_or(Error::<T>::NoPrematureCloseScheduled)?;
            match premature_close.state {
                PrematureCloseState::ScheduledAsMarketCreator => (),
                PrematureCloseState::ScheduledAsOther
                | PrematureCloseState::Disputed
                | PrematureCloseState::Rejected => {
                    return Err(Error::<T>::InvalidPrematureCloseState.into());
                }
            };

            // ensure we don't dispute if the old market period is already over
            // so that we don't switch back to an invalid market period
            match premature_close.old {
                MarketPeriod::Block(range) => {
                    let now_block = <frame_system::Pallet<T>>::block_number();
                    ensure!(now_block < range.end, Error::<T>::OldMarketPeriodEndAlreadyOver);
                }
                MarketPeriod::Timestamp(range) => {
                    let now_time = <zrml_market_commons::Pallet<T>>::now();
                    ensure!(now_time < range.end, Error::<T>::OldMarketPeriodEndAlreadyOver);
                }
            }

            let close_dispute_bond = T::CloseDisputeBond::get();

            T::AssetManager::reserve_named(
                &Self::reserve_id(),
                Asset::Ztg,
                &who,
                close_dispute_bond,
            )?;

            let close_ids_len = Self::clear_auto_close(&market_id)?;

            <zrml_market_commons::Pallet<T>>::mutate_market(&market_id, |market| {
                market.period = premature_close.old.clone();
                market.bonds.close_dispute = Some(Bond::new(who.clone(), close_dispute_bond));
                premature_close.state = PrematureCloseState::Disputed;
                market.premature_close = Some(premature_close);
                Ok(())
            })?;

            // important to do this after the market period is mutated
            let ids_amount: u32 = Self::insert_auto_close(&market_id)?;

            Self::deposit_event(Event::MarketEarlyCloseDisputed { market_id });

            Ok((Some(T::WeightInfo::admin_move_market_to_closed(0u32, 0u32)), Pays::Yes).into())
        }

        #[pallet::call_index(19)]
        #[pallet::weight((
            T::WeightInfo::admin_move_market_to_closed(
                CacheSize::get(), CacheSize::get()), Pays::Yes
            )
        )]
        #[transactional]
        pub fn reject_early_close(
            origin: OriginFor<T>,
            #[pallet::compact] market_id: MarketIdOf<T>,
        ) -> DispatchResultWithPostInfo {
            T::CloseMarketEarlyOrigin::ensure_origin(origin)?;
            let market = <zrml_market_commons::Pallet<T>>::market(&market_id)?;
            Self::ensure_market_is_active(&market)?;
            let mut premature_close =
                market.premature_close.ok_or(Error::<T>::NoPrematureCloseScheduled)?;
            match premature_close.state {
                // market period got already reset inside `dispute_early_close`
                PrematureCloseState::Disputed => {}
                PrematureCloseState::ScheduledAsOther => {
                    // ensure we don't reject if the old market period is already over
                    // so that we don't switch back to an invalid market period
                    match premature_close.old {
                        MarketPeriod::Block(range) => {
                            let now_block = <frame_system::Pallet<T>>::block_number();
                            ensure!(
                                now_block < range.end,
                                Error::<T>::OldMarketPeriodEndAlreadyOver
                            );
                        }
                        MarketPeriod::Timestamp(range) => {
                            let now_time = <zrml_market_commons::Pallet<T>>::now();
                            ensure!(
                                now_time < range.end,
                                Error::<T>::OldMarketPeriodEndAlreadyOver
                            );
                        }
                    }

                    let close_ids_len = Self::clear_auto_close(&market_id)?;

                    <zrml_market_commons::Pallet<T>>::mutate_market(&market_id, |market| {
                        market.period = premature_close.old.clone();
                        Ok(())
                    })?;

                    // important to do this after the market period is mutated
                    let ids_amount: u32 = Self::insert_auto_close(&market_id)?;
                }
                PrematureCloseState::ScheduledAsMarketCreator | PrematureCloseState::Rejected => {
                    return Err(Error::<T>::InvalidPrematureCloseState.into());
                }
            }

            if let Some(disputor_bond) = market.bonds.close_dispute.as_ref() {
                let close_disputor = &disputor_bond.who;
                Self::repatriate_close_request_bond(&market_id, &close_disputor)?;
                Self::unreserve_close_dispute_bond(&market_id)?;
            }

            <zrml_market_commons::Pallet<T>>::mutate_market(&market_id, |market| {
                premature_close.state = PrematureCloseState::Rejected;
                market.premature_close = Some(premature_close);
                Ok(())
            })?;

            Self::deposit_event(Event::MarketEarlyCloseRejected { market_id });

            Ok((Some(T::WeightInfo::admin_move_market_to_closed(0u32, 0u32)), Pays::Yes).into())
        }

        /// Allows the `ResolveOrigin` to immediately move a reported or disputed
        /// market to resolved.
        ///
        /// # Weight
        ///
        /// Complexity: `O(n + m)`, where `n` is the number of market ids
        /// per dispute / report block, m is the number of disputes.
        #[pallet::call_index(2)]
        #[pallet::weight((
            T::WeightInfo::admin_move_market_to_resolved_scalar_reported(CacheSize::get())
            .max(
                T::WeightInfo::admin_move_market_to_resolved_categorical_reported(CacheSize::get())
            ).max(
                T::WeightInfo::admin_move_market_to_resolved_scalar_disputed(CacheSize::get())
            ).max(
                T::WeightInfo::admin_move_market_to_resolved_categorical_disputed(CacheSize::get())
            ),
            Pays::No,
        ))]
        #[transactional]
        pub fn admin_move_market_to_resolved(
            origin: OriginFor<T>,
            #[pallet::compact] market_id: MarketIdOf<T>,
        ) -> DispatchResultWithPostInfo {
            T::ResolveOrigin::ensure_origin(origin)?;

            let market = <zrml_market_commons::Pallet<T>>::market(&market_id)?;
            ensure!(
                market.status == MarketStatus::Reported || market.status == MarketStatus::Disputed,
                Error::<T>::InvalidMarketStatus,
            );
            let (ids_len, _) = Self::clear_auto_resolve(&market_id)?;
            let market = <zrml_market_commons::Pallet<T>>::market(&market_id)?;
            let _ = Self::on_resolution(&market_id, &market)?;
            let weight = match market.market_type {
                MarketType::Scalar(_) => match market.status {
                    MarketStatus::Reported => {
                        T::WeightInfo::admin_move_market_to_resolved_scalar_reported(ids_len)
                    }
                    MarketStatus::Disputed => {
                        T::WeightInfo::admin_move_market_to_resolved_scalar_disputed(ids_len)
                    }
                    _ => return Err(Error::<T>::InvalidMarketStatus.into()),
                },
                MarketType::Categorical(_) => match market.status {
                    MarketStatus::Reported => {
                        T::WeightInfo::admin_move_market_to_resolved_categorical_reported(ids_len)
                    }
                    MarketStatus::Disputed => {
                        T::WeightInfo::admin_move_market_to_resolved_categorical_disputed(ids_len)
                    }
                    _ => return Err(Error::<T>::InvalidMarketStatus.into()),
                },
            };
            Ok((Some(weight), Pays::No).into())
        }

        /// Approves a market that is waiting for approval from the
        /// advisory committee.
        ///
        /// NOTE: Returns the proposer's bond since the market has been
        /// deemed valid by an advisory committee.
        ///
        /// NOTE: Can only be called by the `ApproveOrigin`.
        ///
        /// # Weight
        ///
        /// Complexity: `O(1)`
        #[pallet::call_index(3)]
        #[pallet::weight((T::WeightInfo::approve_market(), Pays::No))]
        #[transactional]
        pub fn approve_market(
            origin: OriginFor<T>,
            #[pallet::compact] market_id: MarketIdOf<T>,
        ) -> DispatchResultWithPostInfo {
            // TODO(#787): Handle Rikiddo benchmarks!
            T::ApproveOrigin::ensure_origin(origin)?;
            let mut extra_weight = Weight::zero();
            let mut status = MarketStatus::Active;

            <zrml_market_commons::Pallet<T>>::mutate_market(&market_id, |m| {
                ensure!(m.status == MarketStatus::Proposed, Error::<T>::MarketIsNotProposed);
                ensure!(
                    !MarketIdsForEdit::<T>::contains_key(market_id),
                    Error::<T>::MarketEditRequestAlreadyInProgress
                );

                match m.scoring_rule {
                    ScoringRule::CPMM => {
                        m.status = MarketStatus::Active;
                    }
                    ScoringRule::RikiddoSigmoidFeeMarketEma => {
                        m.status = MarketStatus::CollectingSubsidy;
                        status = MarketStatus::CollectingSubsidy;
                        extra_weight = Self::start_subsidy(m, market_id)?;
                    }
                }

                Ok(())
            })?;

            Self::unreserve_creation_bond(&market_id)?;

            Self::deposit_event(Event::MarketApproved(market_id, status));
            // The ApproveOrigin should not pay fees for providing this service
            Ok((Some(T::WeightInfo::approve_market().saturating_add(extra_weight)), Pays::No)
                .into())
        }

        /// Request an edit to a proposed market.
        ///
        /// Can only be called by the `RequestEditOrigin`.
        ///
        /// # Arguments
        ///
        /// * `market_id`: The id of the market to edit.
        /// * `edit_reason`: An short record of what needs to be changed.
        ///
        /// # Weight
        ///
        /// Complexity: `O(edit_reason.len())`
        #[pallet::call_index(4)]
        #[pallet::weight((
            T::WeightInfo::request_edit(edit_reason.len() as u32),
            Pays::No,
        ))]
        #[transactional]
        pub fn request_edit(
            origin: OriginFor<T>,
            #[pallet::compact] market_id: MarketIdOf<T>,
            edit_reason: Vec<u8>,
        ) -> DispatchResult {
            T::RequestEditOrigin::ensure_origin(origin)?;
            let edit_reason: EditReason<T> = edit_reason
                .try_into()
                .map_err(|_| Error::<T>::EditReasonLengthExceedsMaxEditReasonLen)?;
            let market = <zrml_market_commons::Pallet<T>>::market(&market_id)?;
            ensure!(market.status == MarketStatus::Proposed, Error::<T>::MarketIsNotProposed);
            MarketIdsForEdit::<T>::try_mutate(market_id, |reason| {
                if reason.is_some() {
                    Err(Error::<T>::MarketEditRequestAlreadyInProgress)
                } else {
                    *reason = Some(edit_reason.clone());
                    Ok(())
                }
            })?;
            Self::deposit_event(Event::MarketRequestedEdit(market_id, edit_reason));
            Ok(())
        }

        /// Buy a complete set of outcome shares of a market.
        ///
        /// The cost of a full set is exactly one unit of the market's base asset. For example,
        /// when calling `buy_complete_set(origin, 1, 2)` on a categorical market with five
        /// different outcomes, the caller pays `2` of the base asset and receives `2` of each of
        /// the five outcome tokens.
        ///
        /// NOTE: This is the only way to create new shares of outcome tokens.
        ///
        /// # Weight
        ///
        /// Complexity: `O(n)`, where `n` is the number of outcome assets in the market.
        // Note: `buy_complete_set` weight consumption is dependent on how many assets exists.
        // Unfortunately this information can only be retrieved with a storage call, therefore
        // The worst-case scenario is assumed
        // and the correct weight is calculated at the end of this function.
        // This also occurs in numerous other functions.
        #[pallet::call_index(5)]
        #[pallet::weight(T::WeightInfo::buy_complete_set(T::MaxCategories::get().into()))]
        #[transactional]
        pub fn buy_complete_set(
            origin: OriginFor<T>,
            #[pallet::compact] market_id: MarketIdOf<T>,
            #[pallet::compact] amount: BalanceOf<T>,
        ) -> DispatchResultWithPostInfo {
            let sender = ensure_signed(origin)?;
            Self::do_buy_complete_set(sender, market_id, amount)
        }

        /// Dispute on a market that has been reported or already disputed.
        ///
        /// # Weight
        ///
        /// Complexity: `O(n)`, where `n` is the number of outstanding disputes.
        #[pallet::call_index(6)]
        #[pallet::weight(
            T::WeightInfo::dispute_authorized().saturating_add(
                T::Court::on_dispute_max_weight().saturating_add(
                    T::SimpleDisputes::on_dispute_max_weight()
                )
            )
        )]
        #[transactional]
        pub fn dispute(
            origin: OriginFor<T>,
            #[pallet::compact] market_id: MarketIdOf<T>,
        ) -> DispatchResultWithPostInfo {
            let who = ensure_signed(origin)?;

            let market = <zrml_market_commons::Pallet<T>>::market(&market_id)?;
            ensure!(market.status == MarketStatus::Reported, Error::<T>::InvalidMarketStatus);

            let weight = match market.dispute_mechanism {
                MarketDisputeMechanism::Authorized => {
                    T::Authorized::on_dispute(&market_id, &market)?;
                    T::WeightInfo::dispute_authorized()
                }
                MarketDisputeMechanism::Court => {
                    let court_weight = T::Court::on_dispute(&market_id, &market)?.weight;
                    T::WeightInfo::dispute_authorized()
                        .saturating_sub(T::Authorized::on_dispute_max_weight())
                        .saturating_add(court_weight)
                }
                MarketDisputeMechanism::SimpleDisputes => {
                    let sd_weight = T::SimpleDisputes::on_dispute(&market_id, &market)?.weight;
                    T::WeightInfo::dispute_authorized()
                        .saturating_sub(T::Authorized::on_dispute_max_weight())
                        .saturating_add(sd_weight)
                }
            };

            let dispute_bond = T::DisputeBond::get();
            T::AssetManager::reserve_named(&Self::reserve_id(), Asset::Ztg, &who, dispute_bond)?;

            <zrml_market_commons::Pallet<T>>::mutate_market(&market_id, |m| {
                m.status = MarketStatus::Disputed;
                m.bonds.dispute = Some(Bond::new(who.clone(), dispute_bond));
                Ok(())
            })?;

            Self::deposit_event(Event::MarketDisputed(market_id, MarketStatus::Disputed));
            Ok((Some(weight)).into())
        }

        /// Create a permissionless market, buy complete sets and deploy a pool with specified
        /// liquidity.
        ///
        /// # Arguments
        ///
        /// * `oracle`: The oracle of the market who will report the correct outcome.
        /// * `period`: The active period of the market.
        /// * `metadata`: A hash pointer to the metadata of the market.
        /// * `market_type`: The type of the market.
        /// * `dispute_mechanism`: The market dispute mechanism.
        /// * `swap_fee`: The swap fee, specified as fixed-point ratio (0.1 equals 10% fee)
        /// * `amount`: The amount of each token to add to the pool.
        /// * `weights`: The relative denormalized weight of each asset price.
        ///
        /// # Weight
        ///
        /// Complexity:
        /// - create_market: `O(n)`, where `n` is the number of market ids,
        /// which close at the same time as the specified market.
        /// - buy_complete_set: `O(n)`, where `n` is the number of outcome assets
        /// for the categorical market.
        /// - deploy_swap_pool_for_market_open_pool: `O(n)`,
        /// where n is the number of outcome assets for the categorical market.
        /// - deploy_swap_pool_for_market_future_pool: `O(n + m)`,
        /// where `n` is the number of outcome assets for the categorical market
        /// and `m` is the number of market ids,
        /// which open at the same time as the specified market.
        #[pallet::call_index(7)]
        #[pallet::weight(
            T::WeightInfo::create_market(CacheSize::get())
            .saturating_add(T::WeightInfo::buy_complete_set(T::MaxCategories::get().into()))
            .saturating_add(
                T::WeightInfo::deploy_swap_pool_for_market_open_pool(weights.len() as u32)
                .max(T::WeightInfo::deploy_swap_pool_for_market_future_pool(
                    weights.len() as u32, CacheSize::get()
                )
            ))
        )]
        #[transactional]
        pub fn create_cpmm_market_and_deploy_assets(
            origin: OriginFor<T>,
            base_asset: Asset<MarketIdOf<T>>,
            creator_fee: Perbill,
            oracle: T::AccountId,
            period: MarketPeriod<T::BlockNumber, MomentOf<T>>,
            deadlines: Deadlines<T::BlockNumber>,
            metadata: MultiHash,
            market_type: MarketType,
            dispute_mechanism: MarketDisputeMechanism,
            #[pallet::compact] swap_fee: BalanceOf<T>,
            #[pallet::compact] amount: BalanceOf<T>,
            weights: Vec<u128>,
        ) -> DispatchResultWithPostInfo {
            let _ = ensure_signed(origin.clone())?;

            let create_market_weight = Self::create_market(
                origin.clone(),
                base_asset,
                creator_fee,
                oracle,
                period,
                deadlines,
                metadata,
                MarketCreation::Permissionless,
                market_type.clone(),
                dispute_mechanism,
                ScoringRule::CPMM,
            )?
            .actual_weight
            .ok_or(Error::<T>::UnexpectedNoneInPostInfo)?;

            // Deploy the swap pool and populate it.
            let market_id = <zrml_market_commons::Pallet<T>>::latest_market_id()?;
            let deploy_and_populate_weight = Self::deploy_swap_pool_and_additional_liquidity(
                origin,
                market_id,
                swap_fee,
                amount,
                weights.clone(),
            )?
            .actual_weight
            .ok_or(Error::<T>::UnexpectedNoneInPostInfo)?;

            Ok(Some(create_market_weight.saturating_add(deploy_and_populate_weight)).into())
        }

        /// Creates a market.
        ///
        /// # Weight
        ///
        /// Complexity: `O(n)`, where `n` is the number of market ids,
        /// which close at the same time as the specified market.
        #[pallet::call_index(8)]
        #[pallet::weight(T::WeightInfo::create_market(CacheSize::get()))]
        #[transactional]
        pub fn create_market(
            origin: OriginFor<T>,
            base_asset: Asset<MarketIdOf<T>>,
            creator_fee: Perbill,
            oracle: T::AccountId,
            period: MarketPeriod<T::BlockNumber, MomentOf<T>>,
            deadlines: Deadlines<T::BlockNumber>,
            metadata: MultiHash,
            creation: MarketCreation,
            market_type: MarketType,
            dispute_mechanism: MarketDisputeMechanism,
            scoring_rule: ScoringRule,
        ) -> DispatchResultWithPostInfo {
            // TODO(#787): Handle Rikiddo benchmarks!
            let sender = ensure_signed(origin)?;

            let bonds = match creation {
                MarketCreation::Advised => MarketBonds {
                    creation: Some(Bond::new(sender.clone(), T::AdvisoryBond::get())),
                    oracle: Some(Bond::new(sender.clone(), T::OracleBond::get())),
                    ..Default::default()
                },
                MarketCreation::Permissionless => MarketBonds {
                    creation: Some(Bond::new(sender.clone(), T::ValidityBond::get())),
                    oracle: Some(Bond::new(sender.clone(), T::OracleBond::get())),
                    ..Default::default()
                },
            };

            let market = Self::construct_market(
                base_asset,
                sender.clone(),
                creator_fee,
                oracle,
                period,
                deadlines,
                metadata,
                creation.clone(),
                market_type,
                dispute_mechanism,
                scoring_rule,
                None,
                None,
                bonds.clone(),
            )?;

            T::AssetManager::reserve_named(
                &Self::reserve_id(),
                Asset::Ztg,
                &sender,
                bonds.total_amount_bonded(&sender),
            )?;

            let market_id = <zrml_market_commons::Pallet<T>>::push_market(market.clone())?;
            let market_account = <zrml_market_commons::Pallet<T>>::market_account(market_id);
            let mut extra_weight = Weight::zero();

            if market.status == MarketStatus::CollectingSubsidy {
                extra_weight = Self::start_subsidy(&market, market_id)?;
            }

            let ids_amount: u32 = Self::insert_auto_close(&market_id)?;

            Self::deposit_event(Event::MarketCreated(market_id, market_account, market));

            Ok(Some(T::WeightInfo::create_market(ids_amount).saturating_add(extra_weight)).into())
        }

        /// Edit a proposed market for which request is made.
        ///
        /// Edit can only be made by the creator of the market.
        ///
        /// # Arguments
        ///
        /// * `market_id`: The id of the market to edit.
        /// * `oracle`: Oracle to edit market.
        /// * `period`: MarketPeriod to edit market.
        /// * `deadlines`: Deadlines to edit market.
        /// * `metadata`: MultiHash metadata to edit market.
        /// * `market_type`: MarketType to edit market.
        /// * `dispute_mechanism`: MarketDisputeMechanism to edit market.
        /// * `scoring_rule`: ScoringRule to edit market.
        ///
        /// # Weight
        ///
        /// Complexity: `O(n)`, where `n` is the number of markets
        /// which end at the same time as the market before the edit.
        #[pallet::call_index(9)]
        #[pallet::weight(T::WeightInfo::edit_market(CacheSize::get()))]
        #[transactional]
        pub fn edit_market(
            origin: OriginFor<T>,
            base_asset: Asset<MarketIdOf<T>>,
            market_id: MarketIdOf<T>,
            oracle: T::AccountId,
            period: MarketPeriod<T::BlockNumber, MomentOf<T>>,
            deadlines: Deadlines<T::BlockNumber>,
            metadata: MultiHash,
            market_type: MarketType,
            dispute_mechanism: MarketDisputeMechanism,
            scoring_rule: ScoringRule,
        ) -> DispatchResultWithPostInfo {
            // TODO(#787): Handle Rikiddo benchmarks!
            let sender = ensure_signed(origin)?;
            ensure!(
                MarketIdsForEdit::<T>::contains_key(market_id),
                Error::<T>::MarketEditNotRequested
            );
            let old_market = <zrml_market_commons::Pallet<T>>::market(&market_id)?;
            ensure!(old_market.creator == sender, Error::<T>::EditorNotCreator);
            ensure!(old_market.status == MarketStatus::Proposed, Error::<T>::InvalidMarketStatus);

            Self::clear_auto_close(&market_id)?;
            let edited_market = Self::construct_market(
                base_asset,
                old_market.creator,
                old_market.creator_fee,
                oracle,
                period,
                deadlines,
                metadata,
                old_market.creation,
                market_type,
                dispute_mechanism,
                scoring_rule,
                old_market.report,
                old_market.resolved_outcome,
                old_market.bonds,
            )?;
            <zrml_market_commons::Pallet<T>>::mutate_market(&market_id, |market| {
                *market = edited_market.clone();
                Ok(())
            })?;

            let ids_amount: u32 = Self::insert_auto_close(&market_id)?;

            MarketIdsForEdit::<T>::remove(market_id);
            Self::deposit_event(Event::MarketEdited(market_id, edited_market));

            Ok(Some(T::WeightInfo::edit_market(ids_amount)).into())
        }

        /// Buy complete sets and deploy a pool with specified liquidity for a market.
        ///
        /// # Arguments
        ///
        /// * `market_id`: The id of the market.
        /// * `swap_fee`: The swap fee, specified as fixed-point ratio (0.1 equals 10% fee)
        /// * `amount`: The amount of each token to add to the pool.
        /// * `weights`: The relative denormalized weight of each outcome asset. The sum of the
        ///     weights must be less or equal to _half_ of the `MaxTotalWeight` constant of the
        ///     swaps pallet.
        ///
        /// # Weight
        ///
        /// Complexity:
        /// - buy_complete_set: `O(n)`,
        /// where `n` is the number of outcome assets for the categorical market.
        /// - deploy_swap_pool_for_market_open_pool: `O(n)`,
        /// where `n` is the number of outcome assets for the categorical market.
        /// - deploy_swap_pool_for_market_future_pool: `O(n + m)`,
        /// where `n` is the number of outcome assets for the categorical market,
        /// and `m` is the number of market ids,
        /// which open at the same time as the specified market.
        #[pallet::call_index(10)]
        #[pallet::weight(
            T::WeightInfo::buy_complete_set(T::MaxCategories::get().into())
            .saturating_add(
                T::WeightInfo::deploy_swap_pool_for_market_open_pool(weights.len() as u32)
            .max(
                T::WeightInfo::deploy_swap_pool_for_market_future_pool(
                    weights.len() as u32, CacheSize::get()
                ))
            )
        )]
        #[transactional]
        pub fn deploy_swap_pool_and_additional_liquidity(
            origin: OriginFor<T>,
            #[pallet::compact] market_id: MarketIdOf<T>,
            #[pallet::compact] swap_fee: BalanceOf<T>,
            #[pallet::compact] amount: BalanceOf<T>,
            weights: Vec<u128>,
        ) -> DispatchResultWithPostInfo {
            ensure_signed(origin.clone())?;
            let weight_bcs = Self::buy_complete_set(origin.clone(), market_id, amount)?
                .actual_weight
                .ok_or(Error::<T>::UnexpectedNoneInPostInfo)?;
            let weight_deploy =
                Self::deploy_swap_pool_for_market(origin, market_id, swap_fee, amount, weights)?
                    .actual_weight
                    .ok_or(Error::<T>::UnexpectedNoneInPostInfo)?;
            Ok(Some(weight_bcs.saturating_add(weight_deploy)).into())
        }

        /// Deploy a pool with specified liquidity for a market.
        ///
        /// The sender must have enough funds to cover all of the required shares to seed the pool.
        ///
        /// # Arguments
        ///
        /// * `market_id`: The id of the market.
        /// * `swap_fee`: The swap fee, specified as fixed-point ratio (0.1 equals 10% fee)
        /// * `amount`: The amount of each token to add to the pool.
        /// * `weights`: The relative denormalized weight of each outcome asset. The sum of the
        ///     weights must be less or equal to _half_ of the `MaxTotalWeight` constant of the
        ///     swaps pallet.
        ///
        /// # Weight
        ///
        /// Complexity:
        /// - deploy_swap_pool_for_market_open_pool: `O(n)`,
        /// where `n` is the number of outcome assets for the categorical market.
        /// - deploy_swap_pool_for_market_future_pool: `O(n + m)`,
        /// where `n` is the number of outcome assets for the categorical market,
        /// and `m` is the number of market ids,
        /// which open at the same time as the specified market.
        #[pallet::call_index(11)]
        #[pallet::weight(
            T::WeightInfo::deploy_swap_pool_for_market_open_pool(weights.len() as u32)
            .max(
                T::WeightInfo::deploy_swap_pool_for_market_future_pool(
                    weights.len() as u32, CacheSize::get()
                )
            )
        )]
        #[transactional]
        pub fn deploy_swap_pool_for_market(
            origin: OriginFor<T>,
            #[pallet::compact] market_id: MarketIdOf<T>,
            #[pallet::compact] swap_fee: BalanceOf<T>,
            #[pallet::compact] amount: BalanceOf<T>,
            mut weights: Vec<u128>,
        ) -> DispatchResultWithPostInfo {
            let sender = ensure_signed(origin)?;

            let market = <zrml_market_commons::Pallet<T>>::market(&market_id)?;
            ensure!(market.scoring_rule == ScoringRule::CPMM, Error::<T>::InvalidScoringRule);
            Self::ensure_market_is_active(&market)?;

            let mut assets = Self::outcome_assets(market_id, &market);
            let weights_len = weights.len() as u32;
            // although this extrinsic is transactional and this check is inside Swaps::create_pool
            // the iteration over weights happens still before the check in Swaps::create_pool
            // this could stall the chain, because a malicious user puts a large vector in
            ensure!(weights.len() == assets.len(), Error::<T>::WeightsLenMustEqualAssetsLen);

            assets.push(market.base_asset);

            let base_asset_weight = weights.iter().fold(0u128, |acc, val| acc.saturating_add(*val));
            weights.push(base_asset_weight);

            let pool_id = T::Swaps::create_pool(
                sender,
                assets,
                market.base_asset,
                market_id,
                ScoringRule::CPMM,
                Some(swap_fee),
                Some(amount),
                Some(weights),
            )?;

            // Open the pool now or cache it for later
            let ids_len: Option<u32> = match market.period {
                MarketPeriod::Block(ref range) => {
                    let current_block = <frame_system::Pallet<T>>::block_number();
                    let open_block = range.start;
                    if current_block < open_block {
                        let ids_len = MarketIdsPerOpenBlock::<T>::try_mutate(
                            open_block,
                            |ids| -> Result<u32, DispatchError> {
                                ids.try_push(market_id).map_err(|_| <Error<T>>::StorageOverflow)?;
                                Ok(ids.len() as u32)
                            },
                        )?;
                        Some(ids_len)
                    } else {
                        T::Swaps::open_pool(pool_id)?;
                        None
                    }
                }
                MarketPeriod::Timestamp(ref range) => {
                    let current_time_frame = Self::calculate_time_frame_of_moment(
                        <zrml_market_commons::Pallet<T>>::now(),
                    );
                    let open_time_frame = Self::calculate_time_frame_of_moment(range.start);
                    if current_time_frame < open_time_frame {
                        let ids_len = MarketIdsPerOpenTimeFrame::<T>::try_mutate(
                            open_time_frame,
                            |ids| -> Result<u32, DispatchError> {
                                ids.try_push(market_id).map_err(|_| <Error<T>>::StorageOverflow)?;
                                Ok(ids.len() as u32)
                            },
                        )?;
                        Some(ids_len)
                    } else {
                        T::Swaps::open_pool(pool_id)?;
                        None
                    }
                }
            };

            // This errors if a pool already exists!
            <zrml_market_commons::Pallet<T>>::insert_market_pool(market_id, pool_id)?;
            match ids_len {
                Some(market_ids_len) => {
                    Ok(Some(T::WeightInfo::deploy_swap_pool_for_market_future_pool(
                        weights_len,
                        market_ids_len,
                    ))
                    .into())
                }
                None => {
                    Ok(Some(T::WeightInfo::deploy_swap_pool_for_market_open_pool(weights_len))
                        .into())
                }
            }
        }

        /// Redeems the winning shares of a prediction market.
        ///
        /// # Weight
        ///
        /// Complexity: `O(1)`
        #[pallet::call_index(12)]
        #[pallet::weight(T::WeightInfo::redeem_shares_categorical()
            .max(T::WeightInfo::redeem_shares_scalar())
        )]
        #[transactional]
        pub fn redeem_shares(
            origin: OriginFor<T>,
            #[pallet::compact] market_id: MarketIdOf<T>,
        ) -> DispatchResultWithPostInfo {
            let sender = ensure_signed(origin)?;

            let market = <zrml_market_commons::Pallet<T>>::market(&market_id)?;
            let market_account = <zrml_market_commons::Pallet<T>>::market_account(market_id);

            ensure!(market.status == MarketStatus::Resolved, Error::<T>::MarketIsNotResolved);

            // Check to see if the sender has any winning shares.
            let resolved_outcome =
                market.resolved_outcome.ok_or(Error::<T>::MarketIsNotResolved)?;

            let winning_assets = match resolved_outcome {
                OutcomeReport::Categorical(category_index) => {
                    let winning_currency_id = Asset::CategoricalOutcome(market_id, category_index);
                    let winning_balance =
                        T::AssetManager::free_balance(winning_currency_id, &sender);

                    ensure!(winning_balance > BalanceOf::<T>::zero(), Error::<T>::NoWinningBalance);

                    // Ensure the market account has enough to pay out - if this is
                    // ever not true then we have an accounting problem.
                    ensure!(
                        T::AssetManager::free_balance(market.base_asset, &market_account)
                            >= winning_balance,
                        Error::<T>::InsufficientFundsInMarketAccount,
                    );

                    vec![(winning_currency_id, winning_balance, winning_balance)]
                }
                OutcomeReport::Scalar(value) => {
                    let long_currency_id = Asset::ScalarOutcome(market_id, ScalarPosition::Long);
                    let short_currency_id = Asset::ScalarOutcome(market_id, ScalarPosition::Short);
                    let long_balance = T::AssetManager::free_balance(long_currency_id, &sender);
                    let short_balance = T::AssetManager::free_balance(short_currency_id, &sender);

                    ensure!(
                        long_balance > BalanceOf::<T>::zero()
                            || short_balance > BalanceOf::<T>::zero(),
                        Error::<T>::NoWinningBalance
                    );

                    let bound = if let MarketType::Scalar(range) = market.market_type {
                        range
                    } else {
                        return Err(Error::<T>::InvalidMarketType.into());
                    };

                    let calc_payouts = |final_value: u128,
                                        low: u128,
                                        high: u128|
                     -> (Perbill, Perbill) {
                        if final_value <= low {
                            return (Perbill::zero(), Perbill::one());
                        }
                        if final_value >= high {
                            return (Perbill::one(), Perbill::zero());
                        }

                        let payout_long: Perbill = Perbill::from_rational(
                            final_value.saturating_sub(low),
                            high.saturating_sub(low),
                        );
                        let payout_short: Perbill = Perbill::from_parts(
                            Perbill::one().deconstruct().saturating_sub(payout_long.deconstruct()),
                        );
                        (payout_long, payout_short)
                    };

                    let (long_percent, short_percent) =
                        calc_payouts(value, *bound.start(), *bound.end());

                    let long_payout = long_percent.mul_floor(long_balance);
                    let short_payout = short_percent.mul_floor(short_balance);
                    // Ensure the market account has enough to pay out - if this is
                    // ever not true then we have an accounting problem.
                    ensure!(
                        T::AssetManager::free_balance(market.base_asset, &market_account)
                            >= long_payout.saturating_add(short_payout),
                        Error::<T>::InsufficientFundsInMarketAccount,
                    );

                    vec![
                        (long_currency_id, long_payout, long_balance),
                        (short_currency_id, short_payout, short_balance),
                    ]
                }
            };

            for (currency_id, payout, balance) in winning_assets {
                // Destroy the shares.
                T::AssetManager::slash(currency_id, &sender, balance);

                // Pay out the winner.
                let remaining_bal =
                    T::AssetManager::free_balance(market.base_asset, &market_account);
                let actual_payout = payout.min(remaining_bal);

                T::AssetManager::transfer(
                    market.base_asset,
                    &market_account,
                    &sender,
                    actual_payout,
                )?;
                // The if-check prevents scalar markets to emit events even if sender only owns one
                // of the outcome tokens.
                if balance != <BalanceOf<T>>::zero() {
                    Self::deposit_event(Event::TokensRedeemed(
                        market_id,
                        currency_id,
                        balance,
                        actual_payout,
                        sender.clone(),
                    ));
                }
            }

            // Weight correction
            if let OutcomeReport::Categorical(_) = resolved_outcome {
                return Ok(Some(T::WeightInfo::redeem_shares_categorical()).into());
            } else if let OutcomeReport::Scalar(_) = resolved_outcome {
                return Ok(Some(T::WeightInfo::redeem_shares_scalar()).into());
            }

            let default_weight: Option<Weight> = None;
            Ok((default_weight, Pays::No).into())
        }

        /// Rejects a market that is waiting for approval from the advisory committee.
        ///
        /// # Weight
        ///
        /// Complexity: `O(n + m)`,
        /// where `n` is the number of market ids,
        /// which open at the same time as the specified market,
        /// and `m` is the number of market ids,
        /// which close at the same time as the specified market.
        #[pallet::call_index(13)]
        #[pallet::weight((
            T::WeightInfo::reject_market(
                CacheSize::get(),
                CacheSize::get(),
                reject_reason.len() as u32,
            ),
            Pays::No,
        ))]
        #[transactional]
        pub fn reject_market(
            origin: OriginFor<T>,
            #[pallet::compact] market_id: MarketIdOf<T>,
            reject_reason: Vec<u8>,
        ) -> DispatchResultWithPostInfo {
            T::RejectOrigin::ensure_origin(origin)?;
            let market = <zrml_market_commons::Pallet<T>>::market(&market_id)?;
            let open_ids_len = Self::clear_auto_open(&market_id)?;
            let close_ids_len = Self::clear_auto_close(&market_id)?;
            let reject_reason: RejectReason<T> = reject_reason
                .try_into()
                .map_err(|_| Error::<T>::RejectReasonLengthExceedsMaxRejectReasonLen)?;
            let reject_reason_len = reject_reason.len() as u32;
            Self::do_reject_market(&market_id, market, reject_reason)?;
            // The RejectOrigin should not pay fees for providing this service
            Ok((
                Some(T::WeightInfo::reject_market(close_ids_len, open_ids_len, reject_reason_len)),
                Pays::No,
            )
                .into())
        }

        /// Reports the outcome of a market.
        ///
        /// # Weight
        ///
        /// Complexity: `O(n)`, where `n` is the number of market ids,
        /// which reported at the same time as the specified market.
        #[pallet::call_index(14)]
        #[pallet::weight(T::WeightInfo::report(CacheSize::get()))]
        #[transactional]
        pub fn report(
            origin: OriginFor<T>,
            #[pallet::compact] market_id: MarketIdOf<T>,
            outcome: OutcomeReport,
        ) -> DispatchResultWithPostInfo {
            let sender = ensure_signed(origin.clone())?;

            let current_block = <frame_system::Pallet<T>>::block_number();
            let market_report = Report { at: current_block, by: sender.clone(), outcome };

            <zrml_market_commons::Pallet<T>>::mutate_market(&market_id, |market| {
                ensure!(market.report.is_none(), Error::<T>::MarketAlreadyReported);
                Self::ensure_market_is_closed(market)?;
                ensure!(
                    market.matches_outcome_report(&market_report.outcome),
                    Error::<T>::OutcomeMismatch
                );

                let mut should_check_origin = false;
                //NOTE: Saturating operation in following block may saturate to u32::MAX value
                //      but that will be the case after thousands of years time. So it is fine.
                match market.period {
                    MarketPeriod::Block(ref range) => {
                        let grace_period_end =
                            range.end.saturating_add(market.deadlines.grace_period);
                        ensure!(
                            grace_period_end <= current_block,
                            Error::<T>::NotAllowedToReportYet
                        );
                        let oracle_duration_end =
                            grace_period_end.saturating_add(market.deadlines.oracle_duration);
                        if current_block <= oracle_duration_end {
                            should_check_origin = true;
                        }
                    }
                    MarketPeriod::Timestamp(ref range) => {
                        let grace_period_in_moments: MomentOf<T> =
                            market.deadlines.grace_period.saturated_into::<u32>().into();
                        let grace_period_in_ms =
                            grace_period_in_moments.saturating_mul(MILLISECS_PER_BLOCK.into());
                        let grace_period_end = range.end.saturating_add(grace_period_in_ms);
                        let now = <zrml_market_commons::Pallet<T>>::now();
                        ensure!(grace_period_end <= now, Error::<T>::NotAllowedToReportYet);
                        let oracle_duration_in_moments: MomentOf<T> =
                            market.deadlines.oracle_duration.saturated_into::<u32>().into();
                        let oracle_duration_in_ms =
                            oracle_duration_in_moments.saturating_mul(MILLISECS_PER_BLOCK.into());
                        let oracle_duration_end =
                            grace_period_end.saturating_add(oracle_duration_in_ms);
                        if now <= oracle_duration_end {
                            should_check_origin = true;
                        }
                    }
                }

                let sender_is_oracle = sender == market.oracle;
                let origin_has_permission = T::ResolveOrigin::ensure_origin(origin).is_ok();
                let sender_is_outsider = !sender_is_oracle && !origin_has_permission;

                if should_check_origin {
                    ensure!(
                        sender_is_oracle || origin_has_permission,
                        Error::<T>::ReporterNotOracle
                    );
                } else if sender_is_outsider {
                    let outsider_bond = T::OutsiderBond::get();

                    market.bonds.outsider = Some(Bond::new(sender.clone(), outsider_bond));

                    T::AssetManager::reserve_named(
                        &Self::reserve_id(),
                        Asset::Ztg,
                        &sender,
                        outsider_bond,
                    )?;
                }

                market.report = Some(market_report.clone());
                market.status = MarketStatus::Reported;

                Ok(())
            })?;

            let market = <zrml_market_commons::Pallet<T>>::market(&market_id)?;
            let block_after_dispute_duration =
                current_block.saturating_add(market.deadlines.dispute_duration);
            let ids_len = MarketIdsPerReportBlock::<T>::try_mutate(
                block_after_dispute_duration,
                |ids| -> Result<u32, DispatchError> {
                    ids.try_push(market_id).map_err(|_| <Error<T>>::StorageOverflow)?;
                    Ok(ids.len() as u32)
                },
            )?;

            Self::deposit_event(Event::MarketReported(
                market_id,
                MarketStatus::Reported,
                market_report,
            ));
            Ok(Some(T::WeightInfo::report(ids_len)).into())
        }

        /// Sells a complete set of outcomes shares for a market.
        ///
        /// Each complete set is sold for one unit of the market's base asset.
        ///
        /// # Weight
        ///
        /// Complexity: `O(n)`, where `n` is the number of assets for a categorical market.
        #[pallet::call_index(15)]
        #[pallet::weight(
            T::WeightInfo::sell_complete_set(T::MaxCategories::get().into())
        )]
        #[transactional]
        pub fn sell_complete_set(
            origin: OriginFor<T>,
            #[pallet::compact] market_id: MarketIdOf<T>,
            #[pallet::compact] amount: BalanceOf<T>,
        ) -> DispatchResultWithPostInfo {
            let sender = ensure_signed(origin)?;
            ensure!(amount != BalanceOf::<T>::zero(), Error::<T>::ZeroAmount);

            let market = <zrml_market_commons::Pallet<T>>::market(&market_id)?;
            ensure!(market.scoring_rule == ScoringRule::CPMM, Error::<T>::InvalidScoringRule);
            Self::ensure_market_is_active(&market)?;

            let market_account = <zrml_market_commons::Pallet<T>>::market_account(market_id);
            ensure!(
                T::AssetManager::free_balance(market.base_asset, &market_account) >= amount,
                "Market account does not have sufficient reserves.",
            );

            let assets = Self::outcome_assets(market_id, &market);

            // verify first.
            for asset in assets.iter() {
                // Ensures that the sender has sufficient amount of each
                // share in the set.
                ensure!(
                    T::AssetManager::free_balance(*asset, &sender) >= amount,
                    Error::<T>::InsufficientShareBalance,
                );
            }

            // write last.
            for asset in assets.iter() {
                T::AssetManager::slash(*asset, &sender, amount);
            }

            T::AssetManager::transfer(market.base_asset, &market_account, &sender, amount)?;

            Self::deposit_event(Event::SoldCompleteSet(market_id, amount, sender));
            let assets_len: u32 = assets.len().saturated_into();
            Ok(Some(T::WeightInfo::sell_complete_set(assets_len)).into())
        }

        /// Start a global dispute, if the market dispute mechanism fails.
        ///
        /// # Arguments
        ///
        /// * `market_id`: The identifier of the market.
        ///
        /// NOTE:
        /// The returned outcomes of the market dispute mechanism and the report outcome
        /// are added to the global dispute voting outcomes.
        /// The bond of each dispute is the initial vote amount.
        #[pallet::call_index(16)]
        #[pallet::weight(T::WeightInfo::start_global_dispute(CacheSize::get(), CacheSize::get()))]
        #[transactional]
        pub fn start_global_dispute(
            origin: OriginFor<T>,
            #[pallet::compact] market_id: MarketIdOf<T>,
        ) -> DispatchResultWithPostInfo {
            ensure_signed(origin)?;

            let market = <zrml_market_commons::Pallet<T>>::market(&market_id)?;
            ensure!(
                matches!(market.status, MarketStatus::Disputed | MarketStatus::Reported),
                Error::<T>::InvalidMarketStatus
            );

            ensure!(
                matches!(market.dispute_mechanism, MarketDisputeMechanism::Court),
                Error::<T>::InvalidDisputeMechanism
            );

            ensure!(
                !T::GlobalDisputes::does_exist(&market_id),
                Error::<T>::GlobalDisputeExistsAlready
            );

            let report = market.report.as_ref().ok_or(Error::<T>::MarketIsNotReported)?;

            let res_0 = match market.dispute_mechanism {
                MarketDisputeMechanism::Authorized => {
                    T::Authorized::has_failed(&market_id, &market)?
                }
                MarketDisputeMechanism::Court => T::Court::has_failed(&market_id, &market)?,
                MarketDisputeMechanism::SimpleDisputes => {
                    T::SimpleDisputes::has_failed(&market_id, &market)?
                }
            };
            let has_failed = res_0.result;
            ensure!(has_failed, Error::<T>::MarketDisputeMechanismNotFailed);

            let res_1 = match market.dispute_mechanism {
                MarketDisputeMechanism::Authorized => {
                    T::Authorized::on_global_dispute(&market_id, &market)?
                }
                MarketDisputeMechanism::Court => T::Court::on_global_dispute(&market_id, &market)?,
                MarketDisputeMechanism::SimpleDisputes => {
                    T::SimpleDisputes::on_global_dispute(&market_id, &market)?
                }
            };

            let mut initial_items: Vec<InitialItemOf<T>> = Vec::new();

            initial_items.push(InitialItemOf::<T> {
                outcome: report.outcome.clone(),
                owner: report.by.clone(),
                amount: <BalanceOf<T>>::zero(),
            });

            let gd_items = res_1.result;

            // push vote outcomes other than the report outcome
            for GlobalDisputeItem { outcome, owner, initial_vote_amount } in gd_items {
                initial_items.push(InitialItemOf::<T> {
                    outcome,
                    owner,
                    amount: initial_vote_amount,
                });
            }

            // ensure, that global disputes controls the resolution now
            // it does not end after the dispute period now, but after the global dispute end

            // ignore first of tuple because we always have max disputes
            let (_, ids_len_2) = Self::clear_auto_resolve(&market_id)?;

            if market.status == MarketStatus::Reported {
                // this is the case that a dispute can not be initiated,
                // because court has not enough juror and delegator stake (dispute errors)
                <zrml_market_commons::Pallet<T>>::mutate_market(&market_id, |m| {
                    m.status = MarketStatus::Disputed;
                    Ok(())
                })?;
            }

            // global disputes uses DisputeResolution API to control its resolution
            let ids_len_1 =
                T::GlobalDisputes::start_global_dispute(&market_id, initial_items.as_slice())?;

            Self::deposit_event(Event::GlobalDisputeStarted(market_id));

            Ok(Some(T::WeightInfo::start_global_dispute(ids_len_1, ids_len_2)).into())
        }
    }

    #[pallet::config]
    pub trait Config: frame_system::Config + zrml_market_commons::Config {
        /// The base amount of currency that must be bonded for a market approved by the
        ///  advisory committee.
        #[pallet::constant]
        type AdvisoryBond: Get<BalanceOf<Self>>;

        /// The percentage of the advisory bond that gets slashed when a market is rejected.
        #[pallet::constant]
        type AdvisoryBondSlashPercentage: Get<Percent>;

        /// The origin that is allowed to approve / reject pending advised markets.
        type ApproveOrigin: EnsureOrigin<Self::RuntimeOrigin>;

        /// Shares of outcome assets and native currency
        type AssetManager: ZeitgeistAssetManager<
                Self::AccountId,
                Balance = <CurrencyOf<Self> as Currency<Self::AccountId>>::Balance,
                CurrencyId = Asset<MarketIdOf<Self>>,
                ReserveIdentifier = [u8; 8],
            >;

        #[cfg(feature = "parachain")]
        type AssetRegistry: Inspect<
                AssetId = Asset<MarketIdOf<Self>>,
                Balance = BalanceOf<Self>,
                CustomMetadata = CustomMetadata,
            >;

        /// See [`zrml_authorized::AuthorizedPalletApi`].
        type Authorized: zrml_authorized::AuthorizedPalletApi<
                AccountId = Self::AccountId,
                Balance = BalanceOf<Self>,
                NegativeImbalance = NegativeImbalanceOf<Self>,
                BlockNumber = Self::BlockNumber,
                MarketId = MarketIdOf<Self>,
                Moment = MomentOf<Self>,
                Origin = Self::RuntimeOrigin,
            >;

        #[pallet::constant]
        type CloseDisputeBond: Get<BalanceOf<Self>>;

        /// The origin that is allowed to close markets early.
        type CloseMarketEarlyOrigin: EnsureOrigin<Self::RuntimeOrigin>;

        /// The origin that is allowed to close markets.
        type CloseOrigin: EnsureOrigin<Self::RuntimeOrigin>;

        #[pallet::constant]
        type CloseProtectionTimeFramePeriod: Get<MomentOf<Self>>;

        #[pallet::constant]
        type CloseProtectionBlockPeriod: Get<Self::BlockNumber>;

        #[pallet::constant]
        type CloseRequestBond: Get<BalanceOf<Self>>;

        /// See [`zrml_court::CourtPalletApi`].
        type Court: zrml_court::CourtPalletApi<
                AccountId = Self::AccountId,
                Balance = BalanceOf<Self>,
                NegativeImbalance = NegativeImbalanceOf<Self>,
                BlockNumber = Self::BlockNumber,
                MarketId = MarketIdOf<Self>,
                Moment = MomentOf<Self>,
                Origin = Self::RuntimeOrigin,
            >;

        /// The origin that is allowed to destroy markets.
        type DestroyOrigin: EnsureOrigin<Self::RuntimeOrigin>;

        /// The base amount of currency that must be bonded in order to create a dispute.
        #[pallet::constant]
        type DisputeBond: Get<BalanceOf<Self>>;

        /// Event
        type RuntimeEvent: From<Event<Self>> + IsType<<Self as frame_system::Config>::RuntimeEvent>;

        /// See [`GlobalDisputesPalletApi`].
        type GlobalDisputes: GlobalDisputesPalletApi<
                MarketIdOf<Self>,
                Self::AccountId,
                BalanceOf<Self>,
                Self::BlockNumber,
            >;

        type LiquidityMining: LiquidityMiningPalletApi<
                AccountId = Self::AccountId,
                Balance = BalanceOf<Self>,
                BlockNumber = Self::BlockNumber,
                MarketId = MarketIdOf<Self>,
            >;

        /// The maximum number of categories available for categorical markets.
        #[pallet::constant]
        type MaxCategories: Get<u16>;

        /// The shortest period of collecting subsidy for a Rikiddo market.
        #[pallet::constant]
        type MaxSubsidyPeriod: Get<MomentOf<Self>>;

        /// The minimum number of categories available for categorical markets.
        #[pallet::constant]
        type MinCategories: Get<u16>;

        /// A upper bound for the fee that is charged each trade and given to the market creator.
        type MaxCreatorFee: Get<Perbill>;

        /// The shortest period of collecting subsidy for a Rikiddo market.
        #[pallet::constant]
        type MinSubsidyPeriod: Get<MomentOf<Self>>;

        /// The maximum number of disputes allowed on any single market.
        #[pallet::constant]
        type MaxDisputes: Get<u32>;

        /// The minimum number of blocks allowed to be specified as dispute_duration
        /// in create_market.
        #[pallet::constant]
        type MinDisputeDuration: Get<Self::BlockNumber>;

        /// The minimum number of blocks allowed to be specified as oracle_duration
        /// in create_market.
        #[pallet::constant]
        type MinOracleDuration: Get<Self::BlockNumber>;

        /// The maximum number of blocks allowed to be specified as grace_period
        /// in create_market.
        #[pallet::constant]
        type MaxGracePeriod: Get<Self::BlockNumber>;

        /// The maximum number of blocks allowed to be specified as oracle_duration
        /// in create_market.
        #[pallet::constant]
        type MaxOracleDuration: Get<Self::BlockNumber>;

        /// The maximum number of blocks allowed to be specified as dispute_duration
        /// in create_market.
        #[pallet::constant]
        type MaxDisputeDuration: Get<Self::BlockNumber>;

        /// The maximum length of reject reason string.
        #[pallet::constant]
        type MaxRejectReasonLen: Get<u32>;

        /// The maximum allowed duration of a market from creation to market close in blocks.
        #[pallet::constant]
        type MaxMarketLifetime: Get<Self::BlockNumber>;

        /// The maximum number of bytes allowed as edit reason.
        #[pallet::constant]
        type MaxEditReasonLen: Get<u32>;

        #[pallet::constant]
        type OutsiderBond: Get<BalanceOf<Self>>;

        /// The module identifier.
        #[pallet::constant]
        type PalletId: Get<PalletId>;

        #[pallet::constant]
        type PrematureCloseBlockPeriod: Get<Self::BlockNumber>;

        #[pallet::constant]
        type PrematureCloseTimeFramePeriod: Get<MomentOf<Self>>;

        /// The origin that is allowed to reject pending advised markets.
        type RejectOrigin: EnsureOrigin<Self::RuntimeOrigin>;

        /// The base amount of currency that must be bonded to ensure the oracle reports
        ///  in a timely manner.
        #[pallet::constant]
        type OracleBond: Get<BalanceOf<Self>>;

        /// The origin that is allowed to request edits in pending advised markets.
        type RequestEditOrigin: EnsureOrigin<Self::RuntimeOrigin>;

        /// The origin that is allowed to resolve markets.
        type ResolveOrigin: EnsureOrigin<Self::RuntimeOrigin>;

        /// See [`DisputeApi`].
        type SimpleDisputes: zrml_simple_disputes::SimpleDisputesPalletApi<
                AccountId = Self::AccountId,
                Balance = BalanceOf<Self>,
                NegativeImbalance = NegativeImbalanceOf<Self>,
                BlockNumber = Self::BlockNumber,
                MarketId = MarketIdOf<Self>,
                Moment = MomentOf<Self>,
                Origin = Self::RuntimeOrigin,
            >;

        /// Handler for slashed funds.
        type Slash: OnUnbalanced<NegativeImbalanceOf<Self>>;

        /// Swaps pallet API
        type Swaps: Swaps<Self::AccountId, Balance = BalanceOf<Self>, MarketId = MarketIdOf<Self>>;

        /// The base amount of currency that must be bonded for a permissionless market,
        /// guaranteeing that it will resolve as anything but `Invalid`.
        #[pallet::constant]
        type ValidityBond: Get<BalanceOf<Self>>;

        /// Weights generated by benchmarks
        type WeightInfo: WeightInfoZeitgeist;
    }

    #[pallet::error]
    pub enum Error<T> {
        /// Someone is trying to call `dispute` with the same outcome that is currently
        /// registered on-chain.
        CannotDisputeSameOutcome,
        /// Only creator is able to edit the market.
        EditorNotCreator,
        /// EditReason's length greater than MaxEditReasonLen.
        EditReasonLengthExceedsMaxEditReasonLen,
        /// Market account does not have enough funds to pay out.
        InsufficientFundsInMarketAccount,
        /// Sender does not have enough share balance.
        InsufficientShareBalance,
        /// An invalid Hash was included in a multihash parameter.
        InvalidMultihash,
        /// An invalid market type was found.
        InvalidMarketType,
        /// An operation is requested that is unsupported for the given scoring rule.
        InvalidScoringRule,
        /// Sender does not have enough balance to buy shares.
        NotEnoughBalance,
        /// Market is already reported on.
        MarketAlreadyReported,
        /// The market duration is longer than allowed.
        MarketDurationTooLong,
        /// Market edit request is already in progress.
        MarketEditRequestAlreadyInProgress,
        /// Market is not requested for edit.
        MarketEditNotRequested,
        /// Market was expected to be active.
        MarketIsNotActive,
        /// Market was expected to be closed.
        MarketIsNotClosed,
        /// A market in subsidy collection phase was expected.
        MarketIsNotCollectingSubsidy,
        /// A proposed market was expected.
        MarketIsNotProposed,
        /// A reported market was expected.
        MarketIsNotReported,
        /// A disputed market was expected.
        MarketIsNotDisputed,
        /// A resolved market was expected.
        MarketIsNotResolved,
        /// The point in time when the market becomes active is too soon.
        MarketStartTooSoon,
        /// The point in time when the market becomes active is too late.
        MarketStartTooLate,
        /// The market dispute mechanism has not failed.
        MarketDisputeMechanismNotFailed,
        /// Tried to settle missing bond.
        MissingBond,
        /// The number of categories for a categorical market is too low.
        NotEnoughCategories,
        /// The user has no winning balance.
        NoWinningBalance,
        /// Submitted outcome does not match market type.
        OutcomeMismatch,
        /// RejectReason's length greater than MaxRejectReasonLen.
        RejectReasonLengthExceedsMaxRejectReasonLen,
        /// The report is not coming from designated oracle.
        ReporterNotOracle,
        /// It was tried to append an item to storage beyond the boundaries.
        StorageOverflow,
        /// Too many categories for a categorical market.
        TooManyCategories,
        /// The action requires another market dispute mechanism.
        InvalidDisputeMechanism,
        /// Catch-all error for invalid market status.
        InvalidMarketStatus,
        /// The post dispatch should never be None.
        UnexpectedNoneInPostInfo,
        /// An amount was illegally specified as zero.
        ZeroAmount,
        /// Market period is faulty (too short, outside of limits)
        InvalidMarketPeriod,
        /// The outcome range of the scalar market is invalid.
        InvalidOutcomeRange,
        /// Can not report before market.deadlines.grace_period is ended.
        NotAllowedToReportYet,
        /// Specified dispute_duration is smaller than MinDisputeDuration.
        DisputeDurationSmallerThanMinDisputeDuration,
        /// Specified oracle_duration is smaller than MinOracleDuration.
        OracleDurationSmallerThanMinOracleDuration,
        /// Specified dispute_duration is greater than MaxDisputeDuration.
        DisputeDurationGreaterThanMaxDisputeDuration,
        /// Specified grace_period is greater than MaxGracePeriod.
        GracePeriodGreaterThanMaxGracePeriod,
        /// Specified oracle_duration is greater than MaxOracleDuration.
        OracleDurationGreaterThanMaxOracleDuration,
        /// The weights length has to be equal to the assets length.
        WeightsLenMustEqualAssetsLen,
        /// Provided base_asset is not allowed to be used as base_asset.
        InvalidBaseAsset,
        /// A foreign asset in not registered in AssetRegistry.
        UnregisteredForeignAsset,
<<<<<<< HEAD
        /// The early market close operation was not requested by the market creator.
        RequesterNotCreator,
        /// The market creator already requested to close the market early. Only once allowed.
        CloseEarlyRequestedAlready,
        NoEarlyCloseRequested,
        EarlyCloseRequestTooLate,
        RequestedEndAlreadyOver,
        OldMarketPeriodEndAlreadyOver,
        InvalidPrematureCloseState,
        EarlyCloseAlreadyApplied,
        NoPrematureCloseScheduled,
        OnlyAuthorizedCanScheduleEarlyClose,
=======
        /// The start of the global dispute for this market happened already.
        GlobalDisputeExistsAlready,
        /// The fee is too high.
        FeeTooHigh,
>>>>>>> 851c8039
    }

    #[pallet::event]
    #[pallet::generate_deposit(fn deposit_event)]
    pub enum Event<T>
    where
        T: Config,
    {
        /// Custom addition block initialization logic wasn't successful.
        BadOnInitialize,
        /// A complete set of assets has been bought. \[market_id, amount_per_asset, buyer\]
        BoughtCompleteSet(MarketIdOf<T>, BalanceOf<T>, <T as frame_system::Config>::AccountId),
        /// A market has been approved. \[market_id, new_market_status\]
        MarketApproved(MarketIdOf<T>, MarketStatus),
        /// A market has been created. \[market_id, market_account, market\]
        MarketCreated(MarketIdOf<T>, T::AccountId, MarketOf<T>),
        /// A market has been destroyed. \[market_id\]
        MarketDestroyed(MarketIdOf<T>),
        /// A market was started after gathering enough subsidy. \[market_id, new_market_status\]
        MarketStartedWithSubsidy(MarketIdOf<T>, MarketStatus),
        /// A market was discarded after failing to gather enough subsidy.
        /// \[market_id, new_market_status\]
        MarketInsufficientSubsidy(MarketIdOf<T>, MarketStatus),
        /// A market has been closed. \[market_id\]
        MarketClosed(MarketIdOf<T>),
<<<<<<< HEAD
        /// A market has been scheduled to close early.
        MarketEarlyCloseScheduled {
            market_id: MarketIdOf<T>,
            new_period: MarketPeriod<T::BlockNumber, MomentOf<T>>,
            state: PrematureCloseState,
        },
        /// A market early close request has been disputed.
        MarketEarlyCloseDisputed { market_id: MarketIdOf<T> },
        /// A market early close request has been rejected.
        MarketEarlyCloseRejected { market_id: MarketIdOf<T> },
        /// A market has been disputed. \[market_id, new_market_status, new_outcome\]
        MarketDisputed(MarketIdOf<T>, MarketStatus, MarketDispute<T::AccountId, T::BlockNumber>),
=======
        /// A market has been disputed \[market_id, new_market_status\]
        MarketDisputed(MarketIdOf<T>, MarketStatus),
>>>>>>> 851c8039
        /// An advised market has ended before it was approved or rejected. \[market_id\]
        MarketExpired(MarketIdOf<T>),
        /// A pending market has been rejected as invalid with a reason.
        /// \[market_id, reject_reason\]
        MarketRejected(MarketIdOf<T>, RejectReason<T>),
        /// A market has been reported on. \[market_id, new_market_status, reported_outcome\]
        MarketReported(MarketIdOf<T>, MarketStatus, Report<T::AccountId, T::BlockNumber>),
        /// A market has been resolved. \[market_id, new_market_status, real_outcome\]
        MarketResolved(MarketIdOf<T>, MarketStatus, OutcomeReport),
        /// A proposed market has been requested edit by advisor. \[market_id, edit_reason\]
        MarketRequestedEdit(MarketIdOf<T>, EditReason<T>),
        /// A proposed market has been edited by the market creator. \[market_id, new_market\]
        MarketEdited(MarketIdOf<T>, MarketOf<T>),
        /// A complete set of assets has been sold. \[market_id, amount_per_asset, seller\]
        SoldCompleteSet(MarketIdOf<T>, BalanceOf<T>, <T as frame_system::Config>::AccountId),
        /// An amount of winning outcomes have been redeemed.
        /// \[market_id, currency_id, amount_redeemed, payout, who\]
        TokensRedeemed(
            MarketIdOf<T>,
            Asset<MarketIdOf<T>>,
            BalanceOf<T>,
            BalanceOf<T>,
            <T as frame_system::Config>::AccountId,
        ),
        /// The global dispute was started. \[market_id\]
        GlobalDisputeStarted(MarketIdOf<T>),
    }

    #[pallet::hooks]
    impl<T: Config> Hooks<T::BlockNumber> for Pallet<T> {
        // TODO(#792): Remove outcome assets for accounts! Delete "resolved" assets of `orml_tokens` with storage migration.
        fn on_initialize(now: T::BlockNumber) -> Weight {
            let mut total_weight: Weight = Weight::zero();

            // TODO(#808): Use weight when Rikiddo is ready
            let _ = Self::process_subsidy_collecting_markets(
                now,
                <zrml_market_commons::Pallet<T>>::now(),
            );
            total_weight = total_weight
                .saturating_add(T::WeightInfo::process_subsidy_collecting_markets_dummy());

            // If we are at genesis or the first block the timestamp is be undefined. No
            // market needs to be opened or closed on blocks #0 or #1, so we skip the
            // evaluation. Without this check, new chains starting from genesis will hang up,
            // since the loops in the `market_status_manager` calls below will run over an interval
            // of 0 to the current time frame.
            if now <= 1u32.into() {
                return total_weight;
            }

            // We add one to the count, because `pallet-timestamp` sets the timestamp _after_
            // `on_initialize` is called, so calling `now()` during `on_initialize` gives us
            // the timestamp of the previous block.
            let current_time_frame =
                Self::calculate_time_frame_of_moment(<zrml_market_commons::Pallet<T>>::now())
                    .saturating_add(1);

            // On first pass, we use current_time - 1 to ensure that the chain doesn't try to
            // check all time frames since epoch.
            let last_time_frame =
                LastTimeFrame::<T>::get().unwrap_or_else(|| current_time_frame.saturating_sub(1));

            let _ = with_transaction(|| {
                let open = Self::market_status_manager::<
                    _,
                    MarketIdsPerOpenBlock<T>,
                    MarketIdsPerOpenTimeFrame<T>,
                >(
                    now,
                    last_time_frame,
                    current_time_frame,
                    |market_id, _| {
                        let weight = Self::open_market(market_id)?;
                        total_weight = total_weight.saturating_add(weight);
                        Ok(())
                    },
                );

                total_weight = total_weight.saturating_add(open.unwrap_or_else(|_| {
                    T::WeightInfo::market_status_manager(CacheSize::get(), CacheSize::get())
                }));

                let close = Self::market_status_manager::<
                    _,
                    MarketIdsPerCloseBlock<T>,
                    MarketIdsPerCloseTimeFrame<T>,
                >(
                    now,
                    last_time_frame,
                    current_time_frame,
                    |market_id, market| {
                        let weight = Self::on_market_close(market_id, market)?;
                        total_weight = total_weight.saturating_add(weight);
                        Ok(())
                    },
                );

                if let Ok(weight) = close {
                    total_weight = total_weight.saturating_add(weight);
                } else {
                    // charge weight for the worst case
                    total_weight = total_weight.saturating_add(
                        T::WeightInfo::market_status_manager(CacheSize::get(), CacheSize::get()),
                    );
                }

                let resolve = Self::resolution_manager(now, |market_id, market| {
                    let weight = Self::on_resolution(market_id, market)?;
                    total_weight = total_weight.saturating_add(weight);
                    Ok(())
                });

                if let Ok(weight) = resolve {
                    total_weight = total_weight.saturating_add(weight);
                } else {
                    // charge weight for the worst case
                    total_weight =
                        total_weight.saturating_add(T::WeightInfo::market_resolution_manager(
                            CacheSize::get(),
                            CacheSize::get(),
                        ));
                }

                LastTimeFrame::<T>::set(Some(current_time_frame));
                total_weight = total_weight.saturating_add(T::DbWeight::get().writes(1));

                match open.and(close).and(resolve) {
                    Err(err) => {
                        Self::deposit_event(Event::BadOnInitialize);
                        log::error!("Block {:?} was not initialized. Error: {:?}", now, err);
                        TransactionOutcome::Rollback(err.into())
                    }
                    Ok(_) => TransactionOutcome::Commit(Ok(())),
                }
            });

            total_weight.saturating_add(T::WeightInfo::on_initialize_resolve_overhead())
        }
    }

    #[pallet::pallet]
    #[pallet::storage_version(STORAGE_VERSION)]
    pub struct Pallet<T>(PhantomData<T>);

    // TODO(#986) after storage migration of release-dispute-system branch is complete, delete this Disputes storage item
    /// For each market, this holds the dispute information for each dispute that's
    /// been issued.
    #[pallet::storage]
    pub type Disputes<T: Config> = StorageMap<
        _,
        Blake2_128Concat,
        MarketIdOf<T>,
        BoundedVec<OldMarketDispute<T::AccountId, T::BlockNumber>, T::MaxDisputes>,
        ValueQuery,
    >;

    #[pallet::storage]
    pub type MarketIdsPerOpenBlock<T: Config> = StorageMap<
        _,
        Blake2_128Concat,
        T::BlockNumber,
        BoundedVec<MarketIdOf<T>, CacheSize>,
        ValueQuery,
    >;

    #[pallet::storage]
    pub type MarketIdsPerOpenTimeFrame<T: Config> = StorageMap<
        _,
        Blake2_128Concat,
        TimeFrame,
        BoundedVec<MarketIdOf<T>, CacheSize>,
        ValueQuery,
    >;

    /// A mapping of market identifiers to the block their market ends on.
    #[pallet::storage]
    pub type MarketIdsPerCloseBlock<T: Config> = StorageMap<
        _,
        Blake2_128Concat,
        T::BlockNumber,
        BoundedVec<MarketIdOf<T>, CacheSize>,
        ValueQuery,
    >;

    /// A mapping of market identifiers to the time frame their market ends in.
    #[pallet::storage]
    pub type MarketIdsPerCloseTimeFrame<T: Config> = StorageMap<
        _,
        Blake2_128Concat,
        TimeFrame,
        BoundedVec<MarketIdOf<T>, CacheSize>,
        ValueQuery,
    >;

    /// The last time frame that was checked for markets to close.
    #[pallet::storage]
    pub type LastTimeFrame<T: Config> = StorageValue<_, TimeFrame>;

    /// A mapping of market identifiers to the block they were disputed at.
    /// A market only ends up here if it was disputed.
    #[pallet::storage]
    pub type MarketIdsPerDisputeBlock<T: Config> = StorageMap<
        _,
        Twox64Concat,
        T::BlockNumber,
        BoundedVec<MarketIdOf<T>, CacheSize>,
        ValueQuery,
    >;

    /// A mapping of market identifiers to the block that they were reported on.
    #[pallet::storage]
    pub type MarketIdsPerReportBlock<T: Config> = StorageMap<
        _,
        Twox64Concat,
        T::BlockNumber,
        BoundedVec<MarketIdOf<T>, CacheSize>,
        ValueQuery,
    >;

    /// Contains a list of all markets that are currently collecting subsidy and the deadline.
    // All the values are "cached" here. Results in data duplication, but speeds up the iteration
    // over every market significantly (otherwise 25µs per relevant market per block).
    #[pallet::storage]
    pub type MarketsCollectingSubsidy<T: Config> = StorageValue<
        _,
        BoundedVec<SubsidyUntil<T::BlockNumber, MomentOf<T>, MarketIdOf<T>>, ConstU32<1_048_576>>,
        ValueQuery,
    >;

    /// Contains market_ids for which advisor has requested edit.
    /// Value for given market_id represents the reason for the edit.
    #[pallet::storage]
    pub type MarketIdsForEdit<T: Config> =
        StorageMap<_, Twox64Concat, MarketIdOf<T>, EditReason<T>>;

    impl<T: Config> Pallet<T> {
        impl_unreserve_bond!(unreserve_creation_bond, creation);
        impl_unreserve_bond!(unreserve_oracle_bond, oracle);
        impl_unreserve_bond!(unreserve_outsider_bond, outsider);
<<<<<<< HEAD
        impl_unreserve_bond!(unreserve_close_request_bond, close_request);
        impl_unreserve_bond!(unreserve_close_dispute_bond, close_dispute);
        impl_slash_bond!(slash_creation_bond, creation);
        impl_slash_bond!(slash_oracle_bond, oracle);
        impl_slash_bond!(slash_outsider_bond, outsider);
        impl_slash_bond!(slash_close_request_bond, close_request);
=======
        impl_unreserve_bond!(unreserve_dispute_bond, dispute);
        impl_slash_bond!(slash_creation_bond, creation);
        impl_slash_bond!(slash_oracle_bond, oracle);
        impl_slash_bond!(slash_outsider_bond, outsider);
        impl_slash_bond!(slash_dispute_bond, dispute);
>>>>>>> 851c8039
        impl_repatriate_bond!(repatriate_oracle_bond, oracle);
        impl_repatriate_bond!(repatriate_close_request_bond, close_request);
        impl_repatriate_bond!(repatriate_close_dispute_bond, close_dispute);
        impl_is_bond_pending!(is_creation_bond_pending, creation);
        impl_is_bond_pending!(is_oracle_bond_pending, oracle);
        impl_is_bond_pending!(is_outsider_bond_pending, outsider);
<<<<<<< HEAD
        impl_is_bond_pending!(is_close_dispute_bond_pending, close_dispute);
        impl_is_bond_pending!(is_close_request_bond_pending, close_request);
=======
        impl_is_bond_pending!(is_dispute_bond_pending, dispute);
>>>>>>> 851c8039

        fn slash_pending_bonds(market_id: &MarketIdOf<T>, market: &MarketOf<T>) -> DispatchResult {
            if Self::is_creation_bond_pending(market_id, market, false) {
                Self::slash_creation_bond(market_id, None)?;
            }
            if Self::is_oracle_bond_pending(market_id, market, false) {
                Self::slash_oracle_bond(market_id, None)?;
            }
            if Self::is_outsider_bond_pending(market_id, market, false) {
                Self::slash_outsider_bond(market_id, None)?;
            }
            if Self::is_dispute_bond_pending(market_id, market, false) {
                Self::slash_dispute_bond(market_id, None)?;
            }
            Ok(())
        }

        pub fn outcome_assets(
            market_id: MarketIdOf<T>,
            market: &MarketOf<T>,
        ) -> Vec<Asset<MarketIdOf<T>>> {
            match market.market_type {
                MarketType::Categorical(categories) => {
                    let mut assets = Vec::new();
                    for i in 0..categories {
                        assets.push(Asset::CategoricalOutcome(market_id, i));
                    }
                    assets
                }
                MarketType::Scalar(_) => {
                    vec![
                        Asset::ScalarOutcome(market_id, ScalarPosition::Long),
                        Asset::ScalarOutcome(market_id, ScalarPosition::Short),
                    ]
                }
            }
        }

        fn insert_auto_close(market_id: &MarketIdOf<T>) -> Result<u32, DispatchError> {
            let market = <zrml_market_commons::Pallet<T>>::market(market_id)?;

            match market.period {
                MarketPeriod::Block(range) => MarketIdsPerCloseBlock::<T>::try_mutate(
                    range.end,
                    |ids| -> Result<u32, DispatchError> {
                        ids.try_push(*market_id).map_err(|_| <Error<T>>::StorageOverflow)?;
                        Ok(ids.len() as u32)
                    },
                ),
                MarketPeriod::Timestamp(range) => MarketIdsPerCloseTimeFrame::<T>::try_mutate(
                    Self::calculate_time_frame_of_moment(range.end),
                    |ids| -> Result<u32, DispatchError> {
                        ids.try_push(*market_id).map_err(|_| <Error<T>>::StorageOverflow)?;
                        Ok(ids.len() as u32)
                    },
                ),
            }
        }

        // Manually remove market from cache for auto close.
        fn clear_auto_close(market_id: &MarketIdOf<T>) -> Result<u32, DispatchError> {
            let market = <zrml_market_commons::Pallet<T>>::market(market_id)?;

            // No-op if market isn't cached for auto close according to its state.
            match market.status {
                MarketStatus::Active | MarketStatus::Proposed => (),
                _ => return Ok(0u32),
            };

            let close_ids_len = match market.period {
                MarketPeriod::Block(range) => {
                    MarketIdsPerCloseBlock::<T>::mutate(range.end, |ids| -> u32 {
                        let ids_len = ids.len() as u32;
                        remove_item::<MarketIdOf<T>, _>(ids, market_id);
                        ids_len
                    })
                }
                MarketPeriod::Timestamp(range) => {
                    let time_frame = Self::calculate_time_frame_of_moment(range.end);
                    MarketIdsPerCloseTimeFrame::<T>::mutate(time_frame, |ids| -> u32 {
                        let ids_len = ids.len() as u32;
                        remove_item::<MarketIdOf<T>, _>(ids, market_id);
                        ids_len
                    })
                }
            };
            Ok(close_ids_len)
        }

        // Manually remove market from cache for auto open.
        fn clear_auto_open(market_id: &MarketIdOf<T>) -> Result<u32, DispatchError> {
            let market = <zrml_market_commons::Pallet<T>>::market(market_id)?;

            // No-op if market isn't cached for auto open according to its state.
            match market.status {
                MarketStatus::Active | MarketStatus::Proposed => (),
                _ => return Ok(0u32),
            };

            let open_ids_len = match market.period {
                MarketPeriod::Block(range) => {
                    MarketIdsPerOpenBlock::<T>::mutate(range.start, |ids| -> u32 {
                        let ids_len = ids.len() as u32;
                        remove_item::<MarketIdOf<T>, _>(ids, market_id);
                        ids_len
                    })
                }
                MarketPeriod::Timestamp(range) => {
                    let time_frame = Self::calculate_time_frame_of_moment(range.start);
                    MarketIdsPerOpenTimeFrame::<T>::mutate(time_frame, |ids| -> u32 {
                        let ids_len = ids.len() as u32;
                        remove_item::<MarketIdOf<T>, _>(ids, market_id);
                        ids_len
                    })
                }
            };
            Ok(open_ids_len)
        }

        /// Clears this market from being stored for automatic resolution.
        fn clear_auto_resolve(market_id: &MarketIdOf<T>) -> Result<(u32, u32), DispatchError> {
            let market = <zrml_market_commons::Pallet<T>>::market(market_id)?;
            let (ids_len, mdm_len) = match market.status {
                MarketStatus::Reported => {
                    let report = market.report.ok_or(Error::<T>::MarketIsNotReported)?;
                    let dispute_duration_ends_at_block =
                        report.at.saturating_add(market.deadlines.dispute_duration);
                    MarketIdsPerReportBlock::<T>::mutate(
                        dispute_duration_ends_at_block,
                        |ids| -> (u32, u32) {
                            let ids_len = ids.len() as u32;
                            remove_item::<MarketIdOf<T>, _>(ids, market_id);
                            (ids_len, 0u32)
                        },
                    )
                }
                MarketStatus::Disputed => {
                    // TODO(#782): use multiple benchmarks paths for different dispute mechanisms
                    let ResultWithWeightInfo { result: auto_resolve_block_opt, weight: _ } =
                        match market.dispute_mechanism {
                            MarketDisputeMechanism::Authorized => {
                                T::Authorized::get_auto_resolve(market_id, &market)
                            }
                            MarketDisputeMechanism::Court => {
                                T::Court::get_auto_resolve(market_id, &market)
                            }
                            MarketDisputeMechanism::SimpleDisputes => {
                                T::SimpleDisputes::get_auto_resolve(market_id, &market)
                            }
                        };
                    if let Some(auto_resolve_block) = auto_resolve_block_opt {
                        let ids_len = remove_auto_resolve::<T>(market_id, auto_resolve_block);
                        (ids_len, 0u32)
                    } else {
                        (0u32, 0u32)
                    }
                }
                _ => (0u32, 0u32),
            };

            Ok((ids_len, mdm_len))
        }

        /// The dispute mechanism is intended to clear its own storage here.
        fn clear_dispute_mechanism(market_id: &MarketIdOf<T>) -> DispatchResult {
            let market = <zrml_market_commons::Pallet<T>>::market(market_id)?;

            // TODO(#782): use multiple benchmarks paths for different dispute mechanisms
            match market.dispute_mechanism {
                MarketDisputeMechanism::Authorized => T::Authorized::clear(market_id, &market)?,
                MarketDisputeMechanism::Court => T::Court::clear(market_id, &market)?,
                MarketDisputeMechanism::SimpleDisputes => {
                    T::SimpleDisputes::clear(market_id, &market)?
                }
            };
            Ok(())
        }

        pub(crate) fn do_buy_complete_set(
            who: T::AccountId,
            market_id: MarketIdOf<T>,
            amount: BalanceOf<T>,
        ) -> DispatchResultWithPostInfo {
            ensure!(amount != BalanceOf::<T>::zero(), Error::<T>::ZeroAmount);
            let market = <zrml_market_commons::Pallet<T>>::market(&market_id)?;
            ensure!(
                T::AssetManager::free_balance(market.base_asset, &who) >= amount,
                Error::<T>::NotEnoughBalance
            );
            ensure!(market.scoring_rule == ScoringRule::CPMM, Error::<T>::InvalidScoringRule);
            Self::ensure_market_is_active(&market)?;

            let market_account = <zrml_market_commons::Pallet<T>>::market_account(market_id);
            T::AssetManager::transfer(market.base_asset, &who, &market_account, amount)?;

            let assets = Self::outcome_assets(market_id, &market);
            for asset in assets.iter() {
                T::AssetManager::deposit(*asset, &who, amount)?;
            }

            Self::deposit_event(Event::BoughtCompleteSet(market_id, amount, who));

            let assets_len: u32 = assets.len().saturated_into();
            Ok(Some(T::WeightInfo::buy_complete_set(assets_len)).into())
        }

        pub(crate) fn do_reject_market(
            market_id: &MarketIdOf<T>,
            market: MarketOf<T>,
            reject_reason: RejectReason<T>,
        ) -> DispatchResult {
            ensure!(market.status == MarketStatus::Proposed, Error::<T>::InvalidMarketStatus);
            Self::unreserve_oracle_bond(market_id)?;
            let imbalance =
                Self::slash_creation_bond(market_id, Some(T::AdvisoryBondSlashPercentage::get()))?;
            T::Slash::on_unbalanced(imbalance);
            <zrml_market_commons::Pallet<T>>::remove_market(market_id)?;
            MarketIdsForEdit::<T>::remove(market_id);
            Self::deposit_event(Event::MarketRejected(*market_id, reject_reason));
            Self::deposit_event(Event::MarketDestroyed(*market_id));
            Ok(())
        }

        pub(crate) fn handle_expired_advised_market(
            market_id: &MarketIdOf<T>,
            market: MarketOf<T>,
        ) -> Result<Weight, DispatchError> {
            ensure!(market.status == MarketStatus::Proposed, Error::<T>::InvalidMarketStatus);
            Self::unreserve_creation_bond(market_id)?;
            Self::unreserve_oracle_bond(market_id)?;
            <zrml_market_commons::Pallet<T>>::remove_market(market_id)?;
            MarketIdsForEdit::<T>::remove(market_id);
            Self::deposit_event(Event::MarketExpired(*market_id));
            Ok(T::WeightInfo::handle_expired_advised_market())
        }

        pub(crate) fn calculate_time_frame_of_moment(time: MomentOf<T>) -> TimeFrame {
            time.saturated_into::<TimeFrame>().saturating_div(MILLISECS_PER_BLOCK.into())
        }

        fn calculate_internal_resolve_weight(market: &MarketOf<T>) -> Weight {
            if let MarketType::Categorical(_) = market.market_type {
                if let MarketStatus::Reported = market.status {
                    T::WeightInfo::internal_resolve_categorical_reported()
                } else {
                    T::WeightInfo::internal_resolve_categorical_disputed()
                }
            } else if let MarketStatus::Reported = market.status {
                T::WeightInfo::internal_resolve_scalar_reported()
            } else {
                T::WeightInfo::internal_resolve_scalar_disputed()
            }
        }

        fn ensure_market_is_active(market: &MarketOf<T>) -> DispatchResult {
            ensure!(market.status == MarketStatus::Active, Error::<T>::MarketIsNotActive);
            Ok(())
        }

        fn ensure_market_period_is_valid(
            period: &MarketPeriod<T::BlockNumber, MomentOf<T>>,
        ) -> DispatchResult {
            // The start of the market is allowed to be in the past (this results in the market
            // being active immediately), but the market's end must be at least one block/time
            // frame in the future.
            match period {
                MarketPeriod::Block(ref range) => {
                    let now = <frame_system::Pallet<T>>::block_number();
                    ensure!(now < range.end, Error::<T>::InvalidMarketPeriod);
                    ensure!(range.start < range.end, Error::<T>::InvalidMarketPeriod);
                    let lifetime = range.end.saturating_sub(now); // Never saturates!
                    ensure!(
                        lifetime <= T::MaxMarketLifetime::get(),
                        Error::<T>::MarketDurationTooLong,
                    );
                }
                MarketPeriod::Timestamp(ref range) => {
                    // Ensure that the market lasts at least one time frame into the future.
                    let now = <zrml_market_commons::Pallet<T>>::now();
                    let now_frame = Self::calculate_time_frame_of_moment(now);
                    let end_frame = Self::calculate_time_frame_of_moment(range.end);
                    ensure!(now_frame < end_frame, Error::<T>::InvalidMarketPeriod);
                    ensure!(range.start < range.end, Error::<T>::InvalidMarketPeriod);
                    // Verify that the number of frames that the market is open doesn't exceed the
                    // maximum allowed lifetime in blocks.
                    let lifetime = end_frame.saturating_sub(now_frame); // Never saturates!
                    // If this conversion saturates, we're dealing with a market with excessive
                    // lifetime:
                    let lifetime_max: TimeFrame = T::MaxMarketLifetime::get().saturated_into();
                    ensure!(lifetime <= lifetime_max, Error::<T>::MarketDurationTooLong);
                }
            };
            Ok(())
        }

        fn ensure_market_deadlines_are_valid(
            deadlines: &Deadlines<T::BlockNumber>,
        ) -> DispatchResult {
            ensure!(
                deadlines.oracle_duration >= T::MinOracleDuration::get(),
                Error::<T>::OracleDurationSmallerThanMinOracleDuration
            );
            ensure!(
                deadlines.dispute_duration >= T::MinDisputeDuration::get(),
                Error::<T>::DisputeDurationSmallerThanMinDisputeDuration
            );
            ensure!(
                deadlines.dispute_duration <= T::MaxDisputeDuration::get(),
                Error::<T>::DisputeDurationGreaterThanMaxDisputeDuration
            );
            ensure!(
                deadlines.grace_period <= T::MaxGracePeriod::get(),
                Error::<T>::GracePeriodGreaterThanMaxGracePeriod
            );
            ensure!(
                deadlines.oracle_duration <= T::MaxOracleDuration::get(),
                Error::<T>::OracleDurationGreaterThanMaxOracleDuration
            );
            Ok(())
        }

        fn ensure_market_type_is_valid(market_type: &MarketType) -> DispatchResult {
            match market_type {
                MarketType::Categorical(categories) => {
                    ensure!(
                        *categories >= T::MinCategories::get(),
                        <Error<T>>::NotEnoughCategories
                    );
                    ensure!(*categories <= T::MaxCategories::get(), <Error<T>>::TooManyCategories);
                }
                MarketType::Scalar(ref outcome_range) => {
                    ensure!(
                        outcome_range.start() < outcome_range.end(),
                        <Error<T>>::InvalidOutcomeRange
                    );
                }
            }
            Ok(())
        }

        // Check that the market has reached the end of its period.
        fn ensure_market_is_closed(market: &MarketOf<T>) -> DispatchResult {
            ensure!(market.status == MarketStatus::Closed, Error::<T>::MarketIsNotClosed);
            Ok(())
        }

        fn ensure_market_start_is_in_time(
            period: &MarketPeriod<T::BlockNumber, MomentOf<T>>,
        ) -> DispatchResult {
            let interval = match period {
                MarketPeriod::Block(range) => {
                    let interval_blocks: u128 = range
                        .start
                        .saturating_sub(<frame_system::Pallet<T>>::block_number())
                        .saturated_into();
                    interval_blocks.saturating_mul(MILLISECS_PER_BLOCK.into())
                }
                MarketPeriod::Timestamp(range) => range
                    .start
                    .saturating_sub(<zrml_market_commons::Pallet<T>>::now())
                    .saturated_into(),
            };

            ensure!(
                <MomentOf<T>>::saturated_from(interval) >= T::MinSubsidyPeriod::get(),
                <Error<T>>::MarketStartTooSoon
            );
            ensure!(
                <MomentOf<T>>::saturated_from(interval) <= T::MaxSubsidyPeriod::get(),
                <Error<T>>::MarketStartTooLate
            );
            Ok(())
        }

        pub(crate) fn open_market(market_id: &MarketIdOf<T>) -> Result<Weight, DispatchError> {
            // Is no-op if market has no pool. This should never happen, but it's safer to not
            // error in this case.
            let mut total_weight = T::DbWeight::get().reads(1); // (For the `market_pool` read)
            if let Ok(pool_id) = <zrml_market_commons::Pallet<T>>::market_pool(market_id) {
                let open_pool_weight = T::Swaps::open_pool(pool_id)?;
                total_weight = total_weight.saturating_add(open_pool_weight);
            }
            Ok(total_weight)
        }

        pub(crate) fn close_market(market_id: &MarketIdOf<T>) -> Result<Weight, DispatchError> {
            <zrml_market_commons::Pallet<T>>::mutate_market(market_id, |market| {
                ensure!(market.status == MarketStatus::Active, Error::<T>::InvalidMarketStatus);

                match market.premature_close {
                    None => (),
                    Some(p) => {
                        match p.state {
                            PrematureCloseState::ScheduledAsMarketCreator => {
                                if Self::is_close_request_bond_pending(&market_id, &market, false) {
                                    Self::unreserve_close_request_bond(&market_id)?;
                                }
                            }
                            PrematureCloseState::Disputed => {
                                // this is the case that the original close happened,
                                // although requested early close or disputed
                                // there was no decision made via `reject` or `approve`
                                if Self::is_close_dispute_bond_pending(&market_id, &market, false) {
                                    Self::unreserve_close_dispute_bond(&market_id)?;
                                }
                                if Self::is_close_request_bond_pending(&market_id, &market, false) {
                                    Self::unreserve_close_request_bond(&market_id)?;
                                }
                            }
                            PrematureCloseState::ScheduledAsOther
                            | PrematureCloseState::Rejected => {}
                        }
                    }
                }

                market.status = MarketStatus::Closed;
                Ok(())
            })?;
            let mut total_weight = T::DbWeight::get().reads_writes(1, 1);
            if let Ok(pool_id) = <zrml_market_commons::Pallet<T>>::market_pool(market_id) {
                let close_pool_weight = T::Swaps::close_pool(pool_id)?;
                total_weight = total_weight.saturating_add(close_pool_weight);
            };
            Self::deposit_event(Event::MarketClosed(*market_id));
            total_weight = total_weight.saturating_add(T::DbWeight::get().writes(1));
            Ok(total_weight)
        }

        pub(crate) fn set_market_end(market_id: &MarketIdOf<T>) -> Result<Weight, DispatchError> {
            <zrml_market_commons::Pallet<T>>::mutate_market(market_id, |market| {
                market.period = match market.period {
                    MarketPeriod::Block(ref range) => {
                        let current_block = <frame_system::Pallet<T>>::block_number();
                        MarketPeriod::Block(range.start..current_block)
                    }
                    MarketPeriod::Timestamp(ref range) => {
                        let now = <zrml_market_commons::Pallet<T>>::now();
                        MarketPeriod::Timestamp(range.start..now)
                    }
                };
                Ok(())
            })?;
            Ok(T::DbWeight::get().reads_writes(1, 1))
        }

        /// Handle market state transitions at the end of its active phase.
        fn on_market_close(
            market_id: &MarketIdOf<T>,
            market: MarketOf<T>,
        ) -> Result<Weight, DispatchError> {
            match market.status {
                MarketStatus::Active => Self::close_market(market_id),
                MarketStatus::Proposed => Self::handle_expired_advised_market(market_id, market),
                _ => Err(Error::<T>::InvalidMarketStatus.into()), // Should never occur!
            }
        }

        /// Handle a market resolution, which is currently in the reported state.
        /// Returns the resolved outcome of a market, which is the reported outcome.
        fn resolve_reported_market(
            market_id: &MarketIdOf<T>,
            market: &MarketOf<T>,
        ) -> Result<OutcomeReport, DispatchError> {
            let report = market.report.as_ref().ok_or(Error::<T>::MarketIsNotReported)?;
            // the oracle bond gets returned if the reporter was the oracle
            if report.by == market.oracle {
                Self::unreserve_oracle_bond(market_id)?;
            } else {
                // reward outsider reporter with oracle bond
                Self::repatriate_oracle_bond(market_id, &report.by)?;

                if Self::is_outsider_bond_pending(market_id, market, true) {
                    Self::unreserve_outsider_bond(market_id)?;
                }
            }

            Ok(report.outcome.clone())
        }

        /// Handle a market resolution, which is currently in the disputed state.
        /// Returns the resolved outcome of a market.
        fn resolve_disputed_market(
            market_id: &MarketIdOf<T>,
            market: &MarketOf<T>,
        ) -> Result<ResultWithWeightInfo<OutcomeReport>, DispatchError> {
            let report = market.report.as_ref().ok_or(Error::<T>::MarketIsNotReported)?;
            let mut weight = Weight::zero();

            let res: ResultWithWeightInfo<OutcomeReport> =
                Self::get_resolved_outcome(market_id, market, &report.outcome)?;
            let resolved_outcome = res.result;
            weight = weight.saturating_add(res.weight);

            let imbalance_left = Self::settle_bonds(market_id, market, &resolved_outcome, report)?;

            let remainder = match market.dispute_mechanism {
                MarketDisputeMechanism::Authorized => {
                    let res = T::Authorized::exchange(
                        market_id,
                        market,
                        &resolved_outcome,
                        imbalance_left,
                    )?;
                    let remainder = res.result;
                    weight = weight.saturating_add(res.weight);
                    remainder
                }
                MarketDisputeMechanism::Court => {
                    let res =
                        T::Court::exchange(market_id, market, &resolved_outcome, imbalance_left)?;
                    let remainder = res.result;
                    weight = weight.saturating_add(res.weight);
                    remainder
                }
                MarketDisputeMechanism::SimpleDisputes => {
                    let res = T::SimpleDisputes::exchange(
                        market_id,
                        market,
                        &resolved_outcome,
                        imbalance_left,
                    )?;
                    let remainder = res.result;
                    weight = weight.saturating_add(res.weight);
                    remainder
                }
            };

            T::Slash::on_unbalanced(remainder);

            let res = ResultWithWeightInfo { result: resolved_outcome, weight };

            Ok(res)
        }

        /// Get the outcome the market should resolve to.
        pub(crate) fn get_resolved_outcome(
            market_id: &MarketIdOf<T>,
            market: &MarketOf<T>,
            reported_outcome: &OutcomeReport,
        ) -> Result<ResultWithWeightInfo<OutcomeReport>, DispatchError> {
            let mut resolved_outcome_option = None;
            let mut weight = Weight::zero();

            if let Some(o) = T::GlobalDisputes::determine_voting_winner(market_id) {
                resolved_outcome_option = Some(o);
            }

            // Try to get the outcome of the MDM. If the MDM failed to resolve, default to
            // the oracle's report.
            if resolved_outcome_option.is_none() {
                resolved_outcome_option = match market.dispute_mechanism {
                    MarketDisputeMechanism::Authorized => {
                        let res = T::Authorized::on_resolution(market_id, market)?;
                        weight = weight.saturating_add(res.weight);
                        res.result
                    }
                    MarketDisputeMechanism::Court => {
                        let res = T::Court::on_resolution(market_id, market)?;
                        weight = weight.saturating_add(res.weight);
                        res.result
                    }
                    MarketDisputeMechanism::SimpleDisputes => {
                        let res = T::SimpleDisputes::on_resolution(market_id, market)?;
                        weight = weight.saturating_add(res.weight);
                        res.result
                    }
                };
            }

            let resolved_outcome =
                resolved_outcome_option.unwrap_or_else(|| reported_outcome.clone());

            let res = ResultWithWeightInfo { result: resolved_outcome, weight };

            Ok(res)
        }

        /// Manage the outstanding bonds (oracle, outsider, dispute) of the market.
        fn settle_bonds(
            market_id: &MarketIdOf<T>,
            market: &MarketOf<T>,
            resolved_outcome: &OutcomeReport,
            report: &Report<T::AccountId, T::BlockNumber>,
        ) -> Result<NegativeImbalanceOf<T>, DispatchError> {
            let mut overall_imbalance = NegativeImbalanceOf::<T>::zero();

            let report_by_oracle = report.by == market.oracle;
            let is_correct = &report.outcome == resolved_outcome;

            let unreserve_outsider = || -> DispatchResult {
                if Self::is_outsider_bond_pending(market_id, market, true) {
                    Self::unreserve_outsider_bond(market_id)?;
                }
                Ok(())
            };

            let slash_outsider = || -> Result<NegativeImbalanceOf<T>, DispatchError> {
                if Self::is_outsider_bond_pending(market_id, market, true) {
                    let imbalance = Self::slash_outsider_bond(market_id, None)?;
                    return Ok(imbalance);
                }
                Ok(NegativeImbalanceOf::<T>::zero())
            };

            if report_by_oracle {
                if is_correct {
                    Self::unreserve_oracle_bond(market_id)?;
                } else {
                    let negative_imbalance = Self::slash_oracle_bond(market_id, None)?;
                    overall_imbalance.subsume(negative_imbalance);
                }
            } else {
                // outsider report
                if is_correct {
                    // reward outsider reporter with oracle bond
                    Self::repatriate_oracle_bond(market_id, &report.by)?;
                    unreserve_outsider()?;
                } else {
                    let oracle_imbalance = Self::slash_oracle_bond(market_id, None)?;
                    let outsider_imbalance = slash_outsider()?;
                    overall_imbalance.subsume(oracle_imbalance);
                    overall_imbalance.subsume(outsider_imbalance);
                }
            }

            if let Some(bond) = &market.bonds.dispute {
                if !bond.is_settled {
                    if is_correct {
                        let imb = Self::slash_dispute_bond(market_id, None)?;
                        overall_imbalance.subsume(imb);
                    } else {
                        // If the report outcome was wrong, the dispute was justified
                        Self::unreserve_dispute_bond(market_id)?;
                        CurrencyOf::<T>::resolve_creating(&bond.who, overall_imbalance);
                        overall_imbalance = NegativeImbalanceOf::<T>::zero();
                    }
                }
            }

            Ok(overall_imbalance)
        }

        pub fn on_resolution(
            market_id: &MarketIdOf<T>,
            market: &MarketOf<T>,
        ) -> Result<Weight, DispatchError> {
            if market.creation == MarketCreation::Permissionless {
                Self::unreserve_creation_bond(market_id)?;
            }

            let mut total_weight: Weight = Weight::zero();

            let resolved_outcome = match market.status {
                MarketStatus::Reported => Self::resolve_reported_market(market_id, market)?,
                MarketStatus::Disputed => {
                    let res = Self::resolve_disputed_market(market_id, market)?;
                    total_weight = total_weight.saturating_add(res.weight);
                    res.result
                }
                _ => return Err(Error::<T>::InvalidMarketStatus.into()),
            };
            let clean_up_weight = Self::clean_up_pool(market, market_id, &resolved_outcome)?;
            total_weight = total_weight.saturating_add(clean_up_weight);
            // TODO: https://github.com/zeitgeistpm/zeitgeist/issues/815
            // Following call should return weight consumed by it.
            T::LiquidityMining::distribute_market_incentives(market_id)?;

            // NOTE: Currently we don't clean up outcome assets.
            // TODO(#792): Remove outcome assets for accounts! Delete "resolved" assets of `orml_tokens` with storage migration.
            <zrml_market_commons::Pallet<T>>::mutate_market(market_id, |m| {
                m.status = MarketStatus::Resolved;
                m.resolved_outcome = Some(resolved_outcome.clone());
                Ok(())
            })?;

            Self::deposit_event(Event::MarketResolved(
                *market_id,
                MarketStatus::Resolved,
                resolved_outcome,
            ));
            Ok(total_weight.saturating_add(Self::calculate_internal_resolve_weight(market)))
        }

        pub(crate) fn process_subsidy_collecting_markets(
            current_block: T::BlockNumber,
            current_time: MomentOf<T>,
        ) -> Weight {
            let mut total_weight: Weight = Weight::zero();
            let dbweight = T::DbWeight::get();
            let one_read = T::DbWeight::get().reads(1);
            let one_write = T::DbWeight::get().writes(1);

            let retain_closure = |subsidy_info: &SubsidyUntil<
                T::BlockNumber,
                MomentOf<T>,
                MarketIdOf<T>,
            >| {
                let market_ready = match &subsidy_info.period {
                    MarketPeriod::Block(period) => period.start <= current_block,
                    MarketPeriod::Timestamp(period) => period.start <= current_time,
                };

                if market_ready {
                    let pool_id =
                        <zrml_market_commons::Pallet<T>>::market_pool(&subsidy_info.market_id);
                    total_weight.saturating_add(one_read);

                    if let Ok(pool_id) = pool_id {
                        let end_subsidy_result = T::Swaps::end_subsidy_phase(pool_id);

                        if let Ok(result) = end_subsidy_result {
                            total_weight = total_weight.saturating_add(result.weight);

                            if result.result {
                                // Sufficient subsidy, activate market.
                                let mutate_result = <zrml_market_commons::Pallet<T>>::mutate_market(
                                    &subsidy_info.market_id,
                                    |m| {
                                        m.status = MarketStatus::Active;
                                        Ok(())
                                    },
                                );

                                total_weight =
                                    total_weight.saturating_add(one_read).saturating_add(one_write);

                                if let Err(err) = mutate_result {
                                    log::error!(
                                        "[PredictionMarkets] Cannot find market associated to \
                                         market id.
                                    market_id: {:?}, error: {:?}",
                                        subsidy_info.market_id,
                                        err
                                    );
                                    return true;
                                }

                                Self::deposit_event(Event::MarketStartedWithSubsidy(
                                    subsidy_info.market_id,
                                    MarketStatus::Active,
                                ));
                            } else {
                                // Insufficient subsidy, cleanly remove pool and close market.
                                let destroy_result =
                                    T::Swaps::destroy_pool_in_subsidy_phase(pool_id);

                                if let Err(err) = destroy_result {
                                    log::error!(
                                        "[PredictionMarkets] Cannot destroy pool with missing \
                                         subsidy.
                                    market_id: {:?}, error: {:?}",
                                        subsidy_info.market_id,
                                        err
                                    );
                                    return true;
                                } else if let Ok(weight) = destroy_result {
                                    total_weight = total_weight.saturating_add(weight);
                                }

                                let market_result = <zrml_market_commons::Pallet<T>>::mutate_market(
                                    &subsidy_info.market_id,
                                    |m| {
                                        m.status = MarketStatus::InsufficientSubsidy;

                                        // Unreserve funds reserved during market creation
                                        if m.creation == MarketCreation::Permissionless {
                                            Self::unreserve_creation_bond(&subsidy_info.market_id)?;
                                        }
                                        // AdvisoryBond was already returned when the market
                                        // was approved. Approval is inevitable to reach this.
                                        Self::unreserve_oracle_bond(&subsidy_info.market_id)?;

                                        total_weight = total_weight
                                            .saturating_add(dbweight.reads(2))
                                            .saturating_add(dbweight.writes(2));
                                        Ok(())
                                    },
                                );

                                if let Err(err) = market_result {
                                    log::error!(
                                        "[PredictionMarkets] Cannot find market associated to \
                                         market id.
                                    market_id: {:?}, error: {:?}",
                                        subsidy_info.market_id,
                                        err
                                    );
                                    return true;
                                }

                                // `remove_market_pool` can only error due to missing pool, but
                                // above we ensured that the pool exists.
                                let _ = <zrml_market_commons::Pallet<T>>::remove_market_pool(
                                    &subsidy_info.market_id,
                                );
                                total_weight =
                                    total_weight.saturating_add(one_read).saturating_add(one_write);
                                Self::deposit_event(Event::MarketInsufficientSubsidy(
                                    subsidy_info.market_id,
                                    MarketStatus::InsufficientSubsidy,
                                ));
                            }

                            return false;
                        } else if let Err(err) = end_subsidy_result {
                            log::error!(
                                "[PredictionMarkets] An error occured during end of subsidy phase.
                        pool_id: {:?}, market_id: {:?}, error: {:?}",
                                pool_id,
                                subsidy_info.market_id,
                                err
                            );
                        }
                    } else if let Err(err) = pool_id {
                        log::error!(
                            "[PredictionMarkets] Cannot find pool associated to market.
                            market_id: {:?}, error: {:?}",
                            subsidy_info.market_id,
                            err
                        );
                        return true;
                    }
                }

                true
            };

            let mut weight_basis = Weight::zero();
            <MarketsCollectingSubsidy<T>>::mutate(
                |e: &mut BoundedVec<
                    SubsidyUntil<T::BlockNumber, MomentOf<T>, MarketIdOf<T>>,
                    _,
                >| {
                    weight_basis = T::WeightInfo::process_subsidy_collecting_markets_raw(
                        e.len().saturated_into(),
                    );
                    e.retain(retain_closure);
                },
            );

            weight_basis.saturating_add(total_weight)
        }

        /// The reserve ID of the prediction-markets pallet.
        #[inline]
        pub fn reserve_id() -> [u8; 8] {
            T::PalletId::get().0
        }

        pub(crate) fn market_status_manager<F, MarketIdsPerBlock, MarketIdsPerTimeFrame>(
            block_number: T::BlockNumber,
            last_time_frame: TimeFrame,
            current_time_frame: TimeFrame,
            mut mutation: F,
        ) -> Result<Weight, DispatchError>
        where
            F: FnMut(&MarketIdOf<T>, MarketOf<T>) -> DispatchResult,
            MarketIdsPerBlock: frame_support::StorageMap<
                    T::BlockNumber,
                    BoundedVec<MarketIdOf<T>, CacheSize>,
                    Query = BoundedVec<MarketIdOf<T>, CacheSize>,
                >,
            MarketIdsPerTimeFrame: frame_support::StorageMap<
                    TimeFrame,
                    BoundedVec<MarketIdOf<T>, CacheSize>,
                    Query = BoundedVec<MarketIdOf<T>, CacheSize>,
                >,
        {
            let market_ids_per_block = MarketIdsPerBlock::get(block_number);
            for market_id in market_ids_per_block.iter() {
                let market = <zrml_market_commons::Pallet<T>>::market(market_id)?;
                mutation(market_id, market)?;
            }
            MarketIdsPerBlock::remove(block_number);

            let mut time_frame_ids_len = 0u32;
            for time_frame in last_time_frame.saturating_add(1)..=current_time_frame {
                let market_ids_per_time_frame = MarketIdsPerTimeFrame::get(time_frame);
                time_frame_ids_len =
                    time_frame_ids_len.saturating_add(market_ids_per_time_frame.len() as u32);
                for market_id in market_ids_per_time_frame.iter() {
                    let market = <zrml_market_commons::Pallet<T>>::market(market_id)?;
                    mutation(market_id, market)?;
                }
                MarketIdsPerTimeFrame::remove(time_frame);
            }

            Ok(T::WeightInfo::market_status_manager(
                market_ids_per_block.len() as u32,
                time_frame_ids_len,
            ))
        }

        pub(crate) fn resolution_manager<F>(
            now: T::BlockNumber,
            mut cb: F,
        ) -> Result<Weight, DispatchError>
        where
            F: FnMut(&MarketIdOf<T>, &MarketOf<T>) -> DispatchResult,
        {
            // Resolve all regularly reported markets.
            let market_ids_per_report_block = MarketIdsPerReportBlock::<T>::get(now);
            for id in market_ids_per_report_block.iter() {
                let market = <zrml_market_commons::Pallet<T>>::market(id)?;
                if let MarketStatus::Reported = market.status {
                    cb(id, &market)?;
                }
            }
            MarketIdsPerReportBlock::<T>::remove(now);

            // Resolve any disputed markets.
            let market_ids_per_dispute_block = MarketIdsPerDisputeBlock::<T>::get(now);
            for id in market_ids_per_dispute_block.iter() {
                let market = <zrml_market_commons::Pallet<T>>::market(id)?;
                cb(id, &market)?;
            }
            MarketIdsPerDisputeBlock::<T>::remove(now);

            Ok(T::WeightInfo::market_resolution_manager(
                market_ids_per_report_block.len() as u32,
                market_ids_per_dispute_block.len() as u32,
            ))
        }

        // If a market has a pool that is `Active`, then changes from `Active` to `Clean`. If
        // the market does not exist or the market does not have a pool, does nothing.
        fn clean_up_pool(
            market: &MarketOf<T>,
            market_id: &MarketIdOf<T>,
            outcome_report: &OutcomeReport,
        ) -> Result<Weight, DispatchError> {
            let pool_id = if let Ok(el) = <zrml_market_commons::Pallet<T>>::market_pool(market_id) {
                el
            } else {
                return Ok(T::DbWeight::get().reads(1));
            };
            let market_account = <zrml_market_commons::Pallet<T>>::market_account(*market_id);
            let weight = T::Swaps::clean_up_pool(
                &market.market_type,
                pool_id,
                outcome_report,
                &market_account,
            )?;
            Ok(weight.saturating_add(T::DbWeight::get().reads(2)))
        }

        // Creates a pool for the market and registers the market in the list of markets
        // currently collecting subsidy.
        pub(crate) fn start_subsidy(
            market: &MarketOf<T>,
            market_id: MarketIdOf<T>,
        ) -> Result<Weight, DispatchError> {
            ensure!(
                market.status == MarketStatus::CollectingSubsidy,
                Error::<T>::MarketIsNotCollectingSubsidy
            );

            let mut assets = Self::outcome_assets(market_id, market);
            assets.push(market.base_asset);
            let total_assets = assets.len();

            let pool_id = T::Swaps::create_pool(
                market.creator.clone(),
                assets,
                market.base_asset,
                market_id,
                market.scoring_rule,
                None,
                None,
                None,
            )?;

            // This errors if a pool already exists!
            <zrml_market_commons::Pallet<T>>::insert_market_pool(market_id, pool_id)?;
            <MarketsCollectingSubsidy<T>>::try_mutate(|markets| {
                markets
                    .try_push(SubsidyUntil { market_id, period: market.period.clone() })
                    .map_err(|_| <Error<T>>::StorageOverflow)
            })?;

            Ok(T::WeightInfo::start_subsidy(total_assets.saturated_into()))
        }

        fn construct_market(
            base_asset: Asset<MarketIdOf<T>>,
            creator: T::AccountId,
            creator_fee: Perbill,
            oracle: T::AccountId,
            period: MarketPeriod<T::BlockNumber, MomentOf<T>>,
            deadlines: Deadlines<T::BlockNumber>,
            metadata: MultiHash,
            creation: MarketCreation,
            market_type: MarketType,
            dispute_mechanism: MarketDisputeMechanism,
            scoring_rule: ScoringRule,
            report: Option<Report<T::AccountId, T::BlockNumber>>,
            resolved_outcome: Option<OutcomeReport>,
            bonds: MarketBonds<T::AccountId, BalanceOf<T>>,
        ) -> Result<MarketOf<T>, DispatchError> {
            let valid_base_asset = match base_asset {
                Asset::Ztg => true,
                #[cfg(feature = "parachain")]
                Asset::ForeignAsset(fa) => {
                    if let Some(metadata) = T::AssetRegistry::metadata(&Asset::ForeignAsset(fa)) {
                        metadata.additional.allow_as_base_asset
                    } else {
                        return Err(Error::<T>::UnregisteredForeignAsset.into());
                    }
                }
                _ => false,
            };

            ensure!(creator_fee <= T::MaxCreatorFee::get(), Error::<T>::FeeTooHigh);
            ensure!(valid_base_asset, Error::<T>::InvalidBaseAsset);
            let MultiHash::Sha3_384(multihash) = metadata;
            ensure!(multihash[0] == 0x15 && multihash[1] == 0x30, <Error<T>>::InvalidMultihash);
            Self::ensure_market_period_is_valid(&period)?;
            Self::ensure_market_deadlines_are_valid(&deadlines)?;
            Self::ensure_market_type_is_valid(&market_type)?;

            if scoring_rule == ScoringRule::RikiddoSigmoidFeeMarketEma {
                Self::ensure_market_start_is_in_time(&period)?;
            }
            let status: MarketStatus = match creation {
                MarketCreation::Permissionless => match scoring_rule {
                    ScoringRule::CPMM => MarketStatus::Active,
                    ScoringRule::RikiddoSigmoidFeeMarketEma => MarketStatus::CollectingSubsidy,
                },
                MarketCreation::Advised => MarketStatus::Proposed,
            };
            Ok(Market {
                base_asset,
                creation,
                creator_fee,
                creator,
                market_type,
                dispute_mechanism,
                metadata: Vec::from(multihash),
                oracle,
                period,
                deadlines,
                report,
                resolved_outcome,
                status,
                scoring_rule,
                bonds,
                premature_close: None,
            })
        }
    }

    fn remove_item<I: cmp::PartialEq, G>(items: &mut BoundedVec<I, G>, item: &I) {
        if let Some(pos) = items.iter().position(|i| i == item) {
            items.swap_remove(pos);
        }
    }

    fn remove_auto_resolve<T: Config>(
        market_id: &MarketIdOf<T>,
        resolve_at: T::BlockNumber,
    ) -> u32 {
        MarketIdsPerDisputeBlock::<T>::mutate(resolve_at, |ids| -> u32 {
            let ids_len = ids.len() as u32;
            remove_item::<MarketIdOf<T>, _>(ids, market_id);
            ids_len
        })
    }

    impl<T> DisputeResolutionApi for Pallet<T>
    where
        T: Config,
    {
        type AccountId = T::AccountId;
        type Balance = BalanceOf<T>;
        type BlockNumber = T::BlockNumber;
        type MarketId = MarketIdOf<T>;
        type Moment = MomentOf<T>;

        fn resolve(
            market_id: &Self::MarketId,
            market: &MarketOf<T>,
        ) -> Result<Weight, DispatchError> {
            Self::on_resolution(market_id, market)
        }

        fn add_auto_resolve(
            market_id: &Self::MarketId,
            resolve_at: Self::BlockNumber,
        ) -> Result<u32, DispatchError> {
            let ids_len = <MarketIdsPerDisputeBlock<T>>::try_mutate(
                resolve_at,
                |ids| -> Result<u32, DispatchError> {
                    ids.try_push(*market_id).map_err(|_| <Error<T>>::StorageOverflow)?;
                    Ok(ids.len() as u32)
                },
            )?;
            Ok(ids_len)
        }

        fn auto_resolve_exists(market_id: &Self::MarketId, resolve_at: Self::BlockNumber) -> bool {
            <MarketIdsPerDisputeBlock<T>>::get(resolve_at).contains(market_id)
        }

        fn remove_auto_resolve(market_id: &Self::MarketId, resolve_at: Self::BlockNumber) -> u32 {
            remove_auto_resolve::<T>(market_id, resolve_at)
        }
    }
}<|MERGE_RESOLUTION|>--- conflicted
+++ resolved
@@ -66,11 +66,7 @@
         types::{
             Asset, Bond, Deadlines, GlobalDisputeItem, Market, MarketBonds, MarketCreation,
             MarketDisputeMechanism, MarketPeriod, MarketStatus, MarketType, MultiHash,
-<<<<<<< HEAD
-            OutcomeReport, PrematureClose, PrematureCloseState, Report, ScalarPosition,
-=======
-            OldMarketDispute, OutcomeReport, Report, ResultWithWeightInfo, ScalarPosition,
->>>>>>> 851c8039
+            OldMarketDispute, PrematureClose, PrematureCloseState, OutcomeReport, Report, ResultWithWeightInfo, ScalarPosition,
             ScoringRule, SubsidyUntil,
         },
     };
@@ -2108,25 +2104,17 @@
         InvalidBaseAsset,
         /// A foreign asset in not registered in AssetRegistry.
         UnregisteredForeignAsset,
-<<<<<<< HEAD
         /// The early market close operation was not requested by the market creator.
         RequesterNotCreator,
-        /// The market creator already requested to close the market early. Only once allowed.
-        CloseEarlyRequestedAlready,
-        NoEarlyCloseRequested,
         EarlyCloseRequestTooLate,
-        RequestedEndAlreadyOver,
         OldMarketPeriodEndAlreadyOver,
         InvalidPrematureCloseState,
-        EarlyCloseAlreadyApplied,
         NoPrematureCloseScheduled,
         OnlyAuthorizedCanScheduleEarlyClose,
-=======
         /// The start of the global dispute for this market happened already.
         GlobalDisputeExistsAlready,
         /// The fee is too high.
         FeeTooHigh,
->>>>>>> 851c8039
     }
 
     #[pallet::event]
@@ -2152,7 +2140,6 @@
         MarketInsufficientSubsidy(MarketIdOf<T>, MarketStatus),
         /// A market has been closed. \[market_id\]
         MarketClosed(MarketIdOf<T>),
-<<<<<<< HEAD
         /// A market has been scheduled to close early.
         MarketEarlyCloseScheduled {
             market_id: MarketIdOf<T>,
@@ -2163,12 +2150,8 @@
         MarketEarlyCloseDisputed { market_id: MarketIdOf<T> },
         /// A market early close request has been rejected.
         MarketEarlyCloseRejected { market_id: MarketIdOf<T> },
-        /// A market has been disputed. \[market_id, new_market_status, new_outcome\]
-        MarketDisputed(MarketIdOf<T>, MarketStatus, MarketDispute<T::AccountId, T::BlockNumber>),
-=======
         /// A market has been disputed \[market_id, new_market_status\]
         MarketDisputed(MarketIdOf<T>, MarketStatus),
->>>>>>> 851c8039
         /// An advised market has ended before it was approved or rejected. \[market_id\]
         MarketExpired(MarketIdOf<T>),
         /// A pending market has been rejected as invalid with a reason.
@@ -2409,32 +2392,23 @@
         impl_unreserve_bond!(unreserve_creation_bond, creation);
         impl_unreserve_bond!(unreserve_oracle_bond, oracle);
         impl_unreserve_bond!(unreserve_outsider_bond, outsider);
-<<<<<<< HEAD
         impl_unreserve_bond!(unreserve_close_request_bond, close_request);
         impl_unreserve_bond!(unreserve_close_dispute_bond, close_dispute);
+        impl_unreserve_bond!(unreserve_dispute_bond, dispute);
         impl_slash_bond!(slash_creation_bond, creation);
         impl_slash_bond!(slash_oracle_bond, oracle);
         impl_slash_bond!(slash_outsider_bond, outsider);
         impl_slash_bond!(slash_close_request_bond, close_request);
-=======
-        impl_unreserve_bond!(unreserve_dispute_bond, dispute);
-        impl_slash_bond!(slash_creation_bond, creation);
-        impl_slash_bond!(slash_oracle_bond, oracle);
-        impl_slash_bond!(slash_outsider_bond, outsider);
         impl_slash_bond!(slash_dispute_bond, dispute);
->>>>>>> 851c8039
         impl_repatriate_bond!(repatriate_oracle_bond, oracle);
         impl_repatriate_bond!(repatriate_close_request_bond, close_request);
         impl_repatriate_bond!(repatriate_close_dispute_bond, close_dispute);
         impl_is_bond_pending!(is_creation_bond_pending, creation);
         impl_is_bond_pending!(is_oracle_bond_pending, oracle);
         impl_is_bond_pending!(is_outsider_bond_pending, outsider);
-<<<<<<< HEAD
         impl_is_bond_pending!(is_close_dispute_bond_pending, close_dispute);
         impl_is_bond_pending!(is_close_request_bond_pending, close_request);
-=======
         impl_is_bond_pending!(is_dispute_bond_pending, dispute);
->>>>>>> 851c8039
 
         fn slash_pending_bonds(market_id: &MarketIdOf<T>, market: &MarketOf<T>) -> DispatchResult {
             if Self::is_creation_bond_pending(market_id, market, false) {
