// Copyright 2022-2023 Forecasting Technologies LTD.
// Copyright 2021-2022 Zeitgeist PM LLC.
//
// This file is part of Zeitgeist.
//
// Zeitgeist is free software: you can redistribute it and/or modify it
// under the terms of the GNU General Public License as published by the
// Free Software Foundation, either version 3 of the License, or (at
// your option) any later version.
//
// Zeitgeist is distributed in the hope that it will be useful, but
// WITHOUT ANY WARRANTY; without even the implied warranty of
// MERCHANTABILITY or FITNESS FOR A PARTICULAR PURPOSE. See the GNU
// General Public License for more details.
//
// You should have received a copy of the GNU General Public License
// along with Zeitgeist. If not, see <https://www.gnu.org/licenses/>.

#![doc = include_str!("../README.md")]
#![cfg_attr(not(feature = "std"), no_std)]
#![allow(clippy::too_many_arguments)]

extern crate alloc;

mod benchmarks;
pub mod migrations;
pub mod mock;
pub mod orml_asset_registry;
mod tests;
pub mod weights;

pub use pallet::*;

#[frame_support::pallet]
mod pallet {
    use crate::weights::*;
    use alloc::{format, vec, vec::Vec};
    use core::{cmp, marker::PhantomData};
    use frame_support::{
        dispatch::{DispatchResultWithPostInfo, Pays, Weight},
        ensure, log,
        pallet_prelude::{ConstU32, StorageMap, StorageValue, ValueQuery},
        storage::{with_transaction, TransactionOutcome},
        traits::{
            tokens::BalanceStatus, Currency, EnsureOrigin, Get, Hooks, Imbalance, IsType,
            NamedReservableCurrency, OnUnbalanced, StorageVersion,
        },
        transactional, Blake2_128Concat, BoundedVec, PalletId, Twox64Concat,
    };
    use frame_system::{ensure_signed, pallet_prelude::OriginFor};

    #[cfg(feature = "parachain")]
    use {orml_traits::asset_registry::Inspect, zeitgeist_primitives::types::CustomMetadata};

    use orml_traits::{MultiCurrency, NamedMultiReservableCurrency};
    use sp_arithmetic::per_things::{Perbill, Percent};
    use sp_runtime::{
        traits::{CheckedDiv, Saturating, Zero},
        DispatchError, DispatchResult, SaturatedConversion,
    };
    use zeitgeist_primitives::{
        constants::MILLISECS_PER_BLOCK,
        traits::{DisputeApi, DisputeResolutionApi, Swaps, ZeitgeistAssetManager},
        types::{
            Asset, Bond, Deadlines, Market, MarketBonds, MarketCreation, MarketDispute,
            MarketDisputeMechanism, MarketPeriod, MarketStatus, MarketType, MultiHash,
            OutcomeReport, Report, ScalarPosition, ScoringRule, SubsidyUntil,
        },
    };
    #[cfg(feature = "with-global-disputes")]
    use zrml_global_disputes::{types::InitialItem, GlobalDisputesPalletApi};

    use zrml_liquidity_mining::LiquidityMiningPalletApi;
    use zrml_market_commons::MarketCommonsPalletApi;

    /// The current storage version.
    const STORAGE_VERSION: StorageVersion = StorageVersion::new(7);

    pub(crate) type BalanceOf<T> = <<T as Config>::AssetManager as MultiCurrency<
        <T as frame_system::Config>::AccountId,
    >>::Balance;
    pub(crate) type CurrencyOf<T> = <T as zrml_market_commons::Config>::Currency;
    pub(crate) type NegativeImbalanceOf<T> =
        <CurrencyOf<T> as Currency<<T as frame_system::Config>::AccountId>>::NegativeImbalance;
    pub(crate) type TimeFrame = u64;
    pub(crate) type MarketIdOf<T> = <T as zrml_market_commons::Config>::MarketId;
    pub(crate) type MomentOf<T> =
        <<T as zrml_market_commons::Config>::Timestamp as frame_support::traits::Time>::Moment;
    pub type MarketOf<T> = Market<
        <T as frame_system::Config>::AccountId,
        BalanceOf<T>,
        <T as frame_system::Config>::BlockNumber,
        MomentOf<T>,
        Asset<MarketIdOf<T>>,
    >;
    pub type CacheSize = ConstU32<64>;
    pub type EditReason<T> = BoundedVec<u8, <T as Config>::MaxEditReasonLen>;
    pub type RejectReason<T> = BoundedVec<u8, <T as Config>::MaxRejectReasonLen>;
    #[cfg(feature = "with-global-disputes")]
    type InitialItemOf<T> = InitialItem<<T as frame_system::Config>::AccountId, BalanceOf<T>>;

    macro_rules! impl_unreserve_bond {
        ($fn_name:ident, $bond_type:ident) => {
            /// Settle the $bond_type bond by unreserving it.
            ///
            /// This function **should** only be called if the bond is not yet settled, and calling
            /// it if the bond is settled is most likely a logic error. If the bond is already
            /// settled, storage is not changed, a warning is raised and `Ok(())` is returned.
            fn $fn_name(market_id: &MarketIdOf<T>) -> DispatchResult {
                let market = <zrml_market_commons::Pallet<T>>::market(market_id)?;
                let bond = market.bonds.$bond_type.as_ref().ok_or(Error::<T>::MissingBond)?;
                if bond.is_settled {
                    let warning = format!(
                        "Attempting to settle the {} bond of market {:?} multiple times",
                        stringify!($bond_type),
                        market_id,
                    );
                    log::warn!("{}", warning);
                    debug_assert!(false, "{}", warning);
                    return Ok(());
                }
                CurrencyOf::<T>::unreserve_named(&Self::reserve_id(), &bond.who, bond.value);
                <zrml_market_commons::Pallet<T>>::mutate_market(market_id, |m| {
                    m.bonds.$bond_type = Some(Bond { is_settled: true, ..bond.clone() });
                    Ok(())
                })
            }
        };
    }

    macro_rules! impl_slash_bond {
        ($fn_name:ident, $bond_type:ident) => {
            /// Settle the $bond_type bond by slashing and/or unreserving it and return the
            /// resulting imbalance.
            ///
            /// If `slash_percentage` is not specified, then the entire bond is slashed. Otherwise,
            /// only the specified percentage is slashed and the remainder is unreserved.
            ///
            /// This function **should** only be called if the bond is not yet settled, and calling
            /// it if the bond is settled is most likely a logic error. If the bond is already
            /// settled, storage is not changed, a warning is raised and a zero imbalance is
            /// returned.
            fn $fn_name(
                market_id: &MarketIdOf<T>,
                slash_percentage: Option<Percent>,
            ) -> Result<NegativeImbalanceOf<T>, DispatchError> {
                let market = <zrml_market_commons::Pallet<T>>::market(market_id)?;
                let bond = market.bonds.$bond_type.as_ref().ok_or(Error::<T>::MissingBond)?;
                // Trying to settle a bond multiple times is always a logic error, not a runtime
                // error, so we log a warning instead of raising an error.
                if bond.is_settled {
                    let warning = format!(
                        "Attempting to settle the {} bond of market {:?} multiple times",
                        stringify!($bond_type),
                        market_id,
                    );
                    log::warn!("{}", warning);
                    debug_assert!(false, "{}", warning);
                    return Ok(NegativeImbalanceOf::<T>::zero());
                }
                let value = bond.value;
                let (slash_amount, unreserve_amount) = if let Some(percentage) = slash_percentage {
                    let slash_amount = percentage.mul_floor(value);
                    (slash_amount, value.saturating_sub(slash_amount))
                } else {
                    (value, BalanceOf::<T>::zero())
                };
                let (imbalance, excess) = CurrencyOf::<T>::slash_reserved_named(
                    &Self::reserve_id(),
                    &bond.who,
                    slash_amount,
                );
                // If there's excess, there's nothing we can do, so we don't count this as error
                // and log a warning instead.
                if excess != BalanceOf::<T>::zero() {
                    let warning = format!(
                        "Failed to settle the {} bond of market {:?}",
                        stringify!($bond_type),
                        market_id,
                    );
                    log::warn!("{}", warning);
                    debug_assert!(false, "{}", warning);
                }
                if unreserve_amount != BalanceOf::<T>::zero() {
                    CurrencyOf::<T>::unreserve_named(
                        &Self::reserve_id(),
                        &bond.who,
                        unreserve_amount,
                    );
                }
                <zrml_market_commons::Pallet<T>>::mutate_market(market_id, |m| {
                    m.bonds.$bond_type = Some(Bond { is_settled: true, ..bond.clone() });
                    Ok(())
                })?;
                Ok(imbalance)
            }
        };
    }

    macro_rules! impl_repatriate_bond {
        ($fn_name:ident, $bond_type:ident) => {
            /// Settle the $bond_type bond by repatriating it to free balance of beneficiary.
            ///
            /// This function **should** only be called if the bond is not yet settled, and calling
            /// it if the bond is settled is most likely a logic error. If the bond is already
            /// settled, storage is not changed, a warning is raised and `Ok(())` is returned.
            fn $fn_name(market_id: &MarketIdOf<T>, beneficiary: &T::AccountId) -> DispatchResult {
                let market = <zrml_market_commons::Pallet<T>>::market(market_id)?;
                let bond = market.bonds.$bond_type.as_ref().ok_or(Error::<T>::MissingBond)?;
                if bond.is_settled {
                    let warning = format!(
                        "Attempting to settle the {} bond of market {:?} multiple times",
                        stringify!($bond_type),
                        market_id,
                    );
                    log::warn!("{}", warning);
                    debug_assert!(false, "{}", warning);
                    return Ok(());
                }
                let res = <CurrencyOf<T>>::repatriate_reserved_named(
                    &Self::reserve_id(),
                    &bond.who,
                    beneficiary,
                    bond.value,
                    BalanceStatus::Free,
                );
                // If there's an error or missing balance,
                // there's nothing we can do, so we don't count this as error
                // and log a warning instead.
                match res {
                    Ok(missing) if missing != <BalanceOf<T>>::zero() => {
                        let warning = format!(
                            "Failed to repatriate all of the {} bond of market {:?} (missing \
                             balance {:?}).",
                            stringify!($bond_type),
                            market_id,
                            missing,
                        );
                        log::warn!("{}", warning);
                        debug_assert!(false, "{}", warning);
                    }
                    Ok(_) => (),
                    Err(_err) => {
                        let warning = format!(
                            "Failed to settle the {} bond of market {:?} (error: {}).",
                            stringify!($bond_type),
                            market_id,
                            stringify!(_err),
                        );
                        log::warn!("{}", warning);
                        debug_assert!(false, "{}", warning);
                    }
                }
                <zrml_market_commons::Pallet<T>>::mutate_market(market_id, |m| {
                    m.bonds.$bond_type = Some(Bond { is_settled: true, ..bond.clone() });
                    Ok(())
                })?;
                Ok(())
            }
        };
    }

    macro_rules! impl_is_bond_pending {
        ($fn_name:ident, $bond_type:ident) => {
            /// Check whether the $bond_type is present (ready to get unreserved or slashed).
            /// Set the flag `with_warning` to `true`, when warnings should be logged
            /// in case the bond is not present or already settled.
            ///
            /// Return `true` if the bond is present and not settled, `false` otherwise.
            fn $fn_name(
                market_id: &MarketIdOf<T>,
                market: &MarketOf<T>,
                with_warning: bool,
            ) -> bool {
                if let Some(bond) = &market.bonds.$bond_type {
                    if !bond.is_settled {
                        return true;
                    } else if with_warning {
                        let warning = format!(
                            "[PredictionMarkets] The {} bond is already settled for market {:?}.",
                            stringify!($bond_type),
                            market_id,
                        );
                        log::warn!("{}", warning);
                        debug_assert!(false, "{}", warning);
                    }
                } else if with_warning {
                    let warning = format!(
                        "[PredictionMarkets] The {} bond is not present for market {:?}.",
                        stringify!($bond_type),
                        market_id,
                    );
                    log::warn!("{}", warning);
                    debug_assert!(false, "{}", warning);
                }

                false
            }
        };
    }

    #[pallet::call]
    impl<T: Config> Pallet<T> {
        /// Destroy a market, including its outcome assets, market account and pool account.
        ///
        /// Must be called by `DestroyOrigin`. Bonds (unless already returned) are slashed without
        /// exception. Can currently only be used for destroying CPMM markets.
        #[pallet::weight((
            T::WeightInfo::admin_destroy_reported_market(
                T::MaxCategories::get().into(),
                CacheSize::get(),
                CacheSize::get(),
                CacheSize::get(),
            )
            .max(T::WeightInfo::admin_destroy_disputed_market(
                T::MaxCategories::get().into(),
                T::MaxDisputes::get(),
                CacheSize::get(),
                CacheSize::get(),
                CacheSize::get(),
            )),
            Pays::No,
        ))]
        #[transactional]
        pub fn admin_destroy_market(
            origin: OriginFor<T>,
            #[pallet::compact] market_id: MarketIdOf<T>,
        ) -> DispatchResultWithPostInfo {
            // TODO(#618): Not implemented for Rikiddo!
            T::DestroyOrigin::ensure_origin(origin)?;

            let market = <zrml_market_commons::Pallet<T>>::market(&market_id)?;
            ensure!(market.scoring_rule == ScoringRule::CPMM, Error::<T>::InvalidScoringRule);
            let market_status = market.status;
            let market_account = <zrml_market_commons::Pallet<T>>::market_account(market_id);

            // Slash outstanding bonds; see
            // https://github.com/zeitgeistpm/runtime-audit-1/issues/34#issuecomment-1120187097 for
            // details.
            Self::slash_pending_bonds(&market_id, &market)?;

            if market_status == MarketStatus::Proposed {
                MarketIdsForEdit::<T>::remove(market_id);
            }

            #[cfg(feature = "with-global-disputes")]
            if T::GlobalDisputes::is_active(&market_id) {
                T::GlobalDisputes::destroy_global_dispute(&market_id)?;
            }

            // NOTE: Currently we don't clean up outcome assets.
            // TODO(#792): Remove outcome assets for accounts! Delete "resolved" assets of `orml_tokens` with storage migration.
            T::AssetManager::slash(
                market.base_asset,
                &market_account,
                T::AssetManager::free_balance(market.base_asset, &market_account),
            );
            let mut category_count = 0u32;
            if let Ok(pool_id) = <zrml_market_commons::Pallet<T>>::market_pool(&market_id) {
                let pool = T::Swaps::pool(pool_id)?;
                category_count = pool.assets.len().saturated_into();
                let _ = T::Swaps::destroy_pool(pool_id)?;
                <zrml_market_commons::Pallet<T>>::remove_market_pool(&market_id)?;
            }

            let open_ids_len = Self::clear_auto_open(&market_id)?;
            let close_ids_len = Self::clear_auto_close(&market_id)?;
            let (ids_len, disputes_len) = Self::clear_auto_resolve(&market_id)?;
            // `Disputes` is emtpy unless the market is disputed, so this is just a defensive
            // check.
            if market.status == MarketStatus::Disputed {
                for (index, dispute) in Disputes::<T>::take(market_id).iter().enumerate() {
                    T::AssetManager::unreserve_named(
                        &Self::reserve_id(),
                        Asset::Ztg,
                        &dispute.by,
                        default_dispute_bond::<T>(index),
                    );
                }
            }
            <zrml_market_commons::Pallet<T>>::remove_market(&market_id)?;
            Disputes::<T>::remove(market_id);

            Self::deposit_event(Event::MarketDestroyed(market_id));

            // Weight correction
            // The DestroyOrigin should not pay fees for providing this service
            if market_status == MarketStatus::Reported {
                Ok((
                    Some(T::WeightInfo::admin_destroy_reported_market(
                        category_count,
                        open_ids_len,
                        close_ids_len,
                        ids_len,
                    )),
                    Pays::No,
                )
                    .into())
            } else if market_status == MarketStatus::Disputed {
                Ok((
                    Some(T::WeightInfo::admin_destroy_disputed_market(
                        category_count,
                        disputes_len,
                        open_ids_len,
                        close_ids_len,
                        ids_len,
                    )),
                    Pays::No,
                )
                    .into())
            } else {
                Ok((Option::<Weight>::None, Pays::No).into())
            }
        }

        /// Allows the `CloseOrigin` to immediately move an open market to closed.
        ///
        /// # Weight
        ///
        /// Complexity: `O(n + m)`, where `n` is the number of market ids,
        /// which open at the same time as the specified market,
        /// and `m` is the number of market ids,
        /// which close at the same time as the specified market.
        //
        // ***** IMPORTANT *****
        //
        // Within the same block, operations that interact with the activeness of the same
        // market will behave differently before and after this call.
        #[pallet::weight((
            T::WeightInfo::admin_move_market_to_closed(
                CacheSize::get(), CacheSize::get()), Pays::No
            )
        )]
        #[transactional]
        pub fn admin_move_market_to_closed(
            origin: OriginFor<T>,
            #[pallet::compact] market_id: MarketIdOf<T>,
        ) -> DispatchResultWithPostInfo {
            // TODO(#638): Handle Rikiddo markets!
            T::CloseOrigin::ensure_origin(origin)?;
            let market = <zrml_market_commons::Pallet<T>>::market(&market_id)?;
            Self::ensure_market_is_active(&market)?;
            let open_ids_len = Self::clear_auto_open(&market_id)?;
            let close_ids_len = Self::clear_auto_close(&market_id)?;
            Self::close_market(&market_id)?;
            Self::set_market_end(&market_id)?;
            // The CloseOrigin should not pay fees for providing this service
            Ok((
                Some(T::WeightInfo::admin_move_market_to_closed(open_ids_len, close_ids_len)),
                Pays::No,
            )
                .into())
        }

        /// Allows the `ResolveOrigin` to immediately move a reported or disputed
        /// market to resolved.
        ///
        /// # Weight
        ///
        /// Complexity: `O(n + m)`, where `n` is the number of market ids
        /// per dispute / report block, m is the number of disputes.
        #[pallet::weight((
            T::WeightInfo::admin_move_market_to_resolved_scalar_reported(CacheSize::get())
            .max(
                T::WeightInfo::admin_move_market_to_resolved_categorical_reported(CacheSize::get())
            ).max(
                T::WeightInfo::admin_move_market_to_resolved_scalar_disputed(CacheSize::get())
            ).max(
                T::WeightInfo::admin_move_market_to_resolved_categorical_disputed(CacheSize::get())
            ),
            Pays::No,
        ))]
        #[transactional]
        pub fn admin_move_market_to_resolved(
            origin: OriginFor<T>,
            #[pallet::compact] market_id: MarketIdOf<T>,
        ) -> DispatchResultWithPostInfo {
            T::ResolveOrigin::ensure_origin(origin)?;

            let market = <zrml_market_commons::Pallet<T>>::market(&market_id)?;
            ensure!(
                market.status == MarketStatus::Reported || market.status == MarketStatus::Disputed,
                Error::<T>::InvalidMarketStatus,
            );
            let (ids_len, _) = Self::clear_auto_resolve(&market_id)?;
            let market = <zrml_market_commons::Pallet<T>>::market(&market_id)?;
            let _ = Self::on_resolution(&market_id, &market)?;
            let weight = match market.market_type {
                MarketType::Scalar(_) => match market.status {
                    MarketStatus::Reported => {
                        T::WeightInfo::admin_move_market_to_resolved_scalar_reported(ids_len)
                    }
                    MarketStatus::Disputed => {
                        T::WeightInfo::admin_move_market_to_resolved_scalar_disputed(ids_len)
                    }
                    _ => return Err(Error::<T>::InvalidMarketStatus.into()),
                },
                MarketType::Categorical(_) => match market.status {
                    MarketStatus::Reported => {
                        T::WeightInfo::admin_move_market_to_resolved_categorical_reported(ids_len)
                    }
                    MarketStatus::Disputed => {
                        T::WeightInfo::admin_move_market_to_resolved_categorical_disputed(ids_len)
                    }
                    _ => return Err(Error::<T>::InvalidMarketStatus.into()),
                },
            };
            Ok((Some(weight), Pays::No).into())
        }

        /// Approves a market that is waiting for approval from the
        /// advisory committee.
        ///
        /// NOTE: Returns the proposer's bond since the market has been
        /// deemed valid by an advisory committee.
        ///
        /// NOTE: Can only be called by the `ApproveOrigin`.
        ///
        /// # Weight
        ///
        /// Complexity: `O(1)`
        #[pallet::weight((T::WeightInfo::approve_market(), Pays::No))]
        #[transactional]
        pub fn approve_market(
            origin: OriginFor<T>,
            #[pallet::compact] market_id: MarketIdOf<T>,
        ) -> DispatchResultWithPostInfo {
            // TODO(#787): Handle Rikiddo benchmarks!
            T::ApproveOrigin::ensure_origin(origin)?;
            let mut extra_weight = Weight::zero();
            let mut status = MarketStatus::Active;

            <zrml_market_commons::Pallet<T>>::mutate_market(&market_id, |m| {
                ensure!(m.status == MarketStatus::Proposed, Error::<T>::MarketIsNotProposed);
                ensure!(
                    !MarketIdsForEdit::<T>::contains_key(market_id),
                    Error::<T>::MarketEditRequestAlreadyInProgress
                );

                match m.scoring_rule {
                    ScoringRule::CPMM => {
                        m.status = MarketStatus::Active;
                    }
                    ScoringRule::RikiddoSigmoidFeeMarketEma => {
                        m.status = MarketStatus::CollectingSubsidy;
                        status = MarketStatus::CollectingSubsidy;
                        extra_weight = Self::start_subsidy(m, market_id)?;
                    }
                }

                Ok(())
            })?;

            Self::unreserve_creation_bond(&market_id)?;

            Self::deposit_event(Event::MarketApproved(market_id, status));
            // The ApproveOrigin should not pay fees for providing this service
            Ok((Some(T::WeightInfo::approve_market().saturating_add(extra_weight)), Pays::No)
                .into())
        }

        /// Request an edit to a proposed market.
        ///
        /// Can only be called by the `RequestEditOrigin`.
        ///
        /// # Arguments
        ///
        /// * `market_id`: The id of the market to edit.
        /// * `edit_reason`: An short record of what needs to be changed.
        ///
        /// # Weight
        ///
        /// Complexity: `O(edit_reason.len())`
        #[pallet::weight((
            T::WeightInfo::request_edit(edit_reason.len() as u32),
            Pays::No,
        ))]
        #[transactional]
        pub fn request_edit(
            origin: OriginFor<T>,
            #[pallet::compact] market_id: MarketIdOf<T>,
            edit_reason: Vec<u8>,
        ) -> DispatchResult {
            T::RequestEditOrigin::ensure_origin(origin)?;
            let edit_reason: EditReason<T> = edit_reason
                .try_into()
                .map_err(|_| Error::<T>::EditReasonLengthExceedsMaxEditReasonLen)?;
            let market = <zrml_market_commons::Pallet<T>>::market(&market_id)?;
            ensure!(market.status == MarketStatus::Proposed, Error::<T>::MarketIsNotProposed);
            MarketIdsForEdit::<T>::try_mutate(market_id, |reason| {
                if reason.is_some() {
                    Err(Error::<T>::MarketEditRequestAlreadyInProgress)
                } else {
                    *reason = Some(edit_reason.clone());
                    Ok(())
                }
            })?;
            Self::deposit_event(Event::MarketRequestedEdit(market_id, edit_reason));
            Ok(())
        }

        /// Buy a complete set of outcome shares of a market.
        ///
        /// The cost of a full set is exactly one unit of the market's base asset. For example,
        /// when calling `buy_complete_set(origin, 1, 2)` on a categorical market with five
        /// different outcomes, the caller pays `2` of the base asset and receives `2` of each of
        /// the five outcome tokens.
        ///
        /// NOTE: This is the only way to create new shares of outcome tokens.
        ///
        /// # Weight
        ///
        /// Complexity: `O(n)`, where `n` is the number of outcome assets in the market.
        // Note: `buy_complete_set` weight consumption is dependent on how many assets exists.
        // Unfortunately this information can only be retrieved with a storage call, therefore
        // The worst-case scenario is assumed
        // and the correct weight is calculated at the end of this function.
        // This also occurs in numerous other functions.
        #[pallet::weight(T::WeightInfo::buy_complete_set(T::MaxCategories::get().into()))]
        #[transactional]
        pub fn buy_complete_set(
            origin: OriginFor<T>,
            #[pallet::compact] market_id: MarketIdOf<T>,
            #[pallet::compact] amount: BalanceOf<T>,
        ) -> DispatchResultWithPostInfo {
            let sender = ensure_signed(origin)?;
            Self::do_buy_complete_set(sender, market_id, amount)
        }

        /// Dispute on a market that has been reported or already disputed.
        ///
        /// # Weight
        ///
        /// Complexity: `O(n)`, where `n` is the number of outstanding disputes.
        #[pallet::weight(T::WeightInfo::dispute_authorized())]
        #[transactional]
        pub fn dispute(
            origin: OriginFor<T>,
            #[pallet::compact] market_id: MarketIdOf<T>,
            outcome: OutcomeReport,
        ) -> DispatchResultWithPostInfo {
            let who = ensure_signed(origin)?;
            let disputes = Disputes::<T>::get(market_id);
            let curr_block_num = <frame_system::Pallet<T>>::block_number();
            let market = <zrml_market_commons::Pallet<T>>::market(&market_id)?;
            ensure!(
                matches!(market.status, MarketStatus::Reported | MarketStatus::Disputed),
                Error::<T>::InvalidMarketStatus
            );
            let num_disputes: u32 = disputes.len().saturated_into();
            Self::validate_dispute(&disputes, &market, num_disputes, &outcome)?;
            T::AssetManager::reserve_named(
                &Self::reserve_id(),
                Asset::Ztg,
                &who,
                default_dispute_bond::<T>(disputes.len()),
            )?;
            // TODO(#782): use multiple benchmarks paths for different dispute mechanisms
            match market.dispute_mechanism {
                MarketDisputeMechanism::Authorized => {
                    T::Authorized::on_dispute(&disputes, &market_id, &market)?
                }
                MarketDisputeMechanism::Court => {
                    T::Court::on_dispute(&disputes, &market_id, &market)?
                }
                MarketDisputeMechanism::SimpleDisputes => {
                    T::SimpleDisputes::on_dispute(&disputes, &market_id, &market)?
                }
            }

            Self::set_market_as_disputed(&market, &market_id)?;
            let market_dispute = MarketDispute { at: curr_block_num, by: who, outcome };
            <Disputes<T>>::try_mutate(market_id, |disputes| {
                disputes.try_push(market_dispute.clone()).map_err(|_| <Error<T>>::StorageOverflow)
            })?;
            Self::deposit_event(Event::MarketDisputed(
                market_id,
                MarketStatus::Disputed,
                market_dispute,
            ));
            Ok((Some(T::WeightInfo::dispute_authorized())).into())
        }

        /// Create a permissionless market, buy complete sets and deploy a pool with specified
        /// liquidity.
        ///
        /// # Arguments
        ///
        /// * `oracle`: The oracle of the market who will report the correct outcome.
        /// * `period`: The active period of the market.
        /// * `metadata`: A hash pointer to the metadata of the market.
        /// * `market_type`: The type of the market.
        /// * `dispute_mechanism`: The market dispute mechanism.
        /// * `swap_fee`: The swap fee, specified as fixed-point ratio (0.1 equals 10% fee)
        /// * `amount`: The amount of each token to add to the pool.
        /// * `weights`: The relative denormalized weight of each asset price.
        ///
        /// # Weight
        ///
        /// Complexity:
        /// - create_market: `O(n)`, where `n` is the number of market ids,
        /// which close at the same time as the specified market.
        /// - buy_complete_set: `O(n)`, where `n` is the number of outcome assets
        /// for the categorical market.
        /// - deploy_swap_pool_for_market_open_pool: `O(n)`,
        /// where n is the number of outcome assets for the categorical market.
        /// - deploy_swap_pool_for_market_future_pool: `O(n + m)`,
        /// where `n` is the number of outcome assets for the categorical market
        /// and `m` is the number of market ids,
        /// which open at the same time as the specified market.
        #[pallet::weight(
            T::WeightInfo::create_market(CacheSize::get())
            .saturating_add(T::WeightInfo::buy_complete_set(T::MaxCategories::get().into()))
            .saturating_add(
                T::WeightInfo::deploy_swap_pool_for_market_open_pool(weights.len() as u32)
                .max(T::WeightInfo::deploy_swap_pool_for_market_future_pool(
                    weights.len() as u32, CacheSize::get()
                )
            ))
        )]
        #[transactional]
        pub fn create_cpmm_market_and_deploy_assets(
            origin: OriginFor<T>,
            base_asset: Asset<MarketIdOf<T>>,
            oracle: T::AccountId,
            period: MarketPeriod<T::BlockNumber, MomentOf<T>>,
            deadlines: Deadlines<T::BlockNumber>,
            metadata: MultiHash,
            market_type: MarketType,
            dispute_mechanism: MarketDisputeMechanism,
            #[pallet::compact] swap_fee: BalanceOf<T>,
            #[pallet::compact] amount: BalanceOf<T>,
            weights: Vec<u128>,
        ) -> DispatchResultWithPostInfo {
            let _ = ensure_signed(origin.clone())?;

            let create_market_weight = Self::create_market(
                origin.clone(),
                base_asset,
                oracle,
                period,
                deadlines,
                metadata,
                MarketCreation::Permissionless,
                market_type.clone(),
                dispute_mechanism,
                ScoringRule::CPMM,
            )?
            .actual_weight
            .ok_or(Error::<T>::UnexpectedNoneInPostInfo)?;

            // Deploy the swap pool and populate it.
            let market_id = <zrml_market_commons::Pallet<T>>::latest_market_id()?;
            let deploy_and_populate_weight = Self::deploy_swap_pool_and_additional_liquidity(
                origin,
                market_id,
                swap_fee,
                amount,
                weights.clone(),
            )?
            .actual_weight
            .ok_or(Error::<T>::UnexpectedNoneInPostInfo)?;

            Ok(Some(create_market_weight.saturating_add(deploy_and_populate_weight)).into())
        }

        /// Creates a market.
        ///
        /// # Weight
        ///
        /// Complexity: `O(n)`, where `n` is the number of market ids,
        /// which close at the same time as the specified market.
        #[pallet::weight(T::WeightInfo::create_market(CacheSize::get()))]
        #[transactional]
        pub fn create_market(
            origin: OriginFor<T>,
            base_asset: Asset<MarketIdOf<T>>,
            oracle: T::AccountId,
            period: MarketPeriod<T::BlockNumber, MomentOf<T>>,
            deadlines: Deadlines<T::BlockNumber>,
            metadata: MultiHash,
            creation: MarketCreation,
            market_type: MarketType,
            dispute_mechanism: MarketDisputeMechanism,
            scoring_rule: ScoringRule,
        ) -> DispatchResultWithPostInfo {
            // TODO(#787): Handle Rikiddo benchmarks!
            let sender = ensure_signed(origin)?;

            let bonds = match creation {
                MarketCreation::Advised => MarketBonds {
                    creation: Some(Bond::new(sender.clone(), T::AdvisoryBond::get())),
                    oracle: Some(Bond::new(sender.clone(), T::OracleBond::get())),
                    ..Default::default()
                },
                MarketCreation::Permissionless => MarketBonds {
                    creation: Some(Bond::new(sender.clone(), T::ValidityBond::get())),
                    oracle: Some(Bond::new(sender.clone(), T::OracleBond::get())),
                    ..Default::default()
                },
            };

            let market = Self::construct_market(
                base_asset,
                sender.clone(),
                0_u8,
                oracle,
                period,
                deadlines,
                metadata,
                creation.clone(),
                market_type,
                dispute_mechanism,
                scoring_rule,
                None,
                None,
                bonds.clone(),
            )?;

            T::AssetManager::reserve_named(
                &Self::reserve_id(),
                Asset::Ztg,
                &sender,
                bonds.total_amount_bonded(&sender),
            )?;

            let market_id = <zrml_market_commons::Pallet<T>>::push_market(market.clone())?;
            let market_account = <zrml_market_commons::Pallet<T>>::market_account(market_id);
            let mut extra_weight = Weight::zero();

            if market.status == MarketStatus::CollectingSubsidy {
                extra_weight = Self::start_subsidy(&market, market_id)?;
            }

            let ids_amount: u32 = Self::insert_auto_close(&market_id)?;

            Self::deposit_event(Event::MarketCreated(market_id, market_account, market));

            Ok(Some(T::WeightInfo::create_market(ids_amount).saturating_add(extra_weight)).into())
        }

        /// Edit a proposed market for which request is made.
        ///
        /// Edit can only be made by the creator of the market.
        ///
        /// # Arguments
        ///
        /// * `market_id`: The id of the market to edit.
        /// * `oracle`: Oracle to edit market.
        /// * `period`: MarketPeriod to edit market.
        /// * `deadlines`: Deadlines to edit market.
        /// * `metadata`: MultiHash metadata to edit market.
        /// * `market_type`: MarketType to edit market.
        /// * `dispute_mechanism`: MarketDisputeMechanism to edit market.
        /// * `scoring_rule`: ScoringRule to edit market.
        ///
        /// # Weight
        ///
        /// Complexity: `O(n)`, where `n` is the number of markets
        /// which end at the same time as the market before the edit.
        #[pallet::weight(T::WeightInfo::edit_market(CacheSize::get()))]
        #[transactional]
        pub fn edit_market(
            origin: OriginFor<T>,
            base_asset: Asset<MarketIdOf<T>>,
            market_id: MarketIdOf<T>,
            oracle: T::AccountId,
            period: MarketPeriod<T::BlockNumber, MomentOf<T>>,
            deadlines: Deadlines<T::BlockNumber>,
            metadata: MultiHash,
            market_type: MarketType,
            dispute_mechanism: MarketDisputeMechanism,
            scoring_rule: ScoringRule,
        ) -> DispatchResultWithPostInfo {
            // TODO(#787): Handle Rikiddo benchmarks!
            let sender = ensure_signed(origin)?;
            ensure!(
                MarketIdsForEdit::<T>::contains_key(market_id),
                Error::<T>::MarketEditNotRequested
            );
            let old_market = <zrml_market_commons::Pallet<T>>::market(&market_id)?;
            ensure!(old_market.creator == sender, Error::<T>::EditorNotCreator);
            ensure!(old_market.status == MarketStatus::Proposed, Error::<T>::InvalidMarketStatus);

            Self::clear_auto_close(&market_id)?;
            let edited_market = Self::construct_market(
                base_asset,
                old_market.creator,
                old_market.creator_fee,
                oracle,
                period,
                deadlines,
                metadata,
                old_market.creation,
                market_type,
                dispute_mechanism,
                scoring_rule,
                old_market.report,
                old_market.resolved_outcome,
                old_market.bonds,
            )?;
            <zrml_market_commons::Pallet<T>>::mutate_market(&market_id, |market| {
                *market = edited_market.clone();
                Ok(())
            })?;

            let ids_amount: u32 = Self::insert_auto_close(&market_id)?;

            MarketIdsForEdit::<T>::remove(market_id);
            Self::deposit_event(Event::MarketEdited(market_id, edited_market));

            Ok(Some(T::WeightInfo::edit_market(ids_amount)).into())
        }

        /// Buy complete sets and deploy a pool with specified liquidity for a market.
        ///
        /// # Arguments
        ///
        /// * `market_id`: The id of the market.
        /// * `swap_fee`: The swap fee, specified as fixed-point ratio (0.1 equals 10% fee)
        /// * `amount`: The amount of each token to add to the pool.
        /// * `weights`: The relative denormalized weight of each outcome asset. The sum of the
        ///     weights must be less or equal to _half_ of the `MaxTotalWeight` constant of the
        ///     swaps pallet.
        ///
        /// # Weight
        ///
        /// Complexity:
        /// - buy_complete_set: `O(n)`,
        /// where `n` is the number of outcome assets for the categorical market.
        /// - deploy_swap_pool_for_market_open_pool: `O(n)`,
        /// where `n` is the number of outcome assets for the categorical market.
        /// - deploy_swap_pool_for_market_future_pool: `O(n + m)`,
        /// where `n` is the number of outcome assets for the categorical market,
        /// and `m` is the number of market ids,
        /// which open at the same time as the specified market.
        #[pallet::weight(
            T::WeightInfo::buy_complete_set(T::MaxCategories::get().into())
            .saturating_add(
                T::WeightInfo::deploy_swap_pool_for_market_open_pool(weights.len() as u32)
            .max(
                T::WeightInfo::deploy_swap_pool_for_market_future_pool(
                    weights.len() as u32, CacheSize::get()
                ))
            )
        )]
        #[transactional]
        pub fn deploy_swap_pool_and_additional_liquidity(
            origin: OriginFor<T>,
            #[pallet::compact] market_id: MarketIdOf<T>,
            #[pallet::compact] swap_fee: BalanceOf<T>,
            #[pallet::compact] amount: BalanceOf<T>,
            weights: Vec<u128>,
        ) -> DispatchResultWithPostInfo {
            ensure_signed(origin.clone())?;
            let weight_bcs = Self::buy_complete_set(origin.clone(), market_id, amount)?
                .actual_weight
                .ok_or(Error::<T>::UnexpectedNoneInPostInfo)?;
            let weight_deploy =
                Self::deploy_swap_pool_for_market(origin, market_id, swap_fee, amount, weights)?
                    .actual_weight
                    .ok_or(Error::<T>::UnexpectedNoneInPostInfo)?;
            Ok(Some(weight_bcs.saturating_add(weight_deploy)).into())
        }

        /// Deploy a pool with specified liquidity for a market.
        ///
        /// The sender must have enough funds to cover all of the required shares to seed the pool.
        ///
        /// # Arguments
        ///
        /// * `market_id`: The id of the market.
        /// * `swap_fee`: The swap fee, specified as fixed-point ratio (0.1 equals 10% fee)
        /// * `amount`: The amount of each token to add to the pool.
        /// * `weights`: The relative denormalized weight of each outcome asset. The sum of the
        ///     weights must be less or equal to _half_ of the `MaxTotalWeight` constant of the
        ///     swaps pallet.
        ///
        /// # Weight
        ///
        /// Complexity:
        /// - deploy_swap_pool_for_market_open_pool: `O(n)`,
        /// where `n` is the number of outcome assets for the categorical market.
        /// - deploy_swap_pool_for_market_future_pool: `O(n + m)`,
        /// where `n` is the number of outcome assets for the categorical market,
        /// and `m` is the number of market ids,
        /// which open at the same time as the specified market.
        #[pallet::weight(
            T::WeightInfo::deploy_swap_pool_for_market_open_pool(weights.len() as u32)
            .max(
                T::WeightInfo::deploy_swap_pool_for_market_future_pool(
                    weights.len() as u32, CacheSize::get()
                )
            )
        )]
        #[transactional]
        pub fn deploy_swap_pool_for_market(
            origin: OriginFor<T>,
            #[pallet::compact] market_id: MarketIdOf<T>,
            #[pallet::compact] swap_fee: BalanceOf<T>,
            #[pallet::compact] amount: BalanceOf<T>,
            mut weights: Vec<u128>,
        ) -> DispatchResultWithPostInfo {
            let sender = ensure_signed(origin)?;

            let market = <zrml_market_commons::Pallet<T>>::market(&market_id)?;
            ensure!(market.scoring_rule == ScoringRule::CPMM, Error::<T>::InvalidScoringRule);
            Self::ensure_market_is_active(&market)?;

            let mut assets = Self::outcome_assets(market_id, &market);
            let weights_len = weights.len() as u32;
            // although this extrinsic is transactional and this check is inside Swaps::create_pool
            // the iteration over weights happens still before the check in Swaps::create_pool
            // this could stall the chain, because a malicious user puts a large vector in
            ensure!(weights.len() == assets.len(), Error::<T>::WeightsLenMustEqualAssetsLen);

            assets.push(market.base_asset);

            let base_asset_weight = weights.iter().fold(0u128, |acc, val| acc.saturating_add(*val));
            weights.push(base_asset_weight);

            let pool_id = T::Swaps::create_pool(
                sender,
                assets,
                market.base_asset,
                market_id,
                ScoringRule::CPMM,
                Some(swap_fee),
                Some(amount),
                Some(weights),
            )?;

            // Open the pool now or cache it for later
            let ids_len: Option<u32> = match market.period {
                MarketPeriod::Block(ref range) => {
                    let current_block = <frame_system::Pallet<T>>::block_number();
                    let open_block = range.start;
                    if current_block < open_block {
                        let ids_len = MarketIdsPerOpenBlock::<T>::try_mutate(
                            open_block,
                            |ids| -> Result<u32, DispatchError> {
                                ids.try_push(market_id).map_err(|_| <Error<T>>::StorageOverflow)?;
                                Ok(ids.len() as u32)
                            },
                        )?;
                        Some(ids_len)
                    } else {
                        T::Swaps::open_pool(pool_id)?;
                        None
                    }
                }
                MarketPeriod::Timestamp(ref range) => {
                    let current_time_frame = Self::calculate_time_frame_of_moment(
                        <zrml_market_commons::Pallet<T>>::now(),
                    );
                    let open_time_frame = Self::calculate_time_frame_of_moment(range.start);
                    if current_time_frame < open_time_frame {
                        let ids_len = MarketIdsPerOpenTimeFrame::<T>::try_mutate(
                            open_time_frame,
                            |ids| -> Result<u32, DispatchError> {
                                ids.try_push(market_id).map_err(|_| <Error<T>>::StorageOverflow)?;
                                Ok(ids.len() as u32)
                            },
                        )?;
                        Some(ids_len)
                    } else {
                        T::Swaps::open_pool(pool_id)?;
                        None
                    }
                }
            };

            // This errors if a pool already exists!
            <zrml_market_commons::Pallet<T>>::insert_market_pool(market_id, pool_id)?;
            match ids_len {
                Some(market_ids_len) => {
                    Ok(Some(T::WeightInfo::deploy_swap_pool_for_market_future_pool(
                        weights_len,
                        market_ids_len,
                    ))
                    .into())
                }
                None => {
                    Ok(Some(T::WeightInfo::deploy_swap_pool_for_market_open_pool(weights_len))
                        .into())
                }
            }
        }

        /// Redeems the winning shares of a prediction market.
        ///
        /// # Weight
        ///
        /// Complexity: `O(1)`
        #[pallet::weight(T::WeightInfo::redeem_shares_categorical()
            .max(T::WeightInfo::redeem_shares_scalar())
        )]
        #[transactional]
        pub fn redeem_shares(
            origin: OriginFor<T>,
            #[pallet::compact] market_id: MarketIdOf<T>,
        ) -> DispatchResultWithPostInfo {
            let sender = ensure_signed(origin)?;

            let market = <zrml_market_commons::Pallet<T>>::market(&market_id)?;
            let market_account = <zrml_market_commons::Pallet<T>>::market_account(market_id);

            ensure!(market.status == MarketStatus::Resolved, Error::<T>::MarketIsNotResolved);

            // Check to see if the sender has any winning shares.
            let resolved_outcome =
                market.resolved_outcome.ok_or(Error::<T>::MarketIsNotResolved)?;

            let winning_assets = match resolved_outcome {
                OutcomeReport::Categorical(category_index) => {
                    let winning_currency_id = Asset::CategoricalOutcome(market_id, category_index);
                    let winning_balance =
                        T::AssetManager::free_balance(winning_currency_id, &sender);

                    ensure!(winning_balance > BalanceOf::<T>::zero(), Error::<T>::NoWinningBalance);

                    // Ensure the market account has enough to pay out - if this is
                    // ever not true then we have an accounting problem.
                    ensure!(
                        T::AssetManager::free_balance(market.base_asset, &market_account)
                            >= winning_balance,
                        Error::<T>::InsufficientFundsInMarketAccount,
                    );

                    vec![(winning_currency_id, winning_balance, winning_balance)]
                }
                OutcomeReport::Scalar(value) => {
                    let long_currency_id = Asset::ScalarOutcome(market_id, ScalarPosition::Long);
                    let short_currency_id = Asset::ScalarOutcome(market_id, ScalarPosition::Short);
                    let long_balance = T::AssetManager::free_balance(long_currency_id, &sender);
                    let short_balance = T::AssetManager::free_balance(short_currency_id, &sender);

                    ensure!(
                        long_balance > BalanceOf::<T>::zero()
                            || short_balance > BalanceOf::<T>::zero(),
                        Error::<T>::NoWinningBalance
                    );

                    let bound = if let MarketType::Scalar(range) = market.market_type {
                        range
                    } else {
                        return Err(Error::<T>::InvalidMarketType.into());
                    };

                    let calc_payouts = |final_value: u128,
                                        low: u128,
                                        high: u128|
                     -> (Perbill, Perbill) {
                        if final_value <= low {
                            return (Perbill::zero(), Perbill::one());
                        }
                        if final_value >= high {
                            return (Perbill::one(), Perbill::zero());
                        }

                        let payout_long: Perbill = Perbill::from_rational(
                            final_value.saturating_sub(low),
                            high.saturating_sub(low),
                        );
                        let payout_short: Perbill = Perbill::from_parts(
                            Perbill::one().deconstruct().saturating_sub(payout_long.deconstruct()),
                        );
                        (payout_long, payout_short)
                    };

                    let (long_percent, short_percent) =
                        calc_payouts(value, *bound.start(), *bound.end());

                    let long_payout = long_percent.mul_floor(long_balance);
                    let short_payout = short_percent.mul_floor(short_balance);
                    // Ensure the market account has enough to pay out - if this is
                    // ever not true then we have an accounting problem.
                    ensure!(
                        T::AssetManager::free_balance(market.base_asset, &market_account)
                            >= long_payout.saturating_add(short_payout),
                        Error::<T>::InsufficientFundsInMarketAccount,
                    );

                    vec![
                        (long_currency_id, long_payout, long_balance),
                        (short_currency_id, short_payout, short_balance),
                    ]
                }
            };

            for (currency_id, payout, balance) in winning_assets {
                // Destroy the shares.
                T::AssetManager::slash(currency_id, &sender, balance);

                // Pay out the winner.
                let remaining_bal =
                    T::AssetManager::free_balance(market.base_asset, &market_account);
                let actual_payout = payout.min(remaining_bal);

                T::AssetManager::transfer(
                    market.base_asset,
                    &market_account,
                    &sender,
                    actual_payout,
                )?;
                // The if-check prevents scalar markets to emit events even if sender only owns one
                // of the outcome tokens.
                if balance != <BalanceOf<T>>::zero() {
                    Self::deposit_event(Event::TokensRedeemed(
                        market_id,
                        currency_id,
                        balance,
                        actual_payout,
                        sender.clone(),
                    ));
                }
            }

            // Weight correction
            if let OutcomeReport::Categorical(_) = resolved_outcome {
                return Ok(Some(T::WeightInfo::redeem_shares_categorical()).into());
            } else if let OutcomeReport::Scalar(_) = resolved_outcome {
                return Ok(Some(T::WeightInfo::redeem_shares_scalar()).into());
            }

            let default_weight: Option<Weight> = None;
            Ok((default_weight, Pays::No).into())
        }

        /// Rejects a market that is waiting for approval from the advisory committee.
        ///
        /// # Weight
        ///
        /// Complexity: `O(n + m)`,
        /// where `n` is the number of market ids,
        /// which open at the same time as the specified market,
        /// and `m` is the number of market ids,
        /// which close at the same time as the specified market.
        #[pallet::weight((
            T::WeightInfo::reject_market(
                CacheSize::get(),
                CacheSize::get(),
                reject_reason.len() as u32,
            ),
            Pays::No,
        ))]
        #[transactional]
        pub fn reject_market(
            origin: OriginFor<T>,
            #[pallet::compact] market_id: MarketIdOf<T>,
            reject_reason: Vec<u8>,
        ) -> DispatchResultWithPostInfo {
            T::RejectOrigin::ensure_origin(origin)?;
            let market = <zrml_market_commons::Pallet<T>>::market(&market_id)?;
            let open_ids_len = Self::clear_auto_open(&market_id)?;
            let close_ids_len = Self::clear_auto_close(&market_id)?;
            let reject_reason: RejectReason<T> = reject_reason
                .try_into()
                .map_err(|_| Error::<T>::RejectReasonLengthExceedsMaxRejectReasonLen)?;
            let reject_reason_len = reject_reason.len() as u32;
            Self::do_reject_market(&market_id, market, reject_reason)?;
            // The RejectOrigin should not pay fees for providing this service
            Ok((
                Some(T::WeightInfo::reject_market(close_ids_len, open_ids_len, reject_reason_len)),
                Pays::No,
            )
                .into())
        }

        /// Reports the outcome of a market.
        ///
        /// # Weight
        ///
        /// Complexity: `O(n)`, where `n` is the number of market ids,
        /// which reported at the same time as the specified market.
        #[pallet::weight(T::WeightInfo::report(CacheSize::get()))]
        #[transactional]
        pub fn report(
            origin: OriginFor<T>,
            #[pallet::compact] market_id: MarketIdOf<T>,
            outcome: OutcomeReport,
        ) -> DispatchResultWithPostInfo {
            let sender = ensure_signed(origin.clone())?;

            let current_block = <frame_system::Pallet<T>>::block_number();
            let market_report = Report { at: current_block, by: sender.clone(), outcome };

            <zrml_market_commons::Pallet<T>>::mutate_market(&market_id, |market| {
                ensure!(market.report.is_none(), Error::<T>::MarketAlreadyReported);
                Self::ensure_market_is_closed(market)?;
                ensure!(
                    market.matches_outcome_report(&market_report.outcome),
                    Error::<T>::OutcomeMismatch
                );

                let mut should_check_origin = false;
                //NOTE: Saturating operation in following block may saturate to u32::MAX value
                //      but that will be the case after thousands of years time. So it is fine.
                match market.period {
                    MarketPeriod::Block(ref range) => {
                        let grace_period_end =
                            range.end.saturating_add(market.deadlines.grace_period);
                        ensure!(
                            grace_period_end <= current_block,
                            Error::<T>::NotAllowedToReportYet
                        );
                        let oracle_duration_end =
                            grace_period_end.saturating_add(market.deadlines.oracle_duration);
                        if current_block <= oracle_duration_end {
                            should_check_origin = true;
                        }
                    }
                    MarketPeriod::Timestamp(ref range) => {
                        let grace_period_in_moments: MomentOf<T> =
                            market.deadlines.grace_period.saturated_into::<u32>().into();
                        let grace_period_in_ms =
                            grace_period_in_moments.saturating_mul(MILLISECS_PER_BLOCK.into());
                        let grace_period_end = range.end.saturating_add(grace_period_in_ms);
                        let now = <zrml_market_commons::Pallet<T>>::now();
                        ensure!(grace_period_end <= now, Error::<T>::NotAllowedToReportYet);
                        let oracle_duration_in_moments: MomentOf<T> =
                            market.deadlines.oracle_duration.saturated_into::<u32>().into();
                        let oracle_duration_in_ms =
                            oracle_duration_in_moments.saturating_mul(MILLISECS_PER_BLOCK.into());
                        let oracle_duration_end =
                            grace_period_end.saturating_add(oracle_duration_in_ms);
                        if now <= oracle_duration_end {
                            should_check_origin = true;
                        }
                    }
                }

                let sender_is_oracle = sender == market.oracle;
                let origin_has_permission = T::ResolveOrigin::ensure_origin(origin).is_ok();
                let sender_is_outsider = !sender_is_oracle && !origin_has_permission;

                if should_check_origin {
                    ensure!(
                        sender_is_oracle || origin_has_permission,
                        Error::<T>::ReporterNotOracle
                    );
                } else if sender_is_outsider {
                    let outsider_bond = T::OutsiderBond::get();

                    market.bonds.outsider = Some(Bond::new(sender.clone(), outsider_bond));

                    T::AssetManager::reserve_named(
                        &Self::reserve_id(),
                        Asset::Ztg,
                        &sender,
                        outsider_bond,
                    )?;
                }

                market.report = Some(market_report.clone());
                market.status = MarketStatus::Reported;

                Ok(())
            })?;

            let market = <zrml_market_commons::Pallet<T>>::market(&market_id)?;
            let block_after_dispute_duration =
                current_block.saturating_add(market.deadlines.dispute_duration);
            let ids_len = MarketIdsPerReportBlock::<T>::try_mutate(
                block_after_dispute_duration,
                |ids| -> Result<u32, DispatchError> {
                    ids.try_push(market_id).map_err(|_| <Error<T>>::StorageOverflow)?;
                    Ok(ids.len() as u32)
                },
            )?;

            Self::deposit_event(Event::MarketReported(
                market_id,
                MarketStatus::Reported,
                market_report,
            ));
            Ok(Some(T::WeightInfo::report(ids_len)).into())
        }

        /// Sells a complete set of outcomes shares for a market.
        ///
        /// Each complete set is sold for one unit of the market's base asset.
        ///
        /// # Weight
        ///
        /// Complexity: `O(n)`, where `n` is the number of assets for a categorical market.
        #[pallet::weight(
            T::WeightInfo::sell_complete_set(T::MaxCategories::get().into())
        )]
        #[transactional]
        pub fn sell_complete_set(
            origin: OriginFor<T>,
            #[pallet::compact] market_id: MarketIdOf<T>,
            #[pallet::compact] amount: BalanceOf<T>,
        ) -> DispatchResultWithPostInfo {
            let sender = ensure_signed(origin)?;
            ensure!(amount != BalanceOf::<T>::zero(), Error::<T>::ZeroAmount);

            let market = <zrml_market_commons::Pallet<T>>::market(&market_id)?;
            ensure!(market.scoring_rule == ScoringRule::CPMM, Error::<T>::InvalidScoringRule);
            Self::ensure_market_is_active(&market)?;

            let market_account = <zrml_market_commons::Pallet<T>>::market_account(market_id);
            ensure!(
                T::AssetManager::free_balance(market.base_asset, &market_account) >= amount,
                "Market account does not have sufficient reserves.",
            );

            let assets = Self::outcome_assets(market_id, &market);

            // verify first.
            for asset in assets.iter() {
                // Ensures that the sender has sufficient amount of each
                // share in the set.
                ensure!(
                    T::AssetManager::free_balance(*asset, &sender) >= amount,
                    Error::<T>::InsufficientShareBalance,
                );
            }

            // write last.
            for asset in assets.iter() {
                T::AssetManager::slash(*asset, &sender, amount);
            }

            T::AssetManager::transfer(market.base_asset, &market_account, &sender, amount)?;

            Self::deposit_event(Event::SoldCompleteSet(market_id, amount, sender));
            let assets_len: u32 = assets.len().saturated_into();
            Ok(Some(T::WeightInfo::sell_complete_set(assets_len)).into())
        }

        /// When the `MaxDisputes` amount of disputes is reached,
        /// this allows to start a global dispute.
        ///
        /// # Arguments
        ///
        /// * `market_id`: The identifier of the market.
        ///
        /// NOTE:
        /// The outcomes of the disputes and the report outcome
        /// are added to the global dispute voting outcomes.
        /// The bond of each dispute is the initial vote amount.
        #[pallet::weight(T::WeightInfo::start_global_dispute(CacheSize::get(), CacheSize::get()))]
        #[transactional]
        pub fn start_global_dispute(
            origin: OriginFor<T>,
            #[allow(dead_code, unused)]
            #[pallet::compact]
            market_id: MarketIdOf<T>,
        ) -> DispatchResultWithPostInfo {
            ensure_signed(origin)?;

            #[cfg(feature = "with-global-disputes")]
            {
                let market = <zrml_market_commons::Pallet<T>>::market(&market_id)?;
                ensure!(market.status == MarketStatus::Disputed, Error::<T>::InvalidMarketStatus);

                ensure!(
                    market.dispute_mechanism == MarketDisputeMechanism::SimpleDisputes,
                    Error::<T>::InvalidDisputeMechanism
                );

                let disputes = <Disputes<T>>::get(market_id);
                ensure!(
                    disputes.len() == T::MaxDisputes::get() as usize,
                    Error::<T>::MaxDisputesNeeded
                );

                ensure!(
                    !T::GlobalDisputes::does_exist(&market_id),
                    Error::<T>::GlobalDisputeExistsAlready
                );

                let mut initial_items: Vec<InitialItemOf<T>> = Vec::new();

                // add report outcome to voting choices
                if let Some(report) = &market.report {
                    initial_items.push(InitialItemOf::<T> {
                        outcome: report.outcome.clone(),
                        owner: report.by.clone(),
                        amount: <BalanceOf<T>>::zero(),
                    });
                }

                for (index, MarketDispute { at: _, by, outcome }) in disputes.iter().enumerate() {
                    let dispute_bond = default_dispute_bond::<T>(index);
                    initial_items.push(InitialItemOf::<T> {
                        outcome: outcome.clone(),
                        owner: by.clone(),
                        amount: dispute_bond,
                    });
                }

                // ensure, that global disputes controls the resolution now
                // it does not end after the dispute period now, but after the global dispute end

                // ignore first of tuple because we always have max disputes
                let (_, ids_len_2) = Self::clear_auto_resolve(&market_id)?;

                // global disputes uses DisputeResolution API to control its resolution
                let ids_len_1 =
                    T::GlobalDisputes::start_global_dispute(&market_id, initial_items.as_slice())?;

                Self::deposit_event(Event::GlobalDisputeStarted(market_id));

                Ok(Some(T::WeightInfo::start_global_dispute(ids_len_1, ids_len_2)).into())
            }

            #[cfg(not(feature = "with-global-disputes"))]
            Err(Error::<T>::GlobalDisputesDisabled.into())
        }
    }

    #[pallet::config]
    pub trait Config: frame_system::Config + zrml_market_commons::Config {
        /// The base amount of currency that must be bonded for a market approved by the
        ///  advisory committee.
        #[pallet::constant]
        type AdvisoryBond: Get<BalanceOf<Self>>;

        /// The percentage of the advisory bond that gets slashed when a market is rejected.
        #[pallet::constant]
        type AdvisoryBondSlashPercentage: Get<Percent>;

        /// The origin that is allowed to approve / reject pending advised markets.
        type ApproveOrigin: EnsureOrigin<Self::RuntimeOrigin>;

        /// Shares of outcome assets and native currency
        type AssetManager: ZeitgeistAssetManager<
                Self::AccountId,
                Balance = <CurrencyOf<Self> as Currency<Self::AccountId>>::Balance,
                CurrencyId = Asset<MarketIdOf<Self>>,
                ReserveIdentifier = [u8; 8],
            >;

        #[cfg(feature = "parachain")]
        type AssetRegistry: Inspect<
                AssetId = Asset<MarketIdOf<Self>>,
                Balance = BalanceOf<Self>,
                CustomMetadata = CustomMetadata,
            >;

        /// See [`zrml_authorized::AuthorizedPalletApi`].
        type Authorized: zrml_authorized::AuthorizedPalletApi<
                AccountId = Self::AccountId,
                Balance = BalanceOf<Self>,
                BlockNumber = Self::BlockNumber,
                MarketId = MarketIdOf<Self>,
                Moment = MomentOf<Self>,
                Origin = Self::RuntimeOrigin,
            >;

        /// The origin that is allowed to close markets.
        type CloseOrigin: EnsureOrigin<Self::RuntimeOrigin>;

        /// See [`zrml_court::CourtPalletApi`].
        type Court: zrml_court::CourtPalletApi<
                AccountId = Self::AccountId,
                Balance = BalanceOf<Self>,
                BlockNumber = Self::BlockNumber,
                MarketId = MarketIdOf<Self>,
                Moment = MomentOf<Self>,
                Origin = Self::RuntimeOrigin,
            >;

        /// The origin that is allowed to destroy markets.
        type DestroyOrigin: EnsureOrigin<Self::RuntimeOrigin>;

        /// The base amount of currency that must be bonded in order to create a dispute.
        #[pallet::constant]
        type DisputeBond: Get<BalanceOf<Self>>;

        /// The additional amount of currency that must be bonded when creating a subsequent
        /// dispute.
        #[pallet::constant]
        type DisputeFactor: Get<BalanceOf<Self>>;

        /// Event
        type RuntimeEvent: From<Event<Self>> + IsType<<Self as frame_system::Config>::RuntimeEvent>;

        /// See [`GlobalDisputesPalletApi`].
        #[cfg(feature = "with-global-disputes")]
<<<<<<< HEAD
        type GlobalDisputes: GlobalDisputesPalletApi<
            MarketIdOf<Self>,
            Self::AccountId,
            BalanceOf<Self>,
            Self::BlockNumber,
        >;
=======
        type GlobalDisputes: GlobalDisputesPalletApi<MarketIdOf<Self>, Self::AccountId, BalanceOf<Self>>;
>>>>>>> cf141bf2

        type LiquidityMining: LiquidityMiningPalletApi<
                AccountId = Self::AccountId,
                Balance = BalanceOf<Self>,
                BlockNumber = Self::BlockNumber,
                MarketId = MarketIdOf<Self>,
            >;

        /// The maximum number of categories available for categorical markets.
        #[pallet::constant]
        type MaxCategories: Get<u16>;

        /// The shortest period of collecting subsidy for a Rikiddo market.
        #[pallet::constant]
        type MaxSubsidyPeriod: Get<MomentOf<Self>>;

        /// The minimum number of categories available for categorical markets.
        #[pallet::constant]
        type MinCategories: Get<u16>;

        /// The shortest period of collecting subsidy for a Rikiddo market.
        #[pallet::constant]
        type MinSubsidyPeriod: Get<MomentOf<Self>>;

        /// The maximum number of disputes allowed on any single market.
        #[pallet::constant]
        type MaxDisputes: Get<u32>;

        /// The minimum number of blocks allowed to be specified as dispute_duration
        /// in create_market.
        #[pallet::constant]
        type MinDisputeDuration: Get<Self::BlockNumber>;

        /// The minimum number of blocks allowed to be specified as oracle_duration
        /// in create_market.
        #[pallet::constant]
        type MinOracleDuration: Get<Self::BlockNumber>;

        /// The maximum number of blocks allowed to be specified as grace_period
        /// in create_market.
        #[pallet::constant]
        type MaxGracePeriod: Get<Self::BlockNumber>;

        /// The maximum number of blocks allowed to be specified as oracle_duration
        /// in create_market.
        #[pallet::constant]
        type MaxOracleDuration: Get<Self::BlockNumber>;

        /// The maximum number of blocks allowed to be specified as dispute_duration
        /// in create_market.
        #[pallet::constant]
        type MaxDisputeDuration: Get<Self::BlockNumber>;

        /// The maximum length of reject reason string.
        #[pallet::constant]
        type MaxRejectReasonLen: Get<u32>;

        /// The maximum allowed duration of a market from creation to market close in blocks.
        #[pallet::constant]
        type MaxMarketLifetime: Get<Self::BlockNumber>;

        /// The maximum number of bytes allowed as edit reason.
        #[pallet::constant]
        type MaxEditReasonLen: Get<u32>;

        #[pallet::constant]
        type OutsiderBond: Get<BalanceOf<Self>>;

        /// The module identifier.
        #[pallet::constant]
        type PalletId: Get<PalletId>;

        /// The origin that is allowed to reject pending advised markets.
        type RejectOrigin: EnsureOrigin<Self::RuntimeOrigin>;

        /// The base amount of currency that must be bonded to ensure the oracle reports
        ///  in a timely manner.
        #[pallet::constant]
        type OracleBond: Get<BalanceOf<Self>>;

        /// The origin that is allowed to request edits in pending advised markets.
        type RequestEditOrigin: EnsureOrigin<Self::RuntimeOrigin>;

        /// The origin that is allowed to resolve markets.
        type ResolveOrigin: EnsureOrigin<Self::RuntimeOrigin>;

        /// See [`DisputeApi`].
        type SimpleDisputes: DisputeApi<
                AccountId = Self::AccountId,
                Balance = BalanceOf<Self>,
                BlockNumber = Self::BlockNumber,
                MarketId = MarketIdOf<Self>,
                Moment = MomentOf<Self>,
                Origin = Self::RuntimeOrigin,
            >;

        /// Handler for slashed funds.
        type Slash: OnUnbalanced<NegativeImbalanceOf<Self>>;

        /// Swaps pallet API
        type Swaps: Swaps<Self::AccountId, Balance = BalanceOf<Self>, MarketId = MarketIdOf<Self>>;

        /// The base amount of currency that must be bonded for a permissionless market,
        /// guaranteeing that it will resolve as anything but `Invalid`.
        #[pallet::constant]
        type ValidityBond: Get<BalanceOf<Self>>;

        /// Weights generated by benchmarks
        type WeightInfo: WeightInfoZeitgeist;
    }

    #[pallet::error]
    pub enum Error<T> {
        /// Someone is trying to call `dispute` with the same outcome that is currently
        /// registered on-chain.
        CannotDisputeSameOutcome,
        /// Only creator is able to edit the market.
        EditorNotCreator,
        /// EditReason's length greater than MaxEditReasonLen.
        EditReasonLengthExceedsMaxEditReasonLen,
        /// The global dispute resolution system is disabled.
        GlobalDisputesDisabled,
        /// Market account does not have enough funds to pay out.
        InsufficientFundsInMarketAccount,
        /// Sender does not have enough share balance.
        InsufficientShareBalance,
        /// An invalid Hash was included in a multihash parameter.
        InvalidMultihash,
        /// An invalid market type was found.
        InvalidMarketType,
        /// An operation is requested that is unsupported for the given scoring rule.
        InvalidScoringRule,
        /// Sender does not have enough balance to buy shares.
        NotEnoughBalance,
        /// Market is already reported on.
        MarketAlreadyReported,
        /// The market duration is longer than allowed.
        MarketDurationTooLong,
        /// Market edit request is already in progress.
        MarketEditRequestAlreadyInProgress,
        /// Market is not requested for edit.
        MarketEditNotRequested,
        /// Market was expected to be active.
        MarketIsNotActive,
        /// Market was expected to be closed.
        MarketIsNotClosed,
        /// A market in subsidy collection phase was expected.
        MarketIsNotCollectingSubsidy,
        /// A proposed market was expected.
        MarketIsNotProposed,
        /// A reported market was expected.
        MarketIsNotReported,
        /// A disputed market was expected.
        MarketIsNotDisputed,
        /// A resolved market was expected.
        MarketIsNotResolved,
        /// The point in time when the market becomes active is too soon.
        MarketStartTooSoon,
        /// The point in time when the market becomes active is too late.
        MarketStartTooLate,
        /// The maximum number of disputes has been reached.
        MaxDisputesReached,
        /// The maximum number of disputes is needed for this operation.
        MaxDisputesNeeded,
        /// Tried to settle missing bond.
        MissingBond,
        /// The number of categories for a categorical market is too low.
        NotEnoughCategories,
        /// The user has no winning balance.
        NoWinningBalance,
        /// Submitted outcome does not match market type.
        OutcomeMismatch,
        /// RejectReason's length greater than MaxRejectReasonLen.
        RejectReasonLengthExceedsMaxRejectReasonLen,
        /// The report is not coming from designated oracle.
        ReporterNotOracle,
        /// It was tried to append an item to storage beyond the boundaries.
        StorageOverflow,
        /// Too many categories for a categorical market.
        TooManyCategories,
        /// The action requires another market dispute mechanism.
        InvalidDisputeMechanism,
        /// Catch-all error for invalid market status.
        InvalidMarketStatus,
        /// The post dispatch should never be None.
        UnexpectedNoneInPostInfo,
        /// An amount was illegally specified as zero.
        ZeroAmount,
        /// Market period is faulty (too short, outside of limits)
        InvalidMarketPeriod,
        /// The outcome range of the scalar market is invalid.
        InvalidOutcomeRange,
        /// Can not report before market.deadlines.grace_period is ended.
        NotAllowedToReportYet,
        /// Specified dispute_duration is smaller than MinDisputeDuration.
        DisputeDurationSmallerThanMinDisputeDuration,
        /// Specified oracle_duration is smaller than MinOracleDuration.
        OracleDurationSmallerThanMinOracleDuration,
        /// Specified dispute_duration is greater than MaxDisputeDuration.
        DisputeDurationGreaterThanMaxDisputeDuration,
        /// Specified grace_period is greater than MaxGracePeriod.
        GracePeriodGreaterThanMaxGracePeriod,
        /// Specified oracle_duration is greater than MaxOracleDuration.
        OracleDurationGreaterThanMaxOracleDuration,
        /// The weights length has to be equal to the assets length.
        WeightsLenMustEqualAssetsLen,
        /// Provided base_asset is not allowed to be used as base_asset.
        InvalidBaseAsset,
        /// A foreign asset in not registered in AssetRegistry.
        UnregisteredForeignAsset,
        /// The start of the global dispute for this market happened already.
        GlobalDisputeExistsAlready,
    }

    #[pallet::event]
    #[pallet::generate_deposit(fn deposit_event)]
    pub enum Event<T>
    where
        T: Config,
    {
        /// Custom addition block initialization logic wasn't successful.
        BadOnInitialize,
        /// A complete set of assets has been bought. \[market_id, amount_per_asset, buyer\]
        BoughtCompleteSet(MarketIdOf<T>, BalanceOf<T>, <T as frame_system::Config>::AccountId),
        /// A market has been approved. \[market_id, new_market_status\]
        MarketApproved(MarketIdOf<T>, MarketStatus),
        /// A market has been created. \[market_id, market_account, market\]
        MarketCreated(MarketIdOf<T>, T::AccountId, MarketOf<T>),
        /// A market has been destroyed. \[market_id\]
        MarketDestroyed(MarketIdOf<T>),
        /// A market was started after gathering enough subsidy. \[market_id, new_market_status\]
        MarketStartedWithSubsidy(MarketIdOf<T>, MarketStatus),
        /// A market was discarded after failing to gather enough subsidy.
        /// \[market_id, new_market_status\]
        MarketInsufficientSubsidy(MarketIdOf<T>, MarketStatus),
        /// A market has been closed. \[market_id\]
        MarketClosed(MarketIdOf<T>),
        /// A market has been disputed. \[market_id, new_market_status, new_outcome\]
        MarketDisputed(MarketIdOf<T>, MarketStatus, MarketDispute<T::AccountId, T::BlockNumber>),
        /// An advised market has ended before it was approved or rejected. \[market_id\]
        MarketExpired(MarketIdOf<T>),
        /// A pending market has been rejected as invalid with a reason.
        /// \[market_id, reject_reason\]
        MarketRejected(MarketIdOf<T>, RejectReason<T>),
        /// A market has been reported on. \[market_id, new_market_status, reported_outcome\]
        MarketReported(MarketIdOf<T>, MarketStatus, Report<T::AccountId, T::BlockNumber>),
        /// A market has been resolved. \[market_id, new_market_status, real_outcome\]
        MarketResolved(MarketIdOf<T>, MarketStatus, OutcomeReport),
        /// A proposed market has been requested edit by advisor. \[market_id, edit_reason\]
        MarketRequestedEdit(MarketIdOf<T>, EditReason<T>),
        /// A proposed market has been edited by the market creator. \[market_id, new_market\]
        MarketEdited(MarketIdOf<T>, MarketOf<T>),
        /// A complete set of assets has been sold. \[market_id, amount_per_asset, seller\]
        SoldCompleteSet(MarketIdOf<T>, BalanceOf<T>, <T as frame_system::Config>::AccountId),
        /// An amount of winning outcomes have been redeemed.
        /// \[market_id, currency_id, amount_redeemed, payout, who\]
        TokensRedeemed(
            MarketIdOf<T>,
            Asset<MarketIdOf<T>>,
            BalanceOf<T>,
            BalanceOf<T>,
            <T as frame_system::Config>::AccountId,
        ),
        /// The global dispute was started. \[market_id\]
        GlobalDisputeStarted(MarketIdOf<T>),
    }

    #[pallet::hooks]
    impl<T: Config> Hooks<T::BlockNumber> for Pallet<T> {
        // TODO(#792): Remove outcome assets for accounts! Delete "resolved" assets of `orml_tokens` with storage migration.
        fn on_initialize(now: T::BlockNumber) -> Weight {
            let mut total_weight: Weight = Weight::zero();

            // TODO(#808): Use weight when Rikiddo is ready
            let _ = Self::process_subsidy_collecting_markets(
                now,
                <zrml_market_commons::Pallet<T>>::now(),
            );
            total_weight = total_weight
                .saturating_add(T::WeightInfo::process_subsidy_collecting_markets_dummy());

            // If we are at genesis or the first block the timestamp is be undefined. No
            // market needs to be opened or closed on blocks #0 or #1, so we skip the
            // evaluation. Without this check, new chains starting from genesis will hang up,
            // since the loops in the `market_status_manager` calls below will run over an interval
            // of 0 to the current time frame.
            if now <= 1u32.into() {
                return total_weight;
            }

            // We add one to the count, because `pallet-timestamp` sets the timestamp _after_
            // `on_initialize` is called, so calling `now()` during `on_initialize` gives us
            // the timestamp of the previous block.
            let current_time_frame =
                Self::calculate_time_frame_of_moment(<zrml_market_commons::Pallet<T>>::now())
                    .saturating_add(1);

            // On first pass, we use current_time - 1 to ensure that the chain doesn't try to
            // check all time frames since epoch.
            let last_time_frame =
                LastTimeFrame::<T>::get().unwrap_or_else(|| current_time_frame.saturating_sub(1));

            let _ = with_transaction(|| {
                let open = Self::market_status_manager::<
                    _,
                    MarketIdsPerOpenBlock<T>,
                    MarketIdsPerOpenTimeFrame<T>,
                >(
                    now,
                    last_time_frame,
                    current_time_frame,
                    |market_id, _| {
                        let weight = Self::open_market(market_id)?;
                        total_weight = total_weight.saturating_add(weight);
                        Ok(())
                    },
                );

                total_weight = total_weight.saturating_add(open.unwrap_or_else(|_| {
                    T::WeightInfo::market_status_manager(CacheSize::get(), CacheSize::get())
                }));

                let close = Self::market_status_manager::<
                    _,
                    MarketIdsPerCloseBlock<T>,
                    MarketIdsPerCloseTimeFrame<T>,
                >(
                    now,
                    last_time_frame,
                    current_time_frame,
                    |market_id, market| {
                        let weight = Self::on_market_close(market_id, market)?;
                        total_weight = total_weight.saturating_add(weight);
                        Ok(())
                    },
                );

                if let Ok(weight) = close {
                    total_weight = total_weight.saturating_add(weight);
                } else {
                    // charge weight for the worst case
                    total_weight = total_weight.saturating_add(
                        T::WeightInfo::market_status_manager(CacheSize::get(), CacheSize::get()),
                    );
                }

                let resolve = Self::resolution_manager(now, |market_id, market| {
                    let weight = Self::on_resolution(market_id, market)?;
                    total_weight = total_weight.saturating_add(weight);
                    Ok(())
                });

                if let Ok(weight) = resolve {
                    total_weight = total_weight.saturating_add(weight);
                } else {
                    // charge weight for the worst case
                    total_weight =
                        total_weight.saturating_add(T::WeightInfo::market_resolution_manager(
                            CacheSize::get(),
                            CacheSize::get(),
                        ));
                }

                LastTimeFrame::<T>::set(Some(current_time_frame));
                total_weight = total_weight.saturating_add(T::DbWeight::get().writes(1));

                match open.and(close).and(resolve) {
                    Err(err) => {
                        Self::deposit_event(Event::BadOnInitialize);
                        log::error!("Block {:?} was not initialized. Error: {:?}", now, err);
                        TransactionOutcome::Rollback(err.into())
                    }
                    Ok(_) => TransactionOutcome::Commit(Ok(())),
                }
            });

            total_weight.saturating_add(T::WeightInfo::on_initialize_resolve_overhead())
        }
    }

    #[pallet::pallet]
    #[pallet::storage_version(STORAGE_VERSION)]
    pub struct Pallet<T>(PhantomData<T>);

    /// For each market, this holds the dispute information for each dispute that's
    /// been issued.
    #[pallet::storage]
    pub type Disputes<T: Config> = StorageMap<
        _,
        Blake2_128Concat,
        MarketIdOf<T>,
        BoundedVec<MarketDispute<T::AccountId, T::BlockNumber>, T::MaxDisputes>,
        ValueQuery,
    >;

    #[pallet::storage]
    pub type MarketIdsPerOpenBlock<T: Config> = StorageMap<
        _,
        Blake2_128Concat,
        T::BlockNumber,
        BoundedVec<MarketIdOf<T>, CacheSize>,
        ValueQuery,
    >;

    #[pallet::storage]
    pub type MarketIdsPerOpenTimeFrame<T: Config> = StorageMap<
        _,
        Blake2_128Concat,
        TimeFrame,
        BoundedVec<MarketIdOf<T>, CacheSize>,
        ValueQuery,
    >;

    /// A mapping of market identifiers to the block their market ends on.
    #[pallet::storage]
    pub type MarketIdsPerCloseBlock<T: Config> = StorageMap<
        _,
        Blake2_128Concat,
        T::BlockNumber,
        BoundedVec<MarketIdOf<T>, CacheSize>,
        ValueQuery,
    >;

    /// A mapping of market identifiers to the time frame their market ends in.
    #[pallet::storage]
    pub type MarketIdsPerCloseTimeFrame<T: Config> = StorageMap<
        _,
        Blake2_128Concat,
        TimeFrame,
        BoundedVec<MarketIdOf<T>, CacheSize>,
        ValueQuery,
    >;

    /// The last time frame that was checked for markets to close.
    #[pallet::storage]
    pub type LastTimeFrame<T: Config> = StorageValue<_, TimeFrame>;

    /// A mapping of market identifiers to the block they were disputed at.
    /// A market only ends up here if it was disputed.
    #[pallet::storage]
    pub type MarketIdsPerDisputeBlock<T: Config> = StorageMap<
        _,
        Twox64Concat,
        T::BlockNumber,
        BoundedVec<MarketIdOf<T>, CacheSize>,
        ValueQuery,
    >;

    /// A mapping of market identifiers to the block that they were reported on.
    #[pallet::storage]
    pub type MarketIdsPerReportBlock<T: Config> = StorageMap<
        _,
        Twox64Concat,
        T::BlockNumber,
        BoundedVec<MarketIdOf<T>, CacheSize>,
        ValueQuery,
    >;

    /// Contains a list of all markets that are currently collecting subsidy and the deadline.
    // All the values are "cached" here. Results in data duplication, but speeds up the iteration
    // over every market significantly (otherwise 25µs per relevant market per block).
    #[pallet::storage]
    pub type MarketsCollectingSubsidy<T: Config> = StorageValue<
        _,
        BoundedVec<SubsidyUntil<T::BlockNumber, MomentOf<T>, MarketIdOf<T>>, ConstU32<1_048_576>>,
        ValueQuery,
    >;

    /// Contains market_ids for which advisor has requested edit.
    /// Value for given market_id represents the reason for the edit.
    #[pallet::storage]
    pub type MarketIdsForEdit<T: Config> =
        StorageMap<_, Twox64Concat, MarketIdOf<T>, EditReason<T>>;

    impl<T: Config> Pallet<T> {
        impl_unreserve_bond!(unreserve_creation_bond, creation);
        impl_unreserve_bond!(unreserve_oracle_bond, oracle);
        impl_unreserve_bond!(unreserve_outsider_bond, outsider);
        impl_slash_bond!(slash_creation_bond, creation);
        impl_slash_bond!(slash_oracle_bond, oracle);
        impl_slash_bond!(slash_outsider_bond, outsider);
        impl_repatriate_bond!(repatriate_oracle_bond, oracle);
        impl_is_bond_pending!(is_creation_bond_pending, creation);
        impl_is_bond_pending!(is_oracle_bond_pending, oracle);
        impl_is_bond_pending!(is_outsider_bond_pending, outsider);

        fn slash_pending_bonds(market_id: &MarketIdOf<T>, market: &MarketOf<T>) -> DispatchResult {
            if Self::is_creation_bond_pending(market_id, market, false) {
                Self::slash_creation_bond(market_id, None)?;
            }
            if Self::is_oracle_bond_pending(market_id, market, false) {
                Self::slash_oracle_bond(market_id, None)?;
            }
            if Self::is_outsider_bond_pending(market_id, market, false) {
                Self::slash_outsider_bond(market_id, None)?;
            }
            Ok(())
        }

        pub fn outcome_assets(
            market_id: MarketIdOf<T>,
            market: &MarketOf<T>,
        ) -> Vec<Asset<MarketIdOf<T>>> {
            match market.market_type {
                MarketType::Categorical(categories) => {
                    let mut assets = Vec::new();
                    for i in 0..categories {
                        assets.push(Asset::CategoricalOutcome(market_id, i));
                    }
                    assets
                }
                MarketType::Scalar(_) => {
                    vec![
                        Asset::ScalarOutcome(market_id, ScalarPosition::Long),
                        Asset::ScalarOutcome(market_id, ScalarPosition::Short),
                    ]
                }
            }
        }

        fn insert_auto_close(market_id: &MarketIdOf<T>) -> Result<u32, DispatchError> {
            let market = <zrml_market_commons::Pallet<T>>::market(market_id)?;

            match market.period {
                MarketPeriod::Block(range) => MarketIdsPerCloseBlock::<T>::try_mutate(
                    range.end,
                    |ids| -> Result<u32, DispatchError> {
                        ids.try_push(*market_id).map_err(|_| <Error<T>>::StorageOverflow)?;
                        Ok(ids.len() as u32)
                    },
                ),
                MarketPeriod::Timestamp(range) => MarketIdsPerCloseTimeFrame::<T>::try_mutate(
                    Self::calculate_time_frame_of_moment(range.end),
                    |ids| -> Result<u32, DispatchError> {
                        ids.try_push(*market_id).map_err(|_| <Error<T>>::StorageOverflow)?;
                        Ok(ids.len() as u32)
                    },
                ),
            }
        }

        // Manually remove market from cache for auto close.
        fn clear_auto_close(market_id: &MarketIdOf<T>) -> Result<u32, DispatchError> {
            let market = <zrml_market_commons::Pallet<T>>::market(market_id)?;

            // No-op if market isn't cached for auto close according to its state.
            match market.status {
                MarketStatus::Active | MarketStatus::Proposed => (),
                _ => return Ok(0u32),
            };

            let close_ids_len = match market.period {
                MarketPeriod::Block(range) => {
                    MarketIdsPerCloseBlock::<T>::mutate(range.end, |ids| -> u32 {
                        let ids_len = ids.len() as u32;
                        remove_item::<MarketIdOf<T>, _>(ids, market_id);
                        ids_len
                    })
                }
                MarketPeriod::Timestamp(range) => {
                    let time_frame = Self::calculate_time_frame_of_moment(range.end);
                    MarketIdsPerCloseTimeFrame::<T>::mutate(time_frame, |ids| -> u32 {
                        let ids_len = ids.len() as u32;
                        remove_item::<MarketIdOf<T>, _>(ids, market_id);
                        ids_len
                    })
                }
            };
            Ok(close_ids_len)
        }

        // Manually remove market from cache for auto open.
        fn clear_auto_open(market_id: &MarketIdOf<T>) -> Result<u32, DispatchError> {
            let market = <zrml_market_commons::Pallet<T>>::market(market_id)?;

            // No-op if market isn't cached for auto open according to its state.
            match market.status {
                MarketStatus::Active | MarketStatus::Proposed => (),
                _ => return Ok(0u32),
            };

            let open_ids_len = match market.period {
                MarketPeriod::Block(range) => {
                    MarketIdsPerOpenBlock::<T>::mutate(range.start, |ids| -> u32 {
                        let ids_len = ids.len() as u32;
                        remove_item::<MarketIdOf<T>, _>(ids, market_id);
                        ids_len
                    })
                }
                MarketPeriod::Timestamp(range) => {
                    let time_frame = Self::calculate_time_frame_of_moment(range.start);
                    MarketIdsPerOpenTimeFrame::<T>::mutate(time_frame, |ids| -> u32 {
                        let ids_len = ids.len() as u32;
                        remove_item::<MarketIdOf<T>, _>(ids, market_id);
                        ids_len
                    })
                }
            };
            Ok(open_ids_len)
        }

        /// Clears this market from being stored for automatic resolution.
        fn clear_auto_resolve(market_id: &MarketIdOf<T>) -> Result<(u32, u32), DispatchError> {
            let market = <zrml_market_commons::Pallet<T>>::market(market_id)?;
            let (ids_len, disputes_len) = match market.status {
                MarketStatus::Reported => {
                    let report = market.report.ok_or(Error::<T>::MarketIsNotReported)?;
                    let dispute_duration_ends_at_block =
                        report.at.saturating_add(market.deadlines.dispute_duration);
                    MarketIdsPerReportBlock::<T>::mutate(
                        dispute_duration_ends_at_block,
                        |ids| -> (u32, u32) {
                            let ids_len = ids.len() as u32;
                            remove_item::<MarketIdOf<T>, _>(ids, market_id);
                            (ids_len, 0u32)
                        },
                    )
                }
                MarketStatus::Disputed => {
                    let disputes = Disputes::<T>::get(market_id);
                    // TODO(#782): use multiple benchmarks paths for different dispute mechanisms
                    let auto_resolve_block_opt = match market.dispute_mechanism {
                        MarketDisputeMechanism::Authorized => {
                            T::Authorized::get_auto_resolve(&disputes, market_id, &market)?
                        }
                        MarketDisputeMechanism::Court => {
                            T::Court::get_auto_resolve(&disputes, market_id, &market)?
                        }
                        MarketDisputeMechanism::SimpleDisputes => {
                            T::SimpleDisputes::get_auto_resolve(&disputes, market_id, &market)?
                        }
                    };
                    if let Some(auto_resolve_block) = auto_resolve_block_opt {
                        let ids_len = remove_auto_resolve::<T>(market_id, auto_resolve_block);
                        (ids_len, disputes.len() as u32)
                    } else {
                        (0u32, disputes.len() as u32)
                    }
                }
                _ => (0u32, 0u32),
            };

            Ok((ids_len, disputes_len))
        }

        pub(crate) fn do_buy_complete_set(
            who: T::AccountId,
            market_id: MarketIdOf<T>,
            amount: BalanceOf<T>,
        ) -> DispatchResultWithPostInfo {
            ensure!(amount != BalanceOf::<T>::zero(), Error::<T>::ZeroAmount);
            let market = <zrml_market_commons::Pallet<T>>::market(&market_id)?;
            ensure!(
                T::AssetManager::free_balance(market.base_asset, &who) >= amount,
                Error::<T>::NotEnoughBalance
            );
            ensure!(market.scoring_rule == ScoringRule::CPMM, Error::<T>::InvalidScoringRule);
            Self::ensure_market_is_active(&market)?;

            let market_account = <zrml_market_commons::Pallet<T>>::market_account(market_id);
            T::AssetManager::transfer(market.base_asset, &who, &market_account, amount)?;

            let assets = Self::outcome_assets(market_id, &market);
            for asset in assets.iter() {
                T::AssetManager::deposit(*asset, &who, amount)?;
            }

            Self::deposit_event(Event::BoughtCompleteSet(market_id, amount, who));

            let assets_len: u32 = assets.len().saturated_into();
            Ok(Some(T::WeightInfo::buy_complete_set(assets_len)).into())
        }

        pub(crate) fn do_reject_market(
            market_id: &MarketIdOf<T>,
            market: MarketOf<T>,
            reject_reason: RejectReason<T>,
        ) -> DispatchResult {
            ensure!(market.status == MarketStatus::Proposed, Error::<T>::InvalidMarketStatus);
            Self::unreserve_oracle_bond(market_id)?;
            let imbalance =
                Self::slash_creation_bond(market_id, Some(T::AdvisoryBondSlashPercentage::get()))?;
            T::Slash::on_unbalanced(imbalance);
            <zrml_market_commons::Pallet<T>>::remove_market(market_id)?;
            MarketIdsForEdit::<T>::remove(market_id);
            Self::deposit_event(Event::MarketRejected(*market_id, reject_reason));
            Self::deposit_event(Event::MarketDestroyed(*market_id));
            Ok(())
        }

        pub(crate) fn handle_expired_advised_market(
            market_id: &MarketIdOf<T>,
            market: MarketOf<T>,
        ) -> Result<Weight, DispatchError> {
            ensure!(market.status == MarketStatus::Proposed, Error::<T>::InvalidMarketStatus);
            Self::unreserve_creation_bond(market_id)?;
            Self::unreserve_oracle_bond(market_id)?;
            <zrml_market_commons::Pallet<T>>::remove_market(market_id)?;
            MarketIdsForEdit::<T>::remove(market_id);
            Self::deposit_event(Event::MarketExpired(*market_id));
            Ok(T::WeightInfo::handle_expired_advised_market())
        }

        pub(crate) fn calculate_time_frame_of_moment(time: MomentOf<T>) -> TimeFrame {
            time.saturated_into::<TimeFrame>().saturating_div(MILLISECS_PER_BLOCK.into())
        }

        fn calculate_internal_resolve_weight(market: &MarketOf<T>) -> Weight {
            if let MarketType::Categorical(_) = market.market_type {
                if let MarketStatus::Reported = market.status {
                    T::WeightInfo::internal_resolve_categorical_reported()
                } else {
                    T::WeightInfo::internal_resolve_categorical_disputed()
                }
            } else if let MarketStatus::Reported = market.status {
                T::WeightInfo::internal_resolve_scalar_reported()
            } else {
                T::WeightInfo::internal_resolve_scalar_disputed()
            }
        }

        fn ensure_can_not_dispute_the_same_outcome(
            disputes: &[MarketDispute<T::AccountId, T::BlockNumber>],
            report: &Report<T::AccountId, T::BlockNumber>,
            outcome: &OutcomeReport,
        ) -> DispatchResult {
            if let Some(last_dispute) = disputes.last() {
                ensure!(&last_dispute.outcome != outcome, Error::<T>::CannotDisputeSameOutcome);
            } else {
                ensure!(&report.outcome != outcome, Error::<T>::CannotDisputeSameOutcome);
            }

            Ok(())
        }

        #[inline]
        fn ensure_disputes_does_not_exceed_max_disputes(num_disputes: u32) -> DispatchResult {
            ensure!(num_disputes < T::MaxDisputes::get(), Error::<T>::MaxDisputesReached);
            Ok(())
        }

        fn ensure_market_is_active(market: &MarketOf<T>) -> DispatchResult {
            ensure!(market.status == MarketStatus::Active, Error::<T>::MarketIsNotActive);
            Ok(())
        }

        fn ensure_market_period_is_valid(
            period: &MarketPeriod<T::BlockNumber, MomentOf<T>>,
        ) -> DispatchResult {
            // The start of the market is allowed to be in the past (this results in the market
            // being active immediately), but the market's end must be at least one block/time
            // frame in the future.
            match period {
                MarketPeriod::Block(ref range) => {
                    let now = <frame_system::Pallet<T>>::block_number();
                    ensure!(now < range.end, Error::<T>::InvalidMarketPeriod);
                    ensure!(range.start < range.end, Error::<T>::InvalidMarketPeriod);
                    let lifetime = range.end.saturating_sub(now); // Never saturates!
                    ensure!(
                        lifetime <= T::MaxMarketLifetime::get(),
                        Error::<T>::MarketDurationTooLong,
                    );
                }
                MarketPeriod::Timestamp(ref range) => {
                    // Ensure that the market lasts at least one time frame into the future.
                    let now = <zrml_market_commons::Pallet<T>>::now();
                    let now_frame = Self::calculate_time_frame_of_moment(now);
                    let end_frame = Self::calculate_time_frame_of_moment(range.end);
                    ensure!(now_frame < end_frame, Error::<T>::InvalidMarketPeriod);
                    ensure!(range.start < range.end, Error::<T>::InvalidMarketPeriod);
                    // Verify that the number of frames that the market is open doesn't exceed the
                    // maximum allowed lifetime in blocks.
                    let lifetime = end_frame.saturating_sub(now_frame); // Never saturates!
                    // If this conversion saturates, we're dealing with a market with excessive
                    // lifetime:
                    let lifetime_max: TimeFrame = T::MaxMarketLifetime::get().saturated_into();
                    ensure!(lifetime <= lifetime_max, Error::<T>::MarketDurationTooLong);
                }
            };
            Ok(())
        }

        fn ensure_market_deadlines_are_valid(
            deadlines: &Deadlines<T::BlockNumber>,
        ) -> DispatchResult {
            ensure!(
                deadlines.oracle_duration >= T::MinOracleDuration::get(),
                Error::<T>::OracleDurationSmallerThanMinOracleDuration
            );
            ensure!(
                deadlines.dispute_duration >= T::MinDisputeDuration::get(),
                Error::<T>::DisputeDurationSmallerThanMinDisputeDuration
            );
            ensure!(
                deadlines.dispute_duration <= T::MaxDisputeDuration::get(),
                Error::<T>::DisputeDurationGreaterThanMaxDisputeDuration
            );
            ensure!(
                deadlines.grace_period <= T::MaxGracePeriod::get(),
                Error::<T>::GracePeriodGreaterThanMaxGracePeriod
            );
            ensure!(
                deadlines.oracle_duration <= T::MaxOracleDuration::get(),
                Error::<T>::OracleDurationGreaterThanMaxOracleDuration
            );
            Ok(())
        }

        fn ensure_market_type_is_valid(market_type: &MarketType) -> DispatchResult {
            match market_type {
                MarketType::Categorical(categories) => {
                    ensure!(
                        *categories >= T::MinCategories::get(),
                        <Error<T>>::NotEnoughCategories
                    );
                    ensure!(*categories <= T::MaxCategories::get(), <Error<T>>::TooManyCategories);
                }
                MarketType::Scalar(ref outcome_range) => {
                    ensure!(
                        outcome_range.start() < outcome_range.end(),
                        <Error<T>>::InvalidOutcomeRange
                    );
                }
            }
            Ok(())
        }

        // Check that the market has reached the end of its period.
        fn ensure_market_is_closed(market: &MarketOf<T>) -> DispatchResult {
            ensure!(market.status == MarketStatus::Closed, Error::<T>::MarketIsNotClosed);
            Ok(())
        }

        fn ensure_market_start_is_in_time(
            period: &MarketPeriod<T::BlockNumber, MomentOf<T>>,
        ) -> DispatchResult {
            let interval = match period {
                MarketPeriod::Block(range) => {
                    let interval_blocks: u128 = range
                        .start
                        .saturating_sub(<frame_system::Pallet<T>>::block_number())
                        .saturated_into();
                    interval_blocks.saturating_mul(MILLISECS_PER_BLOCK.into())
                }
                MarketPeriod::Timestamp(range) => range
                    .start
                    .saturating_sub(<zrml_market_commons::Pallet<T>>::now())
                    .saturated_into(),
            };

            ensure!(
                <MomentOf<T>>::saturated_from(interval) >= T::MinSubsidyPeriod::get(),
                <Error<T>>::MarketStartTooSoon
            );
            ensure!(
                <MomentOf<T>>::saturated_from(interval) <= T::MaxSubsidyPeriod::get(),
                <Error<T>>::MarketStartTooLate
            );
            Ok(())
        }

        pub(crate) fn open_market(market_id: &MarketIdOf<T>) -> Result<Weight, DispatchError> {
            // Is no-op if market has no pool. This should never happen, but it's safer to not
            // error in this case.
            let mut total_weight = T::DbWeight::get().reads(1); // (For the `market_pool` read)
            if let Ok(pool_id) = <zrml_market_commons::Pallet<T>>::market_pool(market_id) {
                let open_pool_weight = T::Swaps::open_pool(pool_id)?;
                total_weight = total_weight.saturating_add(open_pool_weight);
            }
            Ok(total_weight)
        }

        pub(crate) fn close_market(market_id: &MarketIdOf<T>) -> Result<Weight, DispatchError> {
            <zrml_market_commons::Pallet<T>>::mutate_market(market_id, |market| {
                ensure!(market.status == MarketStatus::Active, Error::<T>::InvalidMarketStatus);
                market.status = MarketStatus::Closed;
                Ok(())
            })?;
            let mut total_weight = T::DbWeight::get().reads_writes(1, 1);
            if let Ok(pool_id) = <zrml_market_commons::Pallet<T>>::market_pool(market_id) {
                let close_pool_weight = T::Swaps::close_pool(pool_id)?;
                total_weight = total_weight.saturating_add(close_pool_weight);
            };
            Self::deposit_event(Event::MarketClosed(*market_id));
            total_weight = total_weight.saturating_add(T::DbWeight::get().writes(1));
            Ok(total_weight)
        }

        pub(crate) fn set_market_end(market_id: &MarketIdOf<T>) -> Result<Weight, DispatchError> {
            <zrml_market_commons::Pallet<T>>::mutate_market(market_id, |market| {
                market.period = match market.period {
                    MarketPeriod::Block(ref range) => {
                        let current_block = <frame_system::Pallet<T>>::block_number();
                        MarketPeriod::Block(range.start..current_block)
                    }
                    MarketPeriod::Timestamp(ref range) => {
                        let now = <zrml_market_commons::Pallet<T>>::now();
                        MarketPeriod::Timestamp(range.start..now)
                    }
                };
                Ok(())
            })?;
            Ok(T::DbWeight::get().reads_writes(1, 1))
        }

        /// Handle market state transitions at the end of its active phase.
        fn on_market_close(
            market_id: &MarketIdOf<T>,
            market: MarketOf<T>,
        ) -> Result<Weight, DispatchError> {
            match market.status {
                MarketStatus::Active => Self::close_market(market_id),
                MarketStatus::Proposed => Self::handle_expired_advised_market(market_id, market),
                _ => Err(Error::<T>::InvalidMarketStatus.into()), // Should never occur!
            }
        }

        fn resolve_reported_market(
            market_id: &MarketIdOf<T>,
            market: &MarketOf<T>,
        ) -> Result<OutcomeReport, DispatchError> {
            let report = market.report.as_ref().ok_or(Error::<T>::MarketIsNotReported)?;
            // the oracle bond gets returned if the reporter was the oracle
            if report.by == market.oracle {
                Self::unreserve_oracle_bond(market_id)?;
            } else {
                // reward outsider reporter with oracle bond
                Self::repatriate_oracle_bond(market_id, &report.by)?;

                if Self::is_outsider_bond_pending(market_id, market, true) {
                    Self::unreserve_outsider_bond(market_id)?;
                }
            }

            Ok(report.outcome.clone())
        }

        fn resolve_disputed_market(
            market_id: &MarketIdOf<T>,
            market: &MarketOf<T>,
        ) -> Result<OutcomeReport, DispatchError> {
            let report = market.report.as_ref().ok_or(Error::<T>::MarketIsNotReported)?;
            let disputes = Disputes::<T>::get(market_id);

            let mut resolved_outcome_option = None;

            #[cfg(feature = "with-global-disputes")]
            if let Some(o) = T::GlobalDisputes::determine_voting_winner(market_id) {
                resolved_outcome_option = Some(o);
            }

            // TODO(#782): use multiple benchmarks paths for different dispute mechanisms

            // Try to get the outcome of the MDM. If the MDM failed to resolve, default to
            // the oracle's report.
            if resolved_outcome_option.is_none() {
                resolved_outcome_option = match market.dispute_mechanism {
                    MarketDisputeMechanism::Authorized => {
                        T::Authorized::on_resolution(&disputes, market_id, market)?
                    }
                    MarketDisputeMechanism::Court => {
                        T::Court::on_resolution(&disputes, market_id, market)?
                    }
                    MarketDisputeMechanism::SimpleDisputes => {
                        T::SimpleDisputes::on_resolution(&disputes, market_id, market)?
                    }
                };
            }

            let resolved_outcome =
                resolved_outcome_option.unwrap_or_else(|| report.outcome.clone());

            let mut correct_reporters: Vec<T::AccountId> = Vec::new();

            // If the oracle reported right, return the OracleBond, otherwise slash it to
            // pay the correct reporters.
            let mut overall_imbalance = NegativeImbalanceOf::<T>::zero();

            let report_by_oracle = report.by == market.oracle;
            let is_correct = report.outcome == resolved_outcome;

            let unreserve_outsider = || -> DispatchResult {
                if Self::is_outsider_bond_pending(market_id, market, true) {
                    Self::unreserve_outsider_bond(market_id)?;
                }
                Ok(())
            };

            let slash_outsider = || -> Result<NegativeImbalanceOf<T>, DispatchError> {
                if Self::is_outsider_bond_pending(market_id, market, true) {
                    let imbalance = Self::slash_outsider_bond(market_id, None)?;
                    return Ok(imbalance);
                }
                Ok(NegativeImbalanceOf::<T>::zero())
            };

            if report_by_oracle {
                if is_correct {
                    Self::unreserve_oracle_bond(market_id)?;
                } else {
                    let negative_imbalance = Self::slash_oracle_bond(market_id, None)?;
                    overall_imbalance.subsume(negative_imbalance);
                }
            } else {
                // outsider report
                if is_correct {
                    // reward outsider reporter with oracle bond
                    Self::repatriate_oracle_bond(market_id, &report.by)?;
                    unreserve_outsider()?;
                } else {
                    let oracle_imbalance = Self::slash_oracle_bond(market_id, None)?;
                    let outsider_imbalance = slash_outsider()?;
                    overall_imbalance.subsume(oracle_imbalance);
                    overall_imbalance.subsume(outsider_imbalance);
                }
            }

            for (i, dispute) in disputes.iter().enumerate() {
                let actual_bond = default_dispute_bond::<T>(i);
                if dispute.outcome == resolved_outcome {
                    T::AssetManager::unreserve_named(
                        &Self::reserve_id(),
                        Asset::Ztg,
                        &dispute.by,
                        actual_bond,
                    );

                    correct_reporters.push(dispute.by.clone());
                } else {
                    let (imbalance, _) = CurrencyOf::<T>::slash_reserved_named(
                        &Self::reserve_id(),
                        &dispute.by,
                        actual_bond.saturated_into::<u128>().saturated_into(),
                    );
                    overall_imbalance.subsume(imbalance);
                }
            }

            // Fold all the imbalances into one and reward the correct reporters. The
            // number of correct reporters might be zero if the market defaults to the
            // report after abandoned dispute. In that case, the rewards remain slashed.
            if let Some(reward_per_each) =
                overall_imbalance.peek().checked_div(&correct_reporters.len().saturated_into())
            {
                for correct_reporter in &correct_reporters {
                    let (actual_reward, leftover) = overall_imbalance.split(reward_per_each);
                    overall_imbalance = leftover;
                    CurrencyOf::<T>::resolve_creating(correct_reporter, actual_reward);
                }
            }
            T::Slash::on_unbalanced(overall_imbalance);

            Ok(resolved_outcome)
        }

        pub fn on_resolution(
            market_id: &MarketIdOf<T>,
            market: &MarketOf<T>,
        ) -> Result<Weight, DispatchError> {
            if market.creation == MarketCreation::Permissionless {
                Self::unreserve_creation_bond(market_id)?;
            }

            let mut total_weight: Weight = Weight::zero();

            let resolved_outcome = match market.status {
                MarketStatus::Reported => Self::resolve_reported_market(market_id, market)?,
                MarketStatus::Disputed => Self::resolve_disputed_market(market_id, market)?,
                _ => return Err(Error::<T>::InvalidMarketStatus.into()),
            };
            let clean_up_weight = Self::clean_up_pool(market, market_id, &resolved_outcome)?;
            total_weight = total_weight.saturating_add(clean_up_weight);
            // TODO: https://github.com/zeitgeistpm/zeitgeist/issues/815
            // Following call should return weight consumed by it.
            T::LiquidityMining::distribute_market_incentives(market_id)?;

            // NOTE: Currently we don't clean up outcome assets.
            // TODO(#792): Remove outcome assets for accounts! Delete "resolved" assets of `orml_tokens` with storage migration.
            <zrml_market_commons::Pallet<T>>::mutate_market(market_id, |m| {
                m.status = MarketStatus::Resolved;
                m.resolved_outcome = Some(resolved_outcome.clone());
                Ok(())
            })?;
            Disputes::<T>::remove(market_id);
            Self::deposit_event(Event::MarketResolved(
                *market_id,
                MarketStatus::Resolved,
                resolved_outcome,
            ));
            Ok(total_weight.saturating_add(Self::calculate_internal_resolve_weight(market)))
        }

        pub(crate) fn process_subsidy_collecting_markets(
            current_block: T::BlockNumber,
            current_time: MomentOf<T>,
        ) -> Weight {
            let mut total_weight: Weight = Weight::zero();
            let dbweight = T::DbWeight::get();
            let one_read = T::DbWeight::get().reads(1);
            let one_write = T::DbWeight::get().writes(1);

            let retain_closure = |subsidy_info: &SubsidyUntil<
                T::BlockNumber,
                MomentOf<T>,
                MarketIdOf<T>,
            >| {
                let market_ready = match &subsidy_info.period {
                    MarketPeriod::Block(period) => period.start <= current_block,
                    MarketPeriod::Timestamp(period) => period.start <= current_time,
                };

                if market_ready {
                    let pool_id =
                        <zrml_market_commons::Pallet<T>>::market_pool(&subsidy_info.market_id);
                    total_weight.saturating_add(one_read);

                    if let Ok(pool_id) = pool_id {
                        let end_subsidy_result = T::Swaps::end_subsidy_phase(pool_id);

                        if let Ok(result) = end_subsidy_result {
                            total_weight = total_weight.saturating_add(result.weight);

                            if result.result {
                                // Sufficient subsidy, activate market.
                                let mutate_result = <zrml_market_commons::Pallet<T>>::mutate_market(
                                    &subsidy_info.market_id,
                                    |m| {
                                        m.status = MarketStatus::Active;
                                        Ok(())
                                    },
                                );

                                total_weight =
                                    total_weight.saturating_add(one_read).saturating_add(one_write);

                                if let Err(err) = mutate_result {
                                    log::error!(
                                        "[PredictionMarkets] Cannot find market associated to \
                                         market id.
                                    market_id: {:?}, error: {:?}",
                                        subsidy_info.market_id,
                                        err
                                    );
                                    return true;
                                }

                                Self::deposit_event(Event::MarketStartedWithSubsidy(
                                    subsidy_info.market_id,
                                    MarketStatus::Active,
                                ));
                            } else {
                                // Insufficient subsidy, cleanly remove pool and close market.
                                let destroy_result =
                                    T::Swaps::destroy_pool_in_subsidy_phase(pool_id);

                                if let Err(err) = destroy_result {
                                    log::error!(
                                        "[PredictionMarkets] Cannot destroy pool with missing \
                                         subsidy.
                                    market_id: {:?}, error: {:?}",
                                        subsidy_info.market_id,
                                        err
                                    );
                                    return true;
                                } else if let Ok(weight) = destroy_result {
                                    total_weight = total_weight.saturating_add(weight);
                                }

                                let market_result = <zrml_market_commons::Pallet<T>>::mutate_market(
                                    &subsidy_info.market_id,
                                    |m| {
                                        m.status = MarketStatus::InsufficientSubsidy;

                                        // Unreserve funds reserved during market creation
                                        if m.creation == MarketCreation::Permissionless {
                                            Self::unreserve_creation_bond(&subsidy_info.market_id)?;
                                        }
                                        // AdvisoryBond was already returned when the market
                                        // was approved. Approval is inevitable to reach this.
                                        Self::unreserve_oracle_bond(&subsidy_info.market_id)?;

                                        total_weight = total_weight
                                            .saturating_add(dbweight.reads(2))
                                            .saturating_add(dbweight.writes(2));
                                        Ok(())
                                    },
                                );

                                if let Err(err) = market_result {
                                    log::error!(
                                        "[PredictionMarkets] Cannot find market associated to \
                                         market id.
                                    market_id: {:?}, error: {:?}",
                                        subsidy_info.market_id,
                                        err
                                    );
                                    return true;
                                }

                                // `remove_market_pool` can only error due to missing pool, but
                                // above we ensured that the pool exists.
                                let _ = <zrml_market_commons::Pallet<T>>::remove_market_pool(
                                    &subsidy_info.market_id,
                                );
                                total_weight =
                                    total_weight.saturating_add(one_read).saturating_add(one_write);
                                Self::deposit_event(Event::MarketInsufficientSubsidy(
                                    subsidy_info.market_id,
                                    MarketStatus::InsufficientSubsidy,
                                ));
                            }

                            return false;
                        } else if let Err(err) = end_subsidy_result {
                            log::error!(
                                "[PredictionMarkets] An error occured during end of subsidy phase.
                        pool_id: {:?}, market_id: {:?}, error: {:?}",
                                pool_id,
                                subsidy_info.market_id,
                                err
                            );
                        }
                    } else if let Err(err) = pool_id {
                        log::error!(
                            "[PredictionMarkets] Cannot find pool associated to market.
                            market_id: {:?}, error: {:?}",
                            subsidy_info.market_id,
                            err
                        );
                        return true;
                    }
                }

                true
            };

            let mut weight_basis = Weight::zero();
            <MarketsCollectingSubsidy<T>>::mutate(
                |e: &mut BoundedVec<
                    SubsidyUntil<T::BlockNumber, MomentOf<T>, MarketIdOf<T>>,
                    _,
                >| {
                    weight_basis = T::WeightInfo::process_subsidy_collecting_markets_raw(
                        e.len().saturated_into(),
                    );
                    e.retain(retain_closure);
                },
            );

            weight_basis.saturating_add(total_weight)
        }

        /// The reserve ID of the prediction-markets pallet.
        #[inline]
        pub fn reserve_id() -> [u8; 8] {
            T::PalletId::get().0
        }

        pub(crate) fn market_status_manager<F, MarketIdsPerBlock, MarketIdsPerTimeFrame>(
            block_number: T::BlockNumber,
            last_time_frame: TimeFrame,
            current_time_frame: TimeFrame,
            mut mutation: F,
        ) -> Result<Weight, DispatchError>
        where
            F: FnMut(&MarketIdOf<T>, MarketOf<T>) -> DispatchResult,
            MarketIdsPerBlock: frame_support::StorageMap<
                    T::BlockNumber,
                    BoundedVec<MarketIdOf<T>, CacheSize>,
                    Query = BoundedVec<MarketIdOf<T>, CacheSize>,
                >,
            MarketIdsPerTimeFrame: frame_support::StorageMap<
                    TimeFrame,
                    BoundedVec<MarketIdOf<T>, CacheSize>,
                    Query = BoundedVec<MarketIdOf<T>, CacheSize>,
                >,
        {
            let market_ids_per_block = MarketIdsPerBlock::get(block_number);
            for market_id in market_ids_per_block.iter() {
                let market = <zrml_market_commons::Pallet<T>>::market(market_id)?;
                mutation(market_id, market)?;
            }
            MarketIdsPerBlock::remove(block_number);

            let mut time_frame_ids_len = 0u32;
            for time_frame in last_time_frame.saturating_add(1)..=current_time_frame {
                let market_ids_per_time_frame = MarketIdsPerTimeFrame::get(time_frame);
                time_frame_ids_len =
                    time_frame_ids_len.saturating_add(market_ids_per_time_frame.len() as u32);
                for market_id in market_ids_per_time_frame.iter() {
                    let market = <zrml_market_commons::Pallet<T>>::market(market_id)?;
                    mutation(market_id, market)?;
                }
                MarketIdsPerTimeFrame::remove(time_frame);
            }

            Ok(T::WeightInfo::market_status_manager(
                market_ids_per_block.len() as u32,
                time_frame_ids_len,
            ))
        }

        pub(crate) fn resolution_manager<F>(
            now: T::BlockNumber,
            mut cb: F,
        ) -> Result<Weight, DispatchError>
        where
            F: FnMut(&MarketIdOf<T>, &MarketOf<T>) -> DispatchResult,
        {
            // Resolve all regularly reported markets.
            let market_ids_per_report_block = MarketIdsPerReportBlock::<T>::get(now);
            for id in market_ids_per_report_block.iter() {
                let market = <zrml_market_commons::Pallet<T>>::market(id)?;
                if let MarketStatus::Reported = market.status {
                    cb(id, &market)?;
                }
            }
            MarketIdsPerReportBlock::<T>::remove(now);

            // Resolve any disputed markets.
            let market_ids_per_dispute_block = MarketIdsPerDisputeBlock::<T>::get(now);
            for id in market_ids_per_dispute_block.iter() {
                let market = <zrml_market_commons::Pallet<T>>::market(id)?;
                cb(id, &market)?;
            }
            MarketIdsPerDisputeBlock::<T>::remove(now);

            Ok(T::WeightInfo::market_resolution_manager(
                market_ids_per_report_block.len() as u32,
                market_ids_per_dispute_block.len() as u32,
            ))
        }

        // If the market is already disputed, does nothing.
        fn set_market_as_disputed(
            market: &MarketOf<T>,
            market_id: &MarketIdOf<T>,
        ) -> DispatchResult {
            if market.status != MarketStatus::Disputed {
                <zrml_market_commons::Pallet<T>>::mutate_market(market_id, |m| {
                    m.status = MarketStatus::Disputed;
                    Ok(())
                })?;
            }
            Ok(())
        }

        // If a market has a pool that is `Active`, then changes from `Active` to `Clean`. If
        // the market does not exist or the market does not have a pool, does nothing.
        fn clean_up_pool(
            market: &MarketOf<T>,
            market_id: &MarketIdOf<T>,
            outcome_report: &OutcomeReport,
        ) -> Result<Weight, DispatchError> {
            let pool_id = if let Ok(el) = <zrml_market_commons::Pallet<T>>::market_pool(market_id) {
                el
            } else {
                return Ok(T::DbWeight::get().reads(1));
            };
            let market_account = <zrml_market_commons::Pallet<T>>::market_account(*market_id);
            let weight = T::Swaps::clean_up_pool(
                &market.market_type,
                pool_id,
                outcome_report,
                &market_account,
            )?;
            Ok(weight.saturating_add(T::DbWeight::get().reads(2)))
        }

        // Creates a pool for the market and registers the market in the list of markets
        // currently collecting subsidy.
        pub(crate) fn start_subsidy(
            market: &MarketOf<T>,
            market_id: MarketIdOf<T>,
        ) -> Result<Weight, DispatchError> {
            ensure!(
                market.status == MarketStatus::CollectingSubsidy,
                Error::<T>::MarketIsNotCollectingSubsidy
            );

            let mut assets = Self::outcome_assets(market_id, market);
            assets.push(market.base_asset);
            let total_assets = assets.len();

            let pool_id = T::Swaps::create_pool(
                market.creator.clone(),
                assets,
                market.base_asset,
                market_id,
                market.scoring_rule,
                None,
                None,
                None,
            )?;

            // This errors if a pool already exists!
            <zrml_market_commons::Pallet<T>>::insert_market_pool(market_id, pool_id)?;
            <MarketsCollectingSubsidy<T>>::try_mutate(|markets| {
                markets
                    .try_push(SubsidyUntil { market_id, period: market.period.clone() })
                    .map_err(|_| <Error<T>>::StorageOverflow)
            })?;

            Ok(T::WeightInfo::start_subsidy(total_assets.saturated_into()))
        }

        fn validate_dispute(
            disputes: &[MarketDispute<T::AccountId, T::BlockNumber>],
            market: &MarketOf<T>,
            num_disputes: u32,
            outcome_report: &OutcomeReport,
        ) -> DispatchResult {
            let report = market.report.as_ref().ok_or(Error::<T>::MarketIsNotReported)?;
            ensure!(market.matches_outcome_report(outcome_report), Error::<T>::OutcomeMismatch);
            Self::ensure_can_not_dispute_the_same_outcome(disputes, report, outcome_report)?;
            Self::ensure_disputes_does_not_exceed_max_disputes(num_disputes)?;
            Ok(())
        }

        fn construct_market(
            base_asset: Asset<MarketIdOf<T>>,
            creator: T::AccountId,
            creator_fee: u8,
            oracle: T::AccountId,
            period: MarketPeriod<T::BlockNumber, MomentOf<T>>,
            deadlines: Deadlines<T::BlockNumber>,
            metadata: MultiHash,
            creation: MarketCreation,
            market_type: MarketType,
            dispute_mechanism: MarketDisputeMechanism,
            scoring_rule: ScoringRule,
            report: Option<Report<T::AccountId, T::BlockNumber>>,
            resolved_outcome: Option<OutcomeReport>,
            bonds: MarketBonds<T::AccountId, BalanceOf<T>>,
        ) -> Result<MarketOf<T>, DispatchError> {
            let valid_base_asset = match base_asset {
                Asset::Ztg => true,
                #[cfg(feature = "parachain")]
                Asset::ForeignAsset(fa) => {
                    if let Some(metadata) = T::AssetRegistry::metadata(&Asset::ForeignAsset(fa)) {
                        metadata.additional.allow_as_base_asset
                    } else {
                        return Err(Error::<T>::UnregisteredForeignAsset.into());
                    }
                }
                _ => false,
            };

            ensure!(valid_base_asset, Error::<T>::InvalidBaseAsset);
            let MultiHash::Sha3_384(multihash) = metadata;
            ensure!(multihash[0] == 0x15 && multihash[1] == 0x30, <Error<T>>::InvalidMultihash);
            Self::ensure_market_period_is_valid(&period)?;
            Self::ensure_market_deadlines_are_valid(&deadlines)?;
            Self::ensure_market_type_is_valid(&market_type)?;

            if scoring_rule == ScoringRule::RikiddoSigmoidFeeMarketEma {
                Self::ensure_market_start_is_in_time(&period)?;
            }
            let status: MarketStatus = match creation {
                MarketCreation::Permissionless => match scoring_rule {
                    ScoringRule::CPMM => MarketStatus::Active,
                    ScoringRule::RikiddoSigmoidFeeMarketEma => MarketStatus::CollectingSubsidy,
                },
                MarketCreation::Advised => MarketStatus::Proposed,
            };
            Ok(Market {
                base_asset,
                creation,
                creator_fee,
                creator,
                market_type,
                dispute_mechanism,
                metadata: Vec::from(multihash),
                oracle,
                period,
                deadlines,
                report,
                resolved_outcome,
                status,
                scoring_rule,
                bonds,
            })
        }
    }

    // No-one can bound more than BalanceOf<T>, therefore, this functions saturates
    pub(crate) fn default_dispute_bond<T>(n: usize) -> BalanceOf<T>
    where
        T: Config,
    {
        T::DisputeBond::get().saturating_add(
            T::DisputeFactor::get().saturating_mul(n.saturated_into::<u32>().into()),
        )
    }

    fn remove_item<I: cmp::PartialEq, G>(items: &mut BoundedVec<I, G>, item: &I) {
        if let Some(pos) = items.iter().position(|i| i == item) {
            items.swap_remove(pos);
        }
    }

    fn remove_auto_resolve<T: Config>(
        market_id: &MarketIdOf<T>,
        resolve_at: T::BlockNumber,
    ) -> u32 {
        MarketIdsPerDisputeBlock::<T>::mutate(resolve_at, |ids| -> u32 {
            let ids_len = ids.len() as u32;
            remove_item::<MarketIdOf<T>, _>(ids, market_id);
            ids_len
        })
    }

    impl<T> DisputeResolutionApi for Pallet<T>
    where
        T: Config,
    {
        type AccountId = T::AccountId;
        type Balance = BalanceOf<T>;
        type BlockNumber = T::BlockNumber;
        type MarketId = MarketIdOf<T>;
        type MaxDisputes = T::MaxDisputes;
        type Moment = MomentOf<T>;

        fn resolve(
            market_id: &Self::MarketId,
            market: &MarketOf<T>,
        ) -> Result<Weight, DispatchError> {
            Self::on_resolution(market_id, market)
        }

        fn add_auto_resolve(
            market_id: &Self::MarketId,
            resolve_at: Self::BlockNumber,
        ) -> Result<u32, DispatchError> {
            let ids_len = <MarketIdsPerDisputeBlock<T>>::try_mutate(
                resolve_at,
                |ids| -> Result<u32, DispatchError> {
                    ids.try_push(*market_id).map_err(|_| <Error<T>>::StorageOverflow)?;
                    Ok(ids.len() as u32)
                },
            )?;
            Ok(ids_len)
        }

        fn auto_resolve_exists(market_id: &Self::MarketId, resolve_at: Self::BlockNumber) -> bool {
            <MarketIdsPerDisputeBlock<T>>::get(resolve_at).contains(market_id)
        }

        fn remove_auto_resolve(market_id: &Self::MarketId, resolve_at: Self::BlockNumber) -> u32 {
            remove_auto_resolve::<T>(market_id, resolve_at)
        }

        fn get_disputes(
            market_id: &Self::MarketId,
        ) -> BoundedVec<MarketDispute<Self::AccountId, Self::BlockNumber>, Self::MaxDisputes>
        {
            Disputes::<T>::get(market_id)
        }
    }
}<|MERGE_RESOLUTION|>--- conflicted
+++ resolved
@@ -1581,16 +1581,12 @@
 
         /// See [`GlobalDisputesPalletApi`].
         #[cfg(feature = "with-global-disputes")]
-<<<<<<< HEAD
         type GlobalDisputes: GlobalDisputesPalletApi<
-            MarketIdOf<Self>,
-            Self::AccountId,
-            BalanceOf<Self>,
-            Self::BlockNumber,
-        >;
-=======
-        type GlobalDisputes: GlobalDisputesPalletApi<MarketIdOf<Self>, Self::AccountId, BalanceOf<Self>>;
->>>>>>> cf141bf2
+                MarketIdOf<Self>,
+                Self::AccountId,
+                BalanceOf<Self>,
+                Self::BlockNumber,
+            >;
 
         type LiquidityMining: LiquidityMiningPalletApi<
                 AccountId = Self::AccountId,
