// Copyright 2021-2022 Zeitgeist PM LLC.
//
// This file is part of Zeitgeist.
//
// Zeitgeist is free software: you can redistribute it and/or modify it
// under the terms of the GNU General Public License as published by the
// Free Software Foundation, either version 3 of the License, or (at
// your option) any later version.
//
// Zeitgeist is distributed in the hope that it will be useful, but
// WITHOUT ANY WARRANTY; without even the implied warranty of
// MERCHANTABILITY or FITNESS FOR A PARTICULAR PURPOSE. See the GNU
// General Public License for more details.
//
// You should have received a copy of the GNU General Public License
// along with Zeitgeist. If not, see <https://www.gnu.org/licenses/>.

#![doc = include_str!("../README.md")]
#![cfg_attr(not(feature = "std"), no_std)]
#![allow(clippy::too_many_arguments)]

extern crate alloc;

mod benchmarks;
pub mod migrations;
pub mod mock;
mod tests;
pub mod weights;

pub use pallet::*;

#[frame_support::pallet]
mod pallet {
    use crate::weights::*;
    use alloc::{vec, vec::Vec};
    use core::{cmp, marker::PhantomData};
    use frame_support::{
        dispatch::{DispatchResultWithPostInfo, Weight},
        ensure, log,
        pallet_prelude::{ConstU32, StorageMap, StorageValue, ValueQuery},
        storage::{with_transaction, TransactionOutcome},
        traits::{EnsureOrigin, Get, Hooks, IsType, StorageVersion},
        transactional,
        weights::Pays,
        Blake2_128Concat, BoundedVec, PalletId, Twox64Concat,
    };
    use frame_system::{ensure_signed, pallet_prelude::OriginFor};
    use orml_traits::{MultiCurrency, NamedMultiReservableCurrency};
    use sp_arithmetic::per_things::{Perbill, Percent};
    use sp_runtime::{
        traits::{AccountIdConversion, CheckedDiv, Saturating, Zero},
        DispatchError, DispatchResult, SaturatedConversion,
    };
    use zeitgeist_primitives::{
        constants::MILLISECS_PER_BLOCK,
        traits::{DisputeApi, Swaps, ZeitgeistAssetManager},
        types::{
            Asset, Deadlines, Market, MarketCreation, MarketDispute, MarketDisputeMechanism,
            MarketPeriod, MarketStatus, MarketType, MultiHash, OutcomeReport, Report,
            ScalarPosition, ScoringRule, SubsidyUntil,
        },
    };
    use zrml_liquidity_mining::LiquidityMiningPalletApi;
    use zrml_market_commons::MarketCommonsPalletApi;

    /// The current storage version.
    const STORAGE_VERSION: StorageVersion = StorageVersion::new(5);

    pub(crate) type BalanceOf<T> = <<T as Config>::AssetManager as MultiCurrency<
        <T as frame_system::Config>::AccountId,
    >>::Balance;
    pub(crate) type TimeFrame = u64;
    pub(crate) type MarketIdOf<T> =
        <<T as Config>::MarketCommons as MarketCommonsPalletApi>::MarketId;
    pub(crate) type MomentOf<T> = <<T as Config>::MarketCommons as MarketCommonsPalletApi>::Moment;
    pub type CacheSize = ConstU32<64>;

    #[pallet::call]
    impl<T: Config> Pallet<T> {
        /// Destroy a market, including its outcome assets, market account and pool account.
        ///
        /// Must be called by `DestroyOrigin`. Bonds (unless already returned) are slashed without
        /// exception. Can currently only be used for destroying CPMM markets.
        #[pallet::weight((
            T::WeightInfo::admin_destroy_reported_market()
            .max(T::WeightInfo::admin_destroy_disputed_market()),
        Pays::No))]
        #[transactional]
        pub fn admin_destroy_market(
            origin: OriginFor<T>,
            #[pallet::compact] market_id: MarketIdOf<T>,
        ) -> DispatchResultWithPostInfo {
            // TODO(#618): Not implemented for Rikiddo!
            T::DestroyOrigin::ensure_origin(origin)?;

            let market = T::MarketCommons::market(&market_id)?;
            ensure!(market.scoring_rule == ScoringRule::CPMM, Error::<T>::InvalidScoringRule);
            let market_status = market.status;
            let market_account = Self::market_account(market_id);

            // Slash outstanding bonds; see
            // https://github.com/zeitgeistpm/runtime-audit-1/issues/34#issuecomment-1120187097 for
            // details.
            let slash_market_creator = |amount| {
                T::AssetManager::slash_reserved_named(
                    &Self::reserve_id(),
                    Asset::Ztg,
                    &market.creator,
                    amount,
                );
            };
            if market_status == MarketStatus::Proposed {
                slash_market_creator(T::AdvisoryBond::get());
            }
            if market_status != MarketStatus::Resolved
                && market_status != MarketStatus::InsufficientSubsidy
            {
                if market.creation == MarketCreation::Permissionless {
                    slash_market_creator(T::ValidityBond::get());
                }
                slash_market_creator(T::OracleBond::get());
            }

            // NOTE: Currently we don't clean up outcome assets.
            // TODO(#792): Remove outcome assets for accounts! Delete "resolved" assets of `orml_tokens` with storage migration.
            T::AssetManager::slash(
                Asset::Ztg,
                &market_account,
                T::AssetManager::free_balance(Asset::Ztg, &market_account),
            );
            if let Ok(pool_id) = T::MarketCommons::market_pool(&market_id) {
                T::Swaps::destroy_pool(pool_id)?;
                T::MarketCommons::remove_market_pool(&market_id)?;
            }

            Self::clear_auto_open(&market_id)?;
            Self::clear_auto_close(&market_id)?;
            Self::clear_auto_resolve(&market_id)?;
            T::MarketCommons::remove_market(&market_id)?;
            Disputes::<T>::remove(market_id);

            Self::deposit_event(Event::MarketDestroyed(market_id));

            // Weight correction
            // The DestroyOrigin should not pay fees for providing this service
            if market_status == MarketStatus::Reported {
                Ok((Some(T::WeightInfo::admin_destroy_reported_market()), Pays::No).into())
            } else if market_status == MarketStatus::Disputed {
                Ok((Some(T::WeightInfo::admin_destroy_disputed_market()), Pays::No).into())
            } else {
                Ok((None, Pays::No).into())
            }
        }

        /// Allows the `CloseOrigin` to immediately move an open market to closed.
        ///
        /// # Weight
        ///
        /// Complexity: `O(n + m)`, where `n` is the number of market ids,
        /// which open at the same time as the specified market,
        /// and `m` is the number of market ids,
        /// which close at the same time as the specified market.
        //
        // ***** IMPORTANT *****
        //
        // Within the same block, operations that interact with the activeness of the same
        // market will behave differently before and after this call.
        #[pallet::weight((
            T::WeightInfo::admin_move_market_to_closed(
                CacheSize::get(), CacheSize::get()), Pays::No
            )
        )]
        #[transactional]
        pub fn admin_move_market_to_closed(
            origin: OriginFor<T>,
            #[pallet::compact] market_id: MarketIdOf<T>,
        ) -> DispatchResultWithPostInfo {
            // TODO(#638): Handle Rikiddo markets!
            T::CloseOrigin::ensure_origin(origin)?;
            let market = T::MarketCommons::market(&market_id)?;
            Self::ensure_market_is_active(&market)?;
            let open_ids_len = Self::clear_auto_open(&market_id)?;
            let close_ids_len = Self::clear_auto_close(&market_id)?;
            Self::close_market(&market_id)?;
            // The CloseOrigin should not pay fees for providing this service
            Ok((
                Some(T::WeightInfo::admin_move_market_to_closed(open_ids_len, close_ids_len)),
                Pays::No,
            )
                .into())
        }

        /// Allows the `ResolveOrigin` to immediately move a reported or disputed
        /// market to resolved.
        #[pallet::weight((T::WeightInfo::admin_move_market_to_resolved_overhead()
            .saturating_add(T::WeightInfo::internal_resolve_categorical_reported()
            .saturating_sub(T::WeightInfo::internal_resolve_scalar_reported())
        ), Pays::No))]
        #[transactional]
        pub fn admin_move_market_to_resolved(
            origin: OriginFor<T>,
            #[pallet::compact] market_id: MarketIdOf<T>,
        ) -> DispatchResultWithPostInfo {
            T::ResolveOrigin::ensure_origin(origin)?;

            let market = T::MarketCommons::market(&market_id)?;
            ensure!(
                market.status == MarketStatus::Reported || market.status == MarketStatus::Disputed,
                Error::<T>::InvalidMarketStatus,
            );
            Self::clear_auto_resolve(&market_id)?;
            let market = T::MarketCommons::market(&market_id)?;
            let weight = Self::on_resolution(&market_id, &market)?;
            Ok((Some(weight), Pays::No).into())
        }

        /// Approves a market that is waiting for approval from the
        /// advisory committee.
        ///
        /// NOTE: Returns the proposer's bond since the market has been
        /// deemed valid by an advisory committee.
        ///
        /// NOTE: Can only be called by the `ApproveOrigin`.
        ///
        /// # Weight
        ///
        /// Complexity: `O(1)`
        #[pallet::weight((T::WeightInfo::approve_market(), Pays::No))]
        #[transactional]
        pub fn approve_market(
            origin: OriginFor<T>,
            #[pallet::compact] market_id: MarketIdOf<T>,
        ) -> DispatchResultWithPostInfo {
            // TODO(#787): Handle Rikiddo benchmarks!
            T::ApproveOrigin::ensure_origin(origin)?;
            let mut extra_weight = 0;
            let mut status = MarketStatus::Active;

            T::MarketCommons::mutate_market(&market_id, |m| {
                ensure!(m.status == MarketStatus::Proposed, Error::<T>::MarketIsNotProposed);

                match m.scoring_rule {
                    ScoringRule::CPMM => {
                        m.status = MarketStatus::Active;
                    }
                    ScoringRule::RikiddoSigmoidFeeMarketEma => {
                        m.status = MarketStatus::CollectingSubsidy;
                        status = MarketStatus::CollectingSubsidy;
                        extra_weight = Self::start_subsidy(m, market_id)?;
                    }
                }

                T::AssetManager::unreserve_named(
                    &Self::reserve_id(),
                    Asset::Ztg,
                    &m.creator,
                    T::AdvisoryBond::get(),
                );
                Ok(())
            })?;

            Self::deposit_event(Event::MarketApproved(market_id, status));
            // The ApproveOrigin should not pay fees for providing this service
            Ok((Some(T::WeightInfo::approve_market().saturating_add(extra_weight)), Pays::No)
                .into())
        }

        /// Buy a complete set of outcome shares of a market.
        ///
        /// The cost of a full set is exactly one unit of the market's base asset. For example,
        /// when calling `buy_complete_set(origin, 1, 2)` on a categorical market with five
        /// different outcomes, the caller pays `2` of the base asset and receives `2` of each of
        /// the five outcome tokens.
        ///
        /// NOTE: This is the only way to create new shares of outcome tokens.
        ///
        /// # Weight
        ///
        /// Complexity: `O(n)`, where `n` is the number of outcome assets in the market.
        // Note: `buy_complete_set` weight consumption is dependent on how many assets exists.
        // Unfortunately this information can only be retrieved with a storage call, therefore
        // The worst-case scenario is assumed
        // and the correct weight is calculated at the end of this function.
        // This also occurs in numerous other functions.
        #[pallet::weight(T::WeightInfo::buy_complete_set(T::MaxCategories::get().into()))]
        #[transactional]
        pub fn buy_complete_set(
            origin: OriginFor<T>,
            #[pallet::compact] market_id: MarketIdOf<T>,
            #[pallet::compact] amount: BalanceOf<T>,
        ) -> DispatchResultWithPostInfo {
            let sender = ensure_signed(origin)?;
            Self::do_buy_complete_set(sender, market_id, amount)
        }

        /// Dispute on a market that has been reported or already disputed.
        ///
        /// # Weight
        ///
        /// Complexity: `O(n)`, where `n` is the number of outstanding disputes.
        #[pallet::weight(T::WeightInfo::dispute_authorized(
            T::MaxDisputes::get(),
            CacheSize::get()
        ))]
        #[transactional]
        pub fn dispute(
            origin: OriginFor<T>,
            #[pallet::compact] market_id: MarketIdOf<T>,
            outcome: OutcomeReport,
        ) -> DispatchResultWithPostInfo {
            let who = ensure_signed(origin)?;
            let disputes = Disputes::<T>::get(market_id);
            let curr_block_num = <frame_system::Pallet<T>>::block_number();
            let market = T::MarketCommons::market(&market_id)?;
            ensure!(
                matches!(market.status, MarketStatus::Reported | MarketStatus::Disputed),
                Error::<T>::InvalidMarketStatus
            );
            let num_disputes: u32 = disputes.len().saturated_into();
            Self::validate_dispute(&disputes, &market, num_disputes, &outcome)?;
            T::AssetManager::reserve_named(
                &Self::reserve_id(),
                Asset::Ztg,
                &who,
                default_dispute_bond::<T>(disputes.len()),
            )?;
            match market.dispute_mechanism {
                MarketDisputeMechanism::Authorized(_) => {
                    T::Authorized::on_dispute(&disputes, &market_id, &market)?
                }
                MarketDisputeMechanism::Court => {
                    T::Court::on_dispute(&disputes, &market_id, &market)?
                }
                MarketDisputeMechanism::SimpleDisputes => {
                    T::SimpleDisputes::on_dispute(&disputes, &market_id, &market)?
                }
            }
            Self::remove_last_dispute_from_market_ids_per_dispute_block(&disputes, &market_id)?;
            Self::set_market_as_disputed(&market, &market_id)?;
            let market_dispute = MarketDispute { at: curr_block_num, by: who, outcome };
            <Disputes<T>>::try_mutate(market_id, |disputes| {
                disputes.try_push(market_dispute.clone()).map_err(|_| <Error<T>>::StorageOverflow)
            })?;
            // each dispute resets dispute_duration
            let dispute_duration_ends_at_block =
                curr_block_num.saturating_add(market.deadlines.dispute_duration);
            <MarketIdsPerDisputeBlock<T>>::try_mutate(dispute_duration_ends_at_block, |ids| {
                ids.try_push(market_id).map_err(|_| <Error<T>>::StorageOverflow)
            })?;
            Self::deposit_event(Event::MarketDisputed(
                market_id,
                MarketStatus::Disputed,
                market_dispute,
            ));
            // TODO(#782): add court benchmark
            Ok((Some(T::WeightInfo::dispute_authorized(num_disputes, CacheSize::get()))).into())
        }

        /// Create a permissionless market, buy complete sets and deploy a pool with specified
        /// liquidity.
        ///
        /// # Arguments
        ///
        /// * `oracle`: The oracle of the market who will report the correct outcome.
        /// * `period`: The active period of the market.
        /// * `metadata`: A hash pointer to the metadata of the market.
        /// * `market_type`: The type of the market.
        /// * `dispute_mechanism`: The market dispute mechanism.
        /// * `swap_fee`: The swap fee, specified as fixed-point ratio (0.1 equals 10% fee)
        /// * `amount`: The amount of each token to add to the pool.
        /// * `weights`: The relative denormalized weight of each asset price.
        ///
        /// # Weight
        ///
        /// Complexity:
        /// - create_market: `O(n)`, where `n` is the number of market ids,
        /// which close at the same time as the specified market.
        /// - buy_complete_set: `O(n)`, where `n` is the number of outcome assets
        /// for the categorical market.
        /// - deploy_swap_pool_for_market_open_pool: `O(n)`,
        /// where n is the number of outcome assets for the categorical market.
        /// - deploy_swap_pool_for_market_future_pool: `O(n + m)`,
        /// where `n` is the number of outcome assets for the categorical market
        /// and `m` is the number of market ids,
        /// which open at the same time as the specified market.
        #[pallet::weight(
            T::WeightInfo::create_market(CacheSize::get())
            .saturating_add(T::WeightInfo::buy_complete_set(T::MaxCategories::get().into()))
            .saturating_add(
                T::WeightInfo::deploy_swap_pool_for_market_open_pool(weights.len() as u32)
                .max(T::WeightInfo::deploy_swap_pool_for_market_future_pool(
                    weights.len() as u32, CacheSize::get()
                )
            ))
        )]
        #[transactional]
        pub fn create_cpmm_market_and_deploy_assets(
            origin: OriginFor<T>,
            oracle: T::AccountId,
            period: MarketPeriod<T::BlockNumber, MomentOf<T>>,
            deadlines: Deadlines<T::BlockNumber>,
            metadata: MultiHash,
            market_type: MarketType,
            dispute_mechanism: MarketDisputeMechanism<T::AccountId>,
            #[pallet::compact] swap_fee: BalanceOf<T>,
            #[pallet::compact] amount: BalanceOf<T>,
            weights: Vec<u128>,
        ) -> DispatchResultWithPostInfo {
            let _ = ensure_signed(origin.clone())?;

            let create_market_weight = Self::create_market(
                origin.clone(),
                oracle,
                period,
                deadlines,
                metadata,
                MarketCreation::Permissionless,
                market_type.clone(),
                dispute_mechanism,
                ScoringRule::CPMM,
            )?
            .actual_weight
            .ok_or(Error::<T>::UnexpectedNoneInPostInfo)?;

            // Deploy the swap pool and populate it.
            let market_id = T::MarketCommons::latest_market_id()?;
            let deploy_and_populate_weight = Self::deploy_swap_pool_and_additional_liquidity(
                origin,
                market_id,
                swap_fee,
                amount,
                weights.clone(),
            )?
            .actual_weight
            .ok_or(Error::<T>::UnexpectedNoneInPostInfo)?;

            Ok(Some(create_market_weight.saturating_add(deploy_and_populate_weight)).into())
        }

        /// Creates a market.
        ///
        /// # Weight
        ///
        /// Complexity: `O(n)`, where `n` is the number of market ids,
        /// which close at the same time as the specified market.
        #[pallet::weight(T::WeightInfo::create_market(CacheSize::get()))]
        #[transactional]
        pub fn create_market(
            origin: OriginFor<T>,
            oracle: T::AccountId,
            period: MarketPeriod<T::BlockNumber, MomentOf<T>>,
            deadlines: Deadlines<T::BlockNumber>,
            metadata: MultiHash,
            creation: MarketCreation,
            market_type: MarketType,
            dispute_mechanism: MarketDisputeMechanism<T::AccountId>,
            scoring_rule: ScoringRule,
        ) -> DispatchResultWithPostInfo {
            // TODO(#787): Handle Rikiddo benchmarks!
            let sender = ensure_signed(origin)?;
            Self::ensure_market_period_is_valid(&period)?;
            ensure!(
                deadlines.dispute_duration >= T::MinDisputeDuration::get(),
                Error::<T>::DisputeDurationSmallerThanMinDisputeDuration
            );
            ensure!(
                deadlines.dispute_duration <= T::MaxDisputeDuration::get(),
                Error::<T>::DisputeDurationGreaterThanMaxDisputeDuration
            );
            ensure!(
                deadlines.grace_period <= T::MaxGracePeriod::get(),
                Error::<T>::GracePeriodGreaterThanMaxGracePeriod
            );
            ensure!(
                deadlines.oracle_duration <= T::MaxOracleDuration::get(),
                Error::<T>::OracleDurationGreaterThanMaxOracleDuration
            );

            match market_type {
                MarketType::Categorical(categories) => {
                    ensure!(categories >= T::MinCategories::get(), <Error<T>>::NotEnoughCategories);
                    ensure!(categories <= T::MaxCategories::get(), <Error<T>>::TooManyCategories);
                }
                MarketType::Scalar(ref outcome_range) => {
                    ensure!(
                        outcome_range.start() < outcome_range.end(),
                        <Error<T>>::InvalidOutcomeRange
                    );
                }
            }
            if scoring_rule == ScoringRule::RikiddoSigmoidFeeMarketEma {
                Self::ensure_market_start_is_in_time(&period)?;
            }

            // Require sha3-384 as multihash. TODO(#608) The irrefutable `if let` is a workaround
            // for a compiler error. Link an issue for this!
            #[allow(irrefutable_let_patterns)]
            let multihash =
                if let MultiHash::Sha3_384(multihash) = metadata { multihash } else { [0u8; 50] };
            ensure!(multihash[0] == 0x15 && multihash[1] == 0x30, <Error<T>>::InvalidMultihash);

            let status: MarketStatus = match creation {
                MarketCreation::Permissionless => {
                    let required_bond = T::ValidityBond::get().saturating_add(T::OracleBond::get());
                    T::AssetManager::reserve_named(
                        &Self::reserve_id(),
                        Asset::Ztg,
                        &sender,
                        required_bond,
                    )?;

                    match scoring_rule {
                        ScoringRule::CPMM => MarketStatus::Active,
                        ScoringRule::RikiddoSigmoidFeeMarketEma => MarketStatus::CollectingSubsidy,
                    }
                }
                MarketCreation::Advised => {
                    let required_bond = T::AdvisoryBond::get().saturating_add(T::OracleBond::get());
                    T::AssetManager::reserve_named(
                        &Self::reserve_id(),
                        Asset::Ztg,
                        &sender,
                        required_bond,
                    )?;
                    MarketStatus::Proposed
                }
            };

            let market = Market {
                creation,
                creator_fee: 0,
                creator: sender,
                market_type,
                dispute_mechanism,
                metadata: Vec::from(multihash),
                oracle,
                period: period.clone(),
                deadlines,
                report: None,
                resolved_outcome: None,
                status,
                scoring_rule,
            };
            let market_id = T::MarketCommons::push_market(market.clone())?;
            let market_account = Self::market_account(market_id);
            let mut extra_weight = 0;

            if market.status == MarketStatus::CollectingSubsidy {
                extra_weight = Self::start_subsidy(&market, market_id)?;
            }

            let ids_amount: u32 = match period {
                MarketPeriod::Block(range) => MarketIdsPerCloseBlock::<T>::try_mutate(
                    range.end,
                    |ids| -> Result<u32, DispatchError> {
                        ids.try_push(market_id).map_err(|_| <Error<T>>::StorageOverflow)?;
                        Ok(ids.len() as u32)
                    },
                )?,
                MarketPeriod::Timestamp(range) => MarketIdsPerCloseTimeFrame::<T>::try_mutate(
                    Self::calculate_time_frame_of_moment(range.end),
                    |ids| -> Result<u32, DispatchError> {
                        ids.try_push(market_id).map_err(|_| <Error<T>>::StorageOverflow)?;
                        Ok(ids.len() as u32)
                    },
                )?,
            };

            Self::deposit_event(Event::MarketCreated(market_id, market_account, market));

            Ok(Some(T::WeightInfo::create_market(ids_amount).saturating_add(extra_weight)).into())
        }

        /// Buy complete sets and deploy a pool with specified liquidity for a market.
        ///
        /// # Arguments
        ///
        /// * `market_id`: The id of the market.
        /// * `swap_fee`: The swap fee, specified as fixed-point ratio (0.1 equals 10% fee)
        /// * `amount`: The amount of each token to add to the pool.
        /// * `weights`: The relative denormalized weight of each outcome asset. The sum of the
        ///     weights must be less or equal to _half_ of the `MaxTotalWeight` constant of the
        ///     swaps pallet.
        ///
        /// # Weight
        ///
        /// Complexity:
        /// - buy_complete_set: `O(n)`,
        /// where `n` is the number of outcome assets for the categorical market.
        /// - deploy_swap_pool_for_market_open_pool: `O(n)`,
        /// where `n` is the number of outcome assets for the categorical market.
        /// - deploy_swap_pool_for_market_future_pool: `O(n + m)`,
        /// where `n` is the number of outcome assets for the categorical market,
        /// and `m` is the number of market ids,
        /// which open at the same time as the specified market.
        #[pallet::weight(
            T::WeightInfo::buy_complete_set(T::MaxCategories::get().into())
            .saturating_add(
                T::WeightInfo::deploy_swap_pool_for_market_open_pool(weights.len() as u32)
            .max(
                T::WeightInfo::deploy_swap_pool_for_market_future_pool(
                    weights.len() as u32, CacheSize::get()
                ))
            )
        )]
        #[transactional]
        pub fn deploy_swap_pool_and_additional_liquidity(
            origin: OriginFor<T>,
            #[pallet::compact] market_id: MarketIdOf<T>,
            #[pallet::compact] swap_fee: BalanceOf<T>,
            #[pallet::compact] amount: BalanceOf<T>,
            weights: Vec<u128>,
        ) -> DispatchResultWithPostInfo {
            ensure_signed(origin.clone())?;
            let weight_bcs = Self::buy_complete_set(origin.clone(), market_id, amount)?
                .actual_weight
                .ok_or(Error::<T>::UnexpectedNoneInPostInfo)?;
            let weight_deploy =
                Self::deploy_swap_pool_for_market(origin, market_id, swap_fee, amount, weights)?
                    .actual_weight
                    .ok_or(Error::<T>::UnexpectedNoneInPostInfo)?;
            Ok(Some(weight_bcs.saturating_add(weight_deploy)).into())
        }

        /// Deploy a pool with specified liquidity for a market.
        ///
        /// The sender must have enough funds to cover all of the required shares to seed the pool.
        ///
        /// # Arguments
        ///
        /// * `market_id`: The id of the market.
        /// * `swap_fee`: The swap fee, specified as fixed-point ratio (0.1 equals 10% fee)
        /// * `amount`: The amount of each token to add to the pool.
        /// * `weights`: The relative denormalized weight of each outcome asset. The sum of the
        ///     weights must be less or equal to _half_ of the `MaxTotalWeight` constant of the
        ///     swaps pallet.
        ///
        /// # Weight
        ///
        /// Complexity:
        /// - deploy_swap_pool_for_market_open_pool: `O(n)`,
        /// where `n` is the number of outcome assets for the categorical market.
        /// - deploy_swap_pool_for_market_future_pool: `O(n + m)`,
        /// where `n` is the number of outcome assets for the categorical market,
        /// and `m` is the number of market ids,
        /// which open at the same time as the specified market.
        #[pallet::weight(
            T::WeightInfo::deploy_swap_pool_for_market_open_pool(weights.len() as u32)
            .max(
                T::WeightInfo::deploy_swap_pool_for_market_future_pool(
                    weights.len() as u32, CacheSize::get()
                )
            )
        )]
        #[transactional]
        pub fn deploy_swap_pool_for_market(
            origin: OriginFor<T>,
            #[pallet::compact] market_id: MarketIdOf<T>,
            #[pallet::compact] swap_fee: BalanceOf<T>,
            #[pallet::compact] amount: BalanceOf<T>,
            mut weights: Vec<u128>,
        ) -> DispatchResultWithPostInfo {
            let sender = ensure_signed(origin)?;

            let market = T::MarketCommons::market(&market_id)?;
            ensure!(market.scoring_rule == ScoringRule::CPMM, Error::<T>::InvalidScoringRule);
            Self::ensure_market_is_active(&market)?;

            let mut assets = Self::outcome_assets(market_id, &market);
            let weights_len = weights.len() as u32;
            // although this extrinsic is transactional and this check is inside Swaps::create_pool
            // the iteration over weights happens still before the check in Swaps::create_pool
            // this could stall the chain, because a malicious user puts a large vector in
            ensure!(weights.len() == assets.len(), Error::<T>::WeightsLenMustEqualAssetsLen);

            let base_asset = Asset::Ztg;
            assets.push(base_asset);

            let base_asset_weight = weights.iter().fold(0u128, |acc, val| acc.saturating_add(*val));
            weights.push(base_asset_weight);

            let pool_id = T::Swaps::create_pool(
                sender,
                assets,
                base_asset,
                market_id,
                ScoringRule::CPMM,
                Some(swap_fee),
                Some(amount),
                Some(weights),
            )?;

            // Open the pool now or cache it for later
            let ids_len: Option<u32> = match market.period {
                MarketPeriod::Block(ref range) => {
                    let current_block = <frame_system::Pallet<T>>::block_number();
                    let open_block = range.start;
                    if current_block < open_block {
                        let ids_len = MarketIdsPerOpenBlock::<T>::try_mutate(
                            open_block,
                            |ids| -> Result<u32, DispatchError> {
                                ids.try_push(market_id).map_err(|_| <Error<T>>::StorageOverflow)?;
                                Ok(ids.len() as u32)
                            },
                        )?;
                        Some(ids_len)
                    } else {
                        T::Swaps::open_pool(pool_id)?;
                        None
                    }
                }
                MarketPeriod::Timestamp(ref range) => {
                    let current_time_frame =
                        Self::calculate_time_frame_of_moment(T::MarketCommons::now());
                    let open_time_frame = Self::calculate_time_frame_of_moment(range.start);
                    if current_time_frame < open_time_frame {
                        let ids_len = MarketIdsPerOpenTimeFrame::<T>::try_mutate(
                            open_time_frame,
                            |ids| -> Result<u32, DispatchError> {
                                ids.try_push(market_id).map_err(|_| <Error<T>>::StorageOverflow)?;
                                Ok(ids.len() as u32)
                            },
                        )?;
                        Some(ids_len)
                    } else {
                        T::Swaps::open_pool(pool_id)?;
                        None
                    }
                }
            };

            // This errors if a pool already exists!
            T::MarketCommons::insert_market_pool(market_id, pool_id)?;
            match ids_len {
                Some(market_ids_len) => {
                    Ok(Some(T::WeightInfo::deploy_swap_pool_for_market_future_pool(
                        weights_len,
                        market_ids_len,
                    ))
                    .into())
                }
                None => {
                    Ok(Some(T::WeightInfo::deploy_swap_pool_for_market_open_pool(weights_len))
                        .into())
                }
            }
        }

        /// Redeems the winning shares of a prediction market.
        ///
        /// # Weight
        ///
        /// Complexity: `O(1)`
        #[pallet::weight(T::WeightInfo::redeem_shares_categorical()
            .max(T::WeightInfo::redeem_shares_scalar())
        )]
        #[transactional]
        pub fn redeem_shares(
            origin: OriginFor<T>,
            #[pallet::compact] market_id: MarketIdOf<T>,
        ) -> DispatchResultWithPostInfo {
            let sender = ensure_signed(origin)?;

            let market = T::MarketCommons::market(&market_id)?;
            let market_account = Self::market_account(market_id);

            ensure!(market.status == MarketStatus::Resolved, Error::<T>::MarketIsNotResolved);

            // Check to see if the sender has any winning shares.
            let resolved_outcome =
                market.resolved_outcome.ok_or(Error::<T>::MarketIsNotResolved)?;

            let winning_assets = match resolved_outcome {
                OutcomeReport::Categorical(category_index) => {
                    let winning_currency_id = Asset::CategoricalOutcome(market_id, category_index);
                    let winning_balance =
                        T::AssetManager::free_balance(winning_currency_id, &sender);

                    ensure!(winning_balance > BalanceOf::<T>::zero(), Error::<T>::NoWinningBalance);

                    // Ensure the market account has enough to pay out - if this is
                    // ever not true then we have an accounting problem.
                    ensure!(
                        T::AssetManager::free_balance(Asset::Ztg, &market_account)
                            >= winning_balance,
                        Error::<T>::InsufficientFundsInMarketAccount,
                    );

                    vec![(winning_currency_id, winning_balance, winning_balance)]
                }
                OutcomeReport::Scalar(value) => {
                    let long_currency_id = Asset::ScalarOutcome(market_id, ScalarPosition::Long);
                    let short_currency_id = Asset::ScalarOutcome(market_id, ScalarPosition::Short);
                    let long_balance = T::AssetManager::free_balance(long_currency_id, &sender);
                    let short_balance = T::AssetManager::free_balance(short_currency_id, &sender);

                    ensure!(
                        long_balance > BalanceOf::<T>::zero()
                            || short_balance > BalanceOf::<T>::zero(),
                        Error::<T>::NoWinningBalance
                    );

                    let bound = if let MarketType::Scalar(range) = market.market_type {
                        range
                    } else {
                        return Err(Error::<T>::InvalidMarketType.into());
                    };

                    let calc_payouts = |final_value: u128,
                                        low: u128,
                                        high: u128|
                     -> (Perbill, Perbill) {
                        if final_value <= low {
                            return (Perbill::zero(), Perbill::one());
                        }
                        if final_value >= high {
                            return (Perbill::one(), Perbill::zero());
                        }

                        let payout_long: Perbill = Perbill::from_rational(
                            final_value.saturating_sub(low),
                            high.saturating_sub(low),
                        );
                        let payout_short: Perbill = Perbill::from_parts(
                            Perbill::one().deconstruct().saturating_sub(payout_long.deconstruct()),
                        );
                        (payout_long, payout_short)
                    };

                    let (long_percent, short_percent) =
                        calc_payouts(value, *bound.start(), *bound.end());

                    let long_payout = long_percent.mul_floor(long_balance);
                    let short_payout = short_percent.mul_floor(short_balance);
                    // Ensure the market account has enough to pay out - if this is
                    // ever not true then we have an accounting problem.
                    ensure!(
                        T::AssetManager::free_balance(Asset::Ztg, &market_account)
                            >= long_payout.saturating_add(short_payout),
                        Error::<T>::InsufficientFundsInMarketAccount,
                    );

                    vec![
                        (long_currency_id, long_payout, long_balance),
                        (short_currency_id, short_payout, short_balance),
                    ]
                }
            };

            for (currency_id, payout, balance) in winning_assets {
                // Destroy the shares.
                T::AssetManager::slash(currency_id, &sender, balance);

                // Pay out the winner.
                let remaining_bal = T::AssetManager::free_balance(Asset::Ztg, &market_account);
                let actual_payout = payout.min(remaining_bal);

                T::AssetManager::transfer(Asset::Ztg, &market_account, &sender, actual_payout)?;
                // The if-check prevents scalar markets to emit events even if sender only owns one
                // of the outcome tokens.
                if balance != <BalanceOf<T>>::zero() {
                    Self::deposit_event(Event::TokensRedeemed(
                        market_id,
                        currency_id,
                        balance,
                        actual_payout,
                        sender.clone(),
                    ));
                }
            }

            // Weight correction
            if let OutcomeReport::Categorical(_) = resolved_outcome {
                return Ok(Some(T::WeightInfo::redeem_shares_categorical()).into());
            } else if let OutcomeReport::Scalar(_) = resolved_outcome {
                return Ok(Some(T::WeightInfo::redeem_shares_scalar()).into());
            }

            Ok(None.into())
        }

        /// Rejects a market that is waiting for approval from the advisory committee.
        ///
        /// # Weight
        ///
        /// Complexity: `O(n + m)`,
        /// where `n` is the number of market ids,
        /// which open at the same time as the specified market,
        /// and `m` is the number of market ids,
        /// which close at the same time as the specified market.
        #[pallet::weight((
            T::WeightInfo::reject_market(CacheSize::get(), CacheSize::get()),
            Pays::No,
        ))]
        #[transactional]
        pub fn reject_market(
            origin: OriginFor<T>,
            #[pallet::compact] market_id: MarketIdOf<T>,
        ) -> DispatchResultWithPostInfo {
            T::RejectOrigin::ensure_origin(origin)?;
            let market = T::MarketCommons::market(&market_id)?;
            let open_ids_len = Self::clear_auto_open(&market_id)?;
            let close_ids_len = Self::clear_auto_close(&market_id)?;
            Self::do_reject_market(&market_id, market)?;
            // The RejectOrigin should not pay fees for providing this service
            Ok((Some(T::WeightInfo::reject_market(close_ids_len, open_ids_len)), Pays::No).into())
        }

        /// Reports the outcome of a market.
        ///
        /// # Weight
        ///
        /// Complexity: `O(n)`, where `n` is the number of market ids,
        /// which reported at the same time as the specified market.
        #[pallet::weight(T::WeightInfo::report(CacheSize::get()))]
        #[transactional]
        pub fn report(
            origin: OriginFor<T>,
            #[pallet::compact] market_id: MarketIdOf<T>,
            outcome: OutcomeReport,
        ) -> DispatchResultWithPostInfo {
            let sender = ensure_signed(origin.clone())?;

            let current_block = <frame_system::Pallet<T>>::block_number();
            let market_report = Report { at: current_block, by: sender.clone(), outcome };

            T::MarketCommons::mutate_market(&market_id, |market| {
                ensure!(market.report.is_none(), Error::<T>::MarketAlreadyReported);
                Self::ensure_market_is_closed(market)?;
                ensure!(
                    market.matches_outcome_report(&market_report.outcome),
                    Error::<T>::OutcomeMismatch
                );

                let mut should_check_origin = false;
                //NOTE: Saturating operation in following block may saturate to u32::MAX value
                //      but that will be the case after thousands of years time. So it is fine.
                match market.period {
                    MarketPeriod::Block(ref range) => {
                        let grace_period_end =
                            range.end.saturating_add(market.deadlines.grace_period);
                        ensure!(
                            grace_period_end <= current_block,
                            Error::<T>::NotAllowedToReportYet
                        );
                        let oracle_duration_end =
                            grace_period_end.saturating_add(market.deadlines.oracle_duration);
                        if current_block <= oracle_duration_end {
                            should_check_origin = true;
                        }
                    }
                    MarketPeriod::Timestamp(ref range) => {
                        let grace_period_in_moments: MomentOf<T> =
                            market.deadlines.grace_period.saturated_into::<u32>().into();
                        let grace_period_in_ms =
                            grace_period_in_moments.saturating_mul(MILLISECS_PER_BLOCK.into());
                        let grace_period_end = range.end.saturating_add(grace_period_in_ms);
                        let now = T::MarketCommons::now();
                        ensure!(grace_period_end <= now, Error::<T>::NotAllowedToReportYet);
                        let oracle_duration_in_moments: MomentOf<T> =
                            market.deadlines.oracle_duration.saturated_into::<u32>().into();
                        let oracle_duration_in_ms =
                            oracle_duration_in_moments.saturating_mul(MILLISECS_PER_BLOCK.into());
                        let oracle_duration_end =
                            grace_period_end.saturating_add(oracle_duration_in_ms);
                        if now <= oracle_duration_end {
                            should_check_origin = true;
                        }
                    }
                }

                if should_check_origin {
                    let sender_is_oracle = sender == market.oracle;
                    let origin_has_permission = T::ResolveOrigin::ensure_origin(origin).is_ok();
                    ensure!(
                        sender_is_oracle || origin_has_permission,
                        Error::<T>::ReporterNotOracle
                    );
                }

                market.report = Some(market_report.clone());
                market.status = MarketStatus::Reported;

                Ok(())
            })?;

            let market = T::MarketCommons::market(&market_id)?;
            let block_after_dispute_duration =
                current_block.saturating_add(market.deadlines.dispute_duration);
            let ids_len = MarketIdsPerReportBlock::<T>::try_mutate(
                block_after_dispute_duration,
                |ids| -> Result<u32, DispatchError> {
                    ids.try_push(market_id).map_err(|_| <Error<T>>::StorageOverflow)?;
                    Ok(ids.len() as u32)
                },
            )?;

            Self::deposit_event(Event::MarketReported(
                market_id,
                MarketStatus::Reported,
                market_report,
            ));
            Ok(Some(T::WeightInfo::report(ids_len)).into())
        }

        /// Sells a complete set of outcomes shares for a market.
        ///
        /// Each complete set is sold for one unit of the market's base asset.
        ///
        /// # Weight
        ///
        /// Complexity: `O(n)`, where `n` is the number of assets for a categorical market.
        #[pallet::weight(
            T::WeightInfo::sell_complete_set(T::MaxCategories::get().into())
        )]
        #[transactional]
        pub fn sell_complete_set(
            origin: OriginFor<T>,
            #[pallet::compact] market_id: MarketIdOf<T>,
            #[pallet::compact] amount: BalanceOf<T>,
        ) -> DispatchResultWithPostInfo {
            let sender = ensure_signed(origin)?;
            ensure!(amount != BalanceOf::<T>::zero(), Error::<T>::ZeroAmount);

            let market = T::MarketCommons::market(&market_id)?;
            ensure!(market.scoring_rule == ScoringRule::CPMM, Error::<T>::InvalidScoringRule);
            Self::ensure_market_is_active(&market)?;

            let market_account = Self::market_account(market_id);
            ensure!(
                T::AssetManager::free_balance(Asset::Ztg, &market_account) >= amount,
                "Market account does not have sufficient reserves.",
            );

            let assets = Self::outcome_assets(market_id, &market);

            // verify first.
            for asset in assets.iter() {
                // Ensures that the sender has sufficient amount of each
                // share in the set.
                ensure!(
                    T::AssetManager::free_balance(*asset, &sender) >= amount,
                    Error::<T>::InsufficientShareBalance,
                );
            }

            // write last.
            for asset in assets.iter() {
                T::AssetManager::slash(*asset, &sender, amount);
            }

            T::AssetManager::transfer(Asset::Ztg, &market_account, &sender, amount)?;

            Self::deposit_event(Event::SoldCompleteSet(market_id, amount, sender));
            let assets_len: u32 = assets.len().saturated_into();
            Ok(Some(T::WeightInfo::sell_complete_set(assets_len)).into())
        }
    }

    #[pallet::config]
    pub trait Config: frame_system::Config {
        /// The base amount of currency that must be bonded for a market approved by the
        ///  advisory committee.
        #[pallet::constant]
        type AdvisoryBond: Get<BalanceOf<Self>>;

        /// The percentage of the advisory bond that gets slashed when a market is rejected.
        #[pallet::constant]
        type AdvisoryBondSlashPercentage: Get<Percent>;

        /// The origin that is allowed to approve / reject pending advised markets.
        type ApproveOrigin: EnsureOrigin<Self::Origin>;

        /// Shares of outcome assets and native currency
        type AssetManager: ZeitgeistAssetManager<
            Self::AccountId,
            CurrencyId = Asset<MarketIdOf<Self>>,
            ReserveIdentifier = [u8; 8],
        >;

        /// See [`zrml_authorized::AuthorizedPalletApi`].
        type Authorized: zrml_authorized::AuthorizedPalletApi<
            AccountId = Self::AccountId,
            Balance = BalanceOf<Self>,
            BlockNumber = Self::BlockNumber,
            MarketId = MarketIdOf<Self>,
            Moment = MomentOf<Self>,
            Origin = Self::Origin,
        >;

        /// The origin that is allowed to close markets.
        type CloseOrigin: EnsureOrigin<Self::Origin>;

        /// See [`zrml_court::CourtPalletApi`].
        type Court: zrml_court::CourtPalletApi<
            AccountId = Self::AccountId,
            Balance = BalanceOf<Self>,
            BlockNumber = Self::BlockNumber,
            MarketId = MarketIdOf<Self>,
            Moment = MomentOf<Self>,
            Origin = Self::Origin,
        >;

        /// The origin that is allowed to destroy markets.
        type DestroyOrigin: EnsureOrigin<Self::Origin>;

        /// The base amount of currency that must be bonded in order to create a dispute.
        #[pallet::constant]
        type DisputeBond: Get<BalanceOf<Self>>;

        /// The additional amount of currency that must be bonded when creating a subsequent
        /// dispute.
        #[pallet::constant]
        type DisputeFactor: Get<BalanceOf<Self>>;

        /// Event
        type Event: From<Event<Self>> + IsType<<Self as frame_system::Config>::Event>;

        type LiquidityMining: LiquidityMiningPalletApi<
            AccountId = Self::AccountId,
            Balance = BalanceOf<Self>,
            BlockNumber = Self::BlockNumber,
            MarketId = MarketIdOf<Self>,
        >;

        /// Common market parameters
        type MarketCommons: MarketCommonsPalletApi<
            AccountId = Self::AccountId,
            BlockNumber = Self::BlockNumber,
        >;

        /// The maximum number of categories available for categorical markets.
        #[pallet::constant]
        type MaxCategories: Get<u16>;

        /// The shortest period of collecting subsidy for a Rikiddo market.
        #[pallet::constant]
        type MaxSubsidyPeriod: Get<MomentOf<Self>>;

        /// The minimum number of categories available for categorical markets.
        #[pallet::constant]
        type MinCategories: Get<u16>;

        /// The shortest period of collecting subsidy for a Rikiddo market.
        #[pallet::constant]
        type MinSubsidyPeriod: Get<MomentOf<Self>>;

        /// The maximum number of disputes allowed on any single market.
        #[pallet::constant]
        type MaxDisputes: Get<u32>;

        /// The minimum number of blocks allowed to be specified as dispute_duration
        /// in create_market.
        #[pallet::constant]
        type MinDisputeDuration: Get<Self::BlockNumber>;

        /// The maximum number of blocks allowed to be specified as grace_period
        /// in create_market.
        #[pallet::constant]
        type MaxGracePeriod: Get<Self::BlockNumber>;

        /// The maximum number of blocks allowed to be specified as oracle_duration
        /// in create_market.
        #[pallet::constant]
        type MaxOracleDuration: Get<Self::BlockNumber>;

        /// The maximum number of blocks allowed to be specified as dispute_duration
        /// in create_market.
        #[pallet::constant]
        type MaxDisputeDuration: Get<Self::BlockNumber>;

        //NOTE: DisputePeriod will be removed once relevant migrations are executed.
        /// The number of blocks the dispute period remains open.
        #[pallet::constant]
        type DisputePeriod: Get<Self::BlockNumber>;

        /// The maximum allowed timepoint for the market period (timestamp or blocknumber).
        type MaxMarketPeriod: Get<u64>;

        /// The module identifier.
        #[pallet::constant]
        type PalletId: Get<PalletId>;

        /// The origin that is allowed to reject pending advised markets.
        type RejectOrigin: EnsureOrigin<Self::Origin>;

        /// The base amount of currency that must be bonded to ensure the oracle reports
        ///  in a timely manner.
        #[pallet::constant]
        type OracleBond: Get<BalanceOf<Self>>;

        //NOTE: ReportingPeriod will be removed once relevant migrations are executed.
        /// The number of blocks the reporting period remains open.
        #[pallet::constant]
        type ReportingPeriod: Get<Self::BlockNumber>;

        /// The origin that is allowed to resolve markets.
        type ResolveOrigin: EnsureOrigin<Self::Origin>;

        /// See [`DisputeApi`].
        type SimpleDisputes: DisputeApi<
            AccountId = Self::AccountId,
            Balance = BalanceOf<Self>,
            BlockNumber = Self::BlockNumber,
            MarketId = MarketIdOf<Self>,
            Moment = MomentOf<Self>,
            Origin = Self::Origin,
        >;

        /// Swaps pallet API
        type Swaps: Swaps<Self::AccountId, Balance = BalanceOf<Self>, MarketId = MarketIdOf<Self>>;

        /// The base amount of currency that must be bonded for a permissionless market,
        /// guaranteeing that it will resolve as anything but `Invalid`.
        #[pallet::constant]
        type ValidityBond: Get<BalanceOf<Self>>;

        /// Weights generated by benchmarks
        type WeightInfo: WeightInfoZeitgeist;
    }

    #[pallet::error]
    pub enum Error<T> {
        /// Someone is trying to call `dispute` with the same outcome that is currently
        /// registered on-chain.
        CannotDisputeSameOutcome,
        /// Market account does not have enough funds to pay out.
        InsufficientFundsInMarketAccount,
        /// Sender does not have enough share balance.
        InsufficientShareBalance,
        /// An invalid Hash was included in a multihash parameter.
        InvalidMultihash,
        /// An invalid market type was found.
        InvalidMarketType,
        /// An operation is requested that is unsupported for the given scoring rule.
        InvalidScoringRule,
        /// Sender does not have enough balance to buy shares.
        NotEnoughBalance,
        /// Market is already reported on.
        MarketAlreadyReported,
        /// Market was expected to be active.
        MarketIsNotActive,
        /// Market was expected to be closed.
        MarketIsNotClosed,
        /// A market in subsidy collection phase was expected.
        MarketIsNotCollectingSubsidy,
        /// A proposed market was expected.
        MarketIsNotProposed,
        /// A reported market was expected.
        MarketIsNotReported,
        /// A resolved market was expected.
        MarketIsNotResolved,
        /// The point in time when the market becomes active is too soon.
        MarketStartTooSoon,
        /// The point in time when the market becomes active is too late.
        MarketStartTooLate,
        /// The maximum number of disputes has been reached.
        MaxDisputesReached,
        /// The number of categories for a categorical market is too low.
        NotEnoughCategories,
        /// The user has no winning balance.
        NoWinningBalance,
        /// Submitted outcome does not match market type.
        OutcomeMismatch,
        /// The report is not coming from designated oracle.
        ReporterNotOracle,
        /// It was tried to append an item to storage beyond the boundaries.
        StorageOverflow,
        /// Too many categories for a categorical market.
        TooManyCategories,
        /// Catch-all error for invalid market status.
        InvalidMarketStatus,
        /// The post dispatch should never be None.
        UnexpectedNoneInPostInfo,
        /// An amount was illegally specified as zero.
        ZeroAmount,
        /// Market period is faulty (too short, outside of limits)
        InvalidMarketPeriod,
        /// The outcome range of the scalar market is invalid.
        InvalidOutcomeRange,
        /// Can not report before market.deadlines.grace_period is ended.
        NotAllowedToReportYet,
        /// Specified dispute_duration is smaller than MinDisputeDuration.
        DisputeDurationSmallerThanMinDisputeDuration,
        /// Specified dispute_duration is greater than MaxDisputeDuration.
        DisputeDurationGreaterThanMaxDisputeDuration,
        /// Specified grace_period is greater than MaxGracePeriod.
        GracePeriodGreaterThanMaxGracePeriod,
        /// Specified oracle_duration is greater than MaxOracleDuration.
        OracleDurationGreaterThanMaxOracleDuration,
        /// The weights length has to be equal to the assets length.
        WeightsLenMustEqualAssetsLen,
    }

    #[pallet::event]
    #[pallet::generate_deposit(pub(crate) fn deposit_event)]
    pub enum Event<T>
    where
        T: Config,
    {
        /// Custom addition block initialization logic wasn't successful
        BadOnInitialize,
        /// A complete set of assets has been bought \[market_id, amount_per_asset, buyer\]
        BoughtCompleteSet(MarketIdOf<T>, BalanceOf<T>, <T as frame_system::Config>::AccountId),
        /// A market has been approved \[market_id, new_market_status\]
        MarketApproved(MarketIdOf<T>, MarketStatus),
        /// A market has been created \[market_id, market_account, creator\]
        MarketCreated(
            MarketIdOf<T>,
            T::AccountId,
            Market<T::AccountId, T::BlockNumber, MomentOf<T>>,
        ),
        /// A market has been destroyed. \[market_id\]
        MarketDestroyed(MarketIdOf<T>),
        /// A market was started after gathering enough subsidy. \[market_id, new_market_status\]
        MarketStartedWithSubsidy(MarketIdOf<T>, MarketStatus),
        /// A market was discarded after failing to gather enough subsidy.
        /// \[market_id, new_market_status\]
        MarketInsufficientSubsidy(MarketIdOf<T>, MarketStatus),
        /// A market has been closed \[market_id\]
        MarketClosed(MarketIdOf<T>),
        /// A market has been disputed \[market_id, new_market_status, new_outcome\]
        MarketDisputed(MarketIdOf<T>, MarketStatus, MarketDispute<T::AccountId, T::BlockNumber>),
        /// An advised market has ended before it was approved or rejected. \[market_id\]
        MarketExpired(MarketIdOf<T>),
        /// A pending market has been rejected as invalid. \[market_id\]
        MarketRejected(MarketIdOf<T>),
        /// A market has been reported on \[market_id, new_market_status, reported_outcome\]
        MarketReported(MarketIdOf<T>, MarketStatus, Report<T::AccountId, T::BlockNumber>),
        /// A market has been resolved \[market_id, new_market_status, real_outcome\]
        MarketResolved(MarketIdOf<T>, MarketStatus, OutcomeReport),
        /// A complete set of assets has been sold \[market_id, amount_per_asset, seller\]
        SoldCompleteSet(MarketIdOf<T>, BalanceOf<T>, <T as frame_system::Config>::AccountId),
        /// An amount of winning outcomes have been redeemed
        /// \[market_id, currency_id, amount_redeemed, payout, who\]
        TokensRedeemed(
            MarketIdOf<T>,
            Asset<MarketIdOf<T>>,
            BalanceOf<T>,
            BalanceOf<T>,
            <T as frame_system::Config>::AccountId,
        ),
    }

    #[pallet::hooks]
    impl<T: Config> Hooks<T::BlockNumber> for Pallet<T> {
        // TODO(#792): Remove outcome assets for accounts! Delete "resolved" assets of `orml_tokens` with storage migration.
        fn on_initialize(now: T::BlockNumber) -> Weight {
            let mut total_weight: Weight = 0u64;

            // TODO(#808): Use weight when Rikiddo is ready
            let _ = Self::process_subsidy_collecting_markets(now, T::MarketCommons::now());
            total_weight = total_weight
                .saturating_add(T::WeightInfo::process_subsidy_collecting_markets_dummy());

            // If we are at genesis or the first block the timestamp is be undefined. No
            // market needs to be opened or closed on blocks #0 or #1, so we skip the
            // evaluation. Without this check, new chains starting from genesis will hang up,
            // since the loops in the `market_status_manager` calls below will run over an interval
            // of 0 to the current time frame.
            if now <= 1u32.into() {
                return total_weight;
            }

            // We add one to the count, because `pallet-timestamp` sets the timestamp _after_
            // `on_initialize` is called, so calling `now()` during `on_initialize` gives us
            // the timestamp of the previous block.
            let current_time_frame =
                Self::calculate_time_frame_of_moment(T::MarketCommons::now()).saturating_add(1);

            // On first pass, we use current_time - 1 to ensure that the chain doesn't try to
            // check all time frames since epoch.
            let last_time_frame =
                LastTimeFrame::<T>::get().unwrap_or_else(|| current_time_frame.saturating_sub(1));

            let _ = with_transaction(|| {
                let open = Self::market_status_manager::<
                    _,
                    MarketIdsPerOpenBlock<T>,
                    MarketIdsPerOpenTimeFrame<T>,
                >(
                    now,
                    last_time_frame,
                    current_time_frame,
                    |market_id, _| {
                        let weight = Self::open_market(market_id)?;
                        total_weight = total_weight.saturating_add(weight);
                        Ok(())
                    },
                );

                if let Ok(weight) = open {
                    total_weight = total_weight.saturating_add(weight);
                } else {
                    // charge weight for the worst case
                    total_weight = total_weight.saturating_add(
                        T::WeightInfo::market_status_manager(CacheSize::get(), CacheSize::get()),
                    );
                }

                let close = Self::market_status_manager::<
                    _,
                    MarketIdsPerCloseBlock<T>,
                    MarketIdsPerCloseTimeFrame<T>,
                >(
                    now,
                    last_time_frame,
                    current_time_frame,
                    |market_id, market| {
                        let weight = Self::on_market_close(market_id, market)?;
                        total_weight = total_weight.saturating_add(weight);
                        Ok(())
                    },
                );

                if let Ok(weight) = close {
                    total_weight = total_weight.saturating_add(weight);
                } else {
                    // charge weight for the worst case
                    total_weight = total_weight.saturating_add(
                        T::WeightInfo::market_status_manager(CacheSize::get(), CacheSize::get()),
                    );
                }

                let resolve = Self::resolution_manager(now, |market_id, market| {
                    let weight = Self::on_resolution(market_id, market)?;
                    total_weight = total_weight.saturating_add(weight);
                    Ok(())
                });

                if let Ok(weight) = resolve {
                    total_weight = total_weight.saturating_add(weight);
                } else {
                    // charge weight for the worst case
                    total_weight =
                        total_weight.saturating_add(T::WeightInfo::market_resolution_manager(
                            CacheSize::get(),
                            CacheSize::get(),
                        ));
                }

                LastTimeFrame::<T>::set(Some(current_time_frame));
                total_weight = total_weight.saturating_add(T::DbWeight::get().writes(1));

                // hopefully the weight of the following is insignificant
                match open.and(close).and(resolve) {
                    Err(err) => {
                        Self::deposit_event(Event::BadOnInitialize);
                        log::error!("Block {:?} was not initialized. Error: {:?}", now, err);
                        TransactionOutcome::Rollback(err.into())
                    }
                    Ok(_) => TransactionOutcome::Commit(Ok(())),
                }
            });

            total_weight.saturating_add(T::WeightInfo::on_initialize_resolve_overhead())
        }
    }

    #[pallet::pallet]
    #[pallet::storage_version(STORAGE_VERSION)]
    pub struct Pallet<T>(PhantomData<T>);

    /// For each market, this holds the dispute information for each dispute that's
    /// been issued.
    #[pallet::storage]
    pub type Disputes<T: Config> = StorageMap<
        _,
        Blake2_128Concat,
        MarketIdOf<T>,
        BoundedVec<MarketDispute<T::AccountId, T::BlockNumber>, T::MaxDisputes>,
        ValueQuery,
    >;

    #[pallet::storage]
    pub type MarketIdsPerOpenBlock<T: Config> = StorageMap<
        _,
        Blake2_128Concat,
        T::BlockNumber,
        BoundedVec<MarketIdOf<T>, CacheSize>,
        ValueQuery,
    >;

    #[pallet::storage]
    pub type MarketIdsPerOpenTimeFrame<T: Config> = StorageMap<
        _,
        Blake2_128Concat,
        TimeFrame,
        BoundedVec<MarketIdOf<T>, CacheSize>,
        ValueQuery,
    >;

    /// A mapping of market identifiers to the block their market ends on.
    #[pallet::storage]
    pub type MarketIdsPerCloseBlock<T: Config> = StorageMap<
        _,
        Blake2_128Concat,
        T::BlockNumber,
        BoundedVec<MarketIdOf<T>, CacheSize>,
        ValueQuery,
    >;

    /// A mapping of market identifiers to the time frame their market ends in.
    #[pallet::storage]
    pub type MarketIdsPerCloseTimeFrame<T: Config> = StorageMap<
        _,
        Blake2_128Concat,
        TimeFrame,
        BoundedVec<MarketIdOf<T>, CacheSize>,
        ValueQuery,
    >;

    /// The last time frame that was checked for markets to close.
    #[pallet::storage]
    pub type LastTimeFrame<T: Config> = StorageValue<_, TimeFrame>;

    /// A mapping of market identifiers to the block they were disputed at.
    /// A market only ends up here if it was disputed.
    #[pallet::storage]
    pub type MarketIdsPerDisputeBlock<T: Config> = StorageMap<
        _,
        Twox64Concat,
        T::BlockNumber,
        BoundedVec<MarketIdOf<T>, CacheSize>,
        ValueQuery,
    >;

    /// A mapping of market identifiers to the block that they were reported on.
    #[pallet::storage]
    pub type MarketIdsPerReportBlock<T: Config> = StorageMap<
        _,
        Twox64Concat,
        T::BlockNumber,
        BoundedVec<MarketIdOf<T>, CacheSize>,
        ValueQuery,
    >;

    /// Contains a list of all markets that are currently collecting subsidy and the deadline.
    // All the values are "cached" here. Results in data duplication, but speeds up the iteration
    // over every market significantly (otherwise 25µs per relevant market per block).
    #[pallet::storage]
    pub type MarketsCollectingSubsidy<T: Config> = StorageValue<
        _,
        BoundedVec<SubsidyUntil<T::BlockNumber, MomentOf<T>, MarketIdOf<T>>, ConstU32<1_048_576>>,
        ValueQuery,
    >;

    impl<T: Config> Pallet<T> {
        pub fn outcome_assets(
            market_id: MarketIdOf<T>,
            market: &Market<T::AccountId, T::BlockNumber, MomentOf<T>>,
        ) -> Vec<Asset<MarketIdOf<T>>> {
            match market.market_type {
                MarketType::Categorical(categories) => {
                    let mut assets = Vec::new();
                    for i in 0..categories {
                        assets.push(Asset::CategoricalOutcome(market_id, i));
                    }
                    assets
                }
                MarketType::Scalar(_) => {
                    vec![
                        Asset::ScalarOutcome(market_id, ScalarPosition::Long),
                        Asset::ScalarOutcome(market_id, ScalarPosition::Short),
                    ]
                }
            }
        }

        pub(crate) fn market_account(market_id: MarketIdOf<T>) -> T::AccountId {
            T::PalletId::get().into_sub_account(market_id.saturated_into::<u128>())
        }

        // Manually remove market from cache for auto close.
        fn clear_auto_close(market_id: &MarketIdOf<T>) -> Result<u32, DispatchError> {
            let market = T::MarketCommons::market(market_id)?;

            // No-op if market isn't cached for auto close according to its state.
            match market.status {
                MarketStatus::Active | MarketStatus::Proposed => (),
                _ => return Ok(0u32),
            };

            let close_ids_len = match market.period {
                MarketPeriod::Block(range) => {
                    MarketIdsPerCloseBlock::<T>::mutate(range.end, |ids| -> u32 {
                        let ids_len = ids.len() as u32;
                        remove_item::<MarketIdOf<T>, _>(ids, market_id);
                        ids_len
                    })
                }
                MarketPeriod::Timestamp(range) => {
                    let time_frame = Self::calculate_time_frame_of_moment(range.end);
                    MarketIdsPerCloseTimeFrame::<T>::mutate(time_frame, |ids| -> u32 {
                        let ids_len = ids.len() as u32;
                        remove_item::<MarketIdOf<T>, _>(ids, market_id);
                        ids_len
                    })
                }
            };
            Ok(close_ids_len)
        }

        // Manually remove market from cache for auto open.
        fn clear_auto_open(market_id: &MarketIdOf<T>) -> Result<u32, DispatchError> {
            let market = T::MarketCommons::market(market_id)?;

            // No-op if market isn't cached for auto open according to its state.
            match market.status {
                MarketStatus::Active | MarketStatus::Proposed => (),
                _ => return Ok(0u32),
            };

            let open_ids_len = match market.period {
                MarketPeriod::Block(range) => {
                    MarketIdsPerOpenBlock::<T>::mutate(range.start, |ids| -> u32 {
                        let ids_len = ids.len() as u32;
                        remove_item::<MarketIdOf<T>, _>(ids, market_id);
                        ids_len
                    })
                }
                MarketPeriod::Timestamp(range) => {
                    let time_frame = Self::calculate_time_frame_of_moment(range.start);
                    MarketIdsPerOpenTimeFrame::<T>::mutate(time_frame, |ids| -> u32 {
                        let ids_len = ids.len() as u32;
                        remove_item::<MarketIdOf<T>, _>(ids, market_id);
                        ids_len
                    })
                }
            };
            Ok(open_ids_len)
        }

        /// Clears this market from being stored for automatic resolution.
        fn clear_auto_resolve(market_id: &MarketIdOf<T>) -> DispatchResult {
            let market = T::MarketCommons::market(market_id)?;
            if market.status == MarketStatus::Reported {
                let report = market.report.ok_or(Error::<T>::MarketIsNotReported)?;
                let dispute_duration_ends_at_block =
                    report.at.saturating_add(market.deadlines.dispute_duration);
                MarketIdsPerReportBlock::<T>::mutate(dispute_duration_ends_at_block, |ids| {
                    remove_item::<MarketIdOf<T>, _>(ids, market_id);
                });
            }
            if market.status == MarketStatus::Disputed {
                let disputes = Disputes::<T>::get(market_id);
                if let Some(last_dispute) = disputes.last() {
                    let dispute_duration_ends_at_block =
                        last_dispute.at.saturating_add(market.deadlines.dispute_duration);
                    MarketIdsPerDisputeBlock::<T>::mutate(dispute_duration_ends_at_block, |ids| {
                        remove_item::<MarketIdOf<T>, _>(ids, market_id);
                    });
                }
            }

            Ok(())
        }

        pub(crate) fn do_buy_complete_set(
            who: T::AccountId,
            market_id: MarketIdOf<T>,
            amount: BalanceOf<T>,
        ) -> DispatchResultWithPostInfo {
            ensure!(amount != BalanceOf::<T>::zero(), Error::<T>::ZeroAmount);
            ensure!(
                T::AssetManager::free_balance(Asset::Ztg, &who) >= amount,
                Error::<T>::NotEnoughBalance
            );

            let market = T::MarketCommons::market(&market_id)?;
            ensure!(market.scoring_rule == ScoringRule::CPMM, Error::<T>::InvalidScoringRule);
            Self::ensure_market_is_active(&market)?;

            let market_account = Self::market_account(market_id);
            T::AssetManager::transfer(Asset::Ztg, &who, &market_account, amount)?;

            let assets = Self::outcome_assets(market_id, &market);
            for asset in assets.iter() {
                T::AssetManager::deposit(*asset, &who, amount)?;
            }

            Self::deposit_event(Event::BoughtCompleteSet(market_id, amount, who));

            let assets_len: u32 = assets.len().saturated_into();
            Ok(Some(T::WeightInfo::buy_complete_set(assets_len)).into())
        }

        pub(crate) fn do_reject_market(
            market_id: &MarketIdOf<T>,
            market: Market<T::AccountId, T::BlockNumber, MomentOf<T>>,
        ) -> DispatchResult {
            ensure!(market.status == MarketStatus::Proposed, Error::<T>::InvalidMarketStatus);
            let creator = &market.creator;
            let advisory_bond_slash_amount =
                T::AdvisoryBondSlashPercentage::get().mul_floor(T::AdvisoryBond::get());
            let advisory_bond_unreserve_amount =
                T::AdvisoryBond::get().saturating_sub(advisory_bond_slash_amount);
            T::AssetManager::slash_reserved_named(
                &Self::reserve_id(),
                Asset::Ztg,
                creator,
                advisory_bond_slash_amount,
            );
            T::AssetManager::unreserve_named(
                &Self::reserve_id(),
                Asset::Ztg,
                creator,
                T::OracleBond::get().saturating_add(advisory_bond_unreserve_amount),
            );
            T::MarketCommons::remove_market(market_id)?;
            Self::deposit_event(Event::MarketRejected(*market_id));
            Self::deposit_event(Event::MarketDestroyed(*market_id));
            Ok(())
        }

        pub(crate) fn handle_expired_advised_market(
            market_id: &MarketIdOf<T>,
            market: Market<T::AccountId, T::BlockNumber, MomentOf<T>>,
        ) -> Result<Weight, DispatchError> {
            ensure!(market.status == MarketStatus::Proposed, Error::<T>::InvalidMarketStatus);
            let creator = &market.creator;
            T::AssetManager::unreserve_named(
                &Self::reserve_id(),
                Asset::Ztg,
                creator,
                T::AdvisoryBond::get(),
            );
            T::AssetManager::unreserve_named(
                &Self::reserve_id(),
                Asset::Ztg,
                creator,
                T::OracleBond::get(),
            );
            T::MarketCommons::remove_market(market_id)?;
            Self::deposit_event(Event::MarketExpired(*market_id));
            Ok(T::WeightInfo::handle_expired_advised_market())
        }

        pub(crate) fn calculate_time_frame_of_moment(time: MomentOf<T>) -> TimeFrame {
            time.saturated_into::<TimeFrame>().saturating_div(MILLISECS_PER_BLOCK.into())
        }

        fn calculate_internal_resolve_weight(
            market: &Market<T::AccountId, T::BlockNumber, MomentOf<T>>,
            total_disputes: u32,
        ) -> Weight {
            if let MarketType::Categorical(_) = market.market_type {
                if let MarketStatus::Reported = market.status {
                    T::WeightInfo::internal_resolve_categorical_reported()
                } else {
                    T::WeightInfo::internal_resolve_categorical_disputed(total_disputes)
                }
            } else if let MarketStatus::Reported = market.status {
                T::WeightInfo::internal_resolve_scalar_reported()
            } else {
                T::WeightInfo::internal_resolve_scalar_disputed(total_disputes)
            }
        }

        fn ensure_can_not_dispute_the_same_outcome(
            disputes: &[MarketDispute<T::AccountId, T::BlockNumber>],
            report: &Report<T::AccountId, T::BlockNumber>,
            outcome: &OutcomeReport,
        ) -> DispatchResult {
            if let Some(last_dispute) = disputes.last() {
                ensure!(&last_dispute.outcome != outcome, Error::<T>::CannotDisputeSameOutcome);
            } else {
                ensure!(&report.outcome != outcome, Error::<T>::CannotDisputeSameOutcome);
            }
            Ok(())
        }

        #[inline]
        fn ensure_disputes_does_not_exceed_max_disputes(num_disputes: u32) -> DispatchResult {
            ensure!(num_disputes < T::MaxDisputes::get(), Error::<T>::MaxDisputesReached);
            Ok(())
        }

        fn ensure_market_is_active(
            market: &Market<T::AccountId, T::BlockNumber, MomentOf<T>>,
        ) -> DispatchResult {
            ensure!(market.status == MarketStatus::Active, Error::<T>::MarketIsNotActive);
            Ok(())
        }

        fn ensure_market_period_is_valid(
            period: &MarketPeriod<T::BlockNumber, MomentOf<T>>,
        ) -> DispatchResult {
            // The start of the market is allowed to be in the past (this results in the market
            // being active immediately), but the market's end must be at least one block/time
            // frame in the future.
            match period {
                MarketPeriod::Block(ref range) => {
                    ensure!(
                        <frame_system::Pallet<T>>::block_number() < range.end,
                        Error::<T>::InvalidMarketPeriod
                    );
                    ensure!(range.start < range.end, Error::<T>::InvalidMarketPeriod);
                    ensure!(
                        range.end <= T::MaxMarketPeriod::get().saturated_into(),
                        Error::<T>::InvalidMarketPeriod
                    );
                }
                MarketPeriod::Timestamp(ref range) => {
                    // Ensure that the market lasts at least one time frame into the future.
                    let now_frame = Self::calculate_time_frame_of_moment(T::MarketCommons::now());
                    let end_frame = Self::calculate_time_frame_of_moment(range.end);
                    ensure!(now_frame < end_frame, Error::<T>::InvalidMarketPeriod);
                    ensure!(range.start < range.end, Error::<T>::InvalidMarketPeriod);
                    ensure!(
                        range.end <= T::MaxMarketPeriod::get().saturated_into(),
                        Error::<T>::InvalidMarketPeriod
                    );
                }
            };
            Ok(())
        }

        // Check that the market has reached the end of its period.
        fn ensure_market_is_closed(
            market: &Market<T::AccountId, T::BlockNumber, MomentOf<T>>,
        ) -> DispatchResult {
            ensure!(market.status == MarketStatus::Closed, Error::<T>::MarketIsNotClosed);
            Ok(())
        }

        fn ensure_market_start_is_in_time(
            period: &MarketPeriod<T::BlockNumber, MomentOf<T>>,
        ) -> DispatchResult {
            let interval = match period {
                MarketPeriod::Block(range) => {
                    let interval_blocks: u128 = range
                        .start
                        .saturating_sub(<frame_system::Pallet<T>>::block_number())
                        .saturated_into();
                    interval_blocks.saturating_mul(MILLISECS_PER_BLOCK.into())
                }
                MarketPeriod::Timestamp(range) => {
                    range.start.saturating_sub(T::MarketCommons::now()).saturated_into()
                }
            };

            ensure!(
                <MomentOf<T>>::saturated_from(interval) >= T::MinSubsidyPeriod::get(),
                <Error<T>>::MarketStartTooSoon
            );
            ensure!(
                <MomentOf<T>>::saturated_from(interval) <= T::MaxSubsidyPeriod::get(),
                <Error<T>>::MarketStartTooLate
            );
            Ok(())
        }

        pub(crate) fn open_market(market_id: &MarketIdOf<T>) -> Result<Weight, DispatchError> {
            // Is no-op if market has no pool. This should never happen, but it's safer to not
            // error in this case.
            let mut total_weight = T::DbWeight::get().reads(1); // (For the `market_pool` read)
            if let Ok(pool_id) = T::MarketCommons::market_pool(market_id) {
                let open_pool_weight = T::Swaps::open_pool(pool_id)?;
                total_weight = total_weight.saturating_add(open_pool_weight);
            }
            Ok(total_weight)
        }

        pub(crate) fn close_market(market_id: &MarketIdOf<T>) -> Result<Weight, DispatchError> {
            T::MarketCommons::mutate_market(market_id, |market| {
                ensure!(market.status == MarketStatus::Active, Error::<T>::InvalidMarketStatus);
                market.status = MarketStatus::Closed;
                Ok(())
            })?;
            let mut total_weight = T::DbWeight::get().reads_writes(1, 1);
            if let Ok(pool_id) = T::MarketCommons::market_pool(market_id) {
                let close_pool_weight = T::Swaps::close_pool(pool_id)?;
                total_weight = total_weight.saturating_add(close_pool_weight);
            };
            Self::deposit_event(Event::MarketClosed(*market_id));
            total_weight = total_weight.saturating_add(T::DbWeight::get().writes(1));
            Ok(total_weight)
        }

        /// Handle market state transitions at the end of its active phase.
        fn on_market_close(
            market_id: &MarketIdOf<T>,
            market: Market<T::AccountId, T::BlockNumber, MomentOf<T>>,
        ) -> Result<Weight, DispatchError> {
            match market.status {
                MarketStatus::Active => Self::close_market(market_id),
                MarketStatus::Proposed => Self::handle_expired_advised_market(market_id, market),
                _ => Err(Error::<T>::InvalidMarketStatus.into()), // Should never occur!
            }
        }

        pub fn on_resolution(
            market_id: &MarketIdOf<T>,
            market: &Market<T::AccountId, T::BlockNumber, MomentOf<T>>,
        ) -> Result<u64, DispatchError> {
            if market.creation == MarketCreation::Permissionless {
                T::AssetManager::unreserve_named(
                    &Self::reserve_id(),
                    Asset::Ztg,
                    &market.creator,
                    T::ValidityBond::get(),
                );
            }

            let mut total_weight = 0;
            let disputes = Disputes::<T>::get(market_id);

            let report = market.report.as_ref().ok_or(Error::<T>::MarketIsNotReported)?;

            let resolved_outcome = match market.status {
                MarketStatus::Reported => {
                    // the oracle bond gets returned if the reporter was the oracle
                    if report.by == market.oracle {
                        T::AssetManager::unreserve_named(
                            &Self::reserve_id(),
                            Asset::Ztg,
                            &market.creator,
                            T::OracleBond::get(),
                        );
                    } else {
                        let excess = T::AssetManager::slash_reserved_named(
                            &Self::reserve_id(),
                            Asset::Ztg,
                            &market.creator,
                            T::OracleBond::get(),
                        );
                        // deposit only to the real reporter what actually was slashed
                        let negative_imbalance = T::OracleBond::get().saturating_sub(excess);

                        if let Err(err) =
                            T::AssetManager::deposit(Asset::Ztg, &report.by, negative_imbalance)
                        {
                            log::warn!(
                                "[PredictionMarkets] Cannot deposit to the reporter. error: {:?}",
                                err
                            );
                        }
                    }

                    report.outcome.clone()
                }
                MarketStatus::Disputed => {
                    // Try to get the outcome of the MDM. If the MDM failed to resolve, default to
                    // the oracle's report.
                    let resolved_outcome_option = match market.dispute_mechanism {
                        MarketDisputeMechanism::Authorized(_) => {
                            T::Authorized::on_resolution(&disputes, market_id, market)?
                        }
                        MarketDisputeMechanism::Court => {
                            T::Court::on_resolution(&disputes, market_id, market)?
                        }
                        MarketDisputeMechanism::SimpleDisputes => {
                            T::SimpleDisputes::on_resolution(&disputes, market_id, market)?
                        }
                    };
                    let resolved_outcome =
                        resolved_outcome_option.unwrap_or_else(|| report.outcome.clone());

                    let mut correct_reporters: Vec<T::AccountId> = Vec::new();

                    let mut overall_imbalance = BalanceOf::<T>::zero();

                    // If the oracle reported right, return the OracleBond, otherwise slash it to
                    // pay the correct reporters.
                    if report.outcome == resolved_outcome {
                        T::AssetManager::unreserve_named(
                            &Self::reserve_id(),
                            Asset::Ztg,
                            &market.creator,
                            T::OracleBond::get(),
                        );
                    } else {
                        let excess = T::AssetManager::slash_reserved_named(
                            &Self::reserve_id(),
                            Asset::Ztg,
                            &market.creator,
                            T::OracleBond::get(),
                        );

                        // negative_imbalance is the actual slash value (excess should be zero)
                        let negative_imbalance = T::OracleBond::get().saturating_sub(excess);
                        overall_imbalance = overall_imbalance.saturating_add(negative_imbalance);
                    }

                    for (i, dispute) in disputes.iter().enumerate() {
                        let actual_bond = default_dispute_bond::<T>(i);
                        if dispute.outcome == resolved_outcome {
                            T::AssetManager::unreserve_named(
                                &Self::reserve_id(),
                                Asset::Ztg,
                                &dispute.by,
                                actual_bond,
                            );

                            correct_reporters.push(dispute.by.clone());
                        } else {
                            let excess = T::AssetManager::slash_reserved_named(
                                &Self::reserve_id(),
                                Asset::Ztg,
                                &dispute.by,
                                actual_bond,
                            );

                            // negative_imbalance is the actual slash value (excess should be zero)
                            let negative_imbalance = actual_bond.saturating_sub(excess);
                            overall_imbalance =
                                overall_imbalance.saturating_add(negative_imbalance);
                        }
                    }

                    // Fold all the imbalances into one and reward the correct reporters. The
                    // number of correct reporters might be zero if the market defaults to the
                    // report after abandoned dispute. In that case, the rewards remain slashed.
                    if let Some(reward_per_each) =
                        overall_imbalance.checked_div(&correct_reporters.len().saturated_into())
                    {
                        for correct_reporter in &correct_reporters {
                            // *Should* always be equal to `reward_per_each`
                            let reward = overall_imbalance.min(reward_per_each);
                            overall_imbalance = overall_imbalance.saturating_sub(reward);

                            if let Err(err) =
                                T::AssetManager::deposit(Asset::Ztg, correct_reporter, reward)
                            {
                                log::warn!(
                                    "[PredictionMarkets] Cannot deposit to the correct reporter. \
                                     error: {:?}",
                                    err
                                );
                            }
                        }
                    }

                    resolved_outcome
                }
                _ => return Err(Error::<T>::InvalidMarketStatus.into()),
            };
            let clean_up_weight = Self::clean_up_pool(market, market_id, &resolved_outcome)?;
            total_weight = total_weight.saturating_add(clean_up_weight);
            // TODO: https://github.com/zeitgeistpm/zeitgeist/issues/815
            // Following call should return weight consumed by it.
            T::LiquidityMining::distribute_market_incentives(market_id)?;

            // NOTE: Currently we don't clean up outcome assets.
            // TODO(#792): Remove outcome assets for accounts! Delete "resolved" assets of `orml_tokens` with storage migration.
            T::MarketCommons::mutate_market(market_id, |m| {
                m.status = MarketStatus::Resolved;
                m.resolved_outcome = Some(resolved_outcome.clone());
                Ok(())
            })?;
            Disputes::<T>::remove(market_id);
            Self::deposit_event(Event::MarketResolved(
                *market_id,
                MarketStatus::Resolved,
                resolved_outcome,
            ));
            Ok(total_weight.saturating_add(Self::calculate_internal_resolve_weight(
                market,
                disputes.len().saturated_into(),
            )))
        }

        pub(crate) fn process_subsidy_collecting_markets(
            current_block: T::BlockNumber,
            current_time: MomentOf<T>,
        ) -> Weight {
            let mut total_weight = 0;
            let dbweight = T::DbWeight::get();
            let one_read = T::DbWeight::get().reads(1);
            let one_write = T::DbWeight::get().writes(1);

            let retain_closure = |subsidy_info: &SubsidyUntil<
                T::BlockNumber,
                MomentOf<T>,
                MarketIdOf<T>,
            >| {
                let market_ready = match &subsidy_info.period {
                    MarketPeriod::Block(period) => period.start <= current_block,
                    MarketPeriod::Timestamp(period) => period.start <= current_time,
                };

                if market_ready {
                    let pool_id = T::MarketCommons::market_pool(&subsidy_info.market_id);
                    total_weight.saturating_add(one_read);

                    if let Ok(pool_id) = pool_id {
                        let end_subsidy_result = T::Swaps::end_subsidy_phase(pool_id);

                        if let Ok(result) = end_subsidy_result {
                            total_weight = total_weight.saturating_add(result.weight);

                            if result.result {
                                // Sufficient subsidy, activate market.
                                let mutate_result =
                                    T::MarketCommons::mutate_market(&subsidy_info.market_id, |m| {
                                        m.status = MarketStatus::Active;
                                        Ok(())
                                    });

                                total_weight =
                                    total_weight.saturating_add(one_read).saturating_add(one_write);

                                if let Err(err) = mutate_result {
                                    log::error!(
                                        "[PredictionMarkets] Cannot find market associated to \
                                         market id.
                                    market_id: {:?}, error: {:?}",
                                        subsidy_info.market_id,
                                        err
                                    );
                                    return true;
                                }

                                Self::deposit_event(Event::MarketStartedWithSubsidy(
                                    subsidy_info.market_id,
                                    MarketStatus::Active,
                                ));
                            } else {
                                // Insufficient subsidy, cleanly remove pool and close market.
                                let destroy_result =
                                    T::Swaps::destroy_pool_in_subsidy_phase(pool_id);

                                if let Err(err) = destroy_result {
                                    log::error!(
                                        "[PredictionMarkets] Cannot destroy pool with missing \
                                         subsidy.
                                    market_id: {:?}, error: {:?}",
                                        subsidy_info.market_id,
                                        err
                                    );
                                    return true;
                                } else if let Ok(weight) = destroy_result {
                                    total_weight = total_weight.saturating_add(weight);
                                }

                                let market_result =
                                    T::MarketCommons::mutate_market(&subsidy_info.market_id, |m| {
                                        m.status = MarketStatus::InsufficientSubsidy;

                                        // Unreserve funds reserved during market creation
                                        if m.creation == MarketCreation::Permissionless {
                                            let required_bond = T::ValidityBond::get()
                                                .saturating_add(T::OracleBond::get());
                                            T::AssetManager::unreserve_named(
                                                &Self::reserve_id(),
                                                Asset::Ztg,
                                                &m.creator,
                                                required_bond,
                                            );
                                        } else if m.creation == MarketCreation::Advised {
                                            // AdvisoryBond was already returned when the market
                                            // was approved. Approval is inevitable to reach this.
                                            T::AssetManager::unreserve_named(
                                                &Self::reserve_id(),
                                                Asset::Ztg,
                                                &m.creator,
                                                T::OracleBond::get(),
                                            );
                                        }

                                        total_weight = total_weight
                                            .saturating_add(dbweight.reads(2))
                                            .saturating_add(dbweight.writes(2));
                                        Ok(())
                                    });

                                if let Err(err) = market_result {
                                    log::error!(
                                        "[PredictionMarkets] Cannot find market associated to \
                                         market id.
                                    market_id: {:?}, error: {:?}",
                                        subsidy_info.market_id,
                                        err
                                    );
                                    return true;
                                }

                                // `remove_market_pool` can only error due to missing pool, but
                                // above we ensured that the pool exists.
                                let _ =
                                    T::MarketCommons::remove_market_pool(&subsidy_info.market_id);
                                total_weight =
                                    total_weight.saturating_add(one_read).saturating_add(one_write);
                                Self::deposit_event(Event::MarketInsufficientSubsidy(
                                    subsidy_info.market_id,
                                    MarketStatus::InsufficientSubsidy,
                                ));
                            }

                            return false;
                        } else if let Err(err) = end_subsidy_result {
                            log::error!(
                                "[PredictionMarkets] An error occured during end of subsidy phase.
                        pool_id: {:?}, market_id: {:?}, error: {:?}",
                                pool_id,
                                subsidy_info.market_id,
                                err
                            );
                        }
                    } else if let Err(err) = pool_id {
                        log::error!(
                            "[PredictionMarkets] Cannot find pool associated to market.
                            market_id: {:?}, error: {:?}",
                            subsidy_info.market_id,
                            err
                        );
                        return true;
                    }
                }

                true
            };

            let mut weight_basis = 0;
            <MarketsCollectingSubsidy<T>>::mutate(
                |e: &mut BoundedVec<
                    SubsidyUntil<T::BlockNumber, MomentOf<T>, MarketIdOf<T>>,
                    _,
                >| {
                    weight_basis = T::WeightInfo::process_subsidy_collecting_markets_raw(
                        e.len().saturated_into(),
                    );
                    e.retain(retain_closure);
                },
            );

            weight_basis.saturating_add(total_weight)
        }

        fn remove_last_dispute_from_market_ids_per_dispute_block(
            disputes: &[MarketDispute<T::AccountId, T::BlockNumber>],
            market_id: &MarketIdOf<T>,
        ) -> DispatchResult {
            if let Some(last_dispute) = disputes.last() {
                let market = T::MarketCommons::market(market_id)?;
                let dispute_duration_ends_at_block =
                    last_dispute.at.saturating_add(market.deadlines.dispute_duration);
                MarketIdsPerDisputeBlock::<T>::mutate(dispute_duration_ends_at_block, |ids| {
                    remove_item::<MarketIdOf<T>, _>(ids, market_id);
                });
            }
            Ok(())
        }

        /// The reserve ID of the prediction-markets pallet.
        #[inline]
        pub fn reserve_id() -> [u8; 8] {
            T::PalletId::get().0
        }

        pub(crate) fn market_status_manager<F, MarketIdsPerBlock, MarketIdsPerTimeFrame>(
            block_number: T::BlockNumber,
            last_time_frame: TimeFrame,
            current_time_frame: TimeFrame,
            mut mutation: F,
        ) -> Result<Weight, DispatchError>
        where
            F: FnMut(
                &MarketIdOf<T>,
                Market<T::AccountId, T::BlockNumber, MomentOf<T>>,
            ) -> DispatchResult,
            MarketIdsPerBlock: frame_support::StorageMap<
                T::BlockNumber,
                BoundedVec<MarketIdOf<T>, CacheSize>,
                Query = BoundedVec<MarketIdOf<T>, CacheSize>,
            >,
            MarketIdsPerTimeFrame: frame_support::StorageMap<
                TimeFrame,
                BoundedVec<MarketIdOf<T>, CacheSize>,
                Query = BoundedVec<MarketIdOf<T>, CacheSize>,
            >,
        {
            let market_ids_per_block = MarketIdsPerBlock::get(block_number);
            for market_id in market_ids_per_block.iter() {
                let market = T::MarketCommons::market(market_id)?;
                mutation(market_id, market)?;
            }
            MarketIdsPerBlock::remove(block_number);

            let mut time_frame_ids_len = 0u32;
            for time_frame in last_time_frame.saturating_add(1)..=current_time_frame {
                let market_ids_per_time_frame = MarketIdsPerTimeFrame::get(time_frame);
                time_frame_ids_len =
                    time_frame_ids_len.saturating_add(market_ids_per_time_frame.len() as u32);
                for market_id in market_ids_per_time_frame.iter() {
                    let market = T::MarketCommons::market(market_id)?;
                    mutation(market_id, market)?;
                }
                MarketIdsPerTimeFrame::remove(time_frame);
            }

            Ok(T::WeightInfo::market_status_manager(
                market_ids_per_block.len() as u32,
                time_frame_ids_len,
            ))
        }

        pub(crate) fn resolution_manager<F>(
            now: T::BlockNumber,
            mut cb: F,
        ) -> Result<Weight, DispatchError>
        where
            F: FnMut(
                &MarketIdOf<T>,
                &Market<T::AccountId, T::BlockNumber, MomentOf<T>>,
            ) -> DispatchResult,
        {
<<<<<<< HEAD
            let dispute_period = T::DisputePeriod::get();
            if now <= dispute_period {
                return Ok(0u64);
            }

            let block = now.saturating_sub(dispute_period);

            // Resolve all regularly reported markets.
            let market_ids_per_report_block = MarketIdsPerReportBlock::<T>::get(block);
            for id in market_ids_per_report_block.iter() {
=======
            // Resolve all regularly reported markets.
            for id in MarketIdsPerReportBlock::<T>::get(now).iter() {
>>>>>>> a55ea66a
                let market = T::MarketCommons::market(id)?;
                if let MarketStatus::Reported = market.status {
                    cb(id, &market)?;
                }
            }
            MarketIdsPerReportBlock::<T>::remove(now);

            // Resolve any disputed markets.
<<<<<<< HEAD
            let market_ids_per_dispute_block = MarketIdsPerDisputeBlock::<T>::get(block);
            for id in market_ids_per_dispute_block.iter() {
=======
            for id in MarketIdsPerDisputeBlock::<T>::get(now).iter() {
>>>>>>> a55ea66a
                let market = T::MarketCommons::market(id)?;
                cb(id, &market)?;
            }
            MarketIdsPerDisputeBlock::<T>::remove(now);

            Ok(T::WeightInfo::market_resolution_manager(
                market_ids_per_report_block.len() as u32,
                market_ids_per_dispute_block.len() as u32,
            ))
        }

        // If the market is already disputed, does nothing.
        fn set_market_as_disputed(
            market: &Market<T::AccountId, T::BlockNumber, MomentOf<T>>,
            market_id: &MarketIdOf<T>,
        ) -> DispatchResult {
            if market.status != MarketStatus::Disputed {
                T::MarketCommons::mutate_market(market_id, |m| {
                    m.status = MarketStatus::Disputed;
                    Ok(())
                })?;
            }
            Ok(())
        }

        // If a market has a pool that is `Active`, then changes from `Active` to `Clean`. If
        // the market does not exist or the market does not have a pool, does nothing.
        fn clean_up_pool(
            market: &Market<T::AccountId, T::BlockNumber, MomentOf<T>>,
            market_id: &MarketIdOf<T>,
            outcome_report: &OutcomeReport,
        ) -> Result<Weight, DispatchError> {
            let pool_id = if let Ok(el) = T::MarketCommons::market_pool(market_id) {
                el
            } else {
                return Ok(T::DbWeight::get().reads(1));
            };
            let market_account = Self::market_account(*market_id);
            let weight = T::Swaps::clean_up_pool(
                &market.market_type,
                pool_id,
                outcome_report,
                &market_account,
            )?;
            Ok(weight.saturating_add(T::DbWeight::get().reads(2)))
        }

        // Creates a pool for the market and registers the market in the list of markets
        // currently collecting subsidy.
        pub(crate) fn start_subsidy(
            market: &Market<T::AccountId, T::BlockNumber, MomentOf<T>>,
            market_id: MarketIdOf<T>,
        ) -> Result<Weight, DispatchError> {
            ensure!(
                market.status == MarketStatus::CollectingSubsidy,
                Error::<T>::MarketIsNotCollectingSubsidy
            );

            let mut assets = Self::outcome_assets(market_id, market);
            let base_asset = Asset::Ztg;
            assets.push(base_asset);
            let total_assets = assets.len();

            let pool_id = T::Swaps::create_pool(
                market.creator.clone(),
                assets,
                base_asset,
                market_id,
                market.scoring_rule,
                None,
                None,
                None,
            )?;

            // This errors if a pool already exists!
            T::MarketCommons::insert_market_pool(market_id, pool_id)?;
            <MarketsCollectingSubsidy<T>>::try_mutate(|markets| {
                markets
                    .try_push(SubsidyUntil { market_id, period: market.period.clone() })
                    .map_err(|_| <Error<T>>::StorageOverflow)
            })?;

            Ok(T::WeightInfo::start_subsidy(total_assets.saturated_into()))
        }

        fn validate_dispute(
            disputes: &[MarketDispute<T::AccountId, T::BlockNumber>],
            market: &Market<T::AccountId, T::BlockNumber, MomentOf<T>>,
            num_disputes: u32,
            outcome_report: &OutcomeReport,
        ) -> DispatchResult {
            let report = market.report.as_ref().ok_or(Error::<T>::MarketIsNotReported)?;
            ensure!(market.matches_outcome_report(outcome_report), Error::<T>::OutcomeMismatch);
            Self::ensure_can_not_dispute_the_same_outcome(disputes, report, outcome_report)?;
            Self::ensure_disputes_does_not_exceed_max_disputes(num_disputes)?;
            Ok(())
        }
    }

    // No-one can bound more than BalanceOf<T>, therefore, this functions saturates
    pub fn default_dispute_bond<T>(n: usize) -> BalanceOf<T>
    where
        T: Config,
    {
        T::DisputeBond::get().saturating_add(
            T::DisputeFactor::get().saturating_mul(n.saturated_into::<u32>().into()),
        )
    }

    fn remove_item<I: cmp::PartialEq, G>(items: &mut BoundedVec<I, G>, item: &I) {
        if let Some(pos) = items.iter().position(|i| i == item) {
            items.swap_remove(pos);
        }
    }
}<|MERGE_RESOLUTION|>--- conflicted
+++ resolved
@@ -2306,21 +2306,9 @@
                 &Market<T::AccountId, T::BlockNumber, MomentOf<T>>,
             ) -> DispatchResult,
         {
-<<<<<<< HEAD
-            let dispute_period = T::DisputePeriod::get();
-            if now <= dispute_period {
-                return Ok(0u64);
-            }
-
-            let block = now.saturating_sub(dispute_period);
-
             // Resolve all regularly reported markets.
-            let market_ids_per_report_block = MarketIdsPerReportBlock::<T>::get(block);
+            let market_ids_per_report_block = MarketIdsPerReportBlock::<T>::get(now);
             for id in market_ids_per_report_block.iter() {
-=======
-            // Resolve all regularly reported markets.
-            for id in MarketIdsPerReportBlock::<T>::get(now).iter() {
->>>>>>> a55ea66a
                 let market = T::MarketCommons::market(id)?;
                 if let MarketStatus::Reported = market.status {
                     cb(id, &market)?;
@@ -2329,12 +2317,8 @@
             MarketIdsPerReportBlock::<T>::remove(now);
 
             // Resolve any disputed markets.
-<<<<<<< HEAD
-            let market_ids_per_dispute_block = MarketIdsPerDisputeBlock::<T>::get(block);
+            let market_ids_per_dispute_block = MarketIdsPerDisputeBlock::<T>::get(now);
             for id in market_ids_per_dispute_block.iter() {
-=======
-            for id in MarketIdsPerDisputeBlock::<T>::get(now).iter() {
->>>>>>> a55ea66a
                 let market = T::MarketCommons::market(id)?;
                 cb(id, &market)?;
             }
