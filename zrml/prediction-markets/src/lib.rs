--- conflicted
+++ resolved
@@ -621,10 +621,7 @@
         /// # Weight
         ///
         /// Complexity: `O(n)`, where `n` is the number of outstanding disputes.
-<<<<<<< HEAD
-=======
         #[pallet::call_index(6)]
->>>>>>> d5aa135e
         #[pallet::weight(
             T::WeightInfo::dispute_authorized().saturating_add(
                 T::Court::on_dispute_max_weight().saturating_add(
