// Copyright 2021-2022 Zeitgeist PM LLC.
//
// This file is part of Zeitgeist.
//
// Zeitgeist is free software: you can redistribute it and/or modify it
// under the terms of the GNU General Public License as published by the
// Free Software Foundation, either version 3 of the License, or (at
// your option) any later version.
//
// Zeitgeist is distributed in the hope that it will be useful, but
// WITHOUT ANY WARRANTY; without even the implied warranty of
// MERCHANTABILITY or FITNESS FOR A PARTICULAR PURPOSE. See the GNU
// General Public License for more details.
//
// You should have received a copy of the GNU General Public License
// along with Zeitgeist. If not, see <https://www.gnu.org/licenses/>.

#![cfg(all(feature = "mock", test))]
#![allow(clippy::reversed_empty_ranges)]

use crate::{
    mock::*, Config, Error, Event, LastTimeFrame, MarketIdsForEdit, MarketIdsPerCloseBlock,
    MarketIdsPerDisputeBlock, MarketIdsPerOpenBlock, MarketIdsPerReportBlock,
};
use core::ops::{Range, RangeInclusive};
use frame_support::{
    assert_err, assert_noop, assert_ok,
    dispatch::{DispatchError, DispatchResultWithPostInfo},
    traits::{NamedReservableCurrency, OnInitialize},
};
use test_case::test_case;

use orml_traits::MultiCurrency;
use sp_runtime::traits::{AccountIdConversion, SaturatedConversion, Zero};
use zeitgeist_primitives::{
    constants::mock::{DisputeFactor, OutsiderBond, BASE, CENT, MILLISECS_PER_BLOCK},
    traits::Swaps as SwapsPalletApi,
    types::{
        AccountIdTest, Asset, Balance, BlockNumber, Bond, Deadlines, Market, MarketBonds,
        MarketCreation, MarketDisputeMechanism, MarketPeriod, MarketStatus, MarketType, Moment,
        MultiHash, OutcomeReport, PoolStatus, ScalarPosition, ScoringRule,
    },
};
use zrml_market_commons::MarketCommonsPalletApi;
use zrml_swaps::Pools;

const SENTINEL_AMOUNT: u128 = BASE;

fn get_deadlines() -> Deadlines<<Runtime as frame_system::Config>::BlockNumber> {
    Deadlines {
        grace_period: 1_u32.into(),
        oracle_duration: <Runtime as crate::Config>::MinOracleDuration::get(),
        dispute_duration: <Runtime as crate::Config>::MinDisputeDuration::get(),
    }
}

fn gen_metadata(byte: u8) -> MultiHash {
    let mut metadata = [byte; 50];
    metadata[0] = 0x15;
    metadata[1] = 0x30;
    MultiHash::Sha3_384(metadata)
}

fn simple_create_categorical_market(
    creation: MarketCreation,
    period: Range<u64>,
    scoring_rule: ScoringRule,
) {
    assert_ok!(PredictionMarkets::create_market(
        Origin::signed(ALICE),
        BOB,
        MarketPeriod::Block(period),
        get_deadlines(),
        gen_metadata(2),
        creation,
        MarketType::Categorical(<Runtime as crate::Config>::MinCategories::get()),
        MarketDisputeMechanism::SimpleDisputes,
        scoring_rule
    ));
}

fn simple_create_scalar_market(
    creation: MarketCreation,
    period: Range<u64>,
    scoring_rule: ScoringRule,
) {
    assert_ok!(PredictionMarkets::create_market(
        Origin::signed(ALICE),
        BOB,
        MarketPeriod::Block(period),
        get_deadlines(),
        gen_metadata(2),
        creation,
        MarketType::Scalar(100..=200),
        MarketDisputeMechanism::SimpleDisputes,
        scoring_rule
    ));
}

#[test]
fn admin_move_market_to_closed_successfully_closes_market() {
    ExtBuilder::default().build().execute_with(|| {
        frame_system::Pallet::<Runtime>::set_block_number(1);
        simple_create_categorical_market(MarketCreation::Permissionless, 0..2, ScoringRule::CPMM);
        let market_id = 0;
        assert_ok!(PredictionMarkets::admin_move_market_to_closed(Origin::signed(SUDO), market_id));
        let market = MarketCommons::market(&market_id).unwrap();
        assert_eq!(market.status, MarketStatus::Closed);
        System::assert_last_event(Event::MarketClosed(market_id).into());
    });
}

#[test]
fn admin_move_market_to_closed_fails_if_market_does_not_exist() {
    ExtBuilder::default().build().execute_with(|| {
        assert_noop!(
            PredictionMarkets::admin_move_market_to_closed(Origin::signed(SUDO), 0),
            zrml_market_commons::Error::<Runtime>::MarketDoesNotExist
        );
    });
}

#[test_case(MarketStatus::Closed; "closed")]
#[test_case(MarketStatus::Reported; "reported")]
#[test_case(MarketStatus::Disputed; "disputed")]
#[test_case(MarketStatus::Resolved; "resolved")]
#[test_case(MarketStatus::Proposed; "proposed")]
#[test_case(MarketStatus::CollectingSubsidy; "collecting subsidy")]
#[test_case(MarketStatus::InsufficientSubsidy; "insufficient subsidy")]
fn admin_move_market_to_closed_fails_if_market_is_not_active(market_status: MarketStatus) {
    ExtBuilder::default().build().execute_with(|| {
        simple_create_categorical_market(MarketCreation::Permissionless, 0..1, ScoringRule::CPMM);
        let market_id = 0;
        assert_ok!(MarketCommons::mutate_market(&market_id, |market| {
            market.status = market_status;
            Ok(())
        }));
        assert_noop!(
            PredictionMarkets::admin_move_market_to_closed(Origin::signed(SUDO), market_id),
            crate::Error::<Runtime>::MarketIsNotActive,
        );
    });
}

#[test]
fn admin_move_market_to_closed_correctly_clears_auto_open_and_close_blocks() {
    ExtBuilder::default().build().execute_with(|| {
        let category_count = 3;
        assert_ok!(PredictionMarkets::create_cpmm_market_and_deploy_assets(
            Origin::signed(ALICE),
            ALICE,
            MarketPeriod::Block(22..66),
            get_deadlines(),
            gen_metadata(50),
            MarketType::Categorical(category_count),
            MarketDisputeMechanism::SimpleDisputes,
            0,
            <Runtime as zrml_swaps::Config>::MinLiquidity::get(),
            vec![<Runtime as zrml_swaps::Config>::MinWeight::get(); category_count.into()],
        ));
        assert_ok!(PredictionMarkets::create_cpmm_market_and_deploy_assets(
            Origin::signed(ALICE),
            ALICE,
            MarketPeriod::Block(33..66),
            get_deadlines(),
            gen_metadata(50),
            MarketType::Categorical(category_count),
            MarketDisputeMechanism::SimpleDisputes,
            0,
            <Runtime as zrml_swaps::Config>::MinLiquidity::get(),
            vec![<Runtime as zrml_swaps::Config>::MinWeight::get(); category_count.into()],
        ));
        assert_ok!(PredictionMarkets::create_cpmm_market_and_deploy_assets(
            Origin::signed(ALICE),
            ALICE,
            MarketPeriod::Block(22..33),
            get_deadlines(),
            gen_metadata(50),
            MarketType::Categorical(category_count),
            MarketDisputeMechanism::SimpleDisputes,
            0,
            <Runtime as zrml_swaps::Config>::MinLiquidity::get(),
            vec![<Runtime as zrml_swaps::Config>::MinWeight::get(); category_count.into()],
        ));
        assert_ok!(PredictionMarkets::admin_move_market_to_closed(Origin::signed(SUDO), 0));

        let auto_close = MarketIdsPerCloseBlock::<Runtime>::get(66);
        assert_eq!(auto_close.len(), 1);
        assert_eq!(auto_close[0], 1);

        let auto_open = MarketIdsPerOpenBlock::<Runtime>::get(22);
        assert_eq!(auto_open.len(), 1);
        assert_eq!(auto_open[0], 2);
    });
}

#[test_case(654..=321; "empty range")]
#[test_case(555..=555; "one element as range")]
fn create_scalar_market_fails_on_invalid_range(range: RangeInclusive<u128>) {
    ExtBuilder::default().build().execute_with(|| {
        assert_noop!(
            PredictionMarkets::create_market(
                Origin::signed(ALICE),
                BOB,
                MarketPeriod::Block(123..456),
                get_deadlines(),
                gen_metadata(2),
                MarketCreation::Permissionless,
                MarketType::Scalar(range),
                MarketDisputeMechanism::SimpleDisputes,
                ScoringRule::CPMM,
            ),
            crate::Error::<Runtime>::InvalidOutcomeRange
        );
    });
}

#[test]
fn create_market_fails_on_min_dispute_period() {
    ExtBuilder::default().build().execute_with(|| {
        let deadlines = Deadlines {
            grace_period: <Runtime as crate::Config>::MaxGracePeriod::get(),
            oracle_duration: <Runtime as crate::Config>::MaxOracleDuration::get(),
            dispute_duration: <Runtime as crate::Config>::MinDisputeDuration::get() - 1,
        };
        assert_noop!(
            PredictionMarkets::create_market(
                Origin::signed(ALICE),
                BOB,
                MarketPeriod::Block(123..456),
                deadlines,
                gen_metadata(2),
                MarketCreation::Permissionless,
                MarketType::Categorical(2),
                MarketDisputeMechanism::SimpleDisputes,
                ScoringRule::CPMM,
            ),
            crate::Error::<Runtime>::DisputeDurationSmallerThanMinDisputeDuration
        );
    });
}

#[test]
fn create_market_fails_on_min_oracle_duration() {
    ExtBuilder::default().build().execute_with(|| {
        let deadlines = Deadlines {
            grace_period: <Runtime as crate::Config>::MaxGracePeriod::get(),
            oracle_duration: <Runtime as crate::Config>::MinOracleDuration::get() - 1,
            dispute_duration: <Runtime as crate::Config>::MinDisputeDuration::get(),
        };
        assert_noop!(
            PredictionMarkets::create_market(
                Origin::signed(ALICE),
                BOB,
                MarketPeriod::Block(123..456),
                deadlines,
                gen_metadata(2),
                MarketCreation::Permissionless,
                MarketType::Categorical(2),
                MarketDisputeMechanism::SimpleDisputes,
                ScoringRule::CPMM,
            ),
            crate::Error::<Runtime>::OracleDurationSmallerThanMinOracleDuration
        );
    });
}

#[test]
fn create_market_fails_on_max_dispute_period() {
    ExtBuilder::default().build().execute_with(|| {
        let deadlines = Deadlines {
            grace_period: <Runtime as crate::Config>::MaxGracePeriod::get(),
            oracle_duration: <Runtime as crate::Config>::MaxOracleDuration::get(),
            dispute_duration: <Runtime as crate::Config>::MaxDisputeDuration::get() + 1,
        };
        assert_noop!(
            PredictionMarkets::create_market(
                Origin::signed(ALICE),
                BOB,
                MarketPeriod::Block(123..456),
                deadlines,
                gen_metadata(2),
                MarketCreation::Permissionless,
                MarketType::Categorical(2),
                MarketDisputeMechanism::SimpleDisputes,
                ScoringRule::CPMM,
            ),
            crate::Error::<Runtime>::DisputeDurationGreaterThanMaxDisputeDuration
        );
    });
}

#[test]
fn create_market_fails_on_max_grace_period() {
    ExtBuilder::default().build().execute_with(|| {
        let deadlines = Deadlines {
            grace_period: <Runtime as crate::Config>::MaxGracePeriod::get() + 1,
            oracle_duration: <Runtime as crate::Config>::MaxOracleDuration::get(),
            dispute_duration: <Runtime as crate::Config>::MaxDisputeDuration::get(),
        };
        assert_noop!(
            PredictionMarkets::create_market(
                Origin::signed(ALICE),
                BOB,
                MarketPeriod::Block(123..456),
                deadlines,
                gen_metadata(2),
                MarketCreation::Permissionless,
                MarketType::Categorical(2),
                MarketDisputeMechanism::SimpleDisputes,
                ScoringRule::CPMM,
            ),
            crate::Error::<Runtime>::GracePeriodGreaterThanMaxGracePeriod
        );
    });
}

#[test]
fn create_market_fails_on_max_oracle_duration() {
    ExtBuilder::default().build().execute_with(|| {
        let deadlines = Deadlines {
            grace_period: <Runtime as crate::Config>::MaxGracePeriod::get(),
            oracle_duration: <Runtime as crate::Config>::MaxOracleDuration::get() + 1,
            dispute_duration: <Runtime as crate::Config>::MaxDisputeDuration::get(),
        };
        assert_noop!(
            PredictionMarkets::create_market(
                Origin::signed(ALICE),
                BOB,
                MarketPeriod::Block(123..456),
                deadlines,
                gen_metadata(2),
                MarketCreation::Permissionless,
                MarketType::Categorical(2),
                MarketDisputeMechanism::SimpleDisputes,
                ScoringRule::CPMM,
            ),
            crate::Error::<Runtime>::OracleDurationGreaterThanMaxOracleDuration
        );
    });
}

#[test]
fn admin_destroy_market_correctly_slashes_permissionless_market_active() {
    ExtBuilder::default().build().execute_with(|| {
        simple_create_categorical_market(MarketCreation::Permissionless, 0..2, ScoringRule::CPMM);
        assert_ok!(AssetManager::deposit(Asset::Ztg, &ALICE, 2 * SENTINEL_AMOUNT));
        assert_ok!(Balances::reserve_named(
            &PredictionMarkets::reserve_id(),
            &ALICE,
            SENTINEL_AMOUNT
        ));
        let balance_free_before_alice = Balances::free_balance(&ALICE);
        assert_ok!(PredictionMarkets::admin_destroy_market(Origin::signed(SUDO), 0));
        assert_eq!(
            Balances::reserved_balance_named(&PredictionMarkets::reserve_id(), &ALICE),
            SENTINEL_AMOUNT
        );
        let balance_free_after_alice = Balances::free_balance(&ALICE);
        assert_eq!(balance_free_before_alice, balance_free_after_alice);
    });
}

#[test]
fn admin_destroy_market_correctly_slashes_permissionless_market_reported() {
    ExtBuilder::default().build().execute_with(|| {
        let end = 2_u64;
        simple_create_categorical_market(MarketCreation::Permissionless, 0..end, ScoringRule::CPMM);
        let market = MarketCommons::market(&0).unwrap();
        run_to_block(end + market.deadlines.grace_period);
        assert_ok!(PredictionMarkets::report(
            Origin::signed(BOB),
            0,
            OutcomeReport::Categorical(1)
        ));
        assert_ok!(AssetManager::deposit(Asset::Ztg, &ALICE, 2 * SENTINEL_AMOUNT));
        assert_ok!(Balances::reserve_named(
            &PredictionMarkets::reserve_id(),
            &ALICE,
            SENTINEL_AMOUNT
        ));
        let balance_free_before_alice = Balances::free_balance(&ALICE);
        assert_ok!(PredictionMarkets::admin_destroy_market(Origin::signed(SUDO), 0));
        assert_eq!(
            Balances::reserved_balance_named(&PredictionMarkets::reserve_id(), &ALICE),
            SENTINEL_AMOUNT
        );
        let balance_free_after_alice = Balances::free_balance(&ALICE);
        assert_eq!(balance_free_before_alice, balance_free_after_alice);
    });
}

#[test]
fn admin_destroy_market_correctly_slashes_permissionless_market_disputed() {
    ExtBuilder::default().build().execute_with(|| {
        let end = 2;
        simple_create_categorical_market(MarketCreation::Permissionless, 0..end, ScoringRule::CPMM);
        let market = MarketCommons::market(&0).unwrap();
        let grace_period = end + market.deadlines.grace_period;
        assert_ne!(grace_period, 0);
        run_to_block(grace_period + 1);
        assert_ok!(PredictionMarkets::report(
            Origin::signed(BOB),
            0,
            OutcomeReport::Categorical(1)
        ));
        run_to_block(grace_period + 2);
        assert_ok!(PredictionMarkets::dispute(
            Origin::signed(CHARLIE),
            0,
            OutcomeReport::Categorical(0)
        ));
        assert_ok!(AssetManager::deposit(Asset::Ztg, &ALICE, 2 * SENTINEL_AMOUNT));
        assert_ok!(Balances::reserve_named(
            &PredictionMarkets::reserve_id(),
            &ALICE,
            SENTINEL_AMOUNT
        ));
        let balance_free_before_alice = Balances::free_balance(&ALICE);
        assert_ok!(PredictionMarkets::admin_destroy_market(Origin::signed(SUDO), 0));
        assert_eq!(
            Balances::reserved_balance_named(&PredictionMarkets::reserve_id(), &ALICE),
            SENTINEL_AMOUNT
        );
        let balance_free_after_alice = Balances::free_balance(&ALICE);
        assert_eq!(balance_free_before_alice, balance_free_after_alice);
    });
}

#[test]
fn admin_destroy_market_correctly_slashes_permissionless_market_resolved() {
    ExtBuilder::default().build().execute_with(|| {
        let end = 2;
        simple_create_categorical_market(MarketCreation::Permissionless, 0..end, ScoringRule::CPMM);
        let market = MarketCommons::market(&0).unwrap();
        let grace_period = end + market.deadlines.grace_period;
        run_to_block(grace_period + 1);
        assert_ok!(PredictionMarkets::report(
            Origin::signed(BOB),
            0,
            OutcomeReport::Categorical(1)
        ));
        run_blocks(market.deadlines.dispute_duration);
        assert_eq!(Balances::reserved_balance_named(&PredictionMarkets::reserve_id(), &ALICE), 0);
        assert_ok!(AssetManager::deposit(Asset::Ztg, &ALICE, 2 * SENTINEL_AMOUNT));
        assert_ok!(Balances::reserve_named(
            &PredictionMarkets::reserve_id(),
            &ALICE,
            SENTINEL_AMOUNT
        ));
        let balance_free_before_alice = Balances::free_balance(&ALICE);
        assert_ok!(PredictionMarkets::admin_destroy_market(Origin::signed(SUDO), 0));
        assert_eq!(
            Balances::reserved_balance_named(&PredictionMarkets::reserve_id(), &ALICE),
            SENTINEL_AMOUNT
        );
        let balance_free_after_alice = Balances::free_balance(&ALICE);
        assert_eq!(balance_free_before_alice, balance_free_after_alice);
    });
}

#[test]
fn admin_destroy_market_correctly_slashes_advised_market_proposed() {
    ExtBuilder::default().build().execute_with(|| {
        simple_create_categorical_market(MarketCreation::Advised, 0..1, ScoringRule::CPMM);
        assert_ok!(AssetManager::deposit(Asset::Ztg, &ALICE, 2 * SENTINEL_AMOUNT));
        assert_ok!(Balances::reserve_named(
            &PredictionMarkets::reserve_id(),
            &ALICE,
            SENTINEL_AMOUNT
        ));
        let balance_free_before_alice = Balances::free_balance(&ALICE);
        assert_ok!(PredictionMarkets::admin_destroy_market(Origin::signed(SUDO), 0));
        assert_eq!(
            Balances::reserved_balance_named(&PredictionMarkets::reserve_id(), &ALICE),
            SENTINEL_AMOUNT
        );
        let balance_free_after_alice = Balances::free_balance(&ALICE);
        assert_eq!(balance_free_before_alice, balance_free_after_alice);
    });
}

#[test]
fn admin_destroy_market_correctly_slashes_advised_market_proposed_with_edit_request() {
    ExtBuilder::default().build().execute_with(|| {
        simple_create_categorical_market(MarketCreation::Advised, 0..1, ScoringRule::CPMM);
        assert_ok!(AssetManager::deposit(Asset::Ztg, &ALICE, 2 * SENTINEL_AMOUNT));
        assert_ok!(Balances::reserve_named(
            &PredictionMarkets::reserve_id(),
            &ALICE,
            SENTINEL_AMOUNT
        ));
        let balance_free_before_alice = Balances::free_balance(&ALICE);
        let market = MarketCommons::market(&0);
        assert_eq!(market.unwrap().status, MarketStatus::Proposed);

        let edit_reason = vec![0_u8; <Runtime as Config>::MaxEditReasonLen::get() as usize];

        assert_ok!(PredictionMarkets::request_edit(Origin::signed(SUDO), 0, edit_reason));
        assert!(MarketIdsForEdit::<Runtime>::contains_key(0));
        assert_ok!(PredictionMarkets::admin_destroy_market(Origin::signed(SUDO), 0));
        assert_eq!(
            Balances::reserved_balance_named(&PredictionMarkets::reserve_id(), &ALICE),
            SENTINEL_AMOUNT
        );
        let balance_free_after_alice = Balances::free_balance(&ALICE);
        assert_eq!(balance_free_before_alice, balance_free_after_alice);
        assert!(!MarketIdsForEdit::<Runtime>::contains_key(0));
    });
}

#[test]
fn admin_destroy_market_correctly_slashes_advised_market_active() {
    ExtBuilder::default().build().execute_with(|| {
        simple_create_categorical_market(MarketCreation::Advised, 0..1, ScoringRule::CPMM);
        assert_ok!(PredictionMarkets::approve_market(Origin::signed(SUDO), 0));
        assert_ok!(AssetManager::deposit(Asset::Ztg, &ALICE, 2 * SENTINEL_AMOUNT));
        assert_ok!(Balances::reserve_named(
            &PredictionMarkets::reserve_id(),
            &ALICE,
            SENTINEL_AMOUNT
        ));
        let balance_free_before_alice = Balances::free_balance(&ALICE);
        assert_ok!(PredictionMarkets::admin_destroy_market(Origin::signed(SUDO), 0));
        assert_eq!(
            Balances::reserved_balance_named(&PredictionMarkets::reserve_id(), &ALICE),
            SENTINEL_AMOUNT
        );
        let balance_free_after_alice = Balances::free_balance(&ALICE);
        assert_eq!(balance_free_before_alice, balance_free_after_alice);
    });
}

#[test]
fn admin_destroy_market_correctly_slashes_advised_market_reported() {
    ExtBuilder::default().build().execute_with(|| {
        let end = 2;
        simple_create_categorical_market(MarketCreation::Advised, 0..end, ScoringRule::CPMM);
        assert_ok!(PredictionMarkets::approve_market(Origin::signed(SUDO), 0));
        let market = MarketCommons::market(&0).unwrap();
        let grace_period = end + market.deadlines.grace_period;
        run_to_block(grace_period + 1);
        assert_ok!(PredictionMarkets::report(
            Origin::signed(BOB),
            0,
            OutcomeReport::Categorical(1)
        ));
        assert_ok!(AssetManager::deposit(Asset::Ztg, &ALICE, 2 * SENTINEL_AMOUNT));
        assert_ok!(Balances::reserve_named(
            &PredictionMarkets::reserve_id(),
            &ALICE,
            SENTINEL_AMOUNT
        ));
        let balance_free_before_alice = Balances::free_balance(&ALICE);
        assert_ok!(PredictionMarkets::admin_destroy_market(Origin::signed(SUDO), 0));
        assert_eq!(
            Balances::reserved_balance_named(&PredictionMarkets::reserve_id(), &ALICE),
            SENTINEL_AMOUNT
        );
        let balance_free_after_alice = Balances::free_balance(&ALICE);
        assert_eq!(balance_free_before_alice, balance_free_after_alice);
    });
}

#[test]
fn admin_destroy_market_correctly_slashes_advised_market_disputed() {
    ExtBuilder::default().build().execute_with(|| {
        let end = 2;
        simple_create_categorical_market(MarketCreation::Advised, 0..end, ScoringRule::CPMM);
        assert_ok!(PredictionMarkets::approve_market(Origin::signed(SUDO), 0));
        let market = MarketCommons::market(&0).unwrap();
        let grace_period = end + market.deadlines.grace_period;
        run_to_block(grace_period + 1);
        assert_ok!(PredictionMarkets::report(
            Origin::signed(BOB),
            0,
            OutcomeReport::Categorical(1)
        ));
        assert_ok!(PredictionMarkets::dispute(
            Origin::signed(CHARLIE),
            0,
            OutcomeReport::Categorical(0)
        ));
        assert_ok!(AssetManager::deposit(Asset::Ztg, &ALICE, 2 * SENTINEL_AMOUNT));
        assert_ok!(Balances::reserve_named(
            &PredictionMarkets::reserve_id(),
            &ALICE,
            SENTINEL_AMOUNT
        ));
        let balance_free_before_alice = Balances::free_balance(&ALICE);
        assert_ok!(PredictionMarkets::admin_destroy_market(Origin::signed(SUDO), 0));
        assert_eq!(
            Balances::reserved_balance_named(&PredictionMarkets::reserve_id(), &ALICE),
            SENTINEL_AMOUNT
        );
        let balance_free_after_alice = Balances::free_balance(&ALICE);
        assert_eq!(balance_free_before_alice, balance_free_after_alice);
    });
}

#[test]
fn admin_destroy_market_correctly_slashes_advised_market_resolved() {
    ExtBuilder::default().build().execute_with(|| {
        let end = 2;
        simple_create_categorical_market(MarketCreation::Advised, 0..end, ScoringRule::CPMM);
        assert_ok!(PredictionMarkets::approve_market(Origin::signed(SUDO), 0));
        let market = MarketCommons::market(&0).unwrap();
        let grace_period = end + market.deadlines.grace_period;
        run_to_block(grace_period + 1);
        assert_ok!(PredictionMarkets::report(
            Origin::signed(BOB),
            0,
            OutcomeReport::Categorical(1)
        ));
        run_blocks(market.deadlines.dispute_duration);
        assert_eq!(Balances::reserved_balance_named(&PredictionMarkets::reserve_id(), &ALICE), 0);
        assert_ok!(AssetManager::deposit(Asset::Ztg, &ALICE, 2 * SENTINEL_AMOUNT));
        assert_ok!(Balances::reserve_named(
            &PredictionMarkets::reserve_id(),
            &ALICE,
            SENTINEL_AMOUNT
        ));
        let balance_free_before_alice = Balances::free_balance(&ALICE);
        assert_ok!(PredictionMarkets::admin_destroy_market(Origin::signed(SUDO), 0));
        assert_eq!(
            Balances::reserved_balance_named(&PredictionMarkets::reserve_id(), &ALICE),
            SENTINEL_AMOUNT
        );
        let balance_free_after_alice = Balances::free_balance(&ALICE);
        assert_eq!(balance_free_before_alice, balance_free_after_alice);
    });
}

#[test]
fn admin_destroy_market_correctly_cleans_up_accounts() {
    ExtBuilder::default().build().execute_with(|| {
        assert_ok!(PredictionMarkets::create_cpmm_market_and_deploy_assets(
            Origin::signed(ALICE),
            ALICE,
            MarketPeriod::Block(0..42),
            get_deadlines(),
            gen_metadata(50),
            MarketType::Categorical(3),
            MarketDisputeMechanism::SimpleDisputes,
            <Runtime as zrml_swaps::Config>::MaxSwapFee::get(),
            <Runtime as zrml_swaps::Config>::MinLiquidity::get(),
            vec![<Runtime as zrml_swaps::Config>::MinWeight::get(); 3],
        ));
        // Buy some outcome tokens for Alice so that we can check that they get destroyed.
        assert_ok!(PredictionMarkets::buy_complete_set(Origin::signed(ALICE), 0, BASE));
        let market_id = 0;
        let pool_id = 0;
        let pool_account = Swaps::pool_account_id(&pool_id);
        let market_account = MarketCommons::market_account(market_id);
        let alice_ztg_before = AssetManager::free_balance(Asset::Ztg, &ALICE);
        assert_ok!(PredictionMarkets::admin_destroy_market(Origin::signed(SUDO), 0));
        assert_eq!(AssetManager::free_balance(Asset::CategoricalOutcome(0, 0), &pool_account), 0);
        assert_eq!(AssetManager::free_balance(Asset::CategoricalOutcome(0, 1), &pool_account), 0);
        assert_eq!(AssetManager::free_balance(Asset::CategoricalOutcome(0, 2), &pool_account), 0);
        assert_eq!(AssetManager::free_balance(Asset::Ztg, &pool_account), 0);
        assert_eq!(AssetManager::free_balance(Asset::CategoricalOutcome(0, 0), &market_account), 0);
        assert_eq!(AssetManager::free_balance(Asset::CategoricalOutcome(0, 1), &market_account), 0);
        assert_eq!(AssetManager::free_balance(Asset::CategoricalOutcome(0, 2), &market_account), 0);
        assert_eq!(AssetManager::free_balance(Asset::Ztg, &market_account), 0);
        assert_eq!(AssetManager::free_balance(Asset::Ztg, &ALICE), alice_ztg_before);
    });
}

#[test]
fn admin_destroy_market_correctly_clears_auto_open_and_close_blocks() {
    ExtBuilder::default().build().execute_with(|| {
        let category_count = 3;
        assert_ok!(PredictionMarkets::create_cpmm_market_and_deploy_assets(
            Origin::signed(ALICE),
            ALICE,
            MarketPeriod::Block(22..66),
            get_deadlines(),
            gen_metadata(50),
            MarketType::Categorical(category_count),
            MarketDisputeMechanism::SimpleDisputes,
            0,
            <Runtime as zrml_swaps::Config>::MinLiquidity::get(),
            vec![<Runtime as zrml_swaps::Config>::MinWeight::get(); category_count.into()],
        ));
        assert_ok!(PredictionMarkets::create_cpmm_market_and_deploy_assets(
            Origin::signed(ALICE),
            ALICE,
            MarketPeriod::Block(33..66),
            get_deadlines(),
            gen_metadata(50),
            MarketType::Categorical(category_count),
            MarketDisputeMechanism::SimpleDisputes,
            0,
            <Runtime as zrml_swaps::Config>::MinLiquidity::get(),
            vec![<Runtime as zrml_swaps::Config>::MinWeight::get(); category_count.into()],
        ));
        assert_ok!(PredictionMarkets::create_cpmm_market_and_deploy_assets(
            Origin::signed(ALICE),
            ALICE,
            MarketPeriod::Block(22..33),
            get_deadlines(),
            gen_metadata(50),
            MarketType::Categorical(category_count),
            MarketDisputeMechanism::SimpleDisputes,
            0,
            <Runtime as zrml_swaps::Config>::MinLiquidity::get(),
            vec![<Runtime as zrml_swaps::Config>::MinWeight::get(); category_count.into()],
        ));
        assert_ok!(PredictionMarkets::admin_destroy_market(Origin::signed(SUDO), 0));

        let auto_close = MarketIdsPerCloseBlock::<Runtime>::get(66);
        assert_eq!(auto_close.len(), 1);
        assert_eq!(auto_close[0], 1);

        let auto_open = MarketIdsPerOpenBlock::<Runtime>::get(22);
        assert_eq!(auto_open.len(), 1);
        assert_eq!(auto_open[0], 2);
    });
}

#[test]
fn admin_move_market_to_resolved_resolves_reported_market() {
    ExtBuilder::default().build().execute_with(|| {
        let end = 33;
        simple_create_categorical_market(MarketCreation::Permissionless, 0..end, ScoringRule::CPMM);
        let market_id = 0;

        // Give ALICE `SENTINEL_AMOUNT` free and reserved ZTG; we record the free balance to check
        // that the correct bonds are unreserved!
        assert_ok!(AssetManager::deposit(Asset::Ztg, &ALICE, 2 * SENTINEL_AMOUNT));
        assert_ok!(Balances::reserve_named(
            &PredictionMarkets::reserve_id(),
            &ALICE,
            SENTINEL_AMOUNT
        ));
        let balance_free_before = Balances::free_balance(&ALICE);
        let balance_reserved_before =
            Balances::reserved_balance_named(&PredictionMarkets::reserve_id(), &ALICE);

        let market = MarketCommons::market(&0).unwrap();
        let grace_period = end + market.deadlines.grace_period;
        run_to_block(grace_period + 1);
        let category = 1;
        let outcome_report = OutcomeReport::Categorical(category);
        assert_ok!(PredictionMarkets::report(
            Origin::signed(BOB),
            market_id,
            outcome_report.clone()
        ));
        assert_ok!(PredictionMarkets::admin_move_market_to_resolved(
            Origin::signed(SUDO),
            market_id
        ));

        let market = MarketCommons::market(&market_id).unwrap();
        assert_eq!(market.status, MarketStatus::Resolved);
        assert_eq!(market.report.unwrap().outcome, outcome_report);
        assert_eq!(market.resolved_outcome.unwrap(), outcome_report);
        System::assert_last_event(
            Event::MarketResolved(market_id, MarketStatus::Resolved, outcome_report).into(),
        );

        assert_eq!(
            Balances::reserved_balance_named(&PredictionMarkets::reserve_id(), &ALICE),
            balance_reserved_before
                - <Runtime as Config>::OracleBond::get()
                - <Runtime as Config>::ValidityBond::get()
        );
        assert_eq!(
            Balances::free_balance(&ALICE),
            balance_free_before
                + <Runtime as Config>::OracleBond::get()
                + <Runtime as Config>::ValidityBond::get()
        );
    });
}

#[test_case(MarketStatus::Active; "Active")]
#[test_case(MarketStatus::Closed; "Closed")]
#[test_case(MarketStatus::CollectingSubsidy; "CollectingSubsidy")]
#[test_case(MarketStatus::InsufficientSubsidy; "InsufficientSubsidy")]
fn admin_move_market_to_resovled_fails_if_market_is_not_reported_or_disputed(
    market_status: MarketStatus,
) {
    ExtBuilder::default().build().execute_with(|| {
        simple_create_categorical_market(MarketCreation::Permissionless, 0..33, ScoringRule::CPMM);
        let market_id = 0;
        assert_ok!(MarketCommons::mutate_market(&market_id, |market| {
            market.status = market_status;
            Ok(())
        }));
        assert_noop!(
            PredictionMarkets::admin_move_market_to_resolved(Origin::signed(SUDO), market_id,),
            crate::Error::<Runtime>::InvalidMarketStatus,
        );
    });
}

#[test]
fn it_creates_binary_markets() {
    ExtBuilder::default().build().execute_with(|| {
        simple_create_categorical_market(MarketCreation::Permissionless, 0..2, ScoringRule::CPMM);

        // check the correct amount was reserved
        let alice_reserved = Balances::reserved_balance(&ALICE);
        assert_eq!(alice_reserved, ValidityBond::get() + OracleBond::get());

        // Creates an advised market.
        simple_create_categorical_market(MarketCreation::Advised, 0..2, ScoringRule::CPMM);

        let new_alice_reserved = Balances::reserved_balance(&ALICE);
        assert_eq!(new_alice_reserved, AdvisoryBond::get() + OracleBond::get() + alice_reserved);

        // Make sure that the market id has been incrementing
        let market_id = MarketCommons::latest_market_id().unwrap();
        assert_eq!(market_id, 1);
    });
}

#[test]
fn create_categorical_market_deposits_the_correct_event() {
    ExtBuilder::default().build().execute_with(|| {
        frame_system::Pallet::<Runtime>::set_block_number(1);
        simple_create_categorical_market(MarketCreation::Permissionless, 1..2, ScoringRule::CPMM);
        let market_id = 0;
        let market = MarketCommons::market(&market_id).unwrap();
        let market_account = MarketCommons::market_account(market_id);
        System::assert_last_event(Event::MarketCreated(0, market_account, market).into());
    });
}

#[test]
fn create_scalar_market_deposits_the_correct_event() {
    ExtBuilder::default().build().execute_with(|| {
        frame_system::Pallet::<Runtime>::set_block_number(1);
        simple_create_scalar_market(MarketCreation::Permissionless, 1..2, ScoringRule::CPMM);
        let market_id = 0;
        let market = MarketCommons::market(&market_id).unwrap();
        let market_account = MarketCommons::market_account(market_id);
        System::assert_last_event(Event::MarketCreated(0, market_account, market).into());
    });
}

#[test]
fn it_does_not_create_market_with_too_few_categories() {
    ExtBuilder::default().build().execute_with(|| {
        assert_noop!(
            PredictionMarkets::create_market(
                Origin::signed(ALICE),
                BOB,
                MarketPeriod::Block(0..100),
                get_deadlines(),
                gen_metadata(2),
                MarketCreation::Advised,
                MarketType::Categorical(<Runtime as Config>::MinCategories::get() - 1),
                MarketDisputeMechanism::SimpleDisputes,
                ScoringRule::CPMM
            ),
            Error::<Runtime>::NotEnoughCategories
        );
    });
}

#[test]
fn it_does_not_create_market_with_too_many_categories() {
    ExtBuilder::default().build().execute_with(|| {
        assert_noop!(
            PredictionMarkets::create_market(
                Origin::signed(ALICE),
                BOB,
                MarketPeriod::Block(0..100),
                get_deadlines(),
                gen_metadata(2),
                MarketCreation::Advised,
                MarketType::Categorical(<Runtime as Config>::MaxCategories::get() + 1),
                MarketDisputeMechanism::SimpleDisputes,
                ScoringRule::CPMM
            ),
            Error::<Runtime>::TooManyCategories
        );
    });
}

#[test]
fn it_allows_sudo_to_destroy_markets() {
    ExtBuilder::default().build().execute_with(|| {
        // Creates an advised market.
        simple_create_categorical_market(MarketCreation::Advised, 0..1, ScoringRule::CPMM);

        // destroy the market
        assert_ok!(PredictionMarkets::admin_destroy_market(Origin::signed(SUDO), 0));

        assert_noop!(
            MarketCommons::market(&0),
            zrml_market_commons::Error::<Runtime>::MarketDoesNotExist
        );
    });
}

#[test]
fn it_allows_advisory_origin_to_approve_markets() {
    ExtBuilder::default().build().execute_with(|| {
        // Creates an advised market.
        simple_create_categorical_market(MarketCreation::Advised, 0..1, ScoringRule::CPMM);

        // make sure it's in status proposed
        let market = MarketCommons::market(&0);
        assert_eq!(market.unwrap().status, MarketStatus::Proposed);

        // Make sure it fails from the random joe
        assert_noop!(
            PredictionMarkets::approve_market(Origin::signed(BOB), 0),
            DispatchError::BadOrigin
        );

        // Now it should work from SUDO
        assert_ok!(PredictionMarkets::approve_market(Origin::signed(SUDO), 0));

        let after_market = MarketCommons::market(&0);
        assert_eq!(after_market.unwrap().status, MarketStatus::Active);
    });
}

#[test]
fn it_allows_request_edit_origin_to_request_edits_for_markets() {
    ExtBuilder::default().build().execute_with(|| {
        frame_system::Pallet::<Runtime>::set_block_number(1);
        // Creates an advised market.
        simple_create_categorical_market(MarketCreation::Advised, 2..4, ScoringRule::CPMM);

        // make sure it's in status proposed
        let market = MarketCommons::market(&0);
        assert_eq!(market.unwrap().status, MarketStatus::Proposed);

        let edit_reason = vec![0_u8; <Runtime as Config>::MaxEditReasonLen::get() as usize];
        // Make sure it fails from the random joe
        assert_noop!(
            PredictionMarkets::request_edit(Origin::signed(BOB), 0, edit_reason.clone()),
            DispatchError::BadOrigin
        );

        // Now it should work from SUDO
        assert_ok!(PredictionMarkets::request_edit(Origin::signed(SUDO), 0, edit_reason.clone()));
        System::assert_last_event(
            Event::MarketRequestedEdit(
                0,
                edit_reason.try_into().expect("Conversion to BoundedVec failed"),
            )
            .into(),
        );

        assert!(MarketIdsForEdit::<Runtime>::contains_key(0));
    });
}

#[test]
fn request_edit_fails_on_bad_origin() {
    ExtBuilder::default().build().execute_with(|| {
        frame_system::Pallet::<Runtime>::set_block_number(1);
        // Creates an advised market.
        simple_create_categorical_market(MarketCreation::Advised, 2..4, ScoringRule::CPMM);

        // make sure it's in status proposed
        let market = MarketCommons::market(&0);
        assert_eq!(market.unwrap().status, MarketStatus::Proposed);

        let edit_reason = vec![0_u8; <Runtime as Config>::MaxEditReasonLen::get() as usize];
        // Make sure it fails from the random joe
        assert_noop!(
            PredictionMarkets::request_edit(Origin::signed(BOB), 0, edit_reason),
            DispatchError::BadOrigin
        );
    });
}

#[test]
fn edit_request_fails_if_edit_reason_is_too_long() {
    ExtBuilder::default().build().execute_with(|| {
        // Creates an advised market.
        simple_create_categorical_market(MarketCreation::Advised, 0..1, ScoringRule::CPMM);

        // make sure it's in status proposed
        let market = MarketCommons::market(&0);
        assert_eq!(market.unwrap().status, MarketStatus::Proposed);

        let edit_reason = vec![0_u8; <Runtime as Config>::MaxEditReasonLen::get() as usize + 1];

        assert_noop!(
            PredictionMarkets::request_edit(Origin::signed(SUDO), 0, edit_reason),
            Error::<Runtime>::EditReasonLengthExceedsMaxEditReasonLen
        );
    });
}

#[test]
fn market_with_edit_request_cannot_be_approved() {
    ExtBuilder::default().build().execute_with(|| {
        // Creates an advised market.
        simple_create_categorical_market(MarketCreation::Advised, 0..1, ScoringRule::CPMM);

        // make sure it's in status proposed
        let market = MarketCommons::market(&0);
        assert_eq!(market.unwrap().status, MarketStatus::Proposed);

        let edit_reason = vec![0_u8; <Runtime as Config>::MaxEditReasonLen::get() as usize];

        assert_ok!(PredictionMarkets::request_edit(Origin::signed(SUDO), 0, edit_reason));

        assert!(MarketIdsForEdit::<Runtime>::contains_key(0));
        assert_noop!(
            PredictionMarkets::approve_market(Origin::signed(SUDO), 0),
            Error::<Runtime>::MarketEditRequestAlreadyInProgress
        );
    });
}

#[test]
fn it_allows_the_advisory_origin_to_reject_markets() {
    ExtBuilder::default().build().execute_with(|| {
        run_to_block(2);
        // Creates an advised market.
        simple_create_categorical_market(MarketCreation::Advised, 4..6, ScoringRule::CPMM);

        // make sure it's in status proposed
        let market = MarketCommons::market(&0);
        assert_eq!(market.unwrap().status, MarketStatus::Proposed);

        let reject_reason: Vec<u8> =
            vec![0; <Runtime as Config>::MaxRejectReasonLen::get() as usize];
        // Now it should work from SUDO
        assert_ok!(PredictionMarkets::reject_market(
            Origin::signed(SUDO),
            0,
            reject_reason.clone()
        ));
        let reject_reason = reject_reason.try_into().expect("BoundedVec conversion failed");
        System::assert_has_event(Event::MarketRejected(0, reject_reason).into());

        assert_noop!(
            MarketCommons::market(&0),
            zrml_market_commons::Error::<Runtime>::MarketDoesNotExist
        );
    });
}

#[test]
fn reject_errors_if_reject_reason_is_too_long() {
    ExtBuilder::default().build().execute_with(|| {
        // Creates an advised market.
        simple_create_categorical_market(MarketCreation::Advised, 0..1, ScoringRule::CPMM);

        // make sure it's in status proposed
        let market = MarketCommons::market(&0);
        assert_eq!(market.unwrap().status, MarketStatus::Proposed);

        let reject_reason: Vec<u8> =
            vec![0; <Runtime as Config>::MaxRejectReasonLen::get() as usize + 1];
        assert_noop!(
            PredictionMarkets::reject_market(Origin::signed(SUDO), 0, reject_reason),
            Error::<Runtime>::RejectReasonLengthExceedsMaxRejectReasonLen
        );
    });
}

#[test]
fn it_allows_the_advisory_origin_to_reject_markets_with_edit_request() {
    ExtBuilder::default().build().execute_with(|| {
        // Creates an advised market.
        simple_create_categorical_market(MarketCreation::Advised, 0..1, ScoringRule::CPMM);

        // make sure it's in status proposed
        let market = MarketCommons::market(&0);
        assert_eq!(market.unwrap().status, MarketStatus::Proposed);

        let edit_reason = vec![0_u8; <Runtime as Config>::MaxEditReasonLen::get() as usize];

        let reject_reason = vec![0_u8; <Runtime as Config>::MaxRejectReasonLen::get() as usize];
        assert_ok!(PredictionMarkets::request_edit(Origin::signed(SUDO), 0, edit_reason));
        assert!(MarketIdsForEdit::<Runtime>::contains_key(0));
        assert_ok!(PredictionMarkets::reject_market(Origin::signed(SUDO), 0, reject_reason));
        assert!(!MarketIdsForEdit::<Runtime>::contains_key(0));

        assert_noop!(
            MarketCommons::market(&0),
            zrml_market_commons::Error::<Runtime>::MarketDoesNotExist
        );
    });
}

#[test]
fn reject_market_unreserves_oracle_bond_and_slashes_advisory_bond() {
    ExtBuilder::default().build().execute_with(|| {
        simple_create_categorical_market(MarketCreation::Advised, 0..1, ScoringRule::CPMM);

        // Give ALICE `SENTINEL_AMOUNT` free and reserved ZTG; we record the free balance to check
        // that the AdvisoryBond gets slashed but the OracleBond gets unreserved.
        assert_ok!(AssetManager::deposit(Asset::Ztg, &ALICE, 2 * SENTINEL_AMOUNT));
        assert_ok!(Balances::reserve_named(
            &PredictionMarkets::reserve_id(),
            &ALICE,
            SENTINEL_AMOUNT,
        ));
        assert!(Balances::free_balance(Treasury::account_id()).is_zero());

        let balance_free_before_alice = Balances::free_balance(&ALICE);
        let balance_reserved_before_alice =
            Balances::reserved_balance_named(&PredictionMarkets::reserve_id(), &ALICE);

        let reject_reason: Vec<u8> =
            vec![0; <Runtime as Config>::MaxRejectReasonLen::get() as usize];
        assert_ok!(PredictionMarkets::reject_market(Origin::signed(SUDO), 0, reject_reason));

        // AdvisoryBond gets slashed after reject_market
        // OracleBond gets unreserved after reject_market
        let balance_reserved_after_alice =
            Balances::reserved_balance_named(&PredictionMarkets::reserve_id(), &ALICE);
        assert_eq!(
            balance_reserved_after_alice,
            balance_reserved_before_alice
                - <Runtime as Config>::OracleBond::get()
                - <Runtime as Config>::AdvisoryBond::get(),
        );
        let balance_free_after_alice = Balances::free_balance(&ALICE);
        let slash_amount_advisory_bond = <Runtime as Config>::AdvisoryBondSlashPercentage::get()
            .mul_floor(<Runtime as Config>::AdvisoryBond::get());
        let advisory_bond_remains =
            <Runtime as Config>::AdvisoryBond::get() - slash_amount_advisory_bond;
        assert_eq!(
            balance_free_after_alice,
            balance_free_before_alice
                + <Runtime as Config>::OracleBond::get()
                + advisory_bond_remains,
        );

        // AdvisoryBond is transferred to the treasury
        let balance_treasury_after = Balances::free_balance(Treasury::account_id());
        assert_eq!(balance_treasury_after, slash_amount_advisory_bond);
    });
}

#[test]
fn reject_market_clears_auto_close_blocks() {
    // We don't have to check that reject market clears the cache for opening pools, since Cpmm pools
    // can not be deployed on pending advised pools.
    ExtBuilder::default().build().execute_with(|| {
        simple_create_categorical_market(MarketCreation::Advised, 33..66, ScoringRule::CPMM);
        simple_create_categorical_market(MarketCreation::Advised, 22..66, ScoringRule::CPMM);
        simple_create_categorical_market(MarketCreation::Advised, 22..33, ScoringRule::CPMM);
        let reject_reason: Vec<u8> =
            vec![0; <Runtime as Config>::MaxRejectReasonLen::get() as usize];
        assert_ok!(PredictionMarkets::reject_market(Origin::signed(SUDO), 0, reject_reason));

        let auto_close = MarketIdsPerCloseBlock::<Runtime>::get(66);
        assert_eq!(auto_close.len(), 1);
        assert_eq!(auto_close[0], 1);
    });
}

#[test]
fn on_market_close_auto_rejects_expired_advised_market() {
    ExtBuilder::default().build().execute_with(|| {
        // Give ALICE `SENTINEL_AMOUNT` free and reserved ZTG; we record the free balance to check
        // that the AdvisoryBond and the OracleBond gets unreserved, when the advised market expires.
        assert_ok!(AssetManager::deposit(Asset::Ztg, &ALICE, 2 * SENTINEL_AMOUNT));
        assert_ok!(Balances::reserve_named(
            &PredictionMarkets::reserve_id(),
            &ALICE,
            SENTINEL_AMOUNT
        ));
        let balance_free_before_alice = Balances::free_balance(&ALICE);
        let balance_reserved_before_alice =
            Balances::reserved_balance_named(&PredictionMarkets::reserve_id(), &ALICE);

        let end = 33;
        simple_create_categorical_market(MarketCreation::Advised, 0..end, ScoringRule::CPMM);
        let market_id = 0;

        run_to_block(end);

        assert_eq!(
            Balances::reserved_balance_named(&PredictionMarkets::reserve_id(), &ALICE),
            balance_reserved_before_alice
        );
        assert_eq!(Balances::free_balance(&ALICE), balance_free_before_alice);
        assert_noop!(
            MarketCommons::market(&market_id),
            zrml_market_commons::Error::<Runtime>::MarketDoesNotExist,
        );
        System::assert_has_event(Event::MarketExpired(market_id).into());
    });
}

#[test]
fn on_market_close_auto_rejects_expired_advised_market_with_edit_request() {
    ExtBuilder::default().build().execute_with(|| {
        // Give ALICE `SENTINEL_AMOUNT` free and reserved ZTG; we record the free balance to check
        // that the AdvisoryBond and the OracleBond gets unreserved, when the advised market expires.
        assert_ok!(AssetManager::deposit(Asset::Ztg, &ALICE, 2 * SENTINEL_AMOUNT));
        assert_ok!(Balances::reserve_named(
            &PredictionMarkets::reserve_id(),
            &ALICE,
            SENTINEL_AMOUNT
        ));
        let balance_free_before_alice = Balances::free_balance(&ALICE);
        let balance_reserved_before_alice =
            Balances::reserved_balance_named(&PredictionMarkets::reserve_id(), &ALICE);

        let end = 33;
        simple_create_categorical_market(MarketCreation::Advised, 0..end, ScoringRule::CPMM);
        run_to_block(2);
        let market_id = 0;
        let market = MarketCommons::market(&market_id);
        assert_eq!(market.unwrap().status, MarketStatus::Proposed);

        let edit_reason = vec![0_u8; <Runtime as Config>::MaxEditReasonLen::get() as usize];

        assert_ok!(PredictionMarkets::request_edit(Origin::signed(SUDO), market_id, edit_reason));

        assert!(MarketIdsForEdit::<Runtime>::contains_key(0));
        run_blocks(end);
        assert!(!MarketIdsForEdit::<Runtime>::contains_key(0));

        assert_eq!(
            Balances::reserved_balance_named(&PredictionMarkets::reserve_id(), &ALICE),
            balance_reserved_before_alice
        );
        assert_eq!(Balances::free_balance(&ALICE), balance_free_before_alice);
        assert_noop!(
            MarketCommons::market(&market_id),
            zrml_market_commons::Error::<Runtime>::MarketDoesNotExist,
        );
        System::assert_has_event(Event::MarketExpired(market_id).into());
    });
}

#[test]
fn on_market_open_successfully_auto_opens_market_pool_with_blocks() {
    ExtBuilder::default().build().execute_with(|| {
        let start = 33;
        let end = 66;
        let category_count = 3;
        assert_ok!(PredictionMarkets::create_cpmm_market_and_deploy_assets(
            Origin::signed(ALICE),
            ALICE,
            MarketPeriod::Block(start..end),
            get_deadlines(),
            gen_metadata(50),
            MarketType::Categorical(category_count),
            MarketDisputeMechanism::SimpleDisputes,
            0,
            <Runtime as zrml_swaps::Config>::MinLiquidity::get(),
            vec![<Runtime as zrml_swaps::Config>::MinWeight::get(); category_count.into()],
        ));
        let market_id = 0;
        let pool_id = MarketCommons::market_pool(&market_id).unwrap();

        run_to_block(start - 1);
        let pool_before_open = Swaps::pool(pool_id).unwrap();
        assert_eq!(pool_before_open.pool_status, PoolStatus::Initialized);

        run_to_block(start);
        let pool_after_open = Swaps::pool(pool_id).unwrap();
        assert_eq!(pool_after_open.pool_status, PoolStatus::Active);
    });
}

#[test]
fn on_market_close_successfully_auto_closes_market_with_blocks() {
    ExtBuilder::default().build().execute_with(|| {
        let end = 33;
        let category_count = 3;
        assert_ok!(PredictionMarkets::create_cpmm_market_and_deploy_assets(
            Origin::signed(ALICE),
            ALICE,
            MarketPeriod::Block(0..end),
            get_deadlines(),
            gen_metadata(50),
            MarketType::Categorical(category_count),
            MarketDisputeMechanism::SimpleDisputes,
            0,
            <Runtime as zrml_swaps::Config>::MinLiquidity::get(),
            vec![<Runtime as zrml_swaps::Config>::MinWeight::get(); category_count.into()],
        ));
        let market_id = 0;
        let pool_id = MarketCommons::market_pool(&market_id).unwrap();

        run_to_block(end - 1);
        let market_before_close = MarketCommons::market(&market_id).unwrap();
        assert_eq!(market_before_close.status, MarketStatus::Active);
        let pool_before_close = Swaps::pool(pool_id).unwrap();
        assert_eq!(pool_before_close.pool_status, PoolStatus::Active);

        run_to_block(end);
        let market_after_close = MarketCommons::market(&market_id).unwrap();
        assert_eq!(market_after_close.status, MarketStatus::Closed);
        let pool_after_close = Swaps::pool(pool_id).unwrap();
        assert_eq!(pool_after_close.pool_status, PoolStatus::Closed);

        System::assert_last_event(Event::MarketClosed(market_id).into());
    });
}

#[test]
fn on_market_open_successfully_auto_opens_market_with_timestamps() {
    ExtBuilder::default().build().execute_with(|| {
        let start: Moment = (33 * MILLISECS_PER_BLOCK).into();
        let end: Moment = (66 * MILLISECS_PER_BLOCK).into();
        let category_count = 3;
        assert_ok!(PredictionMarkets::create_cpmm_market_and_deploy_assets(
            Origin::signed(ALICE),
            ALICE,
            MarketPeriod::Timestamp(start..end),
            get_deadlines(),
            gen_metadata(50),
            MarketType::Categorical(category_count),
            MarketDisputeMechanism::SimpleDisputes,
            0,
            <Runtime as zrml_swaps::Config>::MinLiquidity::get(),
            vec![<Runtime as zrml_swaps::Config>::MinWeight::get(); category_count.into()],
        ));
        let market_id = 0;
        let pool_id = MarketCommons::market_pool(&market_id).unwrap();

        // (Check that the market doesn't close too soon)
        set_timestamp_for_on_initialize(start - 1);
        run_blocks(1); // Trigger hook!
        let pool_before_close = Swaps::pool(pool_id).unwrap();
        assert_eq!(pool_before_close.pool_status, PoolStatus::Initialized);

        set_timestamp_for_on_initialize(start);
        run_blocks(1); // Trigger hook!
        let pool_after_close = Swaps::pool(pool_id).unwrap();
        assert_eq!(pool_after_close.pool_status, PoolStatus::Active);
    });
}

#[test]
fn on_market_close_successfully_auto_closes_market_with_timestamps() {
    ExtBuilder::default().build().execute_with(|| {
        let end: Moment = (2 * MILLISECS_PER_BLOCK).into();
        let category_count = 3;
        assert_ok!(PredictionMarkets::create_cpmm_market_and_deploy_assets(
            Origin::signed(ALICE),
            ALICE,
            MarketPeriod::Timestamp(0..end),
            get_deadlines(),
            gen_metadata(50),
            MarketType::Categorical(category_count),
            MarketDisputeMechanism::SimpleDisputes,
            0,
            <Runtime as zrml_swaps::Config>::MinLiquidity::get(),
            vec![<Runtime as zrml_swaps::Config>::MinWeight::get(); category_count.into()],
        ));
        let market_id = 0;
        let pool_id = MarketCommons::market_pool(&market_id).unwrap();

        // (Check that the market doesn't close too soon)
        set_timestamp_for_on_initialize(end - 1);
        run_to_block(2); // Trigger `on_initialize`; must be at least block #2!
        let market_before_close = MarketCommons::market(&market_id).unwrap();
        assert_eq!(market_before_close.status, MarketStatus::Active);
        let pool_before_close = Swaps::pool(pool_id).unwrap();
        assert_eq!(pool_before_close.pool_status, PoolStatus::Active);

        set_timestamp_for_on_initialize(end);
        run_blocks(1);
        let market_after_close = MarketCommons::market(&market_id).unwrap();
        assert_eq!(market_after_close.status, MarketStatus::Closed);
        let pool_after_close = Swaps::pool(pool_id).unwrap();
        assert_eq!(pool_after_close.pool_status, PoolStatus::Closed);

        System::assert_last_event(Event::MarketClosed(market_id).into());
    });
}

#[test]
fn on_market_open_successfully_auto_opens_multiple_markets_after_stall() {
    // We check that `on_market_open` works correctly even if a block takes much longer than 12sec
    // to be produced and multiple markets are involved.
    ExtBuilder::default().build().execute_with(|| {
        // Mock last time frame to prevent it from defaulting.
        LastTimeFrame::<Runtime>::set(Some(0));

        let start: Moment = (33 * MILLISECS_PER_BLOCK).into();
        let end: Moment = (666 * MILLISECS_PER_BLOCK).into();
        let category_count = 3;
        assert_ok!(PredictionMarkets::create_cpmm_market_and_deploy_assets(
            Origin::signed(ALICE),
            ALICE,
            MarketPeriod::Timestamp(start..end),
            get_deadlines(),
            gen_metadata(50),
            MarketType::Categorical(category_count),
            MarketDisputeMechanism::SimpleDisputes,
            0,
            <Runtime as zrml_swaps::Config>::MinLiquidity::get(),
            vec![<Runtime as zrml_swaps::Config>::MinWeight::get(); category_count.into()],
        ));
        assert_ok!(PredictionMarkets::create_cpmm_market_and_deploy_assets(
            Origin::signed(ALICE),
            ALICE,
            MarketPeriod::Timestamp(start..end),
            get_deadlines(),
            gen_metadata(50),
            MarketType::Categorical(category_count),
            MarketDisputeMechanism::SimpleDisputes,
            0,
            <Runtime as zrml_swaps::Config>::MinLiquidity::get(),
            vec![<Runtime as zrml_swaps::Config>::MinWeight::get(); category_count.into()],
        ));

        // This block takes much longer than 12sec, but markets and pools still close correctly.
        set_timestamp_for_on_initialize(end / 2);
        run_to_block(2); // Trigger `on_initialize`; must be at least block #2!
        assert_eq!(Swaps::pool(0).unwrap().pool_status, PoolStatus::Active);
        assert_eq!(Swaps::pool(1).unwrap().pool_status, PoolStatus::Active);
    });
}

#[test]
fn on_market_close_successfully_auto_closes_multiple_markets_after_stall() {
    // We check that `on_market_close` works correctly even if a block takes much longer than 12sec
    // to be produced and multiple markets are involved.
    ExtBuilder::default().build().execute_with(|| {
        // Mock last time frame to prevent it from defaulting.
        LastTimeFrame::<Runtime>::set(Some(0));

        let end: Moment = (5 * MILLISECS_PER_BLOCK).into();
        let category_count = 3;
        assert_ok!(PredictionMarkets::create_cpmm_market_and_deploy_assets(
            Origin::signed(ALICE),
            ALICE,
            MarketPeriod::Timestamp(0..end),
            get_deadlines(),
            gen_metadata(50),
            MarketType::Categorical(category_count),
            MarketDisputeMechanism::SimpleDisputes,
            0,
            <Runtime as zrml_swaps::Config>::MinLiquidity::get(),
            vec![<Runtime as zrml_swaps::Config>::MinWeight::get(); category_count.into()],
        ));
        assert_ok!(PredictionMarkets::create_cpmm_market_and_deploy_assets(
            Origin::signed(ALICE),
            ALICE,
            MarketPeriod::Timestamp(0..end),
            get_deadlines(),
            gen_metadata(50),
            MarketType::Categorical(category_count),
            MarketDisputeMechanism::SimpleDisputes,
            0,
            <Runtime as zrml_swaps::Config>::MinLiquidity::get(),
            vec![<Runtime as zrml_swaps::Config>::MinWeight::get(); category_count.into()],
        ));

        // This block takes much longer than 12sec, but markets and pools still close correctly.
        set_timestamp_for_on_initialize(10 * end);
        run_to_block(2); // Trigger `on_initialize`; must be at least block #2!

        let market_after_close = MarketCommons::market(&0).unwrap();
        assert_eq!(market_after_close.status, MarketStatus::Closed);
        let pool_after_close = Swaps::pool(0).unwrap();
        assert_eq!(pool_after_close.pool_status, PoolStatus::Closed);
        System::assert_has_event(Event::MarketClosed(0).into());

        let market_after_close = MarketCommons::market(&1).unwrap();
        assert_eq!(market_after_close.status, MarketStatus::Closed);
        let pool_after_close = Swaps::pool(1).unwrap();
        assert_eq!(pool_after_close.pool_status, PoolStatus::Closed);
        System::assert_has_event(Event::MarketClosed(1).into());
    });
}

#[test]
fn on_initialize_skips_the_genesis_block() {
    // We ensure that a timestamp of zero will not be stored at genesis into LastTimeFrame storage.
    let blocks = 5;
    let end: Moment = (blocks * MILLISECS_PER_BLOCK).into();
    ExtBuilder::default().build().execute_with(|| {
        let category_count = 3;
        assert_ok!(PredictionMarkets::create_cpmm_market_and_deploy_assets(
            Origin::signed(ALICE),
            ALICE,
            MarketPeriod::Timestamp(0..end),
            get_deadlines(),
            gen_metadata(50),
            MarketType::Categorical(category_count),
            MarketDisputeMechanism::SimpleDisputes,
            123,
            <Runtime as zrml_swaps::Config>::MinLiquidity::get(),
            vec![<Runtime as zrml_swaps::Config>::MinWeight::get(); category_count.into()],
        ));

        // Blocknumber = 0
        assert_eq!(Timestamp::get(), 0);
        PredictionMarkets::on_initialize(0);
        assert_eq!(LastTimeFrame::<Runtime>::get(), None);

        // Blocknumber = 1
        assert_eq!(Timestamp::get(), 0);
        PredictionMarkets::on_initialize(1);
        assert_eq!(LastTimeFrame::<Runtime>::get(), None);

        // Blocknumer != 0, 1
        set_timestamp_for_on_initialize(end);
        PredictionMarkets::on_initialize(2);
        assert_eq!(LastTimeFrame::<Runtime>::get(), Some(blocks.into()));
    });
}

#[test]
fn it_allows_to_buy_a_complete_set() {
    ExtBuilder::default().build().execute_with(|| {
        frame_system::Pallet::<Runtime>::set_block_number(1);
        // Creates a permissionless market.
        simple_create_categorical_market(MarketCreation::Permissionless, 0..2, ScoringRule::CPMM);

        // Allows someone to generate a complete set
        assert_ok!(PredictionMarkets::buy_complete_set(Origin::signed(BOB), 0, CENT));

        let market = MarketCommons::market(&0).unwrap();

        // Check the outcome balances
        let assets = PredictionMarkets::outcome_assets(0, &market);
        for asset in assets.iter() {
            let bal = Tokens::free_balance(*asset, &BOB);
            assert_eq!(bal, CENT);
        }

        // also check native balance
        let bal = Balances::free_balance(&BOB);
        assert_eq!(bal, 1_000 * BASE - CENT);

        let market_account = MarketCommons::market_account(0);
        let market_bal = Balances::free_balance(market_account);
        assert_eq!(market_bal, CENT);
        System::assert_last_event(Event::BoughtCompleteSet(0, CENT, BOB).into());
    });
}

#[test]
fn it_does_not_allow_to_buy_a_complete_set_on_pending_advised_market() {
    ExtBuilder::default().build().execute_with(|| {
        // Creates a permissionless market.
        simple_create_categorical_market(MarketCreation::Advised, 0..1, ScoringRule::CPMM);
        assert_noop!(
            PredictionMarkets::buy_complete_set(Origin::signed(BOB), 0, CENT),
            Error::<Runtime>::MarketIsNotActive,
        );
    });
}

#[test]
fn create_categorical_market_fails_if_market_begin_is_equal_to_end() {
    ExtBuilder::default().build().execute_with(|| {
        assert_noop!(
            PredictionMarkets::create_market(
                Origin::signed(ALICE),
                BOB,
                MarketPeriod::Block(3..3),
                get_deadlines(),
                gen_metadata(0),
                MarketCreation::Permissionless,
                MarketType::Categorical(3),
                MarketDisputeMechanism::Authorized,
                ScoringRule::CPMM,
            ),
            crate::Error::<Runtime>::InvalidMarketPeriod,
        );
    });
}

#[test_case(MarketPeriod::Block(2..1); "block start greater than end")]
#[test_case(MarketPeriod::Block(3..3); "block start equal to end")]
#[test_case(
    MarketPeriod::Block(0..<Runtime as Config>::MaxMarketPeriod::get() + 1);
    "block end greater than max market period"
)]
#[test_case(MarketPeriod::Timestamp(2..1); "timestamp start greater than end")]
#[test_case(MarketPeriod::Timestamp(3..3); "timestamp start equal to end")]
#[test_case(
    MarketPeriod::Timestamp(0..<Runtime as Config>::MaxMarketPeriod::get() + 1);
    "timestamp end greater than max market period"
)]
#[test_case(
    MarketPeriod::Timestamp(0..(MILLISECS_PER_BLOCK - 1).into());
    "range shorter than block time"
)]
fn create_categorical_market_fails_if_market_period_is_invalid(
    period: MarketPeriod<BlockNumber, Moment>,
) {
    ExtBuilder::default().build().execute_with(|| {
        assert_noop!(
            PredictionMarkets::create_market(
                Origin::signed(ALICE),
                BOB,
                period,
                get_deadlines(),
                gen_metadata(0),
                MarketCreation::Permissionless,
                MarketType::Categorical(3),
                MarketDisputeMechanism::Authorized,
                ScoringRule::CPMM,
            ),
            crate::Error::<Runtime>::InvalidMarketPeriod,
        );
    });
}

#[test]
fn create_categorical_market_fails_if_end_is_not_far_enough_ahead() {
    ExtBuilder::default().build().execute_with(|| {
        let end_block = 33;
        run_to_block(end_block);
        assert_noop!(
            PredictionMarkets::create_market(
                Origin::signed(ALICE),
                BOB,
                MarketPeriod::Block(0..end_block),
                get_deadlines(),
                gen_metadata(0),
                MarketCreation::Permissionless,
                MarketType::Categorical(3),
                MarketDisputeMechanism::Authorized,
                ScoringRule::CPMM,
            ),
            crate::Error::<Runtime>::InvalidMarketPeriod,
        );

        let end_time = MILLISECS_PER_BLOCK as u64 / 2;
        assert_noop!(
            PredictionMarkets::create_market(
                Origin::signed(ALICE),
                BOB,
                MarketPeriod::Timestamp(0..end_time),
                get_deadlines(),
                gen_metadata(0),
                MarketCreation::Permissionless,
                MarketType::Categorical(3),
                MarketDisputeMechanism::Authorized,
                ScoringRule::CPMM,
            ),
            crate::Error::<Runtime>::InvalidMarketPeriod,
        );
    });
}

#[test]
fn it_does_not_allow_zero_amounts_in_buy_complete_set() {
    ExtBuilder::default().build().execute_with(|| {
        simple_create_categorical_market(MarketCreation::Permissionless, 0..1, ScoringRule::CPMM);
        assert_noop!(
            PredictionMarkets::buy_complete_set(Origin::signed(BOB), 0, 0),
            Error::<Runtime>::ZeroAmount
        );
    });
}

#[test]
fn it_does_not_allow_buying_complete_sets_with_insufficient_balance() {
    ExtBuilder::default().build().execute_with(|| {
        simple_create_categorical_market(MarketCreation::Permissionless, 0..1, ScoringRule::CPMM);
        assert_noop!(
            PredictionMarkets::buy_complete_set(Origin::signed(BOB), 0, 10000 * BASE),
            Error::<Runtime>::NotEnoughBalance
        );
    });
}

#[test]
fn it_allows_to_deploy_a_pool() {
    ExtBuilder::default().build().execute_with(|| {
        // Creates a permissionless market.
        simple_create_categorical_market(MarketCreation::Permissionless, 0..1, ScoringRule::CPMM);

        assert_ok!(PredictionMarkets::buy_complete_set(Origin::signed(BOB), 0, 100 * BASE));

        assert_ok!(Balances::transfer(
            Origin::signed(BOB),
            <Runtime as crate::Config>::PalletId::get().into_account_truncating(),
            100 * BASE
        ));

        assert_ok!(PredictionMarkets::deploy_swap_pool_for_market(
            Origin::signed(BOB),
            0,
            <Runtime as zrml_swaps::Config>::MaxSwapFee::get(),
            <Runtime as zrml_swaps::Config>::MinLiquidity::get(),
            vec![<Runtime as zrml_swaps::Config>::MinWeight::get(); 2],
        ));
    });
}

#[test]
fn deploy_swap_pool_for_market_fails_if_market_has_a_pool() {
    ExtBuilder::default().build().execute_with(|| {
        simple_create_categorical_market(MarketCreation::Permissionless, 0..1, ScoringRule::CPMM);
        assert_ok!(PredictionMarkets::buy_complete_set(Origin::signed(BOB), 0, 200 * BASE));
        assert_ok!(PredictionMarkets::deploy_swap_pool_for_market(
            Origin::signed(BOB),
            0,
            <Runtime as zrml_swaps::Config>::MaxSwapFee::get(),
            <Runtime as zrml_swaps::Config>::MinLiquidity::get(),
            vec![<Runtime as zrml_swaps::Config>::MinWeight::get(); 2],
        ));
        assert_noop!(
            PredictionMarkets::deploy_swap_pool_for_market(
                Origin::signed(BOB),
                0,
                <Runtime as zrml_swaps::Config>::MaxSwapFee::get(),
                <Runtime as zrml_swaps::Config>::MinLiquidity::get(),
                vec![<Runtime as zrml_swaps::Config>::MinWeight::get(); 2],
            ),
            zrml_market_commons::Error::<Runtime>::PoolAlreadyExists,
        );
    });
}

#[test]
fn it_does_not_allow_to_deploy_a_pool_on_pending_advised_market() {
    ExtBuilder::default().build().execute_with(|| {
        // Creates a permissionless market.
        simple_create_categorical_market(MarketCreation::Advised, 0..1, ScoringRule::CPMM);

        assert_noop!(
            PredictionMarkets::deploy_swap_pool_for_market(
                Origin::signed(BOB),
                0,
                <Runtime as zrml_swaps::Config>::MaxSwapFee::get(),
                <Runtime as zrml_swaps::Config>::MinLiquidity::get(),
                vec![<Runtime as zrml_swaps::Config>::MinWeight::get(); 2],
            ),
            Error::<Runtime>::MarketIsNotActive,
        );
    });
}

#[test]
fn it_allows_to_sell_a_complete_set() {
    ExtBuilder::default().build().execute_with(|| {
        frame_system::Pallet::<Runtime>::set_block_number(1);
        // Creates a permissionless market.
        simple_create_categorical_market(MarketCreation::Permissionless, 0..2, ScoringRule::CPMM);

        assert_ok!(PredictionMarkets::buy_complete_set(Origin::signed(BOB), 0, CENT));

        assert_ok!(PredictionMarkets::sell_complete_set(Origin::signed(BOB), 0, CENT));

        let market = MarketCommons::market(&0).unwrap();

        // Check the outcome balances
        let assets = PredictionMarkets::outcome_assets(0, &market);
        for asset in assets.iter() {
            let bal = Tokens::free_balance(*asset, &BOB);
            assert_eq!(bal, 0);
        }

        // also check native balance
        let bal = Balances::free_balance(&BOB);
        assert_eq!(bal, 1_000 * BASE);

        System::assert_last_event(Event::SoldCompleteSet(0, CENT, BOB).into());
    });
}

#[test]
fn it_does_not_allow_zero_amounts_in_sell_complete_set() {
    ExtBuilder::default().build().execute_with(|| {
        simple_create_categorical_market(MarketCreation::Permissionless, 0..1, ScoringRule::CPMM);
        assert_noop!(
            PredictionMarkets::sell_complete_set(Origin::signed(BOB), 0, 0),
            Error::<Runtime>::ZeroAmount
        );
    });
}

#[test]
fn it_does_not_allow_to_sell_complete_sets_with_insufficient_balance() {
    ExtBuilder::default().build().execute_with(|| {
        simple_create_categorical_market(MarketCreation::Permissionless, 0..1, ScoringRule::CPMM);
        assert_ok!(PredictionMarkets::buy_complete_set(Origin::signed(BOB), 0, 2 * CENT));
        assert_eq!(AssetManager::slash(Asset::CategoricalOutcome(0, 1), &BOB, CENT), 0);
        assert_noop!(
            PredictionMarkets::sell_complete_set(Origin::signed(BOB), 0, 2 * CENT),
            Error::<Runtime>::InsufficientShareBalance
        );
    });
}

#[test]
fn it_allows_to_report_the_outcome_of_a_market() {
    ExtBuilder::default().build().execute_with(|| {
        let end = 100;
        simple_create_categorical_market(MarketCreation::Permissionless, 0..end, ScoringRule::CPMM);

        let market = MarketCommons::market(&0).unwrap();
        let grace_period = end + market.deadlines.grace_period;
        run_to_block(grace_period + 1);

        let market = MarketCommons::market(&0).unwrap();
        assert_eq!(market.status, MarketStatus::Closed);
        assert!(market.report.is_none());

        assert_ok!(PredictionMarkets::report(
            Origin::signed(BOB),
            0,
            OutcomeReport::Categorical(1)
        ));

        let market_after = MarketCommons::market(&0).unwrap();
        let report = market_after.report.unwrap();
        assert_eq!(market_after.status, MarketStatus::Reported);
        assert_eq!(report.outcome, OutcomeReport::Categorical(1));
        assert_eq!(report.by, market_after.oracle);

        // Reset and report again as approval origin
        let _ = MarketCommons::mutate_market(&0, |market| {
            market.status = MarketStatus::Closed;
            market.report = None;
            Ok(())
        });

        assert_ok!(PredictionMarkets::report(
            Origin::signed(SUDO),
            0,
            OutcomeReport::Categorical(1)
        ));
    });
}

#[test]
fn report_fails_before_grace_period_is_over() {
    ExtBuilder::default().build().execute_with(|| {
        let end = 100;
        simple_create_categorical_market(MarketCreation::Permissionless, 0..end, ScoringRule::CPMM);

        run_to_block(end);

        let market = MarketCommons::market(&0).unwrap();
        assert_eq!(market.status, MarketStatus::Closed);
        assert!(market.report.is_none());

        assert_noop!(
            PredictionMarkets::report(Origin::signed(BOB), 0, OutcomeReport::Categorical(1)),
            Error::<Runtime>::NotAllowedToReportYet
        );
    });
}

#[test]
fn it_allows_only_oracle_to_report_the_outcome_of_a_market_during_oracle_duration_blocks() {
    ExtBuilder::default().build().execute_with(|| {
        let end = 100;
        simple_create_categorical_market(MarketCreation::Permissionless, 0..end, ScoringRule::CPMM);

        let market = MarketCommons::market(&0).unwrap();
        let grace_period = end + market.deadlines.grace_period;
        run_to_block(grace_period);

        let market = MarketCommons::market(&0).unwrap();
        assert_eq!(market.status, MarketStatus::Closed);
        assert!(market.report.is_none());

        assert_noop!(
            PredictionMarkets::report(Origin::signed(CHARLIE), 0, OutcomeReport::Categorical(1)),
            Error::<Runtime>::ReporterNotOracle
        );

        assert_ok!(PredictionMarkets::report(
            Origin::signed(BOB),
            0,
            OutcomeReport::Categorical(1)
        ));

        let market_after = MarketCommons::market(&0).unwrap();
        let report = market_after.report.unwrap();
        assert_eq!(market_after.status, MarketStatus::Reported);
        assert_eq!(report.outcome, OutcomeReport::Categorical(1));
        assert_eq!(report.by, market_after.oracle);
    });
}

#[test]
fn it_allows_only_oracle_to_report_the_outcome_of_a_market_during_oracle_duration_moment() {
    ExtBuilder::default().build().execute_with(|| {
        assert_ok!(PredictionMarkets::create_market(
            Origin::signed(ALICE),
            BOB,
            MarketPeriod::Timestamp(0..100_000_000),
            get_deadlines(),
            gen_metadata(2),
            MarketCreation::Permissionless,
            MarketType::Categorical(2),
            MarketDisputeMechanism::SimpleDisputes,
            ScoringRule::CPMM
        ));

        assert_ok!(PredictionMarkets::buy_complete_set(Origin::signed(BOB), 0, CENT));

        // set the timestamp
        let market = MarketCommons::market(&0).unwrap();
        // set the timestamp

        set_timestamp_for_on_initialize(100_000_000);
        run_to_block(2); // Trigger `on_initialize`; must be at least block #2.
        let grace_period: u64 = market.deadlines.grace_period * MILLISECS_PER_BLOCK as u64;
        Timestamp::set_timestamp(100_000_000 + grace_period);

        assert_noop!(
            PredictionMarkets::report(Origin::signed(EVE), 0, OutcomeReport::Categorical(1)),
            Error::<Runtime>::ReporterNotOracle
        );
        assert_ok!(PredictionMarkets::report(
            Origin::signed(BOB),
            0,
            OutcomeReport::Categorical(1)
        ));
    });
}

#[test]
fn report_fails_on_mismatched_outcome_for_categorical_market() {
    ExtBuilder::default().build().execute_with(|| {
        let end = 100;
        simple_create_categorical_market(MarketCreation::Permissionless, 0..end, ScoringRule::CPMM);
        let market = MarketCommons::market(&0).unwrap();
        let grace_period = end + market.deadlines.grace_period;
        run_to_block(grace_period + 1);
        assert_noop!(
            PredictionMarkets::report(Origin::signed(BOB), 0, OutcomeReport::Scalar(123)),
            Error::<Runtime>::OutcomeMismatch,
        );
        let market = MarketCommons::market(&0).unwrap();
        assert_eq!(market.status, MarketStatus::Closed);
        assert!(market.report.is_none());
    });
}

#[test]
fn report_fails_on_out_of_range_outcome_for_categorical_market() {
    ExtBuilder::default().build().execute_with(|| {
        let end = 100;
        simple_create_categorical_market(MarketCreation::Permissionless, 0..end, ScoringRule::CPMM);
        let market = MarketCommons::market(&0).unwrap();
        let grace_period = end + market.deadlines.grace_period;
        run_to_block(grace_period + 1);
        assert_noop!(
            PredictionMarkets::report(Origin::signed(BOB), 0, OutcomeReport::Categorical(2)),
            Error::<Runtime>::OutcomeMismatch,
        );
        let market = MarketCommons::market(&0).unwrap();
        assert_eq!(market.status, MarketStatus::Closed);
        assert!(market.report.is_none());
    });
}

#[test]
fn report_fails_on_mismatched_outcome_for_scalar_market() {
    ExtBuilder::default().build().execute_with(|| {
        let end = 100;
        simple_create_scalar_market(MarketCreation::Permissionless, 0..end, ScoringRule::CPMM);
        let market = MarketCommons::market(&0).unwrap();
        let grace_period = end + market.deadlines.grace_period;
        run_to_block(grace_period + 1);
        assert_noop!(
            PredictionMarkets::report(Origin::signed(BOB), 0, OutcomeReport::Categorical(0)),
            Error::<Runtime>::OutcomeMismatch,
        );
        let market = MarketCommons::market(&0).unwrap();
        assert_eq!(market.status, MarketStatus::Closed);
        assert!(market.report.is_none());
    });
}

#[test]
fn it_allows_to_dispute_the_outcome_of_a_market() {
    ExtBuilder::default().build().execute_with(|| {
        let end = 2;
        simple_create_categorical_market(MarketCreation::Permissionless, 0..end, ScoringRule::CPMM);

        // Run to the end of the trading phase.
        let market = MarketCommons::market(&0).unwrap();
        let grace_period = end + market.deadlines.grace_period;
        run_to_block(grace_period + 1);

        assert_ok!(PredictionMarkets::report(
            Origin::signed(BOB),
            0,
            OutcomeReport::Categorical(1)
        ));

        let dispute_at = grace_period + 2;
        run_to_block(dispute_at);

        assert_ok!(PredictionMarkets::dispute(
            Origin::signed(CHARLIE),
            0,
            OutcomeReport::Categorical(0)
        ));

        let market = MarketCommons::market(&0).unwrap();
        assert_eq!(market.status, MarketStatus::Disputed);

        let disputes = crate::Disputes::<Runtime>::get(0);
        assert_eq!(disputes.len(), 1);
        let dispute = &disputes[0];
        assert_eq!(dispute.at, dispute_at);
        assert_eq!(dispute.by, CHARLIE);
        assert_eq!(dispute.outcome, OutcomeReport::Categorical(0));

        let dispute_ends_at = dispute_at + market.deadlines.dispute_duration;
        let market_ids = MarketIdsPerDisputeBlock::<Runtime>::get(dispute_ends_at);
        assert_eq!(market_ids.len(), 1);
        assert_eq!(market_ids[0], 0);
    });
}

#[test]
fn it_allows_anyone_to_report_an_unreported_market() {
    ExtBuilder::default().build().execute_with(|| {
        let end = 2;
        simple_create_categorical_market(MarketCreation::Permissionless, 0..end, ScoringRule::CPMM);

        let market = MarketCommons::market(&0).unwrap();
        // Just skip to waaaay overdue.
        run_to_block(end + market.deadlines.grace_period + market.deadlines.oracle_duration + 1);

        assert_ok!(PredictionMarkets::report(
            Origin::signed(ALICE), // alice reports her own market now
            0,
            OutcomeReport::Categorical(1),
        ));

        let market = MarketCommons::market(&0).unwrap();
        assert_eq!(market.status, MarketStatus::Reported);
        assert_eq!(market.report.unwrap().by, ALICE);
        // but oracle was bob
        assert_eq!(market.oracle, BOB);

        // make sure it still resolves
        run_to_block(
            frame_system::Pallet::<Runtime>::block_number() + market.deadlines.dispute_duration,
        );

        let market_after = MarketCommons::market(&0).unwrap();
        assert_eq!(market_after.status, MarketStatus::Resolved);
    });
}

#[test]
fn it_correctly_resolves_a_market_that_was_reported_on() {
    ExtBuilder::default().build().execute_with(|| {
        let end = 2;
        simple_create_categorical_market(MarketCreation::Permissionless, 0..end, ScoringRule::CPMM);

        assert_ok!(PredictionMarkets::buy_complete_set(Origin::signed(CHARLIE), 0, CENT));

        let market = MarketCommons::market(&0).unwrap();
        let report_at = end + market.deadlines.grace_period + 1;
        run_to_block(report_at);

        assert_ok!(PredictionMarkets::report(
            Origin::signed(BOB),
            0,
            OutcomeReport::Categorical(1)
        ));

        let reported_ids =
            MarketIdsPerReportBlock::<Runtime>::get(report_at + market.deadlines.dispute_duration);
        assert_eq!(reported_ids.len(), 1);
        let id = reported_ids[0];
        assert_eq!(id, 0);

        run_blocks(market.deadlines.dispute_duration);

        let market = MarketCommons::market(&0).unwrap();
        assert_eq!(market.status, MarketStatus::Resolved);

        // Check balance of winning outcome asset.
        let share_b = Asset::CategoricalOutcome(0, 1);
        let share_b_total = Tokens::total_issuance(share_b);
        assert_eq!(share_b_total, CENT);
        let share_b_bal = Tokens::free_balance(share_b, &CHARLIE);
        assert_eq!(share_b_bal, CENT);

        // TODO(#792): Remove other assets.
        let share_a = Asset::CategoricalOutcome(0, 0);
        let share_a_total = Tokens::total_issuance(share_a);
        assert_eq!(share_a_total, CENT);
        let share_a_bal = Tokens::free_balance(share_a, &CHARLIE);
        assert_eq!(share_a_bal, CENT);

        let share_c = Asset::CategoricalOutcome(0, 2);
        let share_c_total = Tokens::total_issuance(share_c);
        assert_eq!(share_c_total, 0);
        let share_c_bal = Tokens::free_balance(share_c, &CHARLIE);
        assert_eq!(share_c_bal, 0);

        assert!(market.bonds.creation.unwrap().is_settled);
        assert!(market.bonds.oracle.unwrap().is_settled);
    });
}

#[test]
fn it_resolves_a_disputed_market() {
    ExtBuilder::default().build().execute_with(|| {
        let end = 2;
        simple_create_categorical_market(MarketCreation::Permissionless, 0..end, ScoringRule::CPMM);

        assert_ok!(PredictionMarkets::buy_complete_set(Origin::signed(CHARLIE), 0, CENT));
        let market = MarketCommons::market(&0).unwrap();

        let report_at = end + market.deadlines.grace_period + 1;
        run_to_block(report_at);

        assert_ok!(PredictionMarkets::report(
            Origin::signed(BOB),
            0,
            OutcomeReport::Categorical(0)
        ));

        let dispute_at_0 = report_at + 1;
        run_to_block(dispute_at_0);

        assert_ok!(PredictionMarkets::dispute(
            Origin::signed(CHARLIE),
            0,
            OutcomeReport::Categorical(1)
        ));

        let dispute_at_1 = report_at + 2;
        run_to_block(dispute_at_1);

        assert_ok!(PredictionMarkets::dispute(
            Origin::signed(DAVE),
            0,
            OutcomeReport::Categorical(0)
        ));

        let dispute_at_2 = report_at + 3;
        run_to_block(dispute_at_2);

        assert_ok!(PredictionMarkets::dispute(
            Origin::signed(EVE),
            0,
            OutcomeReport::Categorical(1)
        ));

        let market = MarketCommons::market(&0).unwrap();
        assert_eq!(market.status, MarketStatus::Disputed);

        // check everyone's deposits
        let charlie_reserved = Balances::reserved_balance(&CHARLIE);
        assert_eq!(charlie_reserved, DisputeBond::get());

        let dave_reserved = Balances::reserved_balance(&DAVE);
        assert_eq!(dave_reserved, DisputeBond::get() + DisputeFactor::get());

        let eve_reserved = Balances::reserved_balance(&EVE);
        assert_eq!(eve_reserved, DisputeBond::get() + 2 * DisputeFactor::get());

        // check disputes length
        let disputes = crate::Disputes::<Runtime>::get(0);
        assert_eq!(disputes.len(), 3);

        // make sure the old mappings of market id per dispute block are erased
        let market_ids_1 = MarketIdsPerDisputeBlock::<Runtime>::get(
            dispute_at_0 + market.deadlines.dispute_duration,
        );
        assert_eq!(market_ids_1.len(), 0);

        let market_ids_2 = MarketIdsPerDisputeBlock::<Runtime>::get(
            dispute_at_1 + market.deadlines.dispute_duration,
        );
        assert_eq!(market_ids_2.len(), 0);

        let market_ids_3 = MarketIdsPerDisputeBlock::<Runtime>::get(
            dispute_at_2 + market.deadlines.dispute_duration,
        );
        assert_eq!(market_ids_3.len(), 1);

        run_blocks(market.deadlines.dispute_duration);

        let market_after = MarketCommons::market(&0).unwrap();
        assert_eq!(market_after.status, MarketStatus::Resolved);
        let disputes = crate::Disputes::<Runtime>::get(0);
        assert_eq!(disputes.len(), 0);

        assert_ok!(PredictionMarkets::redeem_shares(Origin::signed(CHARLIE), 0));

        // Make sure rewards are right:
        //
        // Slashed amounts:
        //     - Dave's reserve: DisputeBond::get() + DisputeFactor::get()
        //     - Alice's oracle bond: OracleBond::get()
        // Total: OracleBond::get() + DisputeBond::get() + DisputeFactor::get()
        //
        // Charlie and Eve each receive half of the total slashed amount as bounty.
        let dave_reserved = DisputeBond::get() + DisputeFactor::get();
        let total_slashed = OracleBond::get() + dave_reserved;

        let charlie_balance = Balances::free_balance(&CHARLIE);
        assert_eq!(charlie_balance, 1_000 * BASE + total_slashed / 2);
        let charlie_reserved_2 = Balances::reserved_balance(&CHARLIE);
        assert_eq!(charlie_reserved_2, 0);
        let eve_balance = Balances::free_balance(&EVE);
        assert_eq!(eve_balance, 1_000 * BASE + total_slashed / 2);

        let dave_balance = Balances::free_balance(&DAVE);
        assert_eq!(dave_balance, 1_000 * BASE - dave_reserved);

        let alice_balance = Balances::free_balance(&ALICE);
        assert_eq!(alice_balance, 1_000 * BASE - OracleBond::get());

        // bob kinda gets away scot-free since Alice is held responsible
        // for her designated reporter
        let bob_balance = Balances::free_balance(&BOB);
        assert_eq!(bob_balance, 1_000 * BASE);

        assert!(market_after.bonds.creation.unwrap().is_settled);
        assert!(market_after.bonds.oracle.unwrap().is_settled);
    });
}

#[test_case(MarketStatus::Active; "active")]
#[test_case(MarketStatus::CollectingSubsidy; "collecting_subsidy")]
#[test_case(MarketStatus::InsufficientSubsidy; "insufficient_subsidy")]
#[test_case(MarketStatus::Closed; "closed")]
#[test_case(MarketStatus::Proposed; "proposed")]
#[test_case(MarketStatus::Resolved; "resolved")]
fn dispute_fails_unless_reported_or_disputed_market(status: MarketStatus) {
    ExtBuilder::default().build().execute_with(|| {
        // Creates a permissionless market.
        simple_create_categorical_market(MarketCreation::Permissionless, 0..1, ScoringRule::CPMM);

        assert_ok!(MarketCommons::mutate_market(&0, |market_inner| {
            market_inner.status = status;
            Ok(())
        }));

        assert_noop!(
            PredictionMarkets::dispute(Origin::signed(EVE), 0, OutcomeReport::Categorical(1)),
            Error::<Runtime>::InvalidMarketStatus
        );
    });
}

#[test]
fn it_resolves_a_disputed_market_to_default_if_dispute_mechanism_failed() {
    ExtBuilder::default().build().execute_with(|| {
        let end = 2;
        assert_ok!(PredictionMarkets::create_market(
            Origin::signed(ALICE),
            BOB,
            MarketPeriod::Block(0..2),
            get_deadlines(),
            gen_metadata(2),
            MarketCreation::Permissionless,
            MarketType::Categorical(<Runtime as Config>::MinCategories::get()),
            MarketDisputeMechanism::Authorized,
            ScoringRule::CPMM,
        ));
        assert_ok!(PredictionMarkets::buy_complete_set(Origin::signed(CHARLIE), 0, CENT));

        let market = MarketCommons::market(&0).unwrap();
        let grace_period = market.deadlines.grace_period;
        run_to_block(end + grace_period + 1);
        assert_ok!(PredictionMarkets::report(
            Origin::signed(BOB),
            0,
            OutcomeReport::Categorical(0)
        ));
        let dispute_at_0 = end + grace_period + 2;
        run_to_block(dispute_at_0);
        assert_ok!(PredictionMarkets::dispute(
            Origin::signed(CHARLIE),
            0,
            OutcomeReport::Categorical(1)
        ));
        let dispute_at_1 = dispute_at_0 + 1;
        run_to_block(dispute_at_1);
        assert_ok!(PredictionMarkets::dispute(
            Origin::signed(DAVE),
            0,
            OutcomeReport::Categorical(0)
        ));
        let dispute_at_2 = dispute_at_1 + 1;
        run_to_block(dispute_at_2);
        assert_ok!(PredictionMarkets::dispute(
            Origin::signed(EVE),
            0,
            OutcomeReport::Categorical(1)
        ));

        let charlie_reserved = Balances::reserved_balance(&CHARLIE);
        let eve_reserved = Balances::reserved_balance(&EVE);
        let disputes = crate::Disputes::<Runtime>::get(0);
        assert_eq!(disputes.len(), 3);

        run_blocks(market.deadlines.dispute_duration);
        let market_after = MarketCommons::market(&0).unwrap();
        assert_eq!(market_after.status, MarketStatus::Resolved);
        let disputes = crate::Disputes::<Runtime>::get(0);
        assert_eq!(disputes.len(), 0);
        assert_ok!(PredictionMarkets::redeem_shares(Origin::signed(CHARLIE), 0));

        // make sure rewards are right
        //
        // slashed amounts
        // ---------------------------
        // - Charlie's reserve: DisputeBond::get()
        // - Eve's reserve: DisputeBond::get() + 2 * DisputeFactor::get()
        //
        // All goes to Dave (because Bob is - strictly speaking - not a disputor).
        assert_eq!(Balances::free_balance(&CHARLIE), 1_000 * BASE - charlie_reserved);
        assert_eq!(Balances::free_balance(&EVE), 1_000 * BASE - eve_reserved);
        let total_slashed = charlie_reserved + eve_reserved;
        assert_eq!(Balances::free_balance(&DAVE), 1_000 * BASE + total_slashed);

        // The oracle report was accepted, so Alice is not slashed.
        assert_eq!(Balances::free_balance(&ALICE), 1_000 * BASE);
        assert_eq!(Balances::free_balance(&BOB), 1_000 * BASE);

        assert!(market_after.bonds.creation.unwrap().is_settled);
        assert!(market_after.bonds.oracle.unwrap().is_settled);
    });
}

#[test]
fn start_global_dispute_works() {
    ExtBuilder::default().build().execute_with(|| {
        let end = 2;
        assert_ok!(PredictionMarkets::create_market(
            Origin::signed(ALICE),
            BOB,
            MarketPeriod::Block(0..2),
            get_deadlines(),
            gen_metadata(2),
            MarketCreation::Permissionless,
            MarketType::Categorical(<Runtime as Config>::MaxDisputes::get() + 1),
            MarketDisputeMechanism::SimpleDisputes,
            ScoringRule::CPMM,
        ));
        let market_id = MarketCommons::latest_market_id().unwrap();

        let market = MarketCommons::market(&market_id).unwrap();
        let grace_period = market.deadlines.grace_period;
        run_to_block(end + grace_period + 1);
        assert_ok!(PredictionMarkets::report(
            Origin::signed(BOB),
            market_id,
            OutcomeReport::Categorical(0)
        ));
        let dispute_at_0 = end + grace_period + 2;
        run_to_block(dispute_at_0);
        for i in 1..=<Runtime as Config>::MaxDisputes::get() {
            if i == 1 {
                #[cfg(feature = "with-global-disputes")]
                assert_noop!(
                    PredictionMarkets::start_global_dispute(Origin::signed(CHARLIE), market_id),
                    Error::<Runtime>::InvalidMarketStatus
                );
            } else {
                #[cfg(feature = "with-global-disputes")]
                assert_noop!(
                    PredictionMarkets::start_global_dispute(Origin::signed(CHARLIE), market_id),
                    Error::<Runtime>::MaxDisputesNeeded
                );
            }
            assert_ok!(PredictionMarkets::dispute(
                Origin::signed(CHARLIE),
                market_id,
                OutcomeReport::Categorical(i.saturated_into())
            ));
            run_blocks(1);
            let market = MarketCommons::market(&market_id).unwrap();
            assert_eq!(market.status, MarketStatus::Disputed);
        }

        let disputes = crate::Disputes::<Runtime>::get(market_id);
        assert_eq!(disputes.len(), <Runtime as Config>::MaxDisputes::get() as usize);

        let last_dispute = disputes.last().unwrap();
        let dispute_block = last_dispute.at.saturating_add(market.deadlines.dispute_duration);
        let removable_market_ids = MarketIdsPerDisputeBlock::<Runtime>::get(dispute_block);
        assert_eq!(removable_market_ids.len(), 1);

        #[cfg(feature = "with-global-disputes")]
        {
            use zrml_global_disputes::GlobalDisputesPalletApi;

            let now = <frame_system::Pallet<Runtime>>::block_number();
            assert_ok!(PredictionMarkets::start_global_dispute(Origin::signed(CHARLIE), market_id));

            // report check
            assert_eq!(
                GlobalDisputes::get_voting_outcome_info(&market_id, &OutcomeReport::Categorical(0)),
                Some((Zero::zero(), vec![BOB])),
            );
            for i in 1..=<Runtime as Config>::MaxDisputes::get() {
                let dispute_bond = crate::default_dispute_bond::<Runtime>((i - 1).into());
                assert_eq!(
                    GlobalDisputes::get_voting_outcome_info(
                        &market_id,
                        &OutcomeReport::Categorical(i.saturated_into())
                    ),
                    Some((dispute_bond, vec![CHARLIE])),
                );
            }

            // remove_last_dispute_from_market_ids_per_dispute_block works
            let removable_market_ids = MarketIdsPerDisputeBlock::<Runtime>::get(dispute_block);
            assert_eq!(removable_market_ids.len(), 0);

            let market_ids = MarketIdsPerDisputeBlock::<Runtime>::get(
                now + <Runtime as Config>::GlobalDisputePeriod::get(),
            );
            assert_eq!(market_ids, vec![market_id]);
            assert!(GlobalDisputes::is_started(&market_id));
            System::assert_last_event(Event::GlobalDisputeStarted(market_id).into());

            assert_noop!(
                PredictionMarkets::start_global_dispute(Origin::signed(CHARLIE), market_id),
                Error::<Runtime>::GlobalDisputeAlreadyStarted
            );
        }
    });
}

#[test]
fn start_global_dispute_fails_on_wrong_mdm() {
    ExtBuilder::default().build().execute_with(|| {
        let end = 2;
        assert_ok!(PredictionMarkets::create_market(
            Origin::signed(ALICE),
            BOB,
            MarketPeriod::Block(0..2),
            get_deadlines(),
            gen_metadata(2),
            MarketCreation::Permissionless,
            MarketType::Categorical(<Runtime as Config>::MaxDisputes::get() + 1),
            MarketDisputeMechanism::Authorized,
            ScoringRule::CPMM,
        ));
        let market_id = MarketCommons::latest_market_id().unwrap();

        let market = MarketCommons::market(&market_id).unwrap();
        let grace_period = market.deadlines.grace_period;
        run_to_block(end + grace_period + 1);
        assert_ok!(PredictionMarkets::report(
            Origin::signed(BOB),
            market_id,
            OutcomeReport::Categorical(0)
        ));
        let dispute_at_0 = end + grace_period + 2;
        run_to_block(dispute_at_0);

        for i in 1..=<Runtime as Config>::MaxDisputes::get() {
            assert_ok!(PredictionMarkets::dispute(
                Origin::signed(CHARLIE),
                market_id,
                OutcomeReport::Categorical(i.saturated_into())
            ));
            run_blocks(1);
            let market = MarketCommons::market(&market_id).unwrap();
            assert_eq!(market.status, MarketStatus::Disputed);
        }

        #[cfg(feature = "with-global-disputes")]
        assert_noop!(
            PredictionMarkets::start_global_dispute(Origin::signed(CHARLIE), market_id),
            Error::<Runtime>::InvalidDisputeMechanism
        );
    });
}

#[test]
fn start_global_dispute_works_without_feature() {
    ExtBuilder::default().build().execute_with(|| {
        let non_market_id = 0;

        #[cfg(not(feature = "with-global-disputes"))]
        assert_noop!(
            PredictionMarkets::start_global_dispute(Origin::signed(CHARLIE), non_market_id),
            Error::<Runtime>::GlobalDisputesDisabled
        );

        #[cfg(feature = "with-global-disputes")]
        assert_noop!(
            PredictionMarkets::start_global_dispute(Origin::signed(CHARLIE), non_market_id),
            zrml_market_commons::Error::<Runtime>::MarketDoesNotExist
        );
    });
}

#[test]
fn it_allows_to_redeem_shares() {
    ExtBuilder::default().build().execute_with(|| {
        let end = 2;
        simple_create_categorical_market(MarketCreation::Permissionless, 0..end, ScoringRule::CPMM);

        assert_ok!(PredictionMarkets::buy_complete_set(Origin::signed(CHARLIE), 0, CENT));
        let market = MarketCommons::market(&0).unwrap();
        let grace_period = end + market.deadlines.grace_period;
        run_to_block(grace_period + 1);

        assert_ok!(PredictionMarkets::report(
            Origin::signed(BOB),
            0,
            OutcomeReport::Categorical(1)
        ));
        run_blocks(market.deadlines.dispute_duration);
        let market = MarketCommons::market(&0).unwrap();
        assert_eq!(market.status, MarketStatus::Resolved);

        assert_ok!(PredictionMarkets::redeem_shares(Origin::signed(CHARLIE), 0));
        let bal = Balances::free_balance(&CHARLIE);
        assert_eq!(bal, 1_000 * BASE);
        System::assert_last_event(
            Event::TokensRedeemed(0, Asset::CategoricalOutcome(0, 1), CENT, CENT, CHARLIE).into(),
        );
    });
}

#[test]
fn create_market_and_deploy_assets_results_in_expected_balances_and_pool_params() {
    let oracle = ALICE;
    let period = MarketPeriod::Block(0..42);
    let metadata = gen_metadata(42);
    let category_count = 4;
    let market_type = MarketType::Categorical(category_count);
    let swap_fee = <Runtime as zrml_swaps::Config>::MaxSwapFee::get();
    let amount = 123 * BASE;
    let pool_id = 0;
    let weight = <Runtime as zrml_swaps::Config>::MinWeight::get();
    let weights = vec![weight; category_count.into()];
    let base_asset_weight = (category_count as u128) * weight;
    let total_weight = 2 * base_asset_weight;

    // Execute the combined convenience function
    ExtBuilder::default().build().execute_with(|| {
        assert_ok!(PredictionMarkets::create_cpmm_market_and_deploy_assets(
            Origin::signed(ALICE),
            oracle,
            period,
            get_deadlines(),
            metadata,
            market_type,
            MarketDisputeMechanism::SimpleDisputes,
            swap_fee,
            amount,
            weights,
        ));
        let market_id = 0;

        let pool_account = Swaps::pool_account_id(&pool_id);
        assert_eq!(Tokens::free_balance(Asset::CategoricalOutcome(0, 0), &ALICE), 0);
        assert_eq!(Tokens::free_balance(Asset::CategoricalOutcome(0, 1), &ALICE), 0);
        assert_eq!(Tokens::free_balance(Asset::CategoricalOutcome(0, 2), &ALICE), 0);
        assert_eq!(Tokens::free_balance(Asset::CategoricalOutcome(0, 3), &ALICE), 0);

        assert_eq!(Tokens::free_balance(Asset::CategoricalOutcome(0, 0), &pool_account), amount);
        assert_eq!(Tokens::free_balance(Asset::CategoricalOutcome(0, 1), &pool_account), amount);
        assert_eq!(Tokens::free_balance(Asset::CategoricalOutcome(0, 2), &pool_account), amount);
        assert_eq!(Tokens::free_balance(Asset::CategoricalOutcome(0, 3), &pool_account), amount);
        assert_eq!(System::account(&pool_account).data.free, amount);

        let pool = Pools::<Runtime>::get(0).unwrap();
        let assets_expected = vec![
            Asset::CategoricalOutcome(market_id, 0),
            Asset::CategoricalOutcome(market_id, 1),
            Asset::CategoricalOutcome(market_id, 2),
            Asset::CategoricalOutcome(market_id, 3),
            Asset::Ztg,
        ];
        assert_eq!(pool.assets, assets_expected);
        assert_eq!(pool.base_asset, Asset::Ztg);
        assert_eq!(pool.market_id, market_id);
        assert_eq!(pool.scoring_rule, ScoringRule::CPMM);
        assert_eq!(pool.swap_fee, Some(swap_fee));
        assert_eq!(pool.total_subsidy, None);
        assert_eq!(pool.total_subsidy, None);
        assert_eq!(pool.total_weight, Some(total_weight));
        let pool_weights = pool.weights.unwrap();
        assert_eq!(pool_weights[&Asset::CategoricalOutcome(market_id, 0)], weight);
        assert_eq!(pool_weights[&Asset::CategoricalOutcome(market_id, 1)], weight);
        assert_eq!(pool_weights[&Asset::CategoricalOutcome(market_id, 2)], weight);
        assert_eq!(pool_weights[&Asset::CategoricalOutcome(market_id, 3)], weight);
        assert_eq!(pool_weights[&Asset::Ztg], base_asset_weight);
    });
}

#[test]
fn process_subsidy_activates_market_with_sufficient_subsidy() {
    ExtBuilder::default().build().execute_with(|| {
        let min_sub_period =
            <Runtime as crate::Config>::MinSubsidyPeriod::get() / (MILLISECS_PER_BLOCK as u64);
        let max_sub_period =
            <Runtime as crate::Config>::MaxSubsidyPeriod::get() / (MILLISECS_PER_BLOCK as u64);

        simple_create_categorical_market(
            MarketCreation::Permissionless,
            min_sub_period..max_sub_period,
            ScoringRule::RikiddoSigmoidFeeMarketEma,
        );
        let min_subsidy = <Runtime as zrml_swaps::Config>::MinSubsidy::get();
        assert_ok!(Swaps::pool_join_subsidy(Origin::signed(ALICE), 0, min_subsidy));
        run_to_block(min_sub_period);
        let subsidy_queue = crate::MarketsCollectingSubsidy::<Runtime>::get();
        assert_eq!(subsidy_queue.len(), 0);
        assert_eq!(MarketCommons::market(&0).unwrap().status, MarketStatus::Active);
    });
}

#[test]
fn process_subsidy_blocks_market_with_insufficient_subsidy() {
    ExtBuilder::default().build().execute_with(|| {
        let min_sub_period =
            <Runtime as crate::Config>::MinSubsidyPeriod::get() / (MILLISECS_PER_BLOCK as u64);
        let max_sub_period =
            <Runtime as crate::Config>::MaxSubsidyPeriod::get() / (MILLISECS_PER_BLOCK as u64);

        simple_create_categorical_market(
            MarketCreation::Permissionless,
            min_sub_period..max_sub_period,
            ScoringRule::RikiddoSigmoidFeeMarketEma,
        );
        let subsidy = <Runtime as zrml_swaps::Config>::MinSubsidy::get() / 3;
        assert_ok!(Swaps::pool_join_subsidy(Origin::signed(ALICE), 0, subsidy));
        assert_ok!(Swaps::pool_join_subsidy(Origin::signed(BOB), 0, subsidy));
        run_to_block(min_sub_period);
        let subsidy_queue = crate::MarketsCollectingSubsidy::<Runtime>::get();
        assert_eq!(subsidy_queue.len(), 0);
        assert_eq!(MarketCommons::market(&0).unwrap().status, MarketStatus::InsufficientSubsidy);

        // Check that the balances are correctly unreserved.
        assert_eq!(Balances::reserved_balance(&ALICE), 0);
        assert_eq!(Balances::reserved_balance(&BOB), 0);
    });
}

#[test]
fn process_subsidy_keeps_market_in_subsidy_queue_until_end_of_subsidy_phase() {
    ExtBuilder::default().build().execute_with(|| {
        let min_sub_period =
            <Runtime as crate::Config>::MinSubsidyPeriod::get() / (MILLISECS_PER_BLOCK as u64);
        let max_sub_period =
            <Runtime as crate::Config>::MaxSubsidyPeriod::get() / (MILLISECS_PER_BLOCK as u64);

        simple_create_categorical_market(
            MarketCreation::Permissionless,
            min_sub_period + 42..max_sub_period,
            ScoringRule::RikiddoSigmoidFeeMarketEma,
        );

        // Run to block where 2 markets are ready and process all markets.
        run_to_block(min_sub_period);
        let subsidy_queue = crate::MarketsCollectingSubsidy::<Runtime>::get();
        assert!(subsidy_queue.len() == 1);
        assert!(subsidy_queue[0].market_id == 0);
        assert!(MarketCommons::market(&0).unwrap().status == MarketStatus::CollectingSubsidy);
    });
}

#[test]
fn start_subsidy_creates_pool_and_starts_subsidy() {
    ExtBuilder::default().build().execute_with(|| {
        // Create advised categorical market using Rikiddo.
        simple_create_categorical_market(
            MarketCreation::Advised,
            1337..1338,
            ScoringRule::RikiddoSigmoidFeeMarketEma,
        );
        let market_id = 0;
        let mut market = MarketCommons::market(&market_id).unwrap();

        // Ensure and set correct market status.
        assert_err!(
            PredictionMarkets::start_subsidy(&market, market_id),
            crate::Error::<Runtime>::MarketIsNotCollectingSubsidy
        );
        assert_ok!(MarketCommons::mutate_market(&market_id, |market_inner| {
            market_inner.status = MarketStatus::CollectingSubsidy;
            market = market_inner.clone();
            Ok(())
        }));

        // Pool was created and market was registered for state transition into active.
        assert_ok!(PredictionMarkets::start_subsidy(&market, market_id));
        assert_ok!(MarketCommons::market_pool(&market_id));
        let mut inserted = false;

        for market in crate::MarketsCollectingSubsidy::<Runtime>::get() {
            if market.market_id == market_id {
                inserted = true;
            }
        }

        assert!(inserted);
    });
}

#[test]
fn only_creator_can_edit_market() {
    ExtBuilder::default().build().execute_with(|| {
        // Creates an advised market.
        simple_create_categorical_market(MarketCreation::Advised, 0..1, ScoringRule::CPMM);

        // make sure it's in status proposed
        let market = MarketCommons::market(&0);
        assert_eq!(market.unwrap().status, MarketStatus::Proposed);

        let edit_reason = vec![0_u8; <Runtime as Config>::MaxEditReasonLen::get() as usize];

        // Now it should work from SUDO
        assert_ok!(PredictionMarkets::request_edit(Origin::signed(SUDO), 0, edit_reason));

        assert!(MarketIdsForEdit::<Runtime>::contains_key(0));

        // ALICE is market creator through simple_create_categorical_market
        assert_noop!(
            PredictionMarkets::edit_market(
                Origin::signed(BOB),
                0,
                CHARLIE,
                MarketPeriod::Block(0..1),
                get_deadlines(),
                gen_metadata(2),
                MarketType::Categorical(<Runtime as crate::Config>::MinCategories::get()),
                MarketDisputeMechanism::SimpleDisputes,
                ScoringRule::CPMM
            ),
            Error::<Runtime>::EditorNotCreator
        );
    });
}

#[test]
fn edit_cycle_for_proposed_markets() {
    ExtBuilder::default().build().execute_with(|| {
        // Creates an advised market.
        run_to_block(1);
        simple_create_categorical_market(MarketCreation::Advised, 2..4, ScoringRule::CPMM);

        // make sure it's in status proposed
        let market = MarketCommons::market(&0);
        assert_eq!(market.unwrap().status, MarketStatus::Proposed);

        let edit_reason = vec![0_u8; <Runtime as Config>::MaxEditReasonLen::get() as usize];

        // Now it should work from SUDO
        assert_ok!(PredictionMarkets::request_edit(Origin::signed(SUDO), 0, edit_reason));

        assert!(MarketIdsForEdit::<Runtime>::contains_key(0));

        // BOB was the oracle before through simple_create_categorical_market
        // After this edit its changed to ALICE
        assert_ok!(PredictionMarkets::edit_market(
            Origin::signed(ALICE),
            0,
            CHARLIE,
            MarketPeriod::Block(2..4),
            get_deadlines(),
            gen_metadata(2),
            MarketType::Categorical(<Runtime as crate::Config>::MinCategories::get()),
            MarketDisputeMechanism::SimpleDisputes,
            ScoringRule::CPMM
        ));
        let edited_market = MarketCommons::market(&0).expect("Market not found");
        System::assert_last_event(Event::MarketEdited(0, edited_market).into());
        assert!(!MarketIdsForEdit::<Runtime>::contains_key(0));
        // verify oracle is CHARLIE
        let market = MarketCommons::market(&0);
        assert_eq!(market.unwrap().oracle, CHARLIE);
    });
}

#[test]
fn the_entire_market_lifecycle_works_with_timestamps() {
    ExtBuilder::default().build().execute_with(|| {
        // Creates a permissionless market.
        assert_ok!(PredictionMarkets::create_market(
            Origin::signed(ALICE),
            BOB,
            MarketPeriod::Timestamp(0..100_000_000),
            get_deadlines(),
            gen_metadata(2),
            MarketCreation::Permissionless,
            MarketType::Categorical(2),
            MarketDisputeMechanism::SimpleDisputes,
            ScoringRule::CPMM
        ));

        // is ok
        assert_ok!(PredictionMarkets::buy_complete_set(Origin::signed(BOB), 0, CENT));
        let market = MarketCommons::market(&0).unwrap();

        // set the timestamp
        set_timestamp_for_on_initialize(100_000_000);
        run_to_block(2); // Trigger `on_initialize`; must be at least block #2.
        let grace_period: u64 = market.deadlines.grace_period * MILLISECS_PER_BLOCK as u64;
        Timestamp::set_timestamp(100_000_000 + grace_period);

        assert_noop!(
            PredictionMarkets::buy_complete_set(Origin::signed(BOB), 0, CENT),
            Error::<Runtime>::MarketIsNotActive,
        );

        assert_ok!(PredictionMarkets::report(
            Origin::signed(BOB),
            0,
            OutcomeReport::Categorical(1)
        ));
    });
}

#[test]
fn full_scalar_market_lifecycle() {
    ExtBuilder::default().build().execute_with(|| {
        assert_ok!(PredictionMarkets::create_market(
            Origin::signed(ALICE),
            BOB,
            MarketPeriod::Timestamp(0..100_000_000),
            get_deadlines(),
            gen_metadata(3),
            MarketCreation::Permissionless,
            MarketType::Scalar(10..=30),
            MarketDisputeMechanism::SimpleDisputes,
            ScoringRule::CPMM
        ));

        assert_ok!(PredictionMarkets::buy_complete_set(Origin::signed(CHARLIE), 0, 100 * BASE));

        // check balances
        let assets = PredictionMarkets::outcome_assets(0, &MarketCommons::market(&0).unwrap());
        assert_eq!(assets.len(), 2);
        for asset in assets.iter() {
            let bal = Tokens::free_balance(*asset, &CHARLIE);
            assert_eq!(bal, 100 * BASE);
        }
        let market = MarketCommons::market(&0).unwrap();

        set_timestamp_for_on_initialize(100_000_000);
        let report_at = 2;
        run_to_block(report_at); // Trigger `on_initialize`; must be at least block #2.
        let grace_period: u64 = market.deadlines.grace_period * MILLISECS_PER_BLOCK as u64;
        Timestamp::set_timestamp(100_000_000 + grace_period);

        // report
        assert_ok!(PredictionMarkets::report(Origin::signed(BOB), 0, OutcomeReport::Scalar(100)));

        let market_after_report = MarketCommons::market(&0).unwrap();
        assert!(market_after_report.report.is_some());
        let report = market_after_report.report.unwrap();
        assert_eq!(report.at, report_at);
        assert_eq!(report.by, BOB);
        assert_eq!(report.outcome, OutcomeReport::Scalar(100));

        // dispute
        assert_ok!(PredictionMarkets::dispute(Origin::signed(DAVE), 0, OutcomeReport::Scalar(25)));
        let disputes = crate::Disputes::<Runtime>::get(0);
        assert_eq!(disputes.len(), 1);

        run_blocks(market.deadlines.dispute_duration);

        let market_after_resolve = MarketCommons::market(&0).unwrap();
        assert_eq!(market_after_resolve.status, MarketStatus::Resolved);
        let disputes = crate::Disputes::<Runtime>::get(0);
        assert_eq!(disputes.len(), 0);

        // give EVE some shares
        assert_ok!(Tokens::transfer(
            Origin::signed(CHARLIE),
            EVE,
            Asset::ScalarOutcome(0, ScalarPosition::Short),
            50 * BASE
        ));

        assert_eq!(
            Tokens::free_balance(Asset::ScalarOutcome(0, ScalarPosition::Short), &CHARLIE),
            50 * BASE
        );

        assert_ok!(PredictionMarkets::redeem_shares(Origin::signed(CHARLIE), 0));
        for asset in assets.iter() {
            let bal = Tokens::free_balance(*asset, &CHARLIE);
            assert_eq!(bal, 0);
        }

        // check payouts is right for each CHARLIE and EVE
        let ztg_bal_charlie = Balances::free_balance(&CHARLIE);
        let ztg_bal_eve = Balances::free_balance(&EVE);
        assert_eq!(ztg_bal_charlie, 98750 * CENT); // 75 (LONG) + 12.5 (SHORT) + 900 (balance)
        assert_eq!(ztg_bal_eve, 1000 * BASE);
        System::assert_has_event(
            Event::TokensRedeemed(
                0,
                Asset::ScalarOutcome(0, ScalarPosition::Long),
                100 * BASE,
                75 * BASE,
                CHARLIE,
            )
            .into(),
        );
        System::assert_has_event(
            Event::TokensRedeemed(
                0,
                Asset::ScalarOutcome(0, ScalarPosition::Short),
                50 * BASE,
                1250 * CENT, // 12.5
                CHARLIE,
            )
            .into(),
        );

        assert_ok!(PredictionMarkets::redeem_shares(Origin::signed(EVE), 0));
        let ztg_bal_eve_after = Balances::free_balance(&EVE);
        assert_eq!(ztg_bal_eve_after, 101250 * CENT); // 12.5 (SHORT) + 1000 (balance)
        System::assert_last_event(
            Event::TokensRedeemed(
                0,
                Asset::ScalarOutcome(0, ScalarPosition::Short),
                50 * BASE,
                1250 * CENT, // 12.5
                EVE,
            )
            .into(),
        );
    })
}

#[test]
fn scalar_market_correctly_resolves_on_out_of_range_outcomes_below_threshold() {
    ExtBuilder::default().build().execute_with(|| {
        scalar_market_correctly_resolves_common(50);
        assert_eq!(Balances::free_balance(&CHARLIE), 900 * BASE);
        assert_eq!(Balances::free_balance(&EVE), 1100 * BASE);
    })
}

#[test]
fn scalar_market_correctly_resolves_on_out_of_range_outcomes_above_threshold() {
    ExtBuilder::default().build().execute_with(|| {
        scalar_market_correctly_resolves_common(250);
        assert_eq!(Balances::free_balance(&CHARLIE), 1000 * BASE);
        assert_eq!(Balances::free_balance(&EVE), 1000 * BASE);
    })
}

#[test]
fn reject_market_fails_on_permissionless_market() {
    ExtBuilder::default().build().execute_with(|| {
        // Creates an advised market.
        simple_create_categorical_market(MarketCreation::Permissionless, 0..1, ScoringRule::CPMM);
        let reject_reason: Vec<u8> =
            vec![0; <Runtime as Config>::MaxRejectReasonLen::get() as usize];
        assert_noop!(
            PredictionMarkets::reject_market(Origin::signed(SUDO), 0, reject_reason),
            Error::<Runtime>::InvalidMarketStatus
        );
    });
}

#[test]
fn reject_market_fails_on_approved_market() {
    ExtBuilder::default().build().execute_with(|| {
        // Creates an advised market.
        simple_create_categorical_market(MarketCreation::Advised, 0..1, ScoringRule::CPMM);
        assert_ok!(PredictionMarkets::approve_market(Origin::signed(SUDO), 0));
        let reject_reason: Vec<u8> =
            vec![0; <Runtime as Config>::MaxRejectReasonLen::get() as usize];
        assert_noop!(
            PredictionMarkets::reject_market(Origin::signed(SUDO), 0, reject_reason),
            Error::<Runtime>::InvalidMarketStatus
        );
    });
}

#[test]
fn market_resolve_does_not_hold_liquidity_withdraw() {
    ExtBuilder::default().build().execute_with(|| {
        let end = 100;
        assert_ok!(PredictionMarkets::create_market(
            Origin::signed(ALICE),
            BOB,
            MarketPeriod::Block(0..end),
            get_deadlines(),
            gen_metadata(2),
            MarketCreation::Permissionless,
            MarketType::Categorical(3),
            MarketDisputeMechanism::SimpleDisputes,
            ScoringRule::CPMM
        ));
        deploy_swap_pool(MarketCommons::market(&0).unwrap(), 0).unwrap();
        assert_ok!(PredictionMarkets::buy_complete_set(Origin::signed(ALICE), 0, BASE));
        assert_ok!(PredictionMarkets::buy_complete_set(Origin::signed(BOB), 0, 2 * BASE));
        assert_ok!(PredictionMarkets::buy_complete_set(Origin::signed(CHARLIE), 0, 3 * BASE));
        let market = MarketCommons::market(&0).unwrap();

        let grace_period = end + market.deadlines.grace_period;
        run_to_block(grace_period + 1);
        assert_ok!(PredictionMarkets::report(
            Origin::signed(BOB),
            0,
            OutcomeReport::Categorical(2)
        ));

        run_to_block(grace_period + market.deadlines.dispute_duration + 2);
        assert_ok!(Swaps::pool_exit(Origin::signed(FRED), 0, BASE * 100, vec![0, 0]));
        assert_ok!(PredictionMarkets::redeem_shares(Origin::signed(BOB), 0));
    })
}

#[test]
fn authorized_correctly_resolves_disputed_market() {
    ExtBuilder::default().build().execute_with(|| {
        let end = 2;
        assert_ok!(PredictionMarkets::create_market(
            Origin::signed(ALICE),
            BOB,
            MarketPeriod::Block(0..end),
            get_deadlines(),
            gen_metadata(2),
            MarketCreation::Permissionless,
            MarketType::Categorical(<Runtime as Config>::MinCategories::get()),
            MarketDisputeMechanism::Authorized,
            ScoringRule::CPMM,
        ));
        assert_ok!(PredictionMarkets::buy_complete_set(Origin::signed(CHARLIE), 0, CENT));

        let market = MarketCommons::market(&0).unwrap();
        let grace_period = end + market.deadlines.grace_period;
        run_to_block(grace_period + 1);
        assert_ok!(PredictionMarkets::report(
            Origin::signed(BOB),
            0,
            OutcomeReport::Categorical(0)
        ));
        let dispute_at_0 = grace_period + 1 + 1;
        run_to_block(dispute_at_0);
        assert_ok!(PredictionMarkets::dispute(
            Origin::signed(CHARLIE),
            0,
            OutcomeReport::Categorical(1)
        ));

        // Fred authorizses an outcome, but fat-fingers it on the first try.
        assert_ok!(Authorized::authorize_market_outcome(
            Origin::signed(AuthorizedDisputeResolutionUser::get()),
            0,
            OutcomeReport::Categorical(0)
        ));
        assert_ok!(Authorized::authorize_market_outcome(
            Origin::signed(AuthorizedDisputeResolutionUser::get()),
            0,
            OutcomeReport::Categorical(1)
        ));

        let dispute_at_1 = dispute_at_0 + 1;
        run_to_block(dispute_at_1);
        assert_ok!(PredictionMarkets::dispute(
            Origin::signed(DAVE),
            0,
            OutcomeReport::Categorical(0)
        ));
        let dispute_at_2 = dispute_at_1 + 1;
        run_to_block(dispute_at_2);
        assert_ok!(PredictionMarkets::dispute(
            Origin::signed(EVE),
            0,
            OutcomeReport::Categorical(1)
        ));

        let market = MarketCommons::market(&0).unwrap();
        assert_eq!(market.status, MarketStatus::Disputed);

        // check everyone's deposits
        let charlie_reserved = Balances::reserved_balance(&CHARLIE);
        assert_eq!(charlie_reserved, DisputeBond::get());

        let dave_reserved = Balances::reserved_balance(&DAVE);
        assert_eq!(dave_reserved, DisputeBond::get() + DisputeFactor::get());

        let eve_reserved = Balances::reserved_balance(&EVE);
        assert_eq!(eve_reserved, DisputeBond::get() + 2 * DisputeFactor::get());

        // check disputes length
        let disputes = crate::Disputes::<Runtime>::get(0);
        assert_eq!(disputes.len(), 3);

        // make sure the old mappings of market id per dispute block are erased
        let market_ids_1 = MarketIdsPerDisputeBlock::<Runtime>::get(
            dispute_at_0 + market.deadlines.dispute_duration,
        );
        assert_eq!(market_ids_1.len(), 0);

        let market_ids_2 = MarketIdsPerDisputeBlock::<Runtime>::get(
            dispute_at_1 + market.deadlines.dispute_duration,
        );
        assert_eq!(market_ids_2.len(), 0);

        let market_ids_3 = MarketIdsPerDisputeBlock::<Runtime>::get(
            dispute_at_2 + market.deadlines.dispute_duration,
        );
        assert_eq!(market_ids_3.len(), 1);

        run_blocks(market.deadlines.dispute_duration);

        let market_after = MarketCommons::market(&0).unwrap();
        assert_eq!(market_after.status, MarketStatus::Resolved);
        let disputes = crate::Disputes::<Runtime>::get(0);
        assert_eq!(disputes.len(), 0);

        assert_ok!(PredictionMarkets::redeem_shares(Origin::signed(CHARLIE), 0));

        // Make sure rewards are right:
        //
        // Slashed amounts:
        //     - Dave's reserve: DisputeBond::get() + DisputeFactor::get()
        //     - Alice's oracle bond: OracleBond::get()
        // Total: OracleBond::get() + DisputeBond::get() + DisputeFactor::get()
        //
        // Charlie and Eve each receive half of the total slashed amount as bounty.
        let dave_reserved = DisputeBond::get() + DisputeFactor::get();
        let total_slashed = OracleBond::get() + dave_reserved;

        let charlie_balance = Balances::free_balance(&CHARLIE);
        assert_eq!(charlie_balance, 1_000 * BASE + total_slashed / 2);
        let charlie_reserved_2 = Balances::reserved_balance(&CHARLIE);
        assert_eq!(charlie_reserved_2, 0);
        let eve_balance = Balances::free_balance(&EVE);
        assert_eq!(eve_balance, 1_000 * BASE + total_slashed / 2);

        let dave_balance = Balances::free_balance(&DAVE);
        assert_eq!(dave_balance, 1_000 * BASE - dave_reserved);

        let alice_balance = Balances::free_balance(&ALICE);
        assert_eq!(alice_balance, 1_000 * BASE - OracleBond::get());

        // bob kinda gets away scot-free since Alice is held responsible
        // for her designated reporter
        let bob_balance = Balances::free_balance(&BOB);
        assert_eq!(bob_balance, 1_000 * BASE);

        assert!(market_after.bonds.creation.unwrap().is_settled);
        assert!(market_after.bonds.oracle.unwrap().is_settled);
    });
}

#[test]
fn on_resolution_defaults_to_oracle_report_in_case_of_unresolved_dispute() {
    ExtBuilder::default().build().execute_with(|| {
        assert!(Balances::free_balance(Treasury::account_id()).is_zero());
        let end = 2;
        let market_id = 0;
        assert_ok!(PredictionMarkets::create_market(
            Origin::signed(ALICE),
            BOB,
            MarketPeriod::Block(0..end),
            get_deadlines(),
            gen_metadata(2),
            MarketCreation::Permissionless,
            MarketType::Categorical(<Runtime as Config>::MinCategories::get()),
            MarketDisputeMechanism::Authorized,
            ScoringRule::CPMM,
        ));
        assert_ok!(PredictionMarkets::buy_complete_set(Origin::signed(CHARLIE), market_id, CENT));

        let market = MarketCommons::market(&0).unwrap();
        let grace_period = end + market.deadlines.grace_period;
        run_to_block(grace_period + 1);
        assert_ok!(PredictionMarkets::report(
            Origin::signed(BOB),
            market_id,
            OutcomeReport::Categorical(1)
        ));
        assert_ok!(PredictionMarkets::dispute(
            Origin::signed(CHARLIE),
            market_id,
            OutcomeReport::Categorical(0)
        ));
        let market = MarketCommons::market(&market_id).unwrap();
        assert_eq!(market.status, MarketStatus::Disputed);

        let charlie_reserved = Balances::reserved_balance(&CHARLIE);
        assert_eq!(charlie_reserved, DisputeBond::get());

        run_blocks(market.deadlines.dispute_duration);
        let market_after = MarketCommons::market(&market_id).unwrap();
        assert_eq!(market_after.status, MarketStatus::Resolved);
        let disputes = crate::Disputes::<Runtime>::get(0);
        assert_eq!(disputes.len(), 0);
        assert_ok!(PredictionMarkets::redeem_shares(Origin::signed(CHARLIE), market_id));

        // Make sure rewards are right:
        //
        // - Bob reported "correctly" and in time, so Alice and Bob don't get slashed
        // - Charlie started a dispute which was abandoned, hence he's slashed and his rewards are
        // moved to the treasury
        let alice_balance = Balances::free_balance(&ALICE);
        assert_eq!(alice_balance, 1_000 * BASE);
        let bob_balance = Balances::free_balance(&BOB);
        assert_eq!(bob_balance, 1_000 * BASE);
        let charlie_balance = Balances::free_balance(&CHARLIE);
        assert_eq!(charlie_balance, 1_000 * BASE - charlie_reserved);
        assert_eq!(Balances::free_balance(Treasury::account_id()), charlie_reserved);

        assert!(market_after.bonds.creation.unwrap().is_settled);
        assert!(market_after.bonds.oracle.unwrap().is_settled);
    });
}

#[test]
fn approve_market_correctly_unreserves_advisory_bond() {
    ExtBuilder::default().build().execute_with(|| {
        assert_ok!(PredictionMarkets::create_market(
            Origin::signed(ALICE),
            BOB,
            MarketPeriod::Block(0..100),
            get_deadlines(),
            gen_metadata(2),
            MarketCreation::Advised,
            MarketType::Categorical(2),
            MarketDisputeMechanism::SimpleDisputes,
            ScoringRule::CPMM,
        ));
        let market_id = 0;
        // Reserve a sentinel amount to check that we don't unreserve too much.
        assert_ok!(Balances::reserve_named(
            &PredictionMarkets::reserve_id(),
            &ALICE,
            SENTINEL_AMOUNT
        ));
        let alice_balance_before = Balances::free_balance(&ALICE);
        assert_eq!(
            Balances::reserved_balance(&ALICE),
            SENTINEL_AMOUNT + AdvisoryBond::get() + OracleBond::get()
        );
        assert_ok!(PredictionMarkets::approve_market(Origin::signed(SUDO), market_id));
        assert_eq!(Balances::reserved_balance(&ALICE), SENTINEL_AMOUNT + OracleBond::get());
        assert_eq!(Balances::free_balance(&ALICE), alice_balance_before + AdvisoryBond::get());
        let market = MarketCommons::market(&market_id).unwrap();
        assert!(market.bonds.creation.unwrap().is_settled);
    });
}

#[test]
fn deploy_swap_pool_correctly_sets_weight_of_base_asset() {
    ExtBuilder::default().build().execute_with(|| {
        let weights = vec![
            <Runtime as zrml_swaps::Config>::MinWeight::get() + 11,
            <Runtime as zrml_swaps::Config>::MinWeight::get() + 22,
            <Runtime as zrml_swaps::Config>::MinWeight::get() + 33,
        ];
        assert_ok!(PredictionMarkets::create_cpmm_market_and_deploy_assets(
            Origin::signed(ALICE),
            ALICE,
            MarketPeriod::Block(0..42),
            get_deadlines(),
            gen_metadata(50),
            MarketType::Categorical(3),
            MarketDisputeMechanism::SimpleDisputes,
            1,
            <Runtime as zrml_swaps::Config>::MinLiquidity::get(),
            weights,
        ));
        let pool = <Pools<Runtime>>::get(0).unwrap();
        let pool_weights = pool.weights.unwrap();
        assert_eq!(
            pool_weights[&Asset::Ztg],
            3 * <Runtime as zrml_swaps::Config>::MinWeight::get() + 66
        );
    });
}

#[test]
fn deploy_swap_pool_for_market_returns_error_if_weights_is_too_short() {
    ExtBuilder::default().build().execute_with(|| {
        let category_count = 5;
        assert_ok!(PredictionMarkets::create_market(
            Origin::signed(ALICE),
            BOB,
            MarketPeriod::Block(0..100),
            get_deadlines(),
            gen_metadata(2),
            MarketCreation::Permissionless,
            MarketType::Categorical(category_count),
            MarketDisputeMechanism::SimpleDisputes,
            ScoringRule::CPMM
        ));
        let amount = 123 * BASE;
        assert_ok!(Balances::set_balance(Origin::root(), ALICE, 2 * amount, 0));
        assert_ok!(PredictionMarkets::buy_complete_set(Origin::signed(ALICE), 0, amount));
        // Attempt to create a pool with four weights; but we need five instead (base asset not
        // counted).
        assert_noop!(
            PredictionMarkets::deploy_swap_pool_for_market(
                Origin::signed(ALICE),
                0,
                1,
                amount,
                vec![
                    <Runtime as zrml_swaps::Config>::MinWeight::get();
                    (category_count - 1).into()
                ],
            ),
            Error::<Runtime>::WeightsLenMustEqualAssetsLen,
        );
    });
}

#[test]
fn deploy_swap_pool_for_market_returns_error_if_weights_is_too_long() {
    ExtBuilder::default().build().execute_with(|| {
        let category_count = 5;
        assert_ok!(PredictionMarkets::create_market(
            Origin::signed(ALICE),
            BOB,
            MarketPeriod::Block(0..100),
            get_deadlines(),
            gen_metadata(2),
            MarketCreation::Permissionless,
            MarketType::Categorical(category_count),
            MarketDisputeMechanism::SimpleDisputes,
            ScoringRule::CPMM
        ));
        let amount = 123 * BASE;
        assert_ok!(Balances::set_balance(Origin::root(), ALICE, 2 * amount, 0));
        assert_ok!(PredictionMarkets::buy_complete_set(Origin::signed(ALICE), 0, amount));
        // Attempt to create a pool with six weights; but we need five instead (base asset not
        // counted).
        assert_noop!(
            PredictionMarkets::deploy_swap_pool_for_market(
                Origin::signed(ALICE),
                0,
                <Runtime as zrml_swaps::Config>::MaxSwapFee::get(),
                amount,
                vec![
                    <Runtime as zrml_swaps::Config>::MinWeight::get();
                    (category_count + 1).into()
                ],
            ),
            Error::<Runtime>::WeightsLenMustEqualAssetsLen,
        );
    });
}

#[test]
fn on_resolution_correctly_reserves_and_unreserves_bonds_for_permissionless_market_on_oracle_report()
 {
    ExtBuilder::default().build().execute_with(|| {
        let end = 100;
        assert_ok!(PredictionMarkets::create_market(
            Origin::signed(ALICE),
            BOB,
            MarketPeriod::Block(0..end),
            get_deadlines(),
            gen_metadata(2),
            MarketCreation::Permissionless,
            MarketType::Categorical(2),
            MarketDisputeMechanism::SimpleDisputes,
            ScoringRule::CPMM,
        ));
        // Reserve a sentinel amount to check that we don't unreserve too much.
        assert_ok!(Balances::reserve_named(
            &PredictionMarkets::reserve_id(),
            &ALICE,
            SENTINEL_AMOUNT
        ));
        let alice_balance_before = Balances::free_balance(&ALICE);
        assert_eq!(
            Balances::reserved_balance(&ALICE),
            SENTINEL_AMOUNT + ValidityBond::get() + OracleBond::get()
        );
        let market = MarketCommons::market(&0).unwrap();
        let grace_period = end + market.deadlines.grace_period;
        run_to_block(grace_period + 1);
        assert_ok!(PredictionMarkets::report(
            Origin::signed(BOB),
            0,
            OutcomeReport::Categorical(0)
        ));
        run_to_block(grace_period + market.deadlines.dispute_duration + 1);
        assert_eq!(Balances::reserved_balance(&ALICE), SENTINEL_AMOUNT);
        assert_eq!(
            Balances::free_balance(&ALICE),
            alice_balance_before + ValidityBond::get() + OracleBond::get()
        );
    });
}

#[test]
fn on_resolution_correctly_reserves_and_unreserves_bonds_for_permissionless_market_on_outsider_report()
 {
    ExtBuilder::default().build().execute_with(|| {
        let end = 100;
        assert_ok!(PredictionMarkets::create_market(
            Origin::signed(ALICE),
            BOB,
            MarketPeriod::Block(0..100),
            get_deadlines(),
            gen_metadata(2),
            MarketCreation::Permissionless,
            MarketType::Categorical(2),
            MarketDisputeMechanism::SimpleDisputes,
            ScoringRule::CPMM,
        ));
        // Reserve a sentinel amount to check that we don't unreserve too much.
        assert_ok!(Balances::reserve_named(
            &PredictionMarkets::reserve_id(),
            &ALICE,
            SENTINEL_AMOUNT
        ));
        let alice_balance_before = Balances::free_balance(&ALICE);
        assert_eq!(
            Balances::reserved_balance(&ALICE),
            SENTINEL_AMOUNT + ValidityBond::get() + OracleBond::get()
        );
        let market = MarketCommons::market(&0).unwrap();
        let grace_period = end + market.deadlines.grace_period;
        let report_at = grace_period + market.deadlines.oracle_duration + 1;
        run_to_block(report_at);
        assert_ok!(PredictionMarkets::report(
            Origin::signed(CHARLIE),
            0,
            OutcomeReport::Categorical(1)
        ));
        run_blocks(market.deadlines.dispute_duration);
        assert_eq!(Balances::reserved_balance(&ALICE), SENTINEL_AMOUNT);
        // Check that validity bond didn't get slashed, but oracle bond did
        assert_eq!(Balances::free_balance(&ALICE), alice_balance_before + ValidityBond::get());
    });
}

#[test]
fn report_reserves_outsider_report_bond_and_unreserved_by_on_resolution() {
    ExtBuilder::default().build().execute_with(|| {
        let end = 100;
        assert_ok!(PredictionMarkets::create_market(
            Origin::signed(ALICE),
            BOB,
            MarketPeriod::Block(0..100),
            get_deadlines(),
            gen_metadata(2),
            MarketCreation::Permissionless,
            MarketType::Categorical(2),
            MarketDisputeMechanism::SimpleDisputes,
            ScoringRule::CPMM,
        ));
        // Reserve a sentinel amount to check that we don't unreserve too much.
        assert_ok!(Balances::reserve_named(
            &PredictionMarkets::reserve_id(),
            &CHARLIE,
            SENTINEL_AMOUNT
        ));
        let charlie_balance_before = Balances::free_balance(&CHARLIE);
        assert_eq!(Balances::reserved_balance(&CHARLIE), SENTINEL_AMOUNT);
        let market = MarketCommons::market(&0).unwrap();
        let grace_period = end + market.deadlines.grace_period;
        let report_at = grace_period + market.deadlines.oracle_duration + 1;
        run_to_block(report_at);
        assert_ok!(PredictionMarkets::report(
            Origin::signed(CHARLIE),
            0,
            OutcomeReport::Categorical(1)
        ));
        assert_eq!(Balances::reserved_balance(&CHARLIE), SENTINEL_AMOUNT + OutsiderBond::get());
        assert_eq!(Balances::free_balance(&CHARLIE), charlie_balance_before - OutsiderBond::get());
        let charlie_balance_before = Balances::free_balance(&CHARLIE);
        // on_resolution called
        run_blocks(market.deadlines.dispute_duration);
        assert_eq!(Balances::reserved_balance(&CHARLIE), SENTINEL_AMOUNT);
        // Check that the outsider gets the OracleBond together with the OutsiderBond
        assert_eq!(
            Balances::free_balance(&CHARLIE),
            charlie_balance_before + OracleBond::get() + OutsiderBond::get()
        );
    });
}

#[test]
fn disputed_market_results_in_rewarding_outsider() {
    ExtBuilder::default().build().execute_with(|| {
        let end = 100;
        let alice_balance_before = Balances::free_balance(&ALICE);
        assert_ok!(PredictionMarkets::create_market(
            Origin::signed(ALICE),
            BOB,
            MarketPeriod::Block(0..100),
            get_deadlines(),
            gen_metadata(2),
            MarketCreation::Permissionless,
            MarketType::Categorical(2),
            MarketDisputeMechanism::SimpleDisputes,
            ScoringRule::CPMM,
        ));

        let outsider = CHARLIE;
        // Reserve a sentinel amount to check that we don't unreserve too much.
        assert_ok!(Balances::reserve_named(
            &PredictionMarkets::reserve_id(),
            &outsider,
            SENTINEL_AMOUNT
        ));
        assert_eq!(Balances::reserved_balance(&outsider), SENTINEL_AMOUNT);
        let market = MarketCommons::market(&0).unwrap();
        let grace_period = end + market.deadlines.grace_period;
        let report_at = grace_period + market.deadlines.oracle_duration + 1;
        run_to_block(report_at);
        assert_ok!(PredictionMarkets::report(
            Origin::signed(outsider),
            0,
            OutcomeReport::Categorical(1)
        ));

        let outsider_balance_before = Balances::free_balance(&outsider);
        assert_eq!(Balances::reserved_balance(&outsider), SENTINEL_AMOUNT + OutsiderBond::get());

        let dispute_at_0 = report_at + 1;
        run_to_block(dispute_at_0);
        assert_ok!(PredictionMarkets::dispute(
            Origin::signed(EVE),
            0,
            OutcomeReport::Categorical(0)
        ));

        let dispute_at_1 = dispute_at_0 + 1;
        run_to_block(dispute_at_1);
        assert_ok!(PredictionMarkets::dispute(
            Origin::signed(DAVE),
            0,
            OutcomeReport::Categorical(1)
        ));
        // on_resolution called
        run_blocks(market.deadlines.dispute_duration);

        assert_eq!(Balances::free_balance(&ALICE), alice_balance_before - OracleBond::get());

        assert_eq!(Balances::reserved_balance(&outsider), SENTINEL_AMOUNT);
        assert_eq!(
            Balances::free_balance(&outsider),
            outsider_balance_before + OracleBond::get() + OutsiderBond::get()
        );
    });
}

#[test]
fn outsider_reports_wrong_outcome() {
    ExtBuilder::default().build().execute_with(|| {
        let end = 100;
        let alice_balance_before = Balances::free_balance(&ALICE);
        assert_ok!(PredictionMarkets::create_market(
            Origin::signed(ALICE),
            BOB,
            MarketPeriod::Block(0..100),
            get_deadlines(),
            gen_metadata(2),
            MarketCreation::Permissionless,
            MarketType::Categorical(2),
            MarketDisputeMechanism::SimpleDisputes,
            ScoringRule::CPMM,
        ));

        let outsider = CHARLIE;
        // Reserve a sentinel amount to check that we don't unreserve too much.
        assert_ok!(Balances::reserve_named(
            &PredictionMarkets::reserve_id(),
            &outsider,
            SENTINEL_AMOUNT
        ));
        assert_eq!(Balances::reserved_balance(&outsider), SENTINEL_AMOUNT);
        let market = MarketCommons::market(&0).unwrap();
        let grace_period = end + market.deadlines.grace_period;
        let report_at = grace_period + market.deadlines.oracle_duration + 1;
        run_to_block(report_at);
        assert_ok!(PredictionMarkets::report(
            Origin::signed(outsider),
            0,
            OutcomeReport::Categorical(1)
        ));

        let outsider_balance_before = Balances::free_balance(&outsider);
        assert_eq!(Balances::reserved_balance(&outsider), SENTINEL_AMOUNT + OutsiderBond::get());

        let dispute_at_0 = report_at + 1;
        run_to_block(dispute_at_0);
        assert_ok!(PredictionMarkets::dispute(
            Origin::signed(EVE),
            0,
            OutcomeReport::Categorical(0)
        ));

        let eve_balance_before = Balances::free_balance(&EVE);

        // on_resolution called
        run_blocks(market.deadlines.dispute_duration);

        assert_eq!(Balances::free_balance(&ALICE), alice_balance_before - OracleBond::get());

        assert_eq!(Balances::reserved_balance(&outsider), SENTINEL_AMOUNT);
        assert_eq!(Balances::free_balance(&outsider), outsider_balance_before);

        let dispute_bond = crate::default_dispute_bond::<Runtime>(0usize);
        // disputor EVE gets the OracleBond and OutsiderBond and dispute bond
        assert_eq!(
            Balances::free_balance(&EVE),
            eve_balance_before + dispute_bond + OutsiderBond::get() + OracleBond::get()
        );
    });
}

#[test]
fn on_resolution_correctly_reserves_and_unreserves_bonds_for_approved_advised_market_on_oracle_report()
 {
    ExtBuilder::default().build().execute_with(|| {
        let end = 100;
        assert_ok!(PredictionMarkets::create_market(
            Origin::signed(ALICE),
            BOB,
            MarketPeriod::Block(0..end),
            get_deadlines(),
            gen_metadata(2),
            MarketCreation::Advised,
            MarketType::Categorical(2),
            MarketDisputeMechanism::SimpleDisputes,
            ScoringRule::CPMM,
        ));
        // Reserve a sentinel amount to check that we don't unreserve too much.
        assert_ok!(Balances::reserve_named(
            &PredictionMarkets::reserve_id(),
            &ALICE,
            SENTINEL_AMOUNT
        ));
        assert_ok!(PredictionMarkets::approve_market(Origin::signed(SUDO), 0));
        let alice_balance_before = Balances::free_balance(&ALICE);
        assert_eq!(Balances::reserved_balance(&ALICE), SENTINEL_AMOUNT + OracleBond::get());
        let market = MarketCommons::market(&0).unwrap();
        let grace_period = end + market.deadlines.grace_period;
        let report_at = grace_period + 1;
        run_to_block(report_at);
        assert_ok!(PredictionMarkets::report(
            Origin::signed(BOB),
            0,
            OutcomeReport::Categorical(1)
        ));
        run_blocks(market.deadlines.dispute_duration);
        assert_eq!(Balances::reserved_balance(&ALICE), SENTINEL_AMOUNT);
        // Check that nothing got slashed
        assert_eq!(Balances::free_balance(&ALICE), alice_balance_before + OracleBond::get());
    });
}

#[test]
fn on_resolution_correctly_reserves_and_unreserves_bonds_for_approved_advised_market_on_outsider_report()
 {
    ExtBuilder::default().build().execute_with(|| {
        let end = 100;
        assert_ok!(PredictionMarkets::create_market(
            Origin::signed(ALICE),
            BOB,
            MarketPeriod::Block(0..end),
            get_deadlines(),
            gen_metadata(2),
            MarketCreation::Advised,
            MarketType::Categorical(2),
            MarketDisputeMechanism::SimpleDisputes,
            ScoringRule::CPMM,
        ));
        // Reserve a sentinel amount to check that we don't unreserve too much.
        assert_ok!(Balances::reserve_named(
            &PredictionMarkets::reserve_id(),
            &ALICE,
            SENTINEL_AMOUNT
        ));
        assert_ok!(PredictionMarkets::approve_market(Origin::signed(SUDO), 0));
        let alice_balance_before = Balances::free_balance(&ALICE);
        assert_eq!(Balances::reserved_balance(&ALICE), SENTINEL_AMOUNT + OracleBond::get());
        let market = MarketCommons::market(&0).unwrap();
        let grace_period = end + market.deadlines.grace_period;
        let report_at = grace_period + market.deadlines.oracle_duration + 1;
        run_to_block(report_at);
        assert_ok!(PredictionMarkets::report(
            Origin::signed(CHARLIE),
            0,
            OutcomeReport::Categorical(1)
        ));
        run_blocks(market.deadlines.dispute_duration);
        // Check that oracle bond got slashed
        assert_eq!(Balances::reserved_balance(&ALICE), SENTINEL_AMOUNT);
        assert_eq!(Balances::free_balance(&ALICE), alice_balance_before);
    });
}

#[test]
fn on_resolution_correctly_reserves_and_unreserves_bonds_for_permissionless_market_with_correct_disputed_outcome_with_oracle_report()
 {
    // Oracle reports in time but incorrect report, so OracleBond gets slashed on resolution
    ExtBuilder::default().build().execute_with(|| {
        let end = 100;
        assert_ok!(PredictionMarkets::create_market(
            Origin::signed(ALICE),
            BOB,
            MarketPeriod::Block(0..end),
            get_deadlines(),
            gen_metadata(2),
            MarketCreation::Permissionless,
            MarketType::Categorical(2),
            MarketDisputeMechanism::SimpleDisputes,
            ScoringRule::CPMM,
        ));
        // Reserve a sentinel amount to check that we don't unreserve too much.
        assert_ok!(Balances::reserve_named(
            &PredictionMarkets::reserve_id(),
            &ALICE,
            SENTINEL_AMOUNT
        ));
        let alice_balance_before = Balances::free_balance(&ALICE);
        assert_eq!(
            Balances::reserved_balance(&ALICE),
            SENTINEL_AMOUNT + ValidityBond::get() + OracleBond::get()
        );
        let market = MarketCommons::market(&0).unwrap();
        let grace_period = end + market.deadlines.grace_period;
        run_to_block(grace_period + 1);
        assert_ok!(PredictionMarkets::report(
            Origin::signed(BOB),
            0,
            OutcomeReport::Categorical(0)
        ));
        assert_ok!(PredictionMarkets::dispute(
            Origin::signed(CHARLIE),
            0,
            OutcomeReport::Categorical(1)
        ));
        run_blocks(market.deadlines.dispute_duration);
        assert_eq!(Balances::reserved_balance(&ALICE), SENTINEL_AMOUNT);
        // ValidityBond bond is returned but OracleBond is slashed
        assert_eq!(Balances::free_balance(&ALICE), alice_balance_before + ValidityBond::get());
    });
}

#[test]
fn on_resolution_correctly_reserves_and_unreserves_bonds_for_approved_advised_market_with_correct_disputed_outcome_with_oracle_report()
 {
    // Oracle reports in time but incorrect report, so OracleBond gets slashed on resolution
    ExtBuilder::default().build().execute_with(|| {
        let end = 100;
        assert_ok!(PredictionMarkets::create_market(
            Origin::signed(ALICE),
            BOB,
            MarketPeriod::Block(0..end),
            get_deadlines(),
            gen_metadata(2),
            MarketCreation::Advised,
            MarketType::Categorical(2),
            MarketDisputeMechanism::SimpleDisputes,
            ScoringRule::CPMM,
        ));
        // Reserve a sentinel amount to check that we don't unreserve too much.
        assert_ok!(Balances::reserve_named(
            &PredictionMarkets::reserve_id(),
            &ALICE,
            SENTINEL_AMOUNT
        ));
        assert_ok!(PredictionMarkets::approve_market(Origin::signed(SUDO), 0));
        let alice_balance_before = Balances::free_balance(&ALICE);
        assert_eq!(Balances::reserved_balance(&ALICE), SENTINEL_AMOUNT + OracleBond::get());
        let market = MarketCommons::market(&0).unwrap();
        let grace_period = end + market.deadlines.grace_period;
        run_to_block(grace_period + 1);
        assert_ok!(PredictionMarkets::report(
            Origin::signed(BOB),
            0,
            OutcomeReport::Categorical(0)
        ));
        assert_ok!(PredictionMarkets::dispute(
            Origin::signed(CHARLIE),
            0,
            OutcomeReport::Categorical(1)
        ));
        run_blocks(market.deadlines.dispute_duration);
        assert_eq!(Balances::reserved_balance(&ALICE), SENTINEL_AMOUNT);
        // ValidityBond bond is returned but OracleBond is slashed
        assert_eq!(Balances::free_balance(&ALICE), alice_balance_before);
    });
}

#[test]
fn on_resolution_correctly_reserves_and_unreserves_bonds_for_permissionless_market_with_wrong_disputed_outcome_with_oracle_report()
 {
    // Oracle reports in time and correct report, so OracleBond does not get slashed on resolution
    ExtBuilder::default().build().execute_with(|| {
        let end = 100;
        assert_ok!(PredictionMarkets::create_market(
            Origin::signed(ALICE),
            BOB,
            MarketPeriod::Block(0..end),
            get_deadlines(),
            gen_metadata(2),
            MarketCreation::Permissionless,
            MarketType::Categorical(2),
            MarketDisputeMechanism::SimpleDisputes,
            ScoringRule::CPMM,
        ));
        // Reserve a sentinel amount to check that we don't unreserve too much.
        assert_ok!(Balances::reserve_named(
            &PredictionMarkets::reserve_id(),
            &ALICE,
            SENTINEL_AMOUNT
        ));
        let alice_balance_before = Balances::free_balance(&ALICE);
        assert_eq!(
            Balances::reserved_balance(&ALICE),
            SENTINEL_AMOUNT + ValidityBond::get() + OracleBond::get()
        );
        let market = MarketCommons::market(&0).unwrap();
        let grace_period = end + market.deadlines.grace_period;
        run_to_block(grace_period + 1);
        assert_ok!(PredictionMarkets::report(
            Origin::signed(BOB),
            0,
            OutcomeReport::Categorical(0)
        ));
        // EVE disputes with wrong outcome
        assert_ok!(PredictionMarkets::dispute(
            Origin::signed(EVE),
            0,
            OutcomeReport::Categorical(1)
        ));
        assert_ok!(PredictionMarkets::dispute(
            Origin::signed(CHARLIE),
            0,
            OutcomeReport::Categorical(0)
        ));
        run_blocks(market.deadlines.dispute_duration);
        assert_eq!(Balances::reserved_balance(&ALICE), SENTINEL_AMOUNT);
        // ValidityBond bond is returned but OracleBond is not slashed
        assert_eq!(
            Balances::free_balance(&ALICE),
            alice_balance_before + ValidityBond::get() + OracleBond::get()
        );
    });
}

#[test]
fn on_resolution_correctly_reserves_and_unreserves_bonds_for_advised_approved_market_with_wrong_disputed_outcome_with_oracle_report()
 {
    // Oracle reports in time and correct report, so OracleBond does not get slashed on resolution
    ExtBuilder::default().build().execute_with(|| {
        let end = 100;
        assert_ok!(PredictionMarkets::create_market(
            Origin::signed(ALICE),
            BOB,
            MarketPeriod::Block(0..end),
            get_deadlines(),
            gen_metadata(2),
            MarketCreation::Advised,
            MarketType::Categorical(2),
            MarketDisputeMechanism::SimpleDisputes,
            ScoringRule::CPMM,
        ));
        // Reserve a sentinel amount to check that we don't unreserve too much.
        assert_ok!(Balances::reserve_named(
            &PredictionMarkets::reserve_id(),
            &ALICE,
            SENTINEL_AMOUNT
        ));
        assert_ok!(PredictionMarkets::approve_market(Origin::signed(SUDO), 0));
        let alice_balance_before = Balances::free_balance(&ALICE);
        assert_eq!(Balances::reserved_balance(&ALICE), SENTINEL_AMOUNT + OracleBond::get());
        let market = MarketCommons::market(&0).unwrap();
        let grace_period = end + market.deadlines.grace_period;
        run_to_block(grace_period + 1);
        assert_ok!(PredictionMarkets::report(
            Origin::signed(BOB),
            0,
            OutcomeReport::Categorical(0)
        ));
        // EVE disputes with wrong outcome
        assert_ok!(PredictionMarkets::dispute(
            Origin::signed(EVE),
            0,
            OutcomeReport::Categorical(1)
        ));
        assert_ok!(PredictionMarkets::dispute(
            Origin::signed(CHARLIE),
            0,
            OutcomeReport::Categorical(0)
        ));
        run_blocks(market.deadlines.dispute_duration);
        assert_eq!(Balances::reserved_balance(&ALICE), SENTINEL_AMOUNT);
        // ValidityBond bond is returned but OracleBond is not slashed
        assert_eq!(Balances::free_balance(&ALICE), alice_balance_before + OracleBond::get());
    });
}

#[test]
fn on_resolution_correctly_reserves_and_unreserves_bonds_for_permissionless_market_with_disputed_outcome_with_outsider_report()
 {
    // Oracle does not report in time, so OracleBond gets slashed on resolution
    ExtBuilder::default().build().execute_with(|| {
        let end = 100;
        assert_ok!(PredictionMarkets::create_market(
            Origin::signed(ALICE),
            BOB,
            MarketPeriod::Block(0..end),
            get_deadlines(),
            gen_metadata(2),
            MarketCreation::Permissionless,
            MarketType::Categorical(2),
            MarketDisputeMechanism::SimpleDisputes,
            ScoringRule::CPMM,
        ));
        // Reserve a sentinel amount to check that we don't unreserve too much.
        assert_ok!(Balances::reserve_named(
            &PredictionMarkets::reserve_id(),
            &ALICE,
            SENTINEL_AMOUNT
        ));
        let alice_balance_before = Balances::free_balance(&ALICE);
        assert_eq!(
            Balances::reserved_balance(&ALICE),
            SENTINEL_AMOUNT + ValidityBond::get() + OracleBond::get()
        );
        let market = MarketCommons::market(&0).unwrap();
        let after_oracle_duration =
            end + market.deadlines.grace_period + market.deadlines.oracle_duration + 1;
        run_to_block(after_oracle_duration);
        // CHARLIE is not an Oracle
        assert_ok!(PredictionMarkets::report(
            Origin::signed(CHARLIE),
            0,
            OutcomeReport::Categorical(0)
        ));
        // EVE disputes with wrong outcome
        assert_ok!(PredictionMarkets::dispute(
            Origin::signed(EVE),
            0,
            OutcomeReport::Categorical(1)
        ));
        assert_ok!(PredictionMarkets::dispute(
            Origin::signed(FRED),
            0,
            OutcomeReport::Categorical(0)
        ));
        run_blocks(market.deadlines.dispute_duration);
        assert_eq!(Balances::reserved_balance(&ALICE), SENTINEL_AMOUNT);
        // ValidityBond bond is returned but OracleBond is slashed
        assert_eq!(Balances::free_balance(&ALICE), alice_balance_before + ValidityBond::get());
    });
}

#[test]
fn on_resolution_correctly_reserves_and_unreserves_bonds_for_advised_approved_market_with_disputed_outcome_with_outsider_report()
 {
    // Oracle does not report in time, so OracleBond gets slashed on resolution
    ExtBuilder::default().build().execute_with(|| {
        let end = 100;
        assert_ok!(PredictionMarkets::create_market(
            Origin::signed(ALICE),
            BOB,
            MarketPeriod::Block(0..end),
            get_deadlines(),
            gen_metadata(2),
            MarketCreation::Advised,
            MarketType::Categorical(2),
            MarketDisputeMechanism::SimpleDisputes,
            ScoringRule::CPMM,
        ));
        // Reserve a sentinel amount to check that we don't unreserve too much.
        assert_ok!(Balances::reserve_named(
            &PredictionMarkets::reserve_id(),
            &ALICE,
            SENTINEL_AMOUNT
        ));
        assert_ok!(PredictionMarkets::approve_market(Origin::signed(SUDO), 0));
        let alice_balance_before = Balances::free_balance(&ALICE);
        assert_eq!(Balances::reserved_balance(&ALICE), SENTINEL_AMOUNT + OracleBond::get());
        let market = MarketCommons::market(&0).unwrap();
        let after_oracle_duration =
            end + market.deadlines.grace_period + market.deadlines.oracle_duration + 1;
        run_to_block(after_oracle_duration);
        // CHARLIE is not an Oracle
        assert_ok!(PredictionMarkets::report(
            Origin::signed(CHARLIE),
            0,
            OutcomeReport::Categorical(0)
        ));
        // EVE disputes with wrong outcome
        assert_ok!(PredictionMarkets::dispute(
            Origin::signed(EVE),
            0,
            OutcomeReport::Categorical(1)
        ));
        assert_ok!(PredictionMarkets::dispute(
            Origin::signed(FRED),
            0,
            OutcomeReport::Categorical(0)
        ));
        run_blocks(market.deadlines.dispute_duration);
        assert_eq!(Balances::reserved_balance(&ALICE), SENTINEL_AMOUNT);
        // ValidityBond bond is returned but OracleBond is slashed
        assert_eq!(Balances::free_balance(&ALICE), alice_balance_before);
    });
}

#[test]
fn report_fails_on_market_state_proposed() {
    ExtBuilder::default().build().execute_with(|| {
        assert_ok!(PredictionMarkets::create_market(
            Origin::signed(ALICE),
            BOB,
            MarketPeriod::Timestamp(0..100_000_000),
            get_deadlines(),
            gen_metadata(2),
            MarketCreation::Advised,
            MarketType::Categorical(2),
            MarketDisputeMechanism::SimpleDisputes,
            ScoringRule::CPMM
        ));
        assert_noop!(
            PredictionMarkets::report(Origin::signed(BOB), 0, OutcomeReport::Categorical(1)),
            Error::<Runtime>::MarketIsNotClosed,
        );
    });
}

#[test]
fn report_fails_on_market_state_closed_for_advised_market() {
    ExtBuilder::default().build().execute_with(|| {
        assert_ok!(PredictionMarkets::create_market(
            Origin::signed(ALICE),
            BOB,
            MarketPeriod::Timestamp(0..100_000_000),
            get_deadlines(),
            gen_metadata(2),
            MarketCreation::Advised,
            MarketType::Categorical(2),
            MarketDisputeMechanism::SimpleDisputes,
            ScoringRule::CPMM
        ));
        assert_noop!(
            PredictionMarkets::report(Origin::signed(BOB), 0, OutcomeReport::Categorical(1)),
            Error::<Runtime>::MarketIsNotClosed,
        );
    });
}

#[test]
fn report_fails_on_market_state_collecting_subsidy() {
    ExtBuilder::default().build().execute_with(|| {
        assert_ok!(PredictionMarkets::create_market(
            Origin::signed(ALICE),
            BOB,
            MarketPeriod::Timestamp(100_000_000..200_000_000),
            get_deadlines(),
            gen_metadata(2),
            MarketCreation::Advised,
            MarketType::Categorical(2),
            MarketDisputeMechanism::SimpleDisputes,
            ScoringRule::RikiddoSigmoidFeeMarketEma
        ));
        assert_noop!(
            PredictionMarkets::report(Origin::signed(BOB), 0, OutcomeReport::Categorical(1)),
            Error::<Runtime>::MarketIsNotClosed,
        );
    });
}

#[test]
fn report_fails_on_market_state_insufficient_subsidy() {
    ExtBuilder::default().build().execute_with(|| {
        assert_ok!(PredictionMarkets::create_market(
            Origin::signed(ALICE),
            BOB,
            MarketPeriod::Timestamp(100_000_000..200_000_000),
            get_deadlines(),
            gen_metadata(2),
            MarketCreation::Advised,
            MarketType::Categorical(2),
            MarketDisputeMechanism::SimpleDisputes,
            ScoringRule::RikiddoSigmoidFeeMarketEma
        ));
        let _ = MarketCommons::mutate_market(&0, |market| {
            market.status = MarketStatus::InsufficientSubsidy;
            Ok(())
        });
        assert_noop!(
            PredictionMarkets::report(Origin::signed(BOB), 0, OutcomeReport::Categorical(1)),
            Error::<Runtime>::MarketIsNotClosed,
        );
    });
}

#[test]
fn report_fails_on_market_state_active() {
    ExtBuilder::default().build().execute_with(|| {
        assert_ok!(PredictionMarkets::create_market(
            Origin::signed(ALICE),
            BOB,
            MarketPeriod::Timestamp(0..100_000_000),
            get_deadlines(),
            gen_metadata(2),
            MarketCreation::Permissionless,
            MarketType::Categorical(2),
            MarketDisputeMechanism::SimpleDisputes,
            ScoringRule::CPMM
        ));
        assert_noop!(
            PredictionMarkets::report(Origin::signed(BOB), 0, OutcomeReport::Categorical(1)),
            Error::<Runtime>::MarketIsNotClosed,
        );
    });
}

#[test]
fn report_fails_on_market_state_suspended() {
    ExtBuilder::default().build().execute_with(|| {
        assert_ok!(PredictionMarkets::create_market(
            Origin::signed(ALICE),
            BOB,
            MarketPeriod::Timestamp(0..100_000_000),
            get_deadlines(),
            gen_metadata(2),
            MarketCreation::Permissionless,
            MarketType::Categorical(2),
            MarketDisputeMechanism::SimpleDisputes,
            ScoringRule::CPMM
        ));
        let _ = MarketCommons::mutate_market(&0, |market| {
            market.status = MarketStatus::Suspended;
            Ok(())
        });
        assert_noop!(
            PredictionMarkets::report(Origin::signed(BOB), 0, OutcomeReport::Categorical(1)),
            Error::<Runtime>::MarketIsNotClosed,
        );
    });
}

#[test]
fn report_fails_on_market_state_resolved() {
    ExtBuilder::default().build().execute_with(|| {
        assert_ok!(PredictionMarkets::create_market(
            Origin::signed(ALICE),
            BOB,
            MarketPeriod::Timestamp(0..100_000_000),
            get_deadlines(),
            gen_metadata(2),
            MarketCreation::Advised,
            MarketType::Categorical(2),
            MarketDisputeMechanism::SimpleDisputes,
            ScoringRule::CPMM
        ));
        let _ = MarketCommons::mutate_market(&0, |market| {
            market.status = MarketStatus::Resolved;
            Ok(())
        });
        assert_noop!(
            PredictionMarkets::report(Origin::signed(BOB), 0, OutcomeReport::Categorical(1)),
            Error::<Runtime>::MarketIsNotClosed,
        );
    });
}

#[test]
fn report_fails_if_reporter_is_not_the_oracle() {
    ExtBuilder::default().build().execute_with(|| {
        assert_ok!(PredictionMarkets::create_market(
            Origin::signed(ALICE),
            BOB,
            MarketPeriod::Timestamp(0..100_000_000),
            get_deadlines(),
            gen_metadata(2),
            MarketCreation::Permissionless,
            MarketType::Categorical(2),
            MarketDisputeMechanism::SimpleDisputes,
            ScoringRule::CPMM
        ));
        let market = MarketCommons::market(&0).unwrap();
        set_timestamp_for_on_initialize(100_000_000);
        // Trigger hooks which close the market.
        run_to_block(2);
        let grace_period: u64 = market.deadlines.grace_period * MILLISECS_PER_BLOCK as u64;
        set_timestamp_for_on_initialize(100_000_000 + grace_period + MILLISECS_PER_BLOCK as u64);
        assert_noop!(
            PredictionMarkets::report(Origin::signed(CHARLIE), 0, OutcomeReport::Categorical(1)),
            Error::<Runtime>::ReporterNotOracle,
        );
    });
}

<<<<<<< HEAD
fn deploy_swap_pool(
    market: Market<u128, u128, u64, u64>,
=======
#[test_case(
    MarketCreation::Advised,
    ScoringRule::CPMM,
    MarketStatus::Proposed,
    MarketBonds {
        creation: Some(Bond::new(ALICE, <Runtime as Config>::AdvisoryBond::get())),
        oracle: Some(Bond::new(ALICE, <Runtime as Config>::OracleBond::get())),
    }
)]
#[test_case(
    MarketCreation::Permissionless,
    ScoringRule::CPMM,
    MarketStatus::Active,
    MarketBonds {
        creation: Some(Bond::new(ALICE, <Runtime as Config>::ValidityBond::get())),
        oracle: Some(Bond::new(ALICE, <Runtime as Config>::OracleBond::get())),
    }
)]
fn create_market_sets_the_correct_market_parameters_and_reserves_the_correct_amount(
    creation: MarketCreation,
    scoring_rule: ScoringRule,
    status: MarketStatus,
    bonds: MarketBonds<AccountIdTest, Balance>,
) {
    ExtBuilder::default().build().execute_with(|| {
        let creator = ALICE;
        let oracle = BOB;
        let period = MarketPeriod::Block(1..2);
        let deadlines = Deadlines {
            grace_period: 1,
            oracle_duration: <Runtime as crate::Config>::MinOracleDuration::get() + 2,
            dispute_duration: <Runtime as crate::Config>::MinDisputeDuration::get() + 3,
        };
        let metadata = gen_metadata(0x99);
        let MultiHash::Sha3_384(multihash) = metadata;
        let market_type = MarketType::Categorical(7);
        let dispute_mechanism = MarketDisputeMechanism::Authorized;
        assert_ok!(PredictionMarkets::create_market(
            Origin::signed(creator),
            oracle,
            period.clone(),
            deadlines,
            metadata,
            creation.clone(),
            market_type.clone(),
            dispute_mechanism.clone(),
            scoring_rule,
        ));
        let market = MarketCommons::market(&0).unwrap();
        assert_eq!(market.creator, creator);
        assert_eq!(market.creation, creation);
        assert_eq!(market.creator_fee, 0);
        assert_eq!(market.oracle, oracle);
        assert_eq!(market.metadata, multihash);
        assert_eq!(market.market_type, market_type);
        assert_eq!(market.period, period);
        assert_eq!(market.deadlines, deadlines);
        assert_eq!(market.scoring_rule, scoring_rule);
        assert_eq!(market.status, status);
        assert_eq!(market.report, None);
        assert_eq!(market.resolved_outcome, None);
        assert_eq!(market.dispute_mechanism, dispute_mechanism);
        assert_eq!(market.bonds, bonds);
    });
}

fn deploy_swap_pool(
    market: Market<AccountIdTest, Balance, BlockNumber, Moment>,
>>>>>>> db1f928f
    market_id: u128,
) -> DispatchResultWithPostInfo {
    assert_ok!(PredictionMarkets::buy_complete_set(Origin::signed(FRED), 0, 100 * BASE));
    assert_ok!(Balances::transfer(
        Origin::signed(FRED),
        <Runtime as crate::Config>::PalletId::get().into_account_truncating(),
        100 * BASE
    ));
    let outcome_assets_len = PredictionMarkets::outcome_assets(market_id, &market).len();
    PredictionMarkets::deploy_swap_pool_for_market(
        Origin::signed(FRED),
        0,
        <Runtime as zrml_swaps::Config>::MaxSwapFee::get(),
        <Runtime as zrml_swaps::Config>::MinLiquidity::get(),
        vec![<Runtime as zrml_swaps::Config>::MinWeight::get(); outcome_assets_len],
    )
}

// Common code of `scalar_market_correctly_resolves_*`
fn scalar_market_correctly_resolves_common(reported_value: u128) {
    let end = 100;
    simple_create_scalar_market(MarketCreation::Permissionless, 0..end, ScoringRule::CPMM);
    assert_ok!(PredictionMarkets::buy_complete_set(Origin::signed(CHARLIE), 0, 100 * BASE));
    assert_ok!(Tokens::transfer(
        Origin::signed(CHARLIE),
        EVE,
        Asset::ScalarOutcome(0, ScalarPosition::Short),
        100 * BASE
    ));
    // (Eve now has 100 SHORT, Charlie has 100 LONG)

    let market = MarketCommons::market(&0).unwrap();
    let grace_period = end + market.deadlines.grace_period;
    run_to_block(grace_period + 1);
    assert_ok!(PredictionMarkets::report(
        Origin::signed(BOB),
        0,
        OutcomeReport::Scalar(reported_value)
    ));
    let market_after_report = MarketCommons::market(&0).unwrap();
    assert!(market_after_report.report.is_some());
    let report = market_after_report.report.unwrap();
    assert_eq!(report.at, grace_period + 1);
    assert_eq!(report.by, BOB);
    assert_eq!(report.outcome, OutcomeReport::Scalar(reported_value));

    run_blocks(market.deadlines.dispute_duration);
    let market_after_resolve = MarketCommons::market(&0).unwrap();
    assert_eq!(market_after_resolve.status, MarketStatus::Resolved);

    // Check balances before redeeming (just to make sure that our tests are based on correct
    // assumptions)!
    assert_eq!(Balances::free_balance(&CHARLIE), 900 * BASE);
    assert_eq!(Balances::free_balance(&EVE), 1000 * BASE);

    assert_ok!(PredictionMarkets::redeem_shares(Origin::signed(CHARLIE), 0));
    assert_ok!(PredictionMarkets::redeem_shares(Origin::signed(EVE), 0));
    let assets = PredictionMarkets::outcome_assets(0, &MarketCommons::market(&0).unwrap());
    for asset in assets.iter() {
        assert_eq!(Tokens::free_balance(*asset, &CHARLIE), 0);
        assert_eq!(Tokens::free_balance(*asset, &EVE), 0);
    }
}<|MERGE_RESOLUTION|>--- conflicted
+++ resolved
@@ -4189,10 +4189,6 @@
     });
 }
 
-<<<<<<< HEAD
-fn deploy_swap_pool(
-    market: Market<u128, u128, u64, u64>,
-=======
 #[test_case(
     MarketCreation::Advised,
     ScoringRule::CPMM,
@@ -4261,7 +4257,6 @@
 
 fn deploy_swap_pool(
     market: Market<AccountIdTest, Balance, BlockNumber, Moment>,
->>>>>>> db1f928f
     market_id: u128,
 ) -> DispatchResultWithPostInfo {
     assert_ok!(PredictionMarkets::buy_complete_set(Origin::signed(FRED), 0, 100 * BASE));
