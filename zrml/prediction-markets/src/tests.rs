--- conflicted
+++ resolved
@@ -608,15 +608,7 @@
             OutcomeReport::Categorical(1)
         ));
         run_to_block(grace_period + 2);
-<<<<<<< HEAD
-        assert_ok!(PredictionMarkets::dispute(Origin::signed(CHARLIE), 0,));
-=======
-        assert_ok!(PredictionMarkets::dispute(
-            RuntimeOrigin::signed(CHARLIE),
-            0,
-            OutcomeReport::Categorical(0)
-        ));
->>>>>>> 3aea0b9c
+        assert_ok!(PredictionMarkets::dispute(RuntimeOrigin::signed(CHARLIE), 0,));
         assert_ok!(AssetManager::deposit(Asset::Ztg, &ALICE, 2 * SENTINEL_AMOUNT));
         assert_ok!(Balances::reserve_named(
             &PredictionMarkets::reserve_id(),
@@ -662,24 +654,14 @@
             OutcomeReport::Categorical(1)
         ));
         run_to_block(grace_period + 2);
-<<<<<<< HEAD
-        assert_ok!(PredictionMarkets::dispute(Origin::signed(CHARLIE), 0,));
+        assert_ok!(PredictionMarkets::dispute(RuntimeOrigin::signed(CHARLIE), 0,));
         assert_ok!(SimpleDisputes::suggest_outcome(
-            Origin::signed(CHARLIE),
+            RuntimeOrigin::signed(CHARLIE),
             0,
             OutcomeReport::Categorical(0)
         ));
         assert_ok!(SimpleDisputes::suggest_outcome(
-            Origin::signed(DAVE),
-=======
-        assert_ok!(PredictionMarkets::dispute(
-            RuntimeOrigin::signed(CHARLIE),
-            0,
-            OutcomeReport::Categorical(0)
-        ));
-        assert_ok!(PredictionMarkets::dispute(
             RuntimeOrigin::signed(DAVE),
->>>>>>> 3aea0b9c
             0,
             OutcomeReport::Categorical(1)
         ));
@@ -937,15 +919,7 @@
             0,
             OutcomeReport::Categorical(1)
         ));
-<<<<<<< HEAD
-        assert_ok!(PredictionMarkets::dispute(Origin::signed(CHARLIE), 0,));
-=======
-        assert_ok!(PredictionMarkets::dispute(
-            RuntimeOrigin::signed(CHARLIE),
-            0,
-            OutcomeReport::Categorical(0)
-        ));
->>>>>>> 3aea0b9c
+        assert_ok!(PredictionMarkets::dispute(RuntimeOrigin::signed(CHARLIE), 0,));
         assert_ok!(AssetManager::deposit(Asset::Ztg, &ALICE, 2 * SENTINEL_AMOUNT));
         assert_ok!(Balances::reserve_named(
             &PredictionMarkets::reserve_id(),
@@ -2688,14 +2662,9 @@
         let dispute_at = grace_period + 2;
         run_to_block(dispute_at);
 
-<<<<<<< HEAD
-        assert_ok!(PredictionMarkets::dispute(Origin::signed(CHARLIE), 0,));
+        assert_ok!(PredictionMarkets::dispute(RuntimeOrigin::signed(CHARLIE), 0,));
         assert_ok!(SimpleDisputes::suggest_outcome(
-            Origin::signed(CHARLIE),
-=======
-        assert_ok!(PredictionMarkets::dispute(
             RuntimeOrigin::signed(CHARLIE),
->>>>>>> 3aea0b9c
             0,
             OutcomeReport::Categorical(0)
         ));
@@ -2748,11 +2717,10 @@
         let dispute_at = grace_period + 2;
         run_to_block(dispute_at);
 
-<<<<<<< HEAD
-        assert_ok!(PredictionMarkets::dispute(Origin::signed(CHARLIE), 0,));
-
-        assert_noop!(
-            PredictionMarkets::dispute(Origin::signed(CHARLIE), 0),
+        assert_ok!(PredictionMarkets::dispute(RuntimeOrigin::signed(CHARLIE), 0,));
+
+        assert_noop!(
+            PredictionMarkets::dispute(RuntimeOrigin::signed(CHARLIE), 0),
             Error::<Runtime>::InvalidMarketStatus,
         );
     });
@@ -2763,7 +2731,7 @@
     ExtBuilder::default().build().execute_with(|| {
         let end = 2;
         assert_ok!(PredictionMarkets::create_market(
-            Origin::signed(ALICE),
+            RuntimeOrigin::signed(ALICE),
             Asset::Ztg,
             BOB,
             MarketPeriod::Block(0..end),
@@ -2773,12 +2741,6 @@
             MarketType::Categorical(<Runtime as Config>::MinCategories::get()),
             MarketDisputeMechanism::Authorized,
             ScoringRule::CPMM,
-=======
-        assert_ok!(PredictionMarkets::dispute(
-            RuntimeOrigin::signed(CHARLIE),
-            0,
-            OutcomeReport::Categorical(0)
->>>>>>> 3aea0b9c
         ));
 
         // Run to the end of the trading phase.
@@ -2792,8 +2754,7 @@
         run_to_block(dispute_at);
 
         assert_noop!(
-<<<<<<< HEAD
-            PredictionMarkets::dispute(Origin::signed(CHARLIE), 0),
+            PredictionMarkets::dispute(RuntimeOrigin::signed(CHARLIE), 0),
             Error::<Runtime>::InvalidMarketStatus,
         );
     });
@@ -2804,7 +2765,7 @@
     ExtBuilder::default().build().execute_with(|| {
         let end = 2;
         assert_ok!(PredictionMarkets::create_market(
-            Origin::signed(ALICE),
+            RuntimeOrigin::signed(ALICE),
             Asset::Ztg,
             BOB,
             MarketPeriod::Block(0..end),
@@ -2822,7 +2783,7 @@
         run_to_block(grace_period + 1);
 
         assert_ok!(PredictionMarkets::report(
-            Origin::signed(BOB),
+            RuntimeOrigin::signed(BOB),
             0,
             OutcomeReport::Categorical(1)
         ));
@@ -2834,7 +2795,7 @@
         let reserved_charlie = Balances::reserved_balance(CHARLIE);
         assert_eq!(reserved_charlie, 0);
 
-        assert_ok!(PredictionMarkets::dispute(Origin::signed(CHARLIE), 0,));
+        assert_ok!(PredictionMarkets::dispute(RuntimeOrigin::signed(CHARLIE), 0,));
 
         let free_charlie_after = Balances::free_balance(CHARLIE);
         assert_eq!(free_charlie_before - free_charlie_after, DisputeBond::get());
@@ -2849,7 +2810,7 @@
     ExtBuilder::default().build().execute_with(|| {
         let end = 2;
         assert_ok!(PredictionMarkets::create_market(
-            Origin::signed(ALICE),
+            RuntimeOrigin::signed(ALICE),
             Asset::Ztg,
             BOB,
             MarketPeriod::Block(0..end),
@@ -2867,7 +2828,7 @@
         run_to_block(grace_period + 1);
 
         assert_ok!(PredictionMarkets::report(
-            Origin::signed(BOB),
+            RuntimeOrigin::signed(BOB),
             0,
             OutcomeReport::Categorical(1)
         ));
@@ -2879,7 +2840,7 @@
         assert_eq!(market.status, MarketStatus::Reported);
         assert_eq!(market.bonds.dispute, None);
 
-        assert_ok!(PredictionMarkets::dispute(Origin::signed(CHARLIE), 0,));
+        assert_ok!(PredictionMarkets::dispute(RuntimeOrigin::signed(CHARLIE), 0,));
 
         let market = MarketCommons::market(&0).unwrap();
         assert_eq!(market.status, MarketStatus::Disputed);
@@ -2895,7 +2856,7 @@
     ExtBuilder::default().build().execute_with(|| {
         let end = 2;
         assert_ok!(PredictionMarkets::create_market(
-            Origin::signed(ALICE),
+            RuntimeOrigin::signed(ALICE),
             Asset::Ztg,
             BOB,
             MarketPeriod::Block(0..end),
@@ -2913,7 +2874,7 @@
         run_to_block(grace_period + 1);
 
         assert_ok!(PredictionMarkets::report(
-            Origin::signed(BOB),
+            RuntimeOrigin::signed(BOB),
             0,
             OutcomeReport::Categorical(1)
         ));
@@ -2921,18 +2882,10 @@
         let dispute_at = grace_period + 2;
         run_to_block(dispute_at);
 
-        assert_ok!(PredictionMarkets::dispute(Origin::signed(CHARLIE), 0,));
+        assert_ok!(PredictionMarkets::dispute(RuntimeOrigin::signed(CHARLIE), 0,));
 
         System::assert_last_event(
             Event::MarketDisputed(0u32.into(), MarketStatus::Disputed).into(),
-=======
-            PredictionMarkets::dispute(
-                RuntimeOrigin::signed(CHARLIE),
-                0,
-                OutcomeReport::Categorical(1)
-            ),
-            AuthorizedError::<Runtime>::OnlyOneDisputeAllowed
->>>>>>> 3aea0b9c
         );
     });
 }
@@ -3056,7 +3009,7 @@
             OutcomeReport::Categorical(0)
         ));
 
-        assert_ok!(PredictionMarkets::dispute(Origin::signed(CHARLIE), 0,));
+        assert_ok!(PredictionMarkets::dispute(RuntimeOrigin::signed(CHARLIE), 0,));
 
         let market = MarketCommons::market(&0).unwrap();
         assert_eq!(market.status, MarketStatus::Disputed);
@@ -3067,13 +3020,8 @@
         let dispute_at_0 = report_at + 1;
         run_to_block(dispute_at_0);
 
-<<<<<<< HEAD
         assert_ok!(SimpleDisputes::suggest_outcome(
-            Origin::signed(CHARLIE),
-=======
-        assert_ok!(PredictionMarkets::dispute(
             RuntimeOrigin::signed(CHARLIE),
->>>>>>> 3aea0b9c
             0,
             OutcomeReport::Categorical(1)
         ));
@@ -3081,13 +3029,8 @@
         let dispute_at_1 = report_at + 2;
         run_to_block(dispute_at_1);
 
-<<<<<<< HEAD
         assert_ok!(SimpleDisputes::suggest_outcome(
-            Origin::signed(DAVE),
-=======
-        assert_ok!(PredictionMarkets::dispute(
             RuntimeOrigin::signed(DAVE),
->>>>>>> 3aea0b9c
             0,
             OutcomeReport::Categorical(0)
         ));
@@ -3095,13 +3038,8 @@
         let dispute_at_2 = report_at + 3;
         run_to_block(dispute_at_2);
 
-<<<<<<< HEAD
         assert_ok!(SimpleDisputes::suggest_outcome(
-            Origin::signed(EVE),
-=======
-        assert_ok!(PredictionMarkets::dispute(
             RuntimeOrigin::signed(EVE),
->>>>>>> 3aea0b9c
             0,
             OutcomeReport::Categorical(1)
         ));
@@ -3205,7 +3143,7 @@
         for j in &[juror_0, juror_1, juror_2, juror_3, juror_4, juror_5] {
             let amount = MinJurorStake::get() + *j as u128;
             assert_ok!(AssetManager::deposit(Asset::Ztg, j, amount + SENTINEL_AMOUNT));
-            assert_ok!(Court::join_court(Origin::signed(*j), amount));
+            assert_ok!(Court::join_court(RuntimeOrigin::signed(*j), amount));
         }
 
         // just to have enough jurors for the dispute
@@ -3213,12 +3151,12 @@
             let juror = j as u128;
             let amount = MinJurorStake::get() + juror;
             assert_ok!(AssetManager::deposit(Asset::Ztg, &juror, amount + SENTINEL_AMOUNT));
-            assert_ok!(Court::join_court(Origin::signed(juror), amount));
+            assert_ok!(Court::join_court(RuntimeOrigin::signed(juror), amount));
         }
 
         let end = 2;
         assert_ok!(PredictionMarkets::create_market(
-            Origin::signed(ALICE),
+            RuntimeOrigin::signed(ALICE),
             base_asset,
             BOB,
             MarketPeriod::Block(0..end),
@@ -3237,12 +3175,12 @@
         run_to_block(report_at);
 
         assert_ok!(PredictionMarkets::report(
-            Origin::signed(BOB),
+            RuntimeOrigin::signed(BOB),
             market_id,
             OutcomeReport::Categorical(0)
         ));
 
-        assert_ok!(PredictionMarkets::dispute(Origin::signed(CHARLIE), market_id,));
+        assert_ok!(PredictionMarkets::dispute(RuntimeOrigin::signed(CHARLIE), market_id,));
 
         let court = zrml_court::Courts::<Runtime>::get(market_id).unwrap();
         let vote_start = court.round_ends.pre_vote + 1;
@@ -3277,26 +3215,26 @@
         let vote_item_1 = VoteItem::Outcome(outcome_1);
 
         let commitment_0 = BlakeTwo256::hash_of(&(juror_0, vote_item_0.clone(), salt));
-        assert_ok!(Court::vote(Origin::signed(juror_0), market_id, commitment_0));
+        assert_ok!(Court::vote(RuntimeOrigin::signed(juror_0), market_id, commitment_0));
 
         // juror_1 votes for non-plurality outcome => slashed later
         let commitment_1 = BlakeTwo256::hash_of(&(juror_1, vote_item_1.clone(), salt));
-        assert_ok!(Court::vote(Origin::signed(juror_1), market_id, commitment_1));
+        assert_ok!(Court::vote(RuntimeOrigin::signed(juror_1), market_id, commitment_1));
 
         let commitment_2 = BlakeTwo256::hash_of(&(juror_2, vote_item_0.clone(), salt));
-        assert_ok!(Court::vote(Origin::signed(juror_2), market_id, commitment_2));
+        assert_ok!(Court::vote(RuntimeOrigin::signed(juror_2), market_id, commitment_2));
 
         let commitment_3 = BlakeTwo256::hash_of(&(juror_3, vote_item_0.clone(), salt));
-        assert_ok!(Court::vote(Origin::signed(juror_3), market_id, commitment_3));
+        assert_ok!(Court::vote(RuntimeOrigin::signed(juror_3), market_id, commitment_3));
 
         // juror_4 fails to vote in time
 
         let commitment_5 = BlakeTwo256::hash_of(&(juror_5, vote_item_0.clone(), salt));
-        assert_ok!(Court::vote(Origin::signed(juror_5), market_id, commitment_5));
+        assert_ok!(Court::vote(RuntimeOrigin::signed(juror_5), market_id, commitment_5));
 
         // juror_3 is denounced by juror_0 => slashed later
         assert_ok!(Court::denounce_vote(
-            Origin::signed(juror_0),
+            RuntimeOrigin::signed(juror_0),
             market_id,
             juror_3,
             vote_item_0.clone(),
@@ -3307,42 +3245,33 @@
         run_to_block(aggregation_start);
 
         assert_ok!(Court::reveal_vote(
-            Origin::signed(juror_0),
+            RuntimeOrigin::signed(juror_0),
             market_id,
             vote_item_0.clone(),
             salt
         ));
-        assert_ok!(Court::reveal_vote(Origin::signed(juror_1), market_id, vote_item_1, salt));
+        assert_ok!(Court::reveal_vote(RuntimeOrigin::signed(juror_1), market_id, vote_item_1, salt));
 
         let wrong_salt = BlakeTwo256::hash_of(&69);
         assert_noop!(
-            Court::reveal_vote(Origin::signed(juror_2), market_id, vote_item_0.clone(), wrong_salt),
+            Court::reveal_vote(RuntimeOrigin::signed(juror_2), market_id, vote_item_0.clone(), wrong_salt),
             CError::<Runtime>::CommitmentHashMismatch
         );
         assert_ok!(Court::reveal_vote(
-            Origin::signed(juror_2),
+            RuntimeOrigin::signed(juror_2),
             market_id,
             vote_item_0.clone(),
             salt
         ));
 
         assert_noop!(
-            Court::reveal_vote(Origin::signed(juror_3), market_id, vote_item_0.clone(), salt),
+            Court::reveal_vote(RuntimeOrigin::signed(juror_3), market_id, vote_item_0.clone(), salt),
             CError::<Runtime>::VoteAlreadyDenounced
         );
 
         assert_noop!(
-<<<<<<< HEAD
-            Court::reveal_vote(Origin::signed(juror_4), market_id, vote_item_0.clone(), salt),
+            Court::reveal_vote(RuntimeOrigin::signed(juror_4), market_id, vote_item_0.clone(), salt),
             CError::<Runtime>::JurorDidNotVote
-=======
-            PredictionMarkets::dispute(
-                RuntimeOrigin::signed(EVE),
-                0,
-                OutcomeReport::Categorical(1)
-            ),
-            Error::<Runtime>::InvalidMarketStatus
->>>>>>> 3aea0b9c
         );
 
         // juror_5 fails to reveal in time
@@ -3366,7 +3295,7 @@
         let free_juror_4_before = Balances::free_balance(&juror_4);
         let free_juror_5_before = Balances::free_balance(&juror_5);
 
-        assert_ok!(Court::reassign_court_stakes(Origin::signed(juror_0), market_id));
+        assert_ok!(Court::reassign_court_stakes(RuntimeOrigin::signed(juror_0), market_id));
 
         let free_juror_0_after = Balances::free_balance(&juror_0);
         let slashable_juror_0 =
@@ -3431,7 +3360,7 @@
     for draw in &draws {
         let commitment =
             BlakeTwo256::hash_of(&(draw.court_participant, wrong_vote_item.clone(), salt));
-        assert_ok!(Court::vote(Origin::signed(draw.court_participant), market_id, commitment));
+        assert_ok!(Court::vote(RuntimeOrigin::signed(draw.court_participant), market_id, commitment));
     }
 
     let aggregation_start = court.round_ends.vote + 1;
@@ -3439,7 +3368,7 @@
 
     for draw in draws {
         assert_ok!(Court::reveal_vote(
-            Origin::signed(draw.court_participant),
+            RuntimeOrigin::signed(draw.court_participant),
             market_id,
             wrong_vote_item.clone(),
             salt,
@@ -3464,19 +3393,14 @@
         for j in jurors {
             let amount = MinJurorStake::get() + j as u128;
             assert_ok!(AssetManager::deposit(Asset::Ztg, &j, amount + SENTINEL_AMOUNT));
-            assert_ok!(Court::join_court(Origin::signed(j), amount));
+            assert_ok!(Court::join_court(RuntimeOrigin::signed(j), amount));
             free_before.insert(j, Balances::free_balance(&j));
         }
 
         let end = 2;
         assert_ok!(PredictionMarkets::create_market(
-<<<<<<< HEAD
-            Origin::signed(ALICE),
+            RuntimeOrigin::signed(ALICE),
             base_asset,
-=======
-            RuntimeOrigin::signed(ALICE),
-            Asset::Ztg,
->>>>>>> 3aea0b9c
             BOB,
             MarketPeriod::Block(0..end),
             get_deadlines(),
@@ -3498,46 +3422,13 @@
             market_id,
             OutcomeReport::Categorical(0)
         ));
-<<<<<<< HEAD
 
         let dispute_block = report_at;
-        assert_ok!(PredictionMarkets::dispute(Origin::signed(CHARLIE), market_id,));
+        assert_ok!(PredictionMarkets::dispute(RuntimeOrigin::signed(CHARLIE), market_id,));
 
         for _ in 0..(MaxAppeals::get() - 1) {
             simulate_appeal_cycle(market_id);
-            assert_ok!(Court::appeal(Origin::signed(BOB), market_id));
-=======
-        let dispute_at_0 = end + grace_period + 2;
-        run_to_block(dispute_at_0);
-        for i in 1..=<Runtime as Config>::MaxDisputes::get() {
-            if i == 1 {
-                #[cfg(feature = "with-global-disputes")]
-                assert_noop!(
-                    PredictionMarkets::start_global_dispute(
-                        RuntimeOrigin::signed(CHARLIE),
-                        market_id
-                    ),
-                    Error::<Runtime>::InvalidMarketStatus
-                );
-            } else {
-                #[cfg(feature = "with-global-disputes")]
-                assert_noop!(
-                    PredictionMarkets::start_global_dispute(
-                        RuntimeOrigin::signed(CHARLIE),
-                        market_id
-                    ),
-                    Error::<Runtime>::MaxDisputesNeeded
-                );
-            }
-            assert_ok!(PredictionMarkets::dispute(
-                RuntimeOrigin::signed(CHARLIE),
-                market_id,
-                OutcomeReport::Categorical(i.saturated_into())
-            ));
-            run_blocks(1);
-            let market = MarketCommons::market(&market_id).unwrap();
-            assert_eq!(market.status, MarketStatus::Disputed);
->>>>>>> 3aea0b9c
+            assert_ok!(Court::appeal(RuntimeOrigin::signed(BOB), market_id));
         }
 
         let court = zrml_court::Courts::<Runtime>::get(market_id).unwrap();
@@ -3545,33 +3436,24 @@
         assert_eq!(appeals.len(), (MaxAppeals::get() - 1) as usize);
 
         assert_noop!(
-            PredictionMarkets::start_global_dispute(Origin::signed(BOB), market_id),
+            PredictionMarkets::start_global_dispute(RuntimeOrigin::signed(BOB), market_id),
             Error::<Runtime>::MarketDisputeMechanismNotFailed
         );
 
         simulate_appeal_cycle(market_id);
-        assert_ok!(Court::appeal(Origin::signed(BOB), market_id));
-
-<<<<<<< HEAD
-        assert_noop!(
-            Court::appeal(Origin::signed(BOB), market_id),
+        assert_ok!(Court::appeal(RuntimeOrigin::signed(BOB), market_id));
+
+        assert_noop!(
+            Court::appeal(RuntimeOrigin::signed(BOB), market_id),
             CError::<Runtime>::MaxAppealsReached
         );
-=======
-            let now = <frame_system::Pallet<Runtime>>::block_number();
-            assert_ok!(PredictionMarkets::start_global_dispute(
-                RuntimeOrigin::signed(CHARLIE),
-                market_id
-            ));
->>>>>>> 3aea0b9c
 
         assert!(!GlobalDisputes::is_started(&market_id));
 
-        assert_ok!(PredictionMarkets::start_global_dispute(Origin::signed(BOB), market_id));
+        assert_ok!(PredictionMarkets::start_global_dispute(RuntimeOrigin::signed(BOB), market_id));
 
         let now = <frame_system::Pallet<Runtime>>::block_number();
 
-<<<<<<< HEAD
         assert!(GlobalDisputes::is_started(&market_id));
         System::assert_last_event(Event::GlobalDisputeStarted(market_id).into());
 
@@ -3585,7 +3467,7 @@
         assert_eq!(market_ids, vec![market_id]);
 
         assert_noop!(
-            PredictionMarkets::start_global_dispute(Origin::signed(CHARLIE), market_id),
+            PredictionMarkets::start_global_dispute(RuntimeOrigin::signed(CHARLIE), market_id),
             Error::<Runtime>::GlobalDisputeAlreadyStarted
         );
     };
@@ -3620,16 +3502,9 @@
         }));
 
         assert_noop!(
-            PredictionMarkets::dispute(Origin::signed(EVE), 0),
+            PredictionMarkets::dispute(RuntimeOrigin::signed(EVE), 0),
             Error::<Runtime>::InvalidMarketStatus
         );
-=======
-            assert_noop!(
-                PredictionMarkets::start_global_dispute(RuntimeOrigin::signed(CHARLIE), market_id),
-                Error::<Runtime>::GlobalDisputeAlreadyStarted
-            );
-        }
->>>>>>> 3aea0b9c
     });
 }
 
@@ -3663,15 +3538,7 @@
         run_to_block(dispute_at_0);
 
         // only one dispute allowed for authorized mdm
-<<<<<<< HEAD
-        assert_ok!(PredictionMarkets::dispute(Origin::signed(CHARLIE), market_id,));
-=======
-        assert_ok!(PredictionMarkets::dispute(
-            RuntimeOrigin::signed(CHARLIE),
-            market_id,
-            OutcomeReport::Categorical(1u32.saturated_into())
-        ));
->>>>>>> 3aea0b9c
+        assert_ok!(PredictionMarkets::dispute(RuntimeOrigin::signed(CHARLIE), market_id,));
         run_blocks(1);
         let market = MarketCommons::market(&market_id).unwrap();
         assert_eq!(market.status, MarketStatus::Disputed);
@@ -3684,28 +3551,6 @@
 }
 
 #[test]
-<<<<<<< HEAD
-=======
-fn start_global_dispute_works_without_feature() {
-    ExtBuilder::default().build().execute_with(|| {
-        let non_market_id = 0;
-
-        #[cfg(not(feature = "with-global-disputes"))]
-        assert_noop!(
-            PredictionMarkets::start_global_dispute(RuntimeOrigin::signed(CHARLIE), non_market_id),
-            Error::<Runtime>::GlobalDisputesDisabled
-        );
-
-        #[cfg(feature = "with-global-disputes")]
-        assert_noop!(
-            PredictionMarkets::start_global_dispute(RuntimeOrigin::signed(CHARLIE), non_market_id),
-            zrml_market_commons::Error::<Runtime>::MarketDoesNotExist
-        );
-    });
-}
-
-#[test]
->>>>>>> 3aea0b9c
 fn it_allows_to_redeem_shares() {
     let test = |base_asset: Asset<MarketId>| {
         let end = 2;
@@ -4216,22 +4061,13 @@
         assert_eq!(report.outcome, OutcomeReport::Scalar(100));
 
         // dispute
-<<<<<<< HEAD
-        assert_ok!(PredictionMarkets::dispute(Origin::signed(DAVE), 0));
+        assert_ok!(PredictionMarkets::dispute(RuntimeOrigin::signed(DAVE), 0));
         assert_ok!(SimpleDisputes::suggest_outcome(
-            Origin::signed(DAVE),
+            RuntimeOrigin::signed(DAVE),
             0,
             OutcomeReport::Scalar(25)
         ));
         let disputes = zrml_simple_disputes::Disputes::<Runtime>::get(0);
-=======
-        assert_ok!(PredictionMarkets::dispute(
-            RuntimeOrigin::signed(DAVE),
-            0,
-            OutcomeReport::Scalar(25)
-        ));
-        let disputes = crate::Disputes::<Runtime>::get(0);
->>>>>>> 3aea0b9c
         assert_eq!(disputes.len(), 1);
 
         run_blocks(market.deadlines.dispute_duration);
@@ -4453,15 +4289,7 @@
 
         let dispute_at = grace_period + 1 + 1;
         run_to_block(dispute_at);
-<<<<<<< HEAD
-        assert_ok!(PredictionMarkets::dispute(Origin::signed(CHARLIE), 0,));
-=======
-        assert_ok!(PredictionMarkets::dispute(
-            RuntimeOrigin::signed(CHARLIE),
-            0,
-            OutcomeReport::Categorical(1)
-        ));
->>>>>>> 3aea0b9c
+        assert_ok!(PredictionMarkets::dispute(RuntimeOrigin::signed(CHARLIE), 0,));
 
         if base_asset == Asset::Ztg {
             let charlie_balance = AssetManager::free_balance(Asset::Ztg, &CHARLIE);
@@ -4859,16 +4687,11 @@
 
         let dispute_at_0 = report_at + 1;
         run_to_block(dispute_at_0);
-<<<<<<< HEAD
-        assert_ok!(PredictionMarkets::dispute(Origin::signed(EVE), 0,));
+        assert_ok!(PredictionMarkets::dispute(RuntimeOrigin::signed(EVE), 0,));
         check_reserve(&EVE, DisputeBond::get());
 
         assert_ok!(SimpleDisputes::suggest_outcome(
-            Origin::signed(DAVE),
-=======
-        assert_ok!(PredictionMarkets::dispute(
-            RuntimeOrigin::signed(EVE),
->>>>>>> 3aea0b9c
+            RuntimeOrigin::signed(DAVE),
             0,
             OutcomeReport::Categorical(0)
         ));
@@ -5025,14 +4848,9 @@
             0,
             OutcomeReport::Categorical(0)
         ));
-<<<<<<< HEAD
-        assert_ok!(PredictionMarkets::dispute(Origin::signed(CHARLIE), 0,));
+        assert_ok!(PredictionMarkets::dispute(RuntimeOrigin::signed(CHARLIE), 0,));
         assert_ok!(SimpleDisputes::suggest_outcome(
-            Origin::signed(CHARLIE),
-=======
-        assert_ok!(PredictionMarkets::dispute(
             RuntimeOrigin::signed(CHARLIE),
->>>>>>> 3aea0b9c
             0,
             OutcomeReport::Categorical(1)
         ));
@@ -5081,14 +4899,9 @@
             0,
             OutcomeReport::Categorical(0)
         ));
-<<<<<<< HEAD
-        assert_ok!(PredictionMarkets::dispute(Origin::signed(CHARLIE), 0,));
+        assert_ok!(PredictionMarkets::dispute(RuntimeOrigin::signed(CHARLIE), 0,));
         assert_ok!(SimpleDisputes::suggest_outcome(
-            Origin::signed(CHARLIE),
-=======
-        assert_ok!(PredictionMarkets::dispute(
             RuntimeOrigin::signed(CHARLIE),
->>>>>>> 3aea0b9c
             0,
             OutcomeReport::Categorical(1)
         ));
@@ -5136,25 +4949,15 @@
             0,
             OutcomeReport::Categorical(0)
         ));
-        assert_ok!(PredictionMarkets::dispute(Origin::signed(EVE), 0,));
+        assert_ok!(PredictionMarkets::dispute(RuntimeOrigin::signed(EVE), 0,));
         // EVE disputes with wrong outcome
-<<<<<<< HEAD
         assert_ok!(SimpleDisputes::suggest_outcome(
-            Origin::signed(EVE),
+            RuntimeOrigin::signed(EVE),
             0,
             OutcomeReport::Categorical(1)
         ));
         assert_ok!(SimpleDisputes::suggest_outcome(
-            Origin::signed(CHARLIE),
-=======
-        assert_ok!(PredictionMarkets::dispute(
-            RuntimeOrigin::signed(EVE),
-            0,
-            OutcomeReport::Categorical(1)
-        ));
-        assert_ok!(PredictionMarkets::dispute(
             RuntimeOrigin::signed(CHARLIE),
->>>>>>> 3aea0b9c
             0,
             OutcomeReport::Categorical(0)
         ));
@@ -5206,25 +5009,15 @@
             0,
             OutcomeReport::Categorical(0)
         ));
-        assert_ok!(PredictionMarkets::dispute(Origin::signed(EVE), 0,));
+        assert_ok!(PredictionMarkets::dispute(RuntimeOrigin::signed(EVE), 0,));
         // EVE disputes with wrong outcome
-<<<<<<< HEAD
         assert_ok!(SimpleDisputes::suggest_outcome(
-            Origin::signed(EVE),
+            RuntimeOrigin::signed(EVE),
             0,
             OutcomeReport::Categorical(1)
         ));
         assert_ok!(SimpleDisputes::suggest_outcome(
-            Origin::signed(CHARLIE),
-=======
-        assert_ok!(PredictionMarkets::dispute(
-            RuntimeOrigin::signed(EVE),
-            0,
-            OutcomeReport::Categorical(1)
-        ));
-        assert_ok!(PredictionMarkets::dispute(
             RuntimeOrigin::signed(CHARLIE),
->>>>>>> 3aea0b9c
             0,
             OutcomeReport::Categorical(0)
         ));
@@ -5281,25 +5074,15 @@
         let outsider_balance_before = Balances::free_balance(&outsider);
         check_reserve(&outsider, OutsiderBond::get());
 
-        assert_ok!(PredictionMarkets::dispute(Origin::signed(EVE), 0,));
+        assert_ok!(PredictionMarkets::dispute(RuntimeOrigin::signed(EVE), 0,));
         // EVE disputes with wrong outcome
-<<<<<<< HEAD
         assert_ok!(SimpleDisputes::suggest_outcome(
-            Origin::signed(EVE),
+            RuntimeOrigin::signed(EVE),
             0,
             OutcomeReport::Categorical(1)
         ));
         assert_ok!(SimpleDisputes::suggest_outcome(
-            Origin::signed(FRED),
-=======
-        assert_ok!(PredictionMarkets::dispute(
-            RuntimeOrigin::signed(EVE),
-            0,
-            OutcomeReport::Categorical(1)
-        ));
-        assert_ok!(PredictionMarkets::dispute(
             RuntimeOrigin::signed(FRED),
->>>>>>> 3aea0b9c
             0,
             OutcomeReport::Categorical(0)
         ));
@@ -5362,25 +5145,15 @@
         let outsider_balance_before = Balances::free_balance(&outsider);
         check_reserve(&outsider, OutsiderBond::get());
 
-        assert_ok!(PredictionMarkets::dispute(Origin::signed(EVE), 0,));
+        assert_ok!(PredictionMarkets::dispute(RuntimeOrigin::signed(EVE), 0,));
         // EVE disputes with wrong outcome
-<<<<<<< HEAD
         assert_ok!(SimpleDisputes::suggest_outcome(
-            Origin::signed(EVE),
+            RuntimeOrigin::signed(EVE),
             0,
             OutcomeReport::Categorical(1)
         ));
         assert_ok!(SimpleDisputes::suggest_outcome(
-            Origin::signed(FRED),
-=======
-        assert_ok!(PredictionMarkets::dispute(
-            RuntimeOrigin::signed(EVE),
-            0,
-            OutcomeReport::Categorical(1)
-        ));
-        assert_ok!(PredictionMarkets::dispute(
             RuntimeOrigin::signed(FRED),
->>>>>>> 3aea0b9c
             0,
             OutcomeReport::Categorical(0)
         ));
