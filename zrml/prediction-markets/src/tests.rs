#![cfg(all(feature = "mock", test))]

use crate::{
    mock::*, Config, Error, Event, LastTimeFrame, MarketIdsPerCloseBlock, MarketIdsPerDisputeBlock,
    MarketIdsPerReportBlock, RESERVE_ID,
};
use core::ops::{Range, RangeInclusive};
use frame_support::{
    assert_err, assert_noop, assert_ok,
    dispatch::{DispatchError, DispatchResult},
    traits::{Get, NamedReservableCurrency},
};
use test_case::test_case;

use orml_traits::MultiCurrency;
use sp_runtime::traits::AccountIdConversion;
use zeitgeist_primitives::{
    constants::{DisputeFactor, BASE, CENT, MILLISECS_PER_BLOCK},
    traits::Swaps as SwapsPalletApi,
    types::{
        Asset, BlockNumber, Market, MarketCreation, MarketDisputeMechanism, MarketPeriod,
        MarketStatus, MarketType, Moment, MultiHash, OutcomeReport, PoolStatus, ScalarPosition,
        ScoringRule,
    },
};
use zrml_market_commons::MarketCommonsPalletApi;
use zrml_swaps::Pools;

const SENTINEL_AMOUNT: u128 = BASE;

fn gen_metadata(byte: u8) -> MultiHash {
    let mut metadata = [byte; 50];
    metadata[0] = 0x15;
    metadata[1] = 0x30;
    MultiHash::Sha3_384(metadata)
}

fn simple_create_categorical_market<T: crate::Config>(
    creation: MarketCreation,
    period: Range<u64>,
    scoring_rule: ScoringRule,
) {
    assert_ok!(PredictionMarkets::create_market(
        Origin::signed(ALICE),
        BOB,
        MarketPeriod::Block(period),
        gen_metadata(2),
        creation,
        MarketType::Categorical(T::MinCategories::get()),
        MarketDisputeMechanism::SimpleDisputes,
        scoring_rule
    ));
}

fn simple_create_scalar_market<T: crate::Config>(
    creation: MarketCreation,
    period: Range<u64>,
    scoring_rule: ScoringRule,
) {
    assert_ok!(PredictionMarkets::create_market(
        Origin::signed(ALICE),
        BOB,
        MarketPeriod::Block(period),
        gen_metadata(2),
        creation,
        MarketType::Scalar(100..=200),
        MarketDisputeMechanism::SimpleDisputes,
        scoring_rule
    ));
}

#[test]
fn admin_move_market_to_closed_successfully_closes_market() {
    ExtBuilder::default().build().execute_with(|| {
        frame_system::Pallet::<Runtime>::set_block_number(1);
        simple_create_categorical_market::<Runtime>(
            MarketCreation::Permissionless,
            0..2,
            ScoringRule::CPMM,
        );
        let market_id = 0;
        assert_ok!(PredictionMarkets::admin_move_market_to_closed(Origin::signed(SUDO), market_id));
        let market = MarketCommons::market(&market_id).unwrap();
        assert_eq!(market.status, MarketStatus::Closed);
        System::assert_last_event(Event::MarketClosed(market_id).into());
    });
}

#[test]
fn admin_move_market_to_closed_fails_if_market_does_not_exist() {
    ExtBuilder::default().build().execute_with(|| {
        assert_noop!(
            PredictionMarkets::admin_move_market_to_closed(Origin::signed(SUDO), 0),
            zrml_market_commons::Error::<Runtime>::MarketDoesNotExist
        );
    });
}

#[test_case(MarketStatus::Closed; "closed")]
#[test_case(MarketStatus::Reported; "reported")]
#[test_case(MarketStatus::Disputed; "disputed")]
#[test_case(MarketStatus::Resolved; "resolved")]
#[test_case(MarketStatus::Proposed; "proposed")]
#[test_case(MarketStatus::CollectingSubsidy; "collecting subsidy")]
#[test_case(MarketStatus::InsufficientSubsidy; "insufficient subsidy")]
fn admin_move_market_to_closed_fails_if_market_is_not_active(market_status: MarketStatus) {
    ExtBuilder::default().build().execute_with(|| {
        simple_create_categorical_market::<Runtime>(
            MarketCreation::Permissionless,
            0..1,
            ScoringRule::CPMM,
        );
        let market_id = 0;
        assert_ok!(MarketCommons::mutate_market(&market_id, |market| {
            market.status = market_status;
            Ok(())
        }));
        assert_noop!(
            PredictionMarkets::admin_move_market_to_closed(Origin::signed(SUDO), market_id),
            crate::Error::<Runtime>::MarketIsNotActive,
        );
    });
}

#[test]
fn admin_move_market_to_closed_correctly_clears_auto_close_blocks() {
    ExtBuilder::default().build().execute_with(|| {
        simple_create_categorical_market::<Runtime>(
            MarketCreation::Permissionless,
            22..66,
            ScoringRule::CPMM,
        );
        simple_create_categorical_market::<Runtime>(
            MarketCreation::Permissionless,
            33..66,
            ScoringRule::CPMM,
        );
        assert_ok!(PredictionMarkets::admin_move_market_to_closed(Origin::signed(SUDO), 0));
        let auto_close = MarketIdsPerCloseBlock::<Runtime>::get(66);
        assert_eq!(auto_close.len(), 1);
        assert_eq!(auto_close[0], 1);
    });
}

#[test_case(654..=321; "empty range")]
#[test_case(555..=555; "one element as range")]
fn create_scalar_market_fails_on_invalid_range(range: RangeInclusive<u128>) {
    ExtBuilder::default().build().execute_with(|| {
        assert_noop!(
            PredictionMarkets::create_market(
                Origin::signed(ALICE),
                BOB,
                MarketPeriod::Block(123..456),
                gen_metadata(2),
                MarketCreation::Permissionless,
                MarketType::Scalar(range),
                MarketDisputeMechanism::SimpleDisputes,
                ScoringRule::CPMM,
            ),
            crate::Error::<Runtime>::InvalidOutcomeRange
        );
    });
}

#[test]
fn admin_destroy_market_correctly_slashes_permissionless_market_active() {
    ExtBuilder::default().build().execute_with(|| {
        simple_create_categorical_market::<Runtime>(
            MarketCreation::Permissionless,
            0..1,
            ScoringRule::CPMM,
        );
        assert_ok!(Currency::deposit(Asset::Ztg, &ALICE, 2 * SENTINEL_AMOUNT));
        assert_ok!(Balances::reserve_named(&RESERVE_ID, &ALICE, SENTINEL_AMOUNT));
        let balance_free_before_alice = Balances::free_balance(&ALICE);
        assert_ok!(PredictionMarkets::admin_destroy_market(Origin::signed(SUDO), 0));
        assert_eq!(Balances::reserved_balance_named(&RESERVE_ID, &ALICE), SENTINEL_AMOUNT);
        let balance_free_after_alice = Balances::free_balance(&ALICE);
        assert_eq!(balance_free_before_alice, balance_free_after_alice);
    });
}

#[test]
fn admin_destroy_market_correctly_slashes_permissionless_market_reported() {
    ExtBuilder::default().build().execute_with(|| {
        simple_create_categorical_market::<Runtime>(
            MarketCreation::Permissionless,
            0..1,
            ScoringRule::CPMM,
        );
        run_to_block(2);
        assert_ok!(PredictionMarkets::report(
            Origin::signed(BOB),
            0,
            OutcomeReport::Categorical(1)
        ));
        assert_ok!(Currency::deposit(Asset::Ztg, &ALICE, 2 * SENTINEL_AMOUNT));
        assert_ok!(Balances::reserve_named(&RESERVE_ID, &ALICE, SENTINEL_AMOUNT));
        let balance_free_before_alice = Balances::free_balance(&ALICE);
        assert_ok!(PredictionMarkets::admin_destroy_market(Origin::signed(SUDO), 0));
        assert_eq!(Balances::reserved_balance_named(&RESERVE_ID, &ALICE), SENTINEL_AMOUNT);
        let balance_free_after_alice = Balances::free_balance(&ALICE);
        assert_eq!(balance_free_before_alice, balance_free_after_alice);
    });
}

#[test]
fn admin_destroy_market_correctly_slashes_permissionless_market_disputed() {
    ExtBuilder::default().build().execute_with(|| {
        simple_create_categorical_market::<Runtime>(
            MarketCreation::Permissionless,
            0..1,
            ScoringRule::CPMM,
        );
        run_to_block(2);
        assert_ok!(PredictionMarkets::report(
            Origin::signed(BOB),
            0,
            OutcomeReport::Categorical(1)
        ));
        assert_ok!(PredictionMarkets::dispute(
            Origin::signed(CHARLIE),
            0,
            OutcomeReport::Categorical(0)
        ));
        assert_ok!(Currency::deposit(Asset::Ztg, &ALICE, 2 * SENTINEL_AMOUNT));
        assert_ok!(Balances::reserve_named(&RESERVE_ID, &ALICE, SENTINEL_AMOUNT));
        let balance_free_before_alice = Balances::free_balance(&ALICE);
        assert_ok!(PredictionMarkets::admin_destroy_market(Origin::signed(SUDO), 0));
        assert_eq!(Balances::reserved_balance_named(&RESERVE_ID, &ALICE), SENTINEL_AMOUNT);
        let balance_free_after_alice = Balances::free_balance(&ALICE);
        assert_eq!(balance_free_before_alice, balance_free_after_alice);
    });
}

#[test]
fn admin_destroy_market_correctly_slashes_permissionless_market_resolved() {
    ExtBuilder::default().build().execute_with(|| {
        simple_create_categorical_market::<Runtime>(
            MarketCreation::Permissionless,
            0..1,
            ScoringRule::CPMM,
        );
        run_to_block(2);
        assert_ok!(PredictionMarkets::report(
            Origin::signed(BOB),
            0,
            OutcomeReport::Categorical(1)
        ));
        run_to_block(9000); // Wait until market resolves
        assert_eq!(Balances::reserved_balance_named(&RESERVE_ID, &ALICE), 0);
        assert_ok!(Currency::deposit(Asset::Ztg, &ALICE, 2 * SENTINEL_AMOUNT));
        assert_ok!(Balances::reserve_named(&RESERVE_ID, &ALICE, SENTINEL_AMOUNT));
        let balance_free_before_alice = Balances::free_balance(&ALICE);
        assert_ok!(PredictionMarkets::admin_destroy_market(Origin::signed(SUDO), 0));
        assert_eq!(Balances::reserved_balance_named(&RESERVE_ID, &ALICE), SENTINEL_AMOUNT);
        let balance_free_after_alice = Balances::free_balance(&ALICE);
        assert_eq!(balance_free_before_alice, balance_free_after_alice);
    });
}

#[test]
fn admin_destroy_market_correctly_slashes_advised_market_proposed() {
    ExtBuilder::default().build().execute_with(|| {
        simple_create_categorical_market::<Runtime>(
            MarketCreation::Advised,
            0..1,
            ScoringRule::CPMM,
        );
        assert_ok!(Currency::deposit(Asset::Ztg, &ALICE, 2 * SENTINEL_AMOUNT));
        assert_ok!(Balances::reserve_named(&RESERVE_ID, &ALICE, SENTINEL_AMOUNT));
        let balance_free_before_alice = Balances::free_balance(&ALICE);
        assert_ok!(PredictionMarkets::admin_destroy_market(Origin::signed(SUDO), 0));
        assert_eq!(Balances::reserved_balance_named(&RESERVE_ID, &ALICE), SENTINEL_AMOUNT);
        let balance_free_after_alice = Balances::free_balance(&ALICE);
        assert_eq!(balance_free_before_alice, balance_free_after_alice);
    });
}

#[test]
fn admin_destroy_market_correctly_slashes_advised_market_active() {
    ExtBuilder::default().build().execute_with(|| {
        simple_create_categorical_market::<Runtime>(
            MarketCreation::Advised,
            0..1,
            ScoringRule::CPMM,
        );
        assert_ok!(PredictionMarkets::approve_market(Origin::signed(SUDO), 0));
        assert_ok!(Currency::deposit(Asset::Ztg, &ALICE, 2 * SENTINEL_AMOUNT));
        assert_ok!(Balances::reserve_named(&RESERVE_ID, &ALICE, SENTINEL_AMOUNT));
        let balance_free_before_alice = Balances::free_balance(&ALICE);
        assert_ok!(PredictionMarkets::admin_destroy_market(Origin::signed(SUDO), 0));
        assert_eq!(Balances::reserved_balance_named(&RESERVE_ID, &ALICE), SENTINEL_AMOUNT);
        let balance_free_after_alice = Balances::free_balance(&ALICE);
        assert_eq!(balance_free_before_alice, balance_free_after_alice);
    });
}

#[test]
fn admin_destroy_market_correctly_slashes_advised_market_reported() {
    ExtBuilder::default().build().execute_with(|| {
        simple_create_categorical_market::<Runtime>(
            MarketCreation::Advised,
            0..1,
            ScoringRule::CPMM,
        );
        assert_ok!(PredictionMarkets::approve_market(Origin::signed(SUDO), 0));
        run_to_block(2);
        assert_ok!(PredictionMarkets::report(
            Origin::signed(BOB),
            0,
            OutcomeReport::Categorical(1)
        ));
        assert_ok!(Currency::deposit(Asset::Ztg, &ALICE, 2 * SENTINEL_AMOUNT));
        assert_ok!(Balances::reserve_named(&RESERVE_ID, &ALICE, SENTINEL_AMOUNT));
        let balance_free_before_alice = Balances::free_balance(&ALICE);
        assert_ok!(PredictionMarkets::admin_destroy_market(Origin::signed(SUDO), 0));
        assert_eq!(Balances::reserved_balance_named(&RESERVE_ID, &ALICE), SENTINEL_AMOUNT);
        let balance_free_after_alice = Balances::free_balance(&ALICE);
        assert_eq!(balance_free_before_alice, balance_free_after_alice);
    });
}

#[test]
fn admin_destroy_market_correctly_slashes_advised_market_disputed() {
    ExtBuilder::default().build().execute_with(|| {
        simple_create_categorical_market::<Runtime>(
            MarketCreation::Advised,
            0..1,
            ScoringRule::CPMM,
        );
        assert_ok!(PredictionMarkets::approve_market(Origin::signed(SUDO), 0));
        run_to_block(2);
        assert_ok!(PredictionMarkets::report(
            Origin::signed(BOB),
            0,
            OutcomeReport::Categorical(1)
        ));
        assert_ok!(PredictionMarkets::dispute(
            Origin::signed(CHARLIE),
            0,
            OutcomeReport::Categorical(0)
        ));
        assert_ok!(Currency::deposit(Asset::Ztg, &ALICE, 2 * SENTINEL_AMOUNT));
        assert_ok!(Balances::reserve_named(&RESERVE_ID, &ALICE, SENTINEL_AMOUNT));
        let balance_free_before_alice = Balances::free_balance(&ALICE);
        assert_ok!(PredictionMarkets::admin_destroy_market(Origin::signed(SUDO), 0));
        assert_eq!(Balances::reserved_balance_named(&RESERVE_ID, &ALICE), SENTINEL_AMOUNT);
        let balance_free_after_alice = Balances::free_balance(&ALICE);
        assert_eq!(balance_free_before_alice, balance_free_after_alice);
    });
}

#[test]
fn admin_destroy_market_correctly_slashes_advised_market_resolved() {
    ExtBuilder::default().build().execute_with(|| {
        simple_create_categorical_market::<Runtime>(
            MarketCreation::Advised,
            0..1,
            ScoringRule::CPMM,
        );
        assert_ok!(PredictionMarkets::approve_market(Origin::signed(SUDO), 0));
        run_to_block(2);
        assert_ok!(PredictionMarkets::report(
            Origin::signed(BOB),
            0,
            OutcomeReport::Categorical(1)
        ));
        run_to_block(9000); // Wait until market resolves
        assert_eq!(Balances::reserved_balance_named(&RESERVE_ID, &ALICE), 0);
        assert_ok!(Currency::deposit(Asset::Ztg, &ALICE, 2 * SENTINEL_AMOUNT));
        assert_ok!(Balances::reserve_named(&RESERVE_ID, &ALICE, SENTINEL_AMOUNT));
        let balance_free_before_alice = Balances::free_balance(&ALICE);
        assert_ok!(PredictionMarkets::admin_destroy_market(Origin::signed(SUDO), 0));
        assert_eq!(Balances::reserved_balance_named(&RESERVE_ID, &ALICE), SENTINEL_AMOUNT);
        let balance_free_after_alice = Balances::free_balance(&ALICE);
        assert_eq!(balance_free_before_alice, balance_free_after_alice);
    });
}

#[test]
fn admin_destroy_market_correctly_cleans_up_accounts() {
    ExtBuilder::default().build().execute_with(|| {
        assert_ok!(PredictionMarkets::create_cpmm_market_and_deploy_assets(
            Origin::signed(ALICE),
            ALICE,
            MarketPeriod::Block(0..42),
            gen_metadata(50),
            MarketType::Categorical(3),
            MarketDisputeMechanism::SimpleDisputes,
            <Runtime as zrml_swaps::Config>::MaxSwapFee::get(),
            <Runtime as zrml_swaps::Config>::MinLiquidity::get(),
            vec![<Runtime as zrml_swaps::Config>::MinWeight::get(); 3],
        ));
        // Buy some outcome tokens for Alice so that we can check that they get destroyed.
        assert_ok!(PredictionMarkets::buy_complete_set(Origin::signed(ALICE), 0, BASE));
        let market_id = 0;
        let pool_id = 0;
        let pool_account = Swaps::pool_account_id(pool_id);
        let market_account = PredictionMarkets::market_account(market_id);
        let alice_ztg_before = Currency::free_balance(Asset::Ztg, &ALICE);
        assert_ok!(PredictionMarkets::admin_destroy_market(Origin::signed(SUDO), 0));
        assert_eq!(Currency::free_balance(Asset::CategoricalOutcome(0, 0), &pool_account), 0);
        assert_eq!(Currency::free_balance(Asset::CategoricalOutcome(0, 1), &pool_account), 0);
        assert_eq!(Currency::free_balance(Asset::CategoricalOutcome(0, 2), &pool_account), 0);
        assert_eq!(Currency::free_balance(Asset::Ztg, &pool_account), 0);
        assert_eq!(Currency::free_balance(Asset::CategoricalOutcome(0, 0), &market_account), 0);
        assert_eq!(Currency::free_balance(Asset::CategoricalOutcome(0, 1), &market_account), 0);
        assert_eq!(Currency::free_balance(Asset::CategoricalOutcome(0, 2), &market_account), 0);
        assert_eq!(Currency::free_balance(Asset::Ztg, &market_account), 0);
        assert_eq!(Currency::free_balance(Asset::CategoricalOutcome(0, 0), &ALICE), 0);
        assert_eq!(Currency::free_balance(Asset::CategoricalOutcome(0, 1), &ALICE), 0);
        assert_eq!(Currency::free_balance(Asset::CategoricalOutcome(0, 2), &ALICE), 0);
        assert_eq!(Currency::free_balance(Asset::Ztg, &ALICE), alice_ztg_before);
    });
}

#[test]
fn admin_destroy_market_correctly_clears_auto_close_blocks() {
    ExtBuilder::default().build().execute_with(|| {
        simple_create_categorical_market::<Runtime>(
            MarketCreation::Permissionless,
            22..66,
            ScoringRule::CPMM,
        );
        simple_create_categorical_market::<Runtime>(
            MarketCreation::Permissionless,
            33..66,
            ScoringRule::CPMM,
        );
        assert_ok!(PredictionMarkets::admin_destroy_market(Origin::signed(SUDO), 0));
        let auto_close = MarketIdsPerCloseBlock::<Runtime>::get(66);
        assert_eq!(auto_close.len(), 1);
        assert_eq!(auto_close[0], 1);
    });
}

#[test]
fn admin_move_market_to_resolved_resolves_reported_market() {
    ExtBuilder::default().build().execute_with(|| {
        simple_create_categorical_market::<Runtime>(
            MarketCreation::Permissionless,
            0..33,
            ScoringRule::CPMM,
        );
        let market_id = 0;

        // Give ALICE `SENTINEL_AMOUNT` free and reserved ZTG; we record the free balance to check
        // that the correct bonds are unreserved!
        assert_ok!(Currency::deposit(Asset::Ztg, &ALICE, 2 * SENTINEL_AMOUNT));
        assert_ok!(Balances::reserve_named(&RESERVE_ID, &ALICE, SENTINEL_AMOUNT));
        let balance_free_before = Balances::free_balance(&ALICE);
        let balance_reserved_before = Balances::reserved_balance_named(&RESERVE_ID, &ALICE);

        run_to_block(33);
        let category = 1;
        let outcome_report = OutcomeReport::Categorical(category);
        assert_ok!(PredictionMarkets::report(
            Origin::signed(BOB),
            market_id,
            outcome_report.clone()
        ));
        assert_ok!(PredictionMarkets::admin_move_market_to_resolved(
            Origin::signed(SUDO),
            market_id
        ));

        let market = MarketCommons::market(&market_id).unwrap();
        assert_eq!(market.status, MarketStatus::Resolved);
        assert_eq!(market.report.unwrap().outcome, outcome_report);
        assert_eq!(market.resolved_outcome.unwrap(), outcome_report);
        System::assert_last_event(
            Event::MarketResolved(market_id, MarketStatus::Resolved, outcome_report).into(),
        );

        assert_eq!(
            Balances::reserved_balance_named(&RESERVE_ID, &ALICE),
            balance_reserved_before
                - <Runtime as Config>::OracleBond::get()
                - <Runtime as Config>::ValidityBond::get()
        );
        assert_eq!(
            Balances::free_balance(&ALICE),
            balance_free_before
                + <Runtime as Config>::OracleBond::get()
                + <Runtime as Config>::ValidityBond::get()
        );
    });
}

#[test_case(MarketStatus::Active; "Active")]
#[test_case(MarketStatus::Closed; "Closed")]
#[test_case(MarketStatus::CollectingSubsidy; "CollectingSubsidy")]
#[test_case(MarketStatus::InsufficientSubsidy; "InsufficientSubsidy")]
fn admin_move_market_to_resovled_fails_if_market_is_not_reported_or_disputed(
    market_status: MarketStatus,
) {
    ExtBuilder::default().build().execute_with(|| {
        simple_create_categorical_market::<Runtime>(
            MarketCreation::Permissionless,
            0..33,
            ScoringRule::CPMM,
        );
        let market_id = 0;
        assert_ok!(MarketCommons::mutate_market(&market_id, |market| {
            market.status = market_status;
            Ok(())
        }));
        assert_noop!(
            PredictionMarkets::admin_move_market_to_resolved(Origin::signed(SUDO), market_id,),
            crate::Error::<Runtime>::InvalidMarketStatus,
        );
    });
}

#[test]
fn it_creates_binary_markets() {
    ExtBuilder::default().build().execute_with(|| {
        simple_create_categorical_market::<Runtime>(
            MarketCreation::Permissionless,
            0..1,
            ScoringRule::CPMM,
        );

        // check the correct amount was reserved
        let alice_reserved = Balances::reserved_balance(&ALICE);
        assert_eq!(alice_reserved, ValidityBond::get() + OracleBond::get());

        // Creates an advised market.
        simple_create_categorical_market::<Runtime>(
            MarketCreation::Advised,
            0..1,
            ScoringRule::CPMM,
        );

        let new_alice_reserved = Balances::reserved_balance(&ALICE);
        assert_eq!(new_alice_reserved, AdvisoryBond::get() + OracleBond::get() + alice_reserved);

        // Make sure that the market id has been incrementing
        let market_id = MarketCommons::latest_market_id().unwrap();
        assert_eq!(market_id, 1);
    });
}

#[test]
fn create_categorical_market_deposits_the_correct_event() {
    ExtBuilder::default().build().execute_with(|| {
        frame_system::Pallet::<Runtime>::set_block_number(1);
        simple_create_categorical_market::<Runtime>(
            MarketCreation::Permissionless,
            1..2,
            ScoringRule::CPMM,
        );
        let market_id = 0;
        let market = MarketCommons::market(&market_id).unwrap();
        let market_account = PredictionMarkets::market_account(market_id);
        System::assert_last_event(Event::MarketCreated(0, market_account, market).into());
    });
}

#[test]
fn create_scalar_market_deposits_the_correct_event() {
    ExtBuilder::default().build().execute_with(|| {
        frame_system::Pallet::<Runtime>::set_block_number(1);
        simple_create_scalar_market::<Runtime>(
            MarketCreation::Permissionless,
            1..2,
            ScoringRule::CPMM,
        );
        let market_id = 0;
        let market = MarketCommons::market(&market_id).unwrap();
        let market_account = PredictionMarkets::market_account(market_id);
        System::assert_last_event(Event::MarketCreated(0, market_account, market).into());
    });
}

#[test]
fn it_does_not_create_market_with_too_few_categories() {
    ExtBuilder::default().build().execute_with(|| {
        assert_noop!(
            PredictionMarkets::create_market(
                Origin::signed(ALICE),
                BOB,
                MarketPeriod::Block(0..100),
                gen_metadata(2),
                MarketCreation::Advised,
                MarketType::Categorical(<Runtime as Config>::MinCategories::get() - 1),
                MarketDisputeMechanism::SimpleDisputes,
                ScoringRule::CPMM
            ),
            Error::<Runtime>::NotEnoughCategories
        );
    });
}

#[test]
fn it_does_not_create_market_with_too_many_categories() {
    ExtBuilder::default().build().execute_with(|| {
        assert_noop!(
            PredictionMarkets::create_market(
                Origin::signed(ALICE),
                BOB,
                MarketPeriod::Block(0..100),
                gen_metadata(2),
                MarketCreation::Advised,
                MarketType::Categorical(<Runtime as Config>::MaxCategories::get() + 1),
                MarketDisputeMechanism::SimpleDisputes,
                ScoringRule::CPMM
            ),
            Error::<Runtime>::TooManyCategories
        );
    });
}

#[test]
fn it_allows_sudo_to_destroy_markets() {
    ExtBuilder::default().build().execute_with(|| {
        // Creates an advised market.
        simple_create_categorical_market::<Runtime>(
            MarketCreation::Advised,
            0..1,
            ScoringRule::CPMM,
        );

        // destroy the market
        assert_ok!(PredictionMarkets::admin_destroy_market(Origin::signed(SUDO), 0));

        assert_noop!(
            MarketCommons::market(&0),
            zrml_market_commons::Error::<Runtime>::MarketDoesNotExist
        );
    });
}

#[test]
fn it_allows_advisory_origin_to_approve_markets() {
    ExtBuilder::default().build().execute_with(|| {
        // Creates an advised market.
        simple_create_categorical_market::<Runtime>(
            MarketCreation::Advised,
            0..1,
            ScoringRule::CPMM,
        );

        // make sure it's in status proposed
        let market = MarketCommons::market(&0);
        assert_eq!(market.unwrap().status, MarketStatus::Proposed);

        // Make sure it fails from the random joe
        assert_noop!(
            PredictionMarkets::approve_market(Origin::signed(BOB), 0),
            DispatchError::BadOrigin
        );

        // Now it should work from SUDO
        assert_ok!(PredictionMarkets::approve_market(Origin::signed(SUDO), 0));

        let after_market = MarketCommons::market(&0);
        assert_eq!(after_market.unwrap().status, MarketStatus::Active);
    });
}

#[test]
fn it_allows_the_advisory_origin_to_reject_markets() {
    ExtBuilder::default().build().execute_with(|| {
        // Creates an advised market.
        simple_create_categorical_market::<Runtime>(
            MarketCreation::Advised,
            0..1,
            ScoringRule::CPMM,
        );

        // make sure it's in status proposed
        let market = MarketCommons::market(&0);
        assert_eq!(market.unwrap().status, MarketStatus::Proposed);

        // Now it should work from SUDO
        assert_ok!(PredictionMarkets::reject_market(Origin::signed(SUDO), 0));

        assert_noop!(
            MarketCommons::market(&0),
            zrml_market_commons::Error::<Runtime>::MarketDoesNotExist
        );
    });
}

#[test]
fn reject_market_unreserves_oracle_bond_and_slashes_advisory_bond() {
    ExtBuilder::default().build().execute_with(|| {
        simple_create_categorical_market::<Runtime>(
            MarketCreation::Advised,
            0..1,
            ScoringRule::CPMM,
        );

        // Give ALICE `SENTINEL_AMOUNT` free and reserved ZTG; we record the free balance to check
        // that the AdvisoryBond gets slashed but the OracleBond gets unreserved.
        assert_ok!(Currency::deposit(Asset::Ztg, &ALICE, 2 * SENTINEL_AMOUNT));
        assert_ok!(Balances::reserve_named(&RESERVE_ID, &ALICE, SENTINEL_AMOUNT));
        let balance_free_before_alice = Balances::free_balance(&ALICE);

        let balance_reserved_before_alice = Balances::reserved_balance_named(&RESERVE_ID, &ALICE);

        assert_ok!(PredictionMarkets::reject_market(Origin::signed(SUDO), 0));

        // AdvisoryBond gets slashed after reject_market
        // OracleBond gets unreserved after reject_market
        let balance_reserved_after_alice = Balances::reserved_balance_named(&RESERVE_ID, &ALICE);
        assert_eq!(
            balance_reserved_after_alice,
            balance_reserved_before_alice
                - <Runtime as Config>::OracleBond::get()
                - <Runtime as Config>::AdvisoryBond::get()
        );
        let balance_free_after_alice = Balances::free_balance(&ALICE);
        assert_eq!(
            balance_free_after_alice,
            balance_free_before_alice + <Runtime as Config>::OracleBond::get()
        );
    });
}

#[test]
fn reject_market_clears_auto_close_blocks() {
    ExtBuilder::default().build().execute_with(|| {
        simple_create_categorical_market::<Runtime>(
            MarketCreation::Advised,
            33..66,
            ScoringRule::CPMM,
        );
        simple_create_categorical_market::<Runtime>(
            MarketCreation::Advised,
            22..66,
            ScoringRule::CPMM,
        );
        assert_ok!(PredictionMarkets::reject_market(Origin::signed(SUDO), 0));
        let auto_close = MarketIdsPerCloseBlock::<Runtime>::get(66);
        assert_eq!(auto_close.len(), 1);
        assert_eq!(auto_close[0], 1);
    });
}

#[test]
fn on_market_close_auto_rejects_expired_advised_market() {
    ExtBuilder::default().build().execute_with(|| {
        // Give ALICE `SENTINEL_AMOUNT` free and reserved ZTG; we record the free balance to check
        // that the AdvisoryBond and the OracleBond gets unreserved, when the advised market expires.
        assert_ok!(Currency::deposit(Asset::Ztg, &ALICE, 2 * SENTINEL_AMOUNT));
        assert_ok!(Balances::reserve_named(&RESERVE_ID, &ALICE, SENTINEL_AMOUNT));
        let balance_free_before_alice = Balances::free_balance(&ALICE);
        let balance_reserved_before_alice = Balances::reserved_balance_named(&RESERVE_ID, &ALICE);

        simple_create_categorical_market::<Runtime>(
            MarketCreation::Advised,
            0..33,
            ScoringRule::CPMM,
        );
        let market_id = 0;

        run_to_block(33);

        assert_eq!(
            Balances::reserved_balance_named(&RESERVE_ID, &ALICE),
            balance_reserved_before_alice
        );
        assert_eq!(Balances::free_balance(&ALICE), balance_free_before_alice);
        assert_noop!(
            MarketCommons::market(&market_id),
            zrml_market_commons::Error::<Runtime>::MarketDoesNotExist,
        );
        System::assert_has_event(Event::MarketExpired(market_id).into());
    });
}

#[test]
fn on_market_close_successfully_auto_closes_market_with_blocks() {
    ExtBuilder::default().build().execute_with(|| {
        let end = 33;
        let category_count = 3;
        assert_ok!(PredictionMarkets::create_cpmm_market_and_deploy_assets(
            Origin::signed(ALICE),
            ALICE,
            MarketPeriod::Block(0..33),
            gen_metadata(50),
            MarketType::Categorical(category_count),
            MarketDisputeMechanism::SimpleDisputes,
            0,
            <Runtime as zrml_swaps::Config>::MinLiquidity::get(),
            vec![<Runtime as zrml_swaps::Config>::MinWeight::get(); category_count.into()],
        ));
        let market_id = 0;
        let pool_id = MarketCommons::market_pool(&market_id).unwrap();

        run_to_block(end - 1);
        let market_before_close = MarketCommons::market(&market_id).unwrap();
        assert_eq!(market_before_close.status, MarketStatus::Active);
        let pool_before_close = Swaps::pool(pool_id).unwrap();
        assert_eq!(pool_before_close.pool_status, PoolStatus::Active);

        run_to_block(33);
        let market_after_close = MarketCommons::market(&market_id).unwrap();
        assert_eq!(market_after_close.status, MarketStatus::Closed);
        let pool_after_close = Swaps::pool(pool_id).unwrap();
        assert_eq!(pool_after_close.pool_status, PoolStatus::Closed);

        System::assert_last_event(Event::MarketClosed(market_id).into());
    });
}

#[test]
fn on_market_close_successfully_auto_closes_market_with_timestamps() {
    ExtBuilder::default().build().execute_with(|| {
        let end: Moment = MILLISECS_PER_BLOCK.into();
        let category_count = 3;
        assert_ok!(PredictionMarkets::create_cpmm_market_and_deploy_assets(
            Origin::signed(ALICE),
            ALICE,
            MarketPeriod::Timestamp(0..end),
            gen_metadata(50),
            MarketType::Categorical(category_count),
            MarketDisputeMechanism::SimpleDisputes,
            0,
            <Runtime as zrml_swaps::Config>::MinLiquidity::get(),
            vec![<Runtime as zrml_swaps::Config>::MinWeight::get(); category_count.into()],
        ));
        let market_id = 0;
        let pool_id = MarketCommons::market_pool(&market_id).unwrap();

        // (Check that the market doesn't close too soon)
        Timestamp::set_timestamp(end - 1);
        run_to_block(1); // Trigger hook!
        let market_before_close = MarketCommons::market(&market_id).unwrap();
        assert_eq!(market_before_close.status, MarketStatus::Active);
        let pool_before_close = Swaps::pool(pool_id).unwrap();
        assert_eq!(pool_before_close.pool_status, PoolStatus::Active);

        Timestamp::set_timestamp(end);
        run_to_block(2);
        let market_after_close = MarketCommons::market(&market_id).unwrap();
        assert_eq!(market_after_close.status, MarketStatus::Closed);
        let pool_after_close = Swaps::pool(pool_id).unwrap();
        assert_eq!(pool_after_close.pool_status, PoolStatus::Closed);

        System::assert_last_event(Event::MarketClosed(market_id).into());
    });
}

#[test]
fn on_market_close_successfully_auto_closes_multiple_markets_after_stall() {
    // We check that `on_market_close` works correctly even if a block takes much longer than 12sec
    // to be produced and multiple markets are involved.
    ExtBuilder::default().build().execute_with(|| {
        // Mock last time frame to prevent it from defaulting.
        LastTimeFrame::<Runtime>::set(Some(0));

        let end: Moment = (5 * MILLISECS_PER_BLOCK).into();
        let category_count = 3;
        assert_ok!(PredictionMarkets::create_cpmm_market_and_deploy_assets(
            Origin::signed(ALICE),
            ALICE,
            MarketPeriod::Timestamp(0..end),
            gen_metadata(50),
            MarketType::Categorical(category_count),
            MarketDisputeMechanism::SimpleDisputes,
            0,
            <Runtime as zrml_swaps::Config>::MinLiquidity::get(),
            vec![<Runtime as zrml_swaps::Config>::MinWeight::get(); category_count.into()],
        ));
        assert_ok!(PredictionMarkets::create_cpmm_market_and_deploy_assets(
            Origin::signed(ALICE),
            ALICE,
            MarketPeriod::Timestamp(0..end),
            gen_metadata(50),
            MarketType::Categorical(category_count),
            MarketDisputeMechanism::SimpleDisputes,
            0,
            <Runtime as zrml_swaps::Config>::MinLiquidity::get(),
            vec![<Runtime as zrml_swaps::Config>::MinWeight::get(); category_count.into()],
        ));

        // This block takes much longer than 12sec, but markets and pools still close correctly.
        Timestamp::set_timestamp(10 * end);
        run_to_block(1);

        let market_after_close = MarketCommons::market(&0).unwrap();
        assert_eq!(market_after_close.status, MarketStatus::Closed);
        let pool_after_close = Swaps::pool(0).unwrap();
        assert_eq!(pool_after_close.pool_status, PoolStatus::Closed);
        System::assert_has_event(Event::MarketClosed(0).into());

        let market_after_close = MarketCommons::market(&1).unwrap();
        assert_eq!(market_after_close.status, MarketStatus::Closed);
        let pool_after_close = Swaps::pool(1).unwrap();
        assert_eq!(pool_after_close.pool_status, PoolStatus::Closed);
        System::assert_has_event(Event::MarketClosed(1).into());
    });
}

#[test]
fn market_close_manager_skips_the_genesis_block_with_timestamp_zero() {
    // We ensure that a timestamp of zero will not be stored at genesis into LastTimeFrame storage.
    let end: Moment = (5 * MILLISECS_PER_BLOCK).into();
    ExtBuilder::default().build().execute_with(|| {
        assert_ok!(PredictionMarkets::create_cpmm_market_and_deploy_assets(
            Origin::signed(ALICE),
            ALICE,
            MarketPeriod::Timestamp(0..end),
            gen_metadata(50),
            MarketType::Categorical(3),
            MarketDisputeMechanism::SimpleDisputes,
            123,
            <Runtime as zrml_swaps::Config>::MinLiquidity::get(),
            vec![<Runtime as zrml_swaps::Config>::MinWeight::get(); 4],
        ));

        let noop_mutation = |_: &crate::MarketIdOf<Runtime>,
                             _: Market<
            <Runtime as frame_system::Config>::AccountId,
            <Runtime as frame_system::Config>::BlockNumber,
            crate::MomentOf<Runtime>,
        >|
         -> DispatchResult { Ok(()) };

        // Blocknumber = 0 and timestamp = 0
        assert_eq!(Timestamp::get(), 0);
        assert_ok!(PredictionMarkets::market_close_manager(0, noop_mutation));
        assert_eq!(LastTimeFrame::<Runtime>::get(), None);

        // Blocknumber != 0 and timestamp = 0
        assert_eq!(Timestamp::get(), 0);
        assert_ok!(PredictionMarkets::market_close_manager(1, noop_mutation));
        assert_eq!(LastTimeFrame::<Runtime>::get(), None);

        // Blocknumer = 0 and timestamp != 0
        Timestamp::set_timestamp(end);
        assert_ok!(PredictionMarkets::market_close_manager(0, noop_mutation));
        assert_eq!(LastTimeFrame::<Runtime>::get(), None);

        // Blocknumer != 0 and timestamp != 0
        assert_ok!(PredictionMarkets::market_close_manager(1, noop_mutation));
        assert_eq!(
            LastTimeFrame::<Runtime>::get(),
            Some(Timestamp::now() / crate::TimeFrame::from(MILLISECS_PER_BLOCK))
        );
        assert!(LastTimeFrame::<Runtime>::get() != Some(0));
    });
}

#[test]
fn it_allows_to_buy_a_complete_set() {
    ExtBuilder::default().build().execute_with(|| {
        frame_system::Pallet::<Runtime>::set_block_number(1);
        // Creates a permissionless market.
        simple_create_categorical_market::<Runtime>(
            MarketCreation::Permissionless,
            0..2,
            ScoringRule::CPMM,
        );

        // Allows someone to generate a complete set
        assert_ok!(PredictionMarkets::buy_complete_set(Origin::signed(BOB), 0, CENT));

        let market = MarketCommons::market(&0).unwrap();

        // Check the outcome balances
        let assets = PredictionMarkets::outcome_assets(0, &market);
        for asset in assets.iter() {
            let bal = Tokens::free_balance(*asset, &BOB);
            assert_eq!(bal, CENT);
        }

        // also check native balance
        let bal = Balances::free_balance(&BOB);
        assert_eq!(bal, 1_000 * BASE - CENT);

        let market_account = PredictionMarkets::market_account(0);
        let market_bal = Balances::free_balance(market_account);
        assert_eq!(market_bal, CENT);
        System::assert_last_event(Event::BoughtCompleteSet(0, CENT, BOB).into());
    });
}

#[test]
fn it_does_not_allow_to_buy_a_complete_set_on_pending_advised_market() {
    ExtBuilder::default().build().execute_with(|| {
        // Creates a permissionless market.
        simple_create_categorical_market::<Runtime>(
            MarketCreation::Advised,
            0..1,
            ScoringRule::CPMM,
        );
        assert_noop!(
            PredictionMarkets::buy_complete_set(Origin::signed(BOB), 0, CENT),
            Error::<Runtime>::MarketIsNotActive,
        );
    });
}

#[test]
fn create_categorical_market_fails_if_market_begin_is_equal_to_end() {
    ExtBuilder::default().build().execute_with(|| {
        assert_noop!(
            PredictionMarkets::create_market(
                Origin::signed(ALICE),
                BOB,
                MarketPeriod::Block(3..3),
                gen_metadata(0),
                MarketCreation::Permissionless,
                MarketType::Categorical(3),
                MarketDisputeMechanism::Authorized(CHARLIE),
                ScoringRule::CPMM,
            ),
            crate::Error::<Runtime>::InvalidMarketPeriod,
        );
    });
}

#[test_case(MarketPeriod::Block(2..1); "block start greater than end")]
#[test_case(MarketPeriod::Block(3..3); "block start equal to end")]
#[test_case(
    MarketPeriod::Block(0..<Runtime as Config>::MaxMarketPeriod::get() + 1);
    "block end greater than max market period"
)]
#[test_case(MarketPeriod::Timestamp(2..1); "timestamp start greater than end")]
#[test_case(MarketPeriod::Timestamp(3..3); "timestamp start equal to end")]
#[test_case(
    MarketPeriod::Timestamp(0..<Runtime as Config>::MaxMarketPeriod::get() + 1);
    "timestamp end greater than max market period"
)]
#[test_case(
    MarketPeriod::Timestamp(0..(MILLISECS_PER_BLOCK - 1).into());
    "range shorter than block time"
)]
fn create_categorical_market_fails_if_market_period_is_invalid(
    period: MarketPeriod<BlockNumber, Moment>,
) {
    ExtBuilder::default().build().execute_with(|| {
        assert_noop!(
            PredictionMarkets::create_market(
                Origin::signed(ALICE),
                BOB,
                period,
                gen_metadata(0),
                MarketCreation::Permissionless,
                MarketType::Categorical(3),
                MarketDisputeMechanism::Authorized(CHARLIE),
                ScoringRule::CPMM,
            ),
            crate::Error::<Runtime>::InvalidMarketPeriod,
        );
    });
}

#[test]
fn create_categorical_market_fails_if_end_is_not_far_enough_ahead() {
    ExtBuilder::default().build().execute_with(|| {
        let end_block = 33;
        run_to_block(end_block);
        assert_noop!(
            PredictionMarkets::create_market(
                Origin::signed(ALICE),
                BOB,
                MarketPeriod::Block(0..end_block),
                gen_metadata(0),
                MarketCreation::Permissionless,
                MarketType::Categorical(3),
                MarketDisputeMechanism::Authorized(CHARLIE),
                ScoringRule::CPMM,
            ),
            crate::Error::<Runtime>::InvalidMarketPeriod,
        );

        let end_time = MILLISECS_PER_BLOCK as u64 / 2;
        Timestamp::set_timestamp(end_time);
        assert_noop!(
            PredictionMarkets::create_market(
                Origin::signed(ALICE),
                BOB,
                MarketPeriod::Timestamp(0..end_time),
                gen_metadata(0),
                MarketCreation::Permissionless,
                MarketType::Categorical(3),
                MarketDisputeMechanism::Authorized(CHARLIE),
                ScoringRule::CPMM,
            ),
            crate::Error::<Runtime>::InvalidMarketPeriod,
        );
    });
}

#[test]
fn it_does_not_allow_zero_amounts_in_buy_complete_set() {
    ExtBuilder::default().build().execute_with(|| {
        simple_create_categorical_market::<Runtime>(
            MarketCreation::Permissionless,
            0..1,
            ScoringRule::CPMM,
        );
        assert_noop!(
            PredictionMarkets::buy_complete_set(Origin::signed(BOB), 0, 0),
            Error::<Runtime>::ZeroAmount
        );
    });
}

#[test]
fn it_does_not_allow_buying_complete_sets_with_insufficient_balance() {
    ExtBuilder::default().build().execute_with(|| {
        simple_create_categorical_market::<Runtime>(
            MarketCreation::Permissionless,
            0..1,
            ScoringRule::CPMM,
        );
        assert_noop!(
            PredictionMarkets::buy_complete_set(Origin::signed(BOB), 0, 10000 * BASE),
            Error::<Runtime>::NotEnoughBalance
        );
    });
}

#[test]
fn it_allows_to_deploy_a_pool() {
    ExtBuilder::default().build().execute_with(|| {
        // Creates a permissionless market.
        simple_create_categorical_market::<Runtime>(
            MarketCreation::Permissionless,
            0..1,
            ScoringRule::CPMM,
        );

        assert_ok!(PredictionMarkets::buy_complete_set(Origin::signed(BOB), 0, 100 * BASE));

        assert_ok!(Balances::transfer(
            Origin::signed(BOB),
            <Runtime as crate::Config>::PalletId::get().into_account(),
            100 * BASE
        ));

        assert_ok!(PredictionMarkets::deploy_swap_pool_for_market(
            Origin::signed(BOB),
            0,
            <Runtime as zrml_swaps::Config>::MaxSwapFee::get(),
            <Runtime as zrml_swaps::Config>::MinLiquidity::get(),
            vec![<Runtime as zrml_swaps::Config>::MinWeight::get(); 2],
        ));
    });
}

#[test]
fn deploy_swap_pool_for_market_fails_if_market_has_a_pool() {
    ExtBuilder::default().build().execute_with(|| {
        simple_create_categorical_market::<Runtime>(
            MarketCreation::Permissionless,
            0..1,
            ScoringRule::CPMM,
        );
        assert_ok!(PredictionMarkets::buy_complete_set(Origin::signed(BOB), 0, 200 * BASE));
        assert_ok!(PredictionMarkets::deploy_swap_pool_for_market(
            Origin::signed(BOB),
            0,
            <Runtime as zrml_swaps::Config>::MaxSwapFee::get(),
            <Runtime as zrml_swaps::Config>::MinLiquidity::get(),
            vec![<Runtime as zrml_swaps::Config>::MinWeight::get(); 2],
        ));
        assert_noop!(
            PredictionMarkets::deploy_swap_pool_for_market(
                Origin::signed(BOB),
                0,
                <Runtime as zrml_swaps::Config>::MaxSwapFee::get(),
                <Runtime as zrml_swaps::Config>::MinLiquidity::get(),
                vec![<Runtime as zrml_swaps::Config>::MinWeight::get(); 2],
            ),
            zrml_market_commons::Error::<Runtime>::PoolAlreadyExists,
        );
    });
}

#[test]
fn it_does_not_allow_to_deploy_a_pool_on_pending_advised_market() {
    ExtBuilder::default().build().execute_with(|| {
        // Creates a permissionless market.
        simple_create_categorical_market::<Runtime>(
            MarketCreation::Advised,
            0..1,
            ScoringRule::CPMM,
        );

        assert_noop!(
            PredictionMarkets::deploy_swap_pool_for_market(
                Origin::signed(BOB),
                0,
                <Runtime as zrml_swaps::Config>::MaxSwapFee::get(),
                <Runtime as zrml_swaps::Config>::MinLiquidity::get(),
                vec![<Runtime as zrml_swaps::Config>::MinWeight::get(); 2],
            ),
            Error::<Runtime>::MarketIsNotActive,
        );
    });
}

#[test]
fn it_allows_to_sell_a_complete_set() {
    ExtBuilder::default().build().execute_with(|| {
        frame_system::Pallet::<Runtime>::set_block_number(1);
        // Creates a permissionless market.
        simple_create_categorical_market::<Runtime>(
            MarketCreation::Permissionless,
            0..2,
            ScoringRule::CPMM,
        );

        assert_ok!(PredictionMarkets::buy_complete_set(Origin::signed(BOB), 0, CENT));

        assert_ok!(PredictionMarkets::sell_complete_set(Origin::signed(BOB), 0, CENT));

        let market = MarketCommons::market(&0).unwrap();

        // Check the outcome balances
        let assets = PredictionMarkets::outcome_assets(0, &market);
        for asset in assets.iter() {
            let bal = Tokens::free_balance(*asset, &BOB);
            assert_eq!(bal, 0);
        }

        // also check native balance
        let bal = Balances::free_balance(&BOB);
        assert_eq!(bal, 1_000 * BASE);

        System::assert_last_event(Event::SoldCompleteSet(0, CENT, BOB).into());
    });
}

#[test]
fn it_does_not_allow_zero_amounts_in_sell_complete_set() {
    ExtBuilder::default().build().execute_with(|| {
        simple_create_categorical_market::<Runtime>(
            MarketCreation::Permissionless,
            0..1,
            ScoringRule::CPMM,
        );
        assert_noop!(
            PredictionMarkets::sell_complete_set(Origin::signed(BOB), 0, 0),
            Error::<Runtime>::ZeroAmount
        );
    });
}

#[test]
fn it_does_not_allow_to_sell_complete_sets_with_insufficient_balance() {
    ExtBuilder::default().build().execute_with(|| {
        simple_create_categorical_market::<Runtime>(
            MarketCreation::Permissionless,
            0..1,
            ScoringRule::CPMM,
        );
        assert_ok!(PredictionMarkets::buy_complete_set(Origin::signed(BOB), 0, 2 * CENT));
        assert_eq!(Currency::slash(Asset::CategoricalOutcome(0, 1), &BOB, CENT), 0);
        assert_noop!(
            PredictionMarkets::sell_complete_set(Origin::signed(BOB), 0, 2 * CENT),
            Error::<Runtime>::InsufficientShareBalance
        );
    });
}

#[test]
fn it_allows_to_report_the_outcome_of_a_market() {
    ExtBuilder::default().build().execute_with(|| {
        // Creates a permissionless market.
        simple_create_categorical_market::<Runtime>(
            MarketCreation::Permissionless,
            0..100,
            ScoringRule::CPMM,
        );

        run_to_block(100);

        let market = MarketCommons::market(&0).unwrap();
        assert_eq!(market.status, MarketStatus::Closed);
        assert_eq!(market.report.is_none(), true);

        assert_ok!(PredictionMarkets::report(
            Origin::signed(BOB),
            0,
            OutcomeReport::Categorical(1)
        ));

        let market_after = MarketCommons::market(&0).unwrap();
        let report = market_after.report.unwrap();
        assert_eq!(market_after.status, MarketStatus::Reported);
        assert_eq!(report.outcome, OutcomeReport::Categorical(1));
        assert_eq!(report.by, market_after.oracle);

        // Reset and report again as approval origin
        let _ = MarketCommons::mutate_market(&0, |market| {
            market.status = MarketStatus::Closed;
            market.report = None;
            Ok(())
        });

        assert_ok!(PredictionMarkets::report(
            Origin::signed(SUDO),
            0,
            OutcomeReport::Categorical(1)
        ));
    });
}

#[test]
fn report_fails_on_mismatched_outcome_for_categorical_market() {
    ExtBuilder::default().build().execute_with(|| {
        // Creates a permissionless market.
        simple_create_categorical_market::<Runtime>(
            MarketCreation::Permissionless,
            0..100,
            ScoringRule::CPMM,
        );
        run_to_block(100);
        assert_noop!(
            PredictionMarkets::report(Origin::signed(BOB), 0, OutcomeReport::Scalar(123)),
            Error::<Runtime>::OutcomeMismatch,
        );
        let market = MarketCommons::market(&0).unwrap();
        assert_eq!(market.status, MarketStatus::Closed);
        assert_eq!(market.report.is_none(), true);
    });
}

#[test]
fn report_fails_on_out_of_range_outcome_for_categorical_market() {
    ExtBuilder::default().build().execute_with(|| {
        // Creates a permissionless market.
        simple_create_categorical_market::<Runtime>(
            MarketCreation::Permissionless,
            0..100,
            ScoringRule::CPMM,
        );
        run_to_block(100);
        assert_noop!(
            PredictionMarkets::report(Origin::signed(BOB), 0, OutcomeReport::Categorical(2)),
            Error::<Runtime>::OutcomeMismatch,
        );
        let market = MarketCommons::market(&0).unwrap();
        assert_eq!(market.status, MarketStatus::Closed);
        assert_eq!(market.report.is_none(), true);
    });
}

#[test]
fn report_fails_on_mismatched_outcome_for_scalar_market() {
    ExtBuilder::default().build().execute_with(|| {
        // Creates a permissionless market.
        simple_create_scalar_market::<Runtime>(
            MarketCreation::Permissionless,
            0..100,
            ScoringRule::CPMM,
        );
        run_to_block(100);
        assert_noop!(
            PredictionMarkets::report(Origin::signed(BOB), 0, OutcomeReport::Categorical(0)),
            Error::<Runtime>::OutcomeMismatch,
        );
        let market = MarketCommons::market(&0).unwrap();
        assert_eq!(market.status, MarketStatus::Closed);
        assert_eq!(market.report.is_none(), true);
    });
}

#[test]
fn it_allows_to_dispute_the_outcome_of_a_market() {
    ExtBuilder::default().build().execute_with(|| {
        // Creates a permissionless market.
        simple_create_categorical_market::<Runtime>(
            MarketCreation::Permissionless,
            0..1,
            ScoringRule::CPMM,
        );

        // Run to the end of the trading phase.
        run_to_block(100);

        assert_ok!(PredictionMarkets::report(
            Origin::signed(BOB),
            0,
            OutcomeReport::Categorical(1)
        ));

        // Dispute phase is 10 blocks... so only run 5 of them.
        run_to_block(105);

        assert_ok!(PredictionMarkets::dispute(
            Origin::signed(CHARLIE),
            0,
            OutcomeReport::Categorical(0)
        ));

        let market = MarketCommons::market(&0).unwrap();
        assert_eq!(market.status, MarketStatus::Disputed);

        let disputes = crate::Disputes::<Runtime>::get(&0);
        assert_eq!(disputes.len(), 1);
        let dispute = &disputes[0];
        assert_eq!(dispute.at, 105);
        assert_eq!(dispute.by, CHARLIE);
        assert_eq!(dispute.outcome, OutcomeReport::Categorical(0));

        let market_ids = MarketIdsPerDisputeBlock::<Runtime>::get(&105);
        assert_eq!(market_ids.len(), 1);
        assert_eq!(market_ids[0], 0);
    });
}

#[test]
fn it_allows_anyone_to_report_an_unreported_market() {
    ExtBuilder::default().build().execute_with(|| {
        // Creates a permissionless market.
        simple_create_categorical_market::<Runtime>(
            MarketCreation::Permissionless,
            0..1,
            ScoringRule::CPMM,
        );

        // Just skip to waaaay overdue.
        run_to_block(9000);

        assert_ok!(PredictionMarkets::report(
            Origin::signed(ALICE), // alice reports her own market now
            0,
            OutcomeReport::Categorical(1),
        ));

        let market = MarketCommons::market(&0).unwrap();
        assert_eq!(market.status, MarketStatus::Reported);
        assert_eq!(market.report.unwrap().by, ALICE);
        // but oracle was bob
        assert_eq!(market.oracle, BOB);

        // make sure it still resolves
        run_to_block(9011);

        let market_after = MarketCommons::market(&0).unwrap();
        assert_eq!(market_after.status, MarketStatus::Resolved);
    });
}

#[test]
fn it_correctly_resolves_a_market_that_was_reported_on() {
    ExtBuilder::default().build().execute_with(|| {
        // Creates a permissionless market.
        simple_create_categorical_market::<Runtime>(
            MarketCreation::Permissionless,
            0..1,
            ScoringRule::CPMM,
        );

        assert_ok!(PredictionMarkets::buy_complete_set(Origin::signed(CHARLIE), 0, CENT));

        run_to_block(100);

        assert_ok!(PredictionMarkets::report(
            Origin::signed(BOB),
            0,
            OutcomeReport::Categorical(1)
        ));

        let reported_ids = MarketIdsPerReportBlock::<Runtime>::get(&100);
        assert_eq!(reported_ids.len(), 1);
        let id = reported_ids[0];
        assert_eq!(id, 0);

        run_to_block(111);

        let market = MarketCommons::market(&0);
        assert_eq!(market.unwrap().status, MarketStatus::Resolved);

        // check to make sure all but the winning share was deleted
        let share_a = Asset::CategoricalOutcome(0, 0);
        let share_a_total = Tokens::total_issuance(share_a);
        assert_eq!(share_a_total, 0);
        let share_a_bal = Tokens::free_balance(share_a, &CHARLIE);
        assert_eq!(share_a_bal, 0);

        let share_b = Asset::CategoricalOutcome(0, 1);
        let share_b_total = Tokens::total_issuance(share_b);
        assert_eq!(share_b_total, CENT);
        let share_b_bal = Tokens::free_balance(share_b, &CHARLIE);
        assert_eq!(share_b_bal, CENT);

        let share_c = Asset::CategoricalOutcome(0, 2);
        let share_c_total = Tokens::total_issuance(share_c);
        assert_eq!(share_c_total, 0);
        let share_c_bal = Tokens::free_balance(share_c, &CHARLIE);
        assert_eq!(share_c_bal, 0);
    });
}

#[test]
fn it_resolves_a_disputed_market() {
    ExtBuilder::default().build().execute_with(|| {
        // Creates a permissionless market.
        simple_create_categorical_market::<Runtime>(
            MarketCreation::Permissionless,
            0..1,
            ScoringRule::CPMM,
        );

        assert_ok!(PredictionMarkets::buy_complete_set(Origin::signed(CHARLIE), 0, CENT));

        run_to_block(100);

        assert_ok!(PredictionMarkets::report(
            Origin::signed(BOB),
            0,
            OutcomeReport::Categorical(0)
        ));

        run_to_block(102);

        assert_ok!(PredictionMarkets::dispute(
            Origin::signed(CHARLIE),
            0,
            OutcomeReport::Categorical(1)
        ));

        run_to_block(103);

        assert_ok!(PredictionMarkets::dispute(
            Origin::signed(DAVE),
            0,
            OutcomeReport::Categorical(0)
        ));

        run_to_block(104);

        assert_ok!(PredictionMarkets::dispute(
            Origin::signed(EVE),
            0,
            OutcomeReport::Categorical(1)
        ));

        let market = MarketCommons::market(&0).unwrap();
        assert_eq!(market.status, MarketStatus::Disputed);

        // check everyone's deposits
        let charlie_reserved = Balances::reserved_balance(&CHARLIE);
        assert_eq!(charlie_reserved, DisputeBond::get());

        let dave_reserved = Balances::reserved_balance(&DAVE);
        assert_eq!(dave_reserved, DisputeBond::get() + DisputeFactor::get());

        let eve_reserved = Balances::reserved_balance(&EVE);
        assert_eq!(eve_reserved, DisputeBond::get() + 2 * DisputeFactor::get());

        // check disputes length
        let disputes = crate::Disputes::<Runtime>::get(&0);
        assert_eq!(disputes.len(), 3);

        // make sure the old mappings of market id per dispute block are erased
        let market_ids_1 = MarketIdsPerDisputeBlock::<Runtime>::get(&102);
        assert_eq!(market_ids_1.len(), 0);

        let market_ids_2 = MarketIdsPerDisputeBlock::<Runtime>::get(&103);
        assert_eq!(market_ids_2.len(), 0);

        let market_ids_3 = MarketIdsPerDisputeBlock::<Runtime>::get(&104);
        assert_eq!(market_ids_3.len(), 1);

        run_to_block(115);

        let market_after = MarketCommons::market(&0).unwrap();
        assert_eq!(market_after.status, MarketStatus::Resolved);

        assert_ok!(PredictionMarkets::redeem_shares(Origin::signed(CHARLIE), 0));

        // Make sure rewards are right:
        //
        // Slashed amounts:
        //     - Dave's reserve: DisputeBond::get() + DisputeFactor::get()
        //     - Alice's oracle bond: OracleBond::get()
        // Total: OracleBond::get() + DisputeBond::get() + DisputeFactor::get()
        //
        // Charlie and Eve each receive half of the total slashed amount as bounty.
        let dave_reserved = DisputeBond::get() + DisputeFactor::get();
        let total_slashed = OracleBond::get() + dave_reserved;

        let charlie_balance = Balances::free_balance(&CHARLIE);
        assert_eq!(charlie_balance, 1_000 * BASE + total_slashed / 2);
        let charlie_reserved_2 = Balances::reserved_balance(&CHARLIE);
        assert_eq!(charlie_reserved_2, 0);
        let eve_balance = Balances::free_balance(&EVE);
        assert_eq!(eve_balance, 1_000 * BASE + total_slashed / 2);

        let dave_balance = Balances::free_balance(&DAVE);
        assert_eq!(dave_balance, 1_000 * BASE - dave_reserved);

        let alice_balance = Balances::free_balance(&ALICE);
        assert_eq!(alice_balance, 1_000 * BASE - OracleBond::get());

        // bob kinda gets away scot-free since Alice is held responsible
        // for her designated reporter
        let bob_balance = Balances::free_balance(&BOB);
        assert_eq!(bob_balance, 1_000 * BASE);
    });
}

#[test_case(MarketStatus::Active; "active")]
#[test_case(MarketStatus::CollectingSubsidy; "collecting_subsidy")]
#[test_case(MarketStatus::InsufficientSubsidy; "insufficient_subsidy")]
#[test_case(MarketStatus::Closed; "closed")]
#[test_case(MarketStatus::Proposed; "proposed")]
#[test_case(MarketStatus::Resolved; "resolved")]
fn dispute_fails_unless_reported_or_disputed_market(status: MarketStatus) {
    ExtBuilder::default().build().execute_with(|| {
        // Creates a permissionless market.
        simple_create_categorical_market::<Runtime>(
            MarketCreation::Permissionless,
            0..1,
            ScoringRule::CPMM,
        );

        assert_ok!(MarketCommons::mutate_market(&0, |market_inner| {
            market_inner.status = status;
            Ok(())
        }));

        assert_noop!(
            PredictionMarkets::dispute(Origin::signed(EVE), 0, OutcomeReport::Categorical(1)),
            Error::<Runtime>::InvalidMarketStatus
        );
    });
}

#[test]
fn it_resolves_a_disputed_market_to_default_if_mdm_failed() {
    ExtBuilder::default().build().execute_with(|| {
        assert_ok!(PredictionMarkets::create_market(
            Origin::signed(ALICE),
            BOB,
            MarketPeriod::Block(0..1),
            gen_metadata(2),
            MarketCreation::Permissionless,
            MarketType::Categorical(<Runtime as Config>::MinCategories::get()),
            MarketDisputeMechanism::Authorized(ALICE),
            ScoringRule::CPMM,
        ));
        assert_ok!(PredictionMarkets::buy_complete_set(Origin::signed(CHARLIE), 0, CENT));

        run_to_block(100);
        assert_ok!(PredictionMarkets::report(
            Origin::signed(BOB),
            0,
            OutcomeReport::Categorical(0)
        ));
        run_to_block(102);
        assert_ok!(PredictionMarkets::dispute(
            Origin::signed(CHARLIE),
            0,
            OutcomeReport::Categorical(1)
        ));
        run_to_block(103);
        assert_ok!(PredictionMarkets::dispute(
            Origin::signed(DAVE),
            0,
            OutcomeReport::Categorical(0)
        ));
        run_to_block(104);
        assert_ok!(PredictionMarkets::dispute(
            Origin::signed(EVE),
            0,
            OutcomeReport::Categorical(1)
        ));

        let charlie_reserved = Balances::reserved_balance(&CHARLIE);
        let eve_reserved = Balances::reserved_balance(&EVE);

        run_to_block(115);
        let market_after = MarketCommons::market(&0).unwrap();
        assert_eq!(market_after.status, MarketStatus::Resolved);
        assert_ok!(PredictionMarkets::redeem_shares(Origin::signed(CHARLIE), 0));

        // make sure rewards are right
        //
        // slashed amounts
        // ---------------------------
        // - Charlie's reserve: DisputeBond::get()
        // - Eve's reserve: DisputeBond::get() + 2 * DisputeFactor::get()
        //
        // All goes to Dave (because Bob is - strictly speaking - not a disputor).
        assert_eq!(Balances::free_balance(&CHARLIE), 1_000 * BASE - charlie_reserved);
        assert_eq!(Balances::free_balance(&EVE), 1_000 * BASE - eve_reserved);
        let total_slashed = charlie_reserved + eve_reserved;
        assert_eq!(Balances::free_balance(&DAVE), 1_000 * BASE + total_slashed);

        // The oracle report was accepted, so Alice is not slashed.
        assert_eq!(Balances::free_balance(&ALICE), 1_000 * BASE);
        assert_eq!(Balances::free_balance(&BOB), 1_000 * BASE);
    });
}

#[test]
fn it_allows_to_redeem_shares() {
    ExtBuilder::default().build().execute_with(|| {
        // Creates a permissionless market.
        simple_create_categorical_market::<Runtime>(
            MarketCreation::Permissionless,
            0..1,
            ScoringRule::CPMM,
        );

        assert_ok!(PredictionMarkets::buy_complete_set(Origin::signed(CHARLIE), 0, CENT));
        run_to_block(100);

        assert_ok!(PredictionMarkets::report(
            Origin::signed(BOB),
            0,
            OutcomeReport::Categorical(1)
        ));
        run_to_block(111);
        let market = MarketCommons::market(&0).unwrap();
        assert_eq!(market.status, MarketStatus::Resolved);

        assert_ok!(PredictionMarkets::redeem_shares(Origin::signed(CHARLIE), 0));
        let bal = Balances::free_balance(&CHARLIE);
        assert_eq!(bal, 1_000 * BASE);
        System::assert_last_event(
            Event::TokensRedeemed(0, Asset::CategoricalOutcome(0, 1), CENT, CENT, CHARLIE).into(),
        );
    });
}

#[test]
fn create_market_and_deploy_assets_results_in_expected_balances_and_pool_params() {
    let oracle = ALICE;
    let period = MarketPeriod::Block(0..42);
    let metadata = gen_metadata(42);
    let category_count = 4;
    let market_type = MarketType::Categorical(category_count);
    let swap_fee = <Runtime as zrml_swaps::Config>::MaxSwapFee::get();
    let amount = 123 * BASE;
    let pool_id = 0;
<<<<<<< HEAD
    let weight = 2 * BASE;
    let weights = vec![weight; 5];
=======
    let weights = vec![<Runtime as zrml_swaps::Config>::MinWeight::get(); category_count.into()];
>>>>>>> c0f268c6

    // Execute the combined convenience function
    ExtBuilder::default().build().execute_with(|| {
        assert_ok!(PredictionMarkets::create_cpmm_market_and_deploy_assets(
            Origin::signed(ALICE),
            oracle,
            period,
            metadata,
            market_type,
            MarketDisputeMechanism::SimpleDisputes,
            swap_fee,
            amount,
            weights,
        ));
        let market_id = 0;

        let pool_account = Swaps::pool_account_id(pool_id);
        assert_eq!(Tokens::free_balance(Asset::CategoricalOutcome(0, 0), &ALICE), 0);
        assert_eq!(Tokens::free_balance(Asset::CategoricalOutcome(0, 1), &ALICE), 0);
        assert_eq!(Tokens::free_balance(Asset::CategoricalOutcome(0, 2), &ALICE), 0);
        assert_eq!(Tokens::free_balance(Asset::CategoricalOutcome(0, 3), &ALICE), 0);

        assert_eq!(Tokens::free_balance(Asset::CategoricalOutcome(0, 0), &pool_account), amount);
        assert_eq!(Tokens::free_balance(Asset::CategoricalOutcome(0, 1), &pool_account), amount);
        assert_eq!(Tokens::free_balance(Asset::CategoricalOutcome(0, 2), &pool_account), amount);
        assert_eq!(Tokens::free_balance(Asset::CategoricalOutcome(0, 3), &pool_account), amount);
        assert_eq!(System::account(&pool_account).data.free, amount);

        let pool = Pools::<Runtime>::get(0).unwrap();
        let assets_expected = vec![
            Asset::CategoricalOutcome(market_id, 0),
            Asset::CategoricalOutcome(market_id, 1),
            Asset::CategoricalOutcome(market_id, 2),
            Asset::CategoricalOutcome(market_id, 3),
            Asset::Ztg,
        ];
        assert_eq!(pool.assets, assets_expected);
        assert_eq!(pool.base_asset, Asset::Ztg);
        assert_eq!(pool.market_id, market_id);
        assert_eq!(pool.scoring_rule, ScoringRule::CPMM);
        assert_eq!(pool.swap_fee, Some(swap_fee));
        assert_eq!(pool.total_subsidy, None);
        assert_eq!(pool.total_subsidy, None);
        assert_eq!(pool.total_weight, Some(5 * weight));
        let pool_weights = pool.weights.unwrap();
        assert_eq!(pool_weights[&Asset::CategoricalOutcome(market_id, 0)], weight);
        assert_eq!(pool_weights[&Asset::CategoricalOutcome(market_id, 1)], weight);
        assert_eq!(pool_weights[&Asset::CategoricalOutcome(market_id, 2)], weight);
        assert_eq!(pool_weights[&Asset::CategoricalOutcome(market_id, 3)], weight);
        assert_eq!(pool_weights[&Asset::Ztg], weight);
    });
}

#[test]
fn process_subsidy_activates_market_with_sufficient_subsidy() {
    ExtBuilder::default().build().execute_with(|| {
        let min_sub_period =
            <Runtime as crate::Config>::MinSubsidyPeriod::get() / (MILLISECS_PER_BLOCK as u64);
        let max_sub_period =
            <Runtime as crate::Config>::MaxSubsidyPeriod::get() / (MILLISECS_PER_BLOCK as u64);

        simple_create_categorical_market::<Runtime>(
            MarketCreation::Permissionless,
            min_sub_period..max_sub_period,
            ScoringRule::RikiddoSigmoidFeeMarketEma,
        );
        let min_subsidy = <Runtime as zrml_swaps::Config>::MinSubsidy::get();
        assert_ok!(Swaps::pool_join_subsidy(Origin::signed(ALICE), 0, min_subsidy));
        run_to_block(min_sub_period);
        let subsidy_queue = crate::MarketsCollectingSubsidy::<Runtime>::get();
        assert_eq!(subsidy_queue.len(), 0);
        assert_eq!(MarketCommons::market(&0).unwrap().status, MarketStatus::Active);
    });
}

#[test]
fn process_subsidy_blocks_market_with_insufficient_subsidy() {
    ExtBuilder::default().build().execute_with(|| {
        let min_sub_period =
            <Runtime as crate::Config>::MinSubsidyPeriod::get() / (MILLISECS_PER_BLOCK as u64);
        let max_sub_period =
            <Runtime as crate::Config>::MaxSubsidyPeriod::get() / (MILLISECS_PER_BLOCK as u64);

        simple_create_categorical_market::<Runtime>(
            MarketCreation::Permissionless,
            min_sub_period..max_sub_period,
            ScoringRule::RikiddoSigmoidFeeMarketEma,
        );
        let subsidy = <Runtime as zrml_swaps::Config>::MinSubsidy::get() / 3;
        assert_ok!(Swaps::pool_join_subsidy(Origin::signed(ALICE), 0, subsidy));
        assert_ok!(Swaps::pool_join_subsidy(Origin::signed(BOB), 0, subsidy));
        run_to_block(min_sub_period);
        let subsidy_queue = crate::MarketsCollectingSubsidy::<Runtime>::get();
        assert_eq!(subsidy_queue.len(), 0);
        assert_eq!(MarketCommons::market(&0).unwrap().status, MarketStatus::InsufficientSubsidy);

        // Check that the balances are correctly unreserved.
        assert_eq!(Balances::reserved_balance(&ALICE), 0);
        assert_eq!(Balances::reserved_balance(&BOB), 0);
    });
}

#[test]
fn process_subsidy_keeps_market_in_subsidy_queue_until_end_of_subsidy_phase() {
    ExtBuilder::default().build().execute_with(|| {
        let min_sub_period =
            <Runtime as crate::Config>::MinSubsidyPeriod::get() / (MILLISECS_PER_BLOCK as u64);
        let max_sub_period =
            <Runtime as crate::Config>::MaxSubsidyPeriod::get() / (MILLISECS_PER_BLOCK as u64);

        simple_create_categorical_market::<Runtime>(
            MarketCreation::Permissionless,
            min_sub_period + 42..max_sub_period,
            ScoringRule::RikiddoSigmoidFeeMarketEma,
        );

        // Run to block where 2 markets are ready and process all markets.
        run_to_block(min_sub_period);
        let subsidy_queue = crate::MarketsCollectingSubsidy::<Runtime>::get();
        assert!(subsidy_queue.len() == 1);
        assert!(subsidy_queue[0].market_id == 0);
        assert!(MarketCommons::market(&0).unwrap().status == MarketStatus::CollectingSubsidy);
    });
}

#[test]
fn start_subsidy_creates_pool_and_starts_subsidy() {
    ExtBuilder::default().build().execute_with(|| {
        // Create advised categorical market using Rikiddo.
        simple_create_categorical_market::<Runtime>(
            MarketCreation::Advised,
            1337..1338,
            ScoringRule::RikiddoSigmoidFeeMarketEma,
        );
        let market_id = 0;
        let mut market = MarketCommons::market(&market_id).unwrap();

        // Ensure and set correct market status.
        assert_err!(
            PredictionMarkets::start_subsidy(&market, market_id),
            crate::Error::<Runtime>::MarketIsNotCollectingSubsidy
        );
        assert_ok!(MarketCommons::mutate_market(&market_id, |market_inner| {
            market_inner.status = MarketStatus::CollectingSubsidy;
            market = market_inner.clone();
            Ok(())
        }));

        // Pool was created and market was registered for state transition into active.
        assert_ok!(PredictionMarkets::start_subsidy(&market, market_id));
        assert_ok!(MarketCommons::market_pool(&market_id));
        let mut inserted = false;

        for market in crate::MarketsCollectingSubsidy::<Runtime>::get() {
            if market.market_id == market_id {
                inserted = true;
            }
        }

        assert!(inserted);
    });
}

#[test]
fn the_entire_market_lifecycle_works_with_timestamps() {
    ExtBuilder::default().build().execute_with(|| {
        // Creates a permissionless market.
        assert_ok!(PredictionMarkets::create_market(
            Origin::signed(ALICE),
            BOB,
            MarketPeriod::Timestamp(0..100_000_000),
            gen_metadata(2),
            MarketCreation::Permissionless,
            MarketType::Categorical(2),
            MarketDisputeMechanism::SimpleDisputes,
            ScoringRule::CPMM
        ));

        // is ok
        assert_ok!(PredictionMarkets::buy_complete_set(Origin::signed(BOB), 0, CENT));

        // set the timestamp
        Timestamp::set_timestamp(100_000_000);
        run_to_block(100); // Trigger hooks which close the market!
        Timestamp::set_timestamp(123_456_789);

        assert_noop!(
            PredictionMarkets::buy_complete_set(Origin::signed(BOB), 0, CENT),
            Error::<Runtime>::MarketIsNotActive,
        );

        assert_ok!(PredictionMarkets::report(
            Origin::signed(BOB),
            0,
            OutcomeReport::Categorical(1)
        ));
    });
}

#[test]
fn full_scalar_market_lifecycle() {
    ExtBuilder::default().build().execute_with(|| {
        assert_ok!(PredictionMarkets::create_market(
            Origin::signed(ALICE),
            BOB,
            MarketPeriod::Timestamp(0..100_000_000),
            gen_metadata(3),
            MarketCreation::Permissionless,
            MarketType::Scalar(10..=30),
            MarketDisputeMechanism::SimpleDisputes,
            ScoringRule::CPMM
        ));

        assert_ok!(PredictionMarkets::buy_complete_set(Origin::signed(CHARLIE), 0, 100 * BASE));

        // check balances
        let assets = PredictionMarkets::outcome_assets(0, &MarketCommons::market(&0).unwrap());
        assert_eq!(assets.len(), 2);
        for asset in assets.iter() {
            let bal = Tokens::free_balance(*asset, &CHARLIE);
            assert_eq!(bal, 100 * BASE);
        }

        Timestamp::set_timestamp(100_000_000);
        run_to_block(100); // Trigger hooks which close the market!
        Timestamp::set_timestamp(123_456_789);

        // report
        assert_ok!(PredictionMarkets::report(Origin::signed(BOB), 0, OutcomeReport::Scalar(100)));

        let market_after_report = MarketCommons::market(&0).unwrap();
        assert_eq!(market_after_report.report.is_some(), true);
        let report = market_after_report.report.unwrap();
        assert_eq!(report.at, 100);
        assert_eq!(report.by, BOB);
        assert_eq!(report.outcome, OutcomeReport::Scalar(100));

        // dispute
        assert_ok!(PredictionMarkets::dispute(Origin::signed(DAVE), 0, OutcomeReport::Scalar(25)));
        let disputes = crate::Disputes::<Runtime>::get(&0);
        assert_eq!(disputes.len(), 1);

        run_to_block(150);

        let market_after_resolve = MarketCommons::market(&0).unwrap();
        assert_eq!(market_after_resolve.status, MarketStatus::Resolved);

        // give EVE some shares
        assert_ok!(Tokens::transfer(
            Origin::signed(CHARLIE),
            EVE,
            Asset::ScalarOutcome(0, ScalarPosition::Short),
            50 * BASE
        ));

        assert_eq!(
            Tokens::free_balance(Asset::ScalarOutcome(0, ScalarPosition::Short), &CHARLIE),
            50 * BASE
        );

        assert_ok!(PredictionMarkets::redeem_shares(Origin::signed(CHARLIE), 0));
        for asset in assets.iter() {
            let bal = Tokens::free_balance(*asset, &CHARLIE);
            assert_eq!(bal, 0);
        }

        // check payouts is right for each CHARLIE and EVE
        let ztg_bal_charlie = Balances::free_balance(&CHARLIE);
        let ztg_bal_eve = Balances::free_balance(&EVE);
        assert_eq!(ztg_bal_charlie, 98750 * CENT); // 75 (LONG) + 12.5 (SHORT) + 900 (balance)
        assert_eq!(ztg_bal_eve, 1000 * BASE);
        System::assert_has_event(
            Event::TokensRedeemed(
                0,
                Asset::ScalarOutcome(0, ScalarPosition::Long),
                100 * BASE,
                75 * BASE,
                CHARLIE,
            )
            .into(),
        );
        System::assert_has_event(
            Event::TokensRedeemed(
                0,
                Asset::ScalarOutcome(0, ScalarPosition::Short),
                50 * BASE,
                1250 * CENT, // 12.5
                CHARLIE,
            )
            .into(),
        );

        assert_ok!(PredictionMarkets::redeem_shares(Origin::signed(EVE), 0));
        let ztg_bal_eve_after = Balances::free_balance(&EVE);
        assert_eq!(ztg_bal_eve_after, 101250 * CENT); // 12.5 (SHORT) + 1000 (balance)
        System::assert_last_event(
            Event::TokensRedeemed(
                0,
                Asset::ScalarOutcome(0, ScalarPosition::Short),
                50 * BASE,
                1250 * CENT, // 12.5
                EVE,
            )
            .into(),
        );
    })
}

#[test]
fn scalar_market_correctly_resolves_on_out_of_range_outcomes_below_threshold() {
    ExtBuilder::default().build().execute_with(|| {
        scalar_market_correctly_resolves_common(50);
        assert_eq!(Balances::free_balance(&CHARLIE), 900 * BASE);
        assert_eq!(Balances::free_balance(&EVE), 1100 * BASE);
    })
}

#[test]
fn scalar_market_correctly_resolves_on_out_of_range_outcomes_above_threshold() {
    ExtBuilder::default().build().execute_with(|| {
        scalar_market_correctly_resolves_common(250);
        assert_eq!(Balances::free_balance(&CHARLIE), 1000 * BASE);
        assert_eq!(Balances::free_balance(&EVE), 1000 * BASE);
    })
}

#[test]
fn reject_market_fails_on_permissionless_market() {
    ExtBuilder::default().build().execute_with(|| {
        // Creates an advised market.
        simple_create_categorical_market::<Runtime>(
            MarketCreation::Permissionless,
            0..1,
            ScoringRule::CPMM,
        );
        assert_noop!(
            PredictionMarkets::reject_market(Origin::signed(SUDO), 0),
            Error::<Runtime>::InvalidMarketStatus
        );
    });
}

#[test]
fn reject_market_fails_on_approved_market() {
    ExtBuilder::default().build().execute_with(|| {
        // Creates an advised market.
        simple_create_categorical_market::<Runtime>(
            MarketCreation::Advised,
            0..1,
            ScoringRule::CPMM,
        );
        assert_ok!(PredictionMarkets::approve_market(Origin::signed(SUDO), 0));
        assert_noop!(
            PredictionMarkets::reject_market(Origin::signed(SUDO), 0),
            Error::<Runtime>::InvalidMarketStatus
        );
    });
}

#[test]
fn market_resolve_does_not_hold_liquidity_withdraw() {
    ExtBuilder::default().build().execute_with(|| {
        assert_ok!(PredictionMarkets::create_market(
            Origin::signed(ALICE),
            BOB,
            MarketPeriod::Block(0..100),
            gen_metadata(2),
            MarketCreation::Permissionless,
            MarketType::Categorical(3),
            MarketDisputeMechanism::SimpleDisputes,
            ScoringRule::CPMM
        ));
        deploy_swap_pool(MarketCommons::market(&0).unwrap(), 0).unwrap();
        assert_ok!(PredictionMarkets::buy_complete_set(Origin::signed(ALICE), 0, 1 * BASE));
        assert_ok!(PredictionMarkets::buy_complete_set(Origin::signed(BOB), 0, 2 * BASE));
        assert_ok!(PredictionMarkets::buy_complete_set(Origin::signed(CHARLIE), 0, 3 * BASE));

        run_to_block(100);
        assert_ok!(PredictionMarkets::report(
            Origin::signed(BOB),
            0,
            OutcomeReport::Categorical(2)
        ));

        run_to_block(150);
        assert_ok!(Swaps::pool_exit(Origin::signed(FRED), 0, BASE * 100, vec![0, 0]));
        assert_ok!(PredictionMarkets::redeem_shares(Origin::signed(BOB), 0));
    })
}

#[test]
fn authorized_correctly_resolves_disputed_market() {
    ExtBuilder::default().build().execute_with(|| {
        // Creates a permissionless market.
        assert_ok!(PredictionMarkets::create_market(
            Origin::signed(ALICE),
            BOB,
            MarketPeriod::Block(0..1),
            gen_metadata(2),
            MarketCreation::Permissionless,
            MarketType::Categorical(<Runtime as Config>::MinCategories::get()),
            MarketDisputeMechanism::Authorized(FRED),
            ScoringRule::CPMM,
        ));
        assert_ok!(PredictionMarkets::buy_complete_set(Origin::signed(CHARLIE), 0, CENT));

        run_to_block(100);
        assert_ok!(PredictionMarkets::report(
            Origin::signed(BOB),
            0,
            OutcomeReport::Categorical(0)
        ));
        run_to_block(102);
        assert_ok!(PredictionMarkets::dispute(
            Origin::signed(CHARLIE),
            0,
            OutcomeReport::Categorical(1)
        ));

        // Fred authorizses an outcome, but fat-fingers it on the first try.
        assert_ok!(Authorized::authorize_market_outcome(
            Origin::signed(FRED),
            0,
            OutcomeReport::Categorical(0)
        ));
        assert_ok!(Authorized::authorize_market_outcome(
            Origin::signed(FRED),
            0,
            OutcomeReport::Categorical(1)
        ));

        run_to_block(103);
        assert_ok!(PredictionMarkets::dispute(
            Origin::signed(DAVE),
            0,
            OutcomeReport::Categorical(0)
        ));
        run_to_block(104);
        assert_ok!(PredictionMarkets::dispute(
            Origin::signed(EVE),
            0,
            OutcomeReport::Categorical(1)
        ));

        let market = MarketCommons::market(&0).unwrap();
        assert_eq!(market.status, MarketStatus::Disputed);

        // check everyone's deposits
        let charlie_reserved = Balances::reserved_balance(&CHARLIE);
        assert_eq!(charlie_reserved, DisputeBond::get());

        let dave_reserved = Balances::reserved_balance(&DAVE);
        assert_eq!(dave_reserved, DisputeBond::get() + DisputeFactor::get());

        let eve_reserved = Balances::reserved_balance(&EVE);
        assert_eq!(eve_reserved, DisputeBond::get() + 2 * DisputeFactor::get());

        // check disputes length
        let disputes = crate::Disputes::<Runtime>::get(&0);
        assert_eq!(disputes.len(), 3);

        // make sure the old mappings of market id per dispute block are erased
        let market_ids_1 = MarketIdsPerDisputeBlock::<Runtime>::get(&102);
        assert_eq!(market_ids_1.len(), 0);

        let market_ids_2 = MarketIdsPerDisputeBlock::<Runtime>::get(&103);
        assert_eq!(market_ids_2.len(), 0);

        let market_ids_3 = MarketIdsPerDisputeBlock::<Runtime>::get(&104);
        assert_eq!(market_ids_3.len(), 1);

        run_to_block(115);

        let market_after = MarketCommons::market(&0).unwrap();
        assert_eq!(market_after.status, MarketStatus::Resolved);

        assert_ok!(PredictionMarkets::redeem_shares(Origin::signed(CHARLIE), 0));

        // Make sure rewards are right:
        //
        // Slashed amounts:
        //     - Dave's reserve: DisputeBond::get() + DisputeFactor::get()
        //     - Alice's oracle bond: OracleBond::get()
        // Total: OracleBond::get() + DisputeBond::get() + DisputeFactor::get()
        //
        // Charlie and Eve each receive half of the total slashed amount as bounty.
        let dave_reserved = DisputeBond::get() + DisputeFactor::get();
        let total_slashed = OracleBond::get() + dave_reserved;

        let charlie_balance = Balances::free_balance(&CHARLIE);
        assert_eq!(charlie_balance, 1_000 * BASE + total_slashed / 2);
        let charlie_reserved_2 = Balances::reserved_balance(&CHARLIE);
        assert_eq!(charlie_reserved_2, 0);
        let eve_balance = Balances::free_balance(&EVE);
        assert_eq!(eve_balance, 1_000 * BASE + total_slashed / 2);

        let dave_balance = Balances::free_balance(&DAVE);
        assert_eq!(dave_balance, 1_000 * BASE - dave_reserved);

        let alice_balance = Balances::free_balance(&ALICE);
        assert_eq!(alice_balance, 1_000 * BASE - OracleBond::get());

        // bob kinda gets away scot-free since Alice is held responsible
        // for her designated reporter
        let bob_balance = Balances::free_balance(&BOB);
        assert_eq!(bob_balance, 1_000 * BASE);
    });
}

#[test]
fn approve_market_correctly_unreserves_advisory_bond() {
    ExtBuilder::default().build().execute_with(|| {
        assert_ok!(PredictionMarkets::create_market(
            Origin::signed(ALICE),
            BOB,
            MarketPeriod::Block(0..100),
            gen_metadata(2),
            MarketCreation::Advised,
            MarketType::Categorical(2),
            MarketDisputeMechanism::SimpleDisputes,
            ScoringRule::CPMM,
        ));
        // Reserve a sentinel amount to check that we don't unreserve too much.
        assert_ok!(Balances::reserve_named(&RESERVE_ID, &ALICE, SENTINEL_AMOUNT));
        let alice_balance_before = Balances::free_balance(&ALICE);
        assert_eq!(
            Balances::reserved_balance(&ALICE),
            SENTINEL_AMOUNT + AdvisoryBond::get() + OracleBond::get()
        );
        assert_ok!(PredictionMarkets::approve_market(Origin::signed(SUDO), 0));
        assert_eq!(Balances::reserved_balance(&ALICE), SENTINEL_AMOUNT + OracleBond::get());
        assert_eq!(Balances::free_balance(&ALICE), alice_balance_before + AdvisoryBond::get());
    });
}

#[test]
fn on_resolution_correctly_reserves_and_unreserves_bonds_for_permissionless_market_on_oracle_report()
 {
    ExtBuilder::default().build().execute_with(|| {
        assert_ok!(PredictionMarkets::create_market(
            Origin::signed(ALICE),
            BOB,
            MarketPeriod::Block(0..100),
            gen_metadata(2),
            MarketCreation::Permissionless,
            MarketType::Categorical(2),
            MarketDisputeMechanism::SimpleDisputes,
            ScoringRule::CPMM,
        ));
        // Reserve a sentinel amount to check that we don't unreserve too much.
        assert_ok!(Balances::reserve_named(&RESERVE_ID, &ALICE, SENTINEL_AMOUNT));
        let alice_balance_before = Balances::free_balance(&ALICE);
        assert_eq!(
            Balances::reserved_balance(&ALICE),
            SENTINEL_AMOUNT + ValidityBond::get() + OracleBond::get()
        );
        run_to_block(100);
        assert_ok!(PredictionMarkets::report(
            Origin::signed(BOB),
            0,
            OutcomeReport::Categorical(0)
        ));
        run_to_block(150);
        assert_eq!(Balances::reserved_balance(&ALICE), SENTINEL_AMOUNT);
        assert_eq!(
            Balances::free_balance(&ALICE),
            alice_balance_before + ValidityBond::get() + OracleBond::get()
        );
    });
}

#[test]
fn deploy_swap_pool_correctly_sets_weight_of_base_asset() {
    ExtBuilder::default().build().execute_with(|| {
        let weights = vec![
            <Runtime as zrml_swaps::Config>::MinWeight::get() + 11,
            <Runtime as zrml_swaps::Config>::MinWeight::get() + 22,
            <Runtime as zrml_swaps::Config>::MinWeight::get() + 33,
        ];
        assert_ok!(PredictionMarkets::create_cpmm_market_and_deploy_assets(
            Origin::signed(ALICE),
            ALICE,
            MarketPeriod::Block(0..42),
            gen_metadata(50),
            MarketType::Categorical(3),
            MarketDisputeMechanism::SimpleDisputes,
            <Runtime as zrml_swaps::Config>::MinLiquidity::get(),
            weights,
        ));
        let pool = <Pools<Runtime>>::get(0).unwrap();
        let pool_weights = pool.weights.unwrap();
        assert_eq!(
            pool_weights[&Asset::Ztg],
            3 * <Runtime as zrml_swaps::Config>::MinWeight::get() + 66
        );
    });
}

#[test]
fn deploy_swap_pool_for_market_returns_error_if_weights_is_too_short() {
    ExtBuilder::default().build().execute_with(|| {
        let category_count = 5;
        assert_ok!(PredictionMarkets::create_market(
            Origin::signed(ALICE),
            BOB,
            MarketPeriod::Block(0..100),
            gen_metadata(2),
            MarketCreation::Permissionless,
            MarketType::Categorical(category_count),
            MarketDisputeMechanism::SimpleDisputes,
            ScoringRule::CPMM
        ));
        let _ = Balances::set_balance(Origin::root(), ALICE, 246 * BASE, 0);
        assert_ok!(PredictionMarkets::buy_complete_set(Origin::signed(ALICE), 0, 123 * BASE));
        assert_noop!(
            PredictionMarkets::deploy_swap_pool_for_market(
                Origin::signed(ALICE),
                0,
                123 * BASE,
                vec![
                    <Runtime as zrml_swaps::Config>::MinWeight::get();
                    (category_count - 1).into()
                ],
            ),
            zrml_swaps::Error::<Runtime>::ProvidedValuesLenMustEqualAssetsLen,
        );
    });
}

#[test]
fn deploy_swap_pool_for_market_returns_error_if_weights_is_too_long() {
    ExtBuilder::default().build().execute_with(|| {
        let category_count = 5;
        assert_ok!(PredictionMarkets::create_market(
            Origin::signed(ALICE),
            BOB,
            MarketPeriod::Block(0..100),
            gen_metadata(2),
            MarketCreation::Permissionless,
            MarketType::Categorical(category_count),
            MarketDisputeMechanism::SimpleDisputes,
            ScoringRule::CPMM
        ));
        let _ = Balances::set_balance(Origin::root(), ALICE, 246 * BASE, 0);
        assert_ok!(PredictionMarkets::buy_complete_set(Origin::signed(ALICE), 0, 123 * BASE));
        // Attempt to create a pool with seven weights; but we need six instead (five for the
        // outcome tokens, one for the base asset).
        assert_noop!(
            PredictionMarkets::deploy_swap_pool_for_market(
                Origin::signed(ALICE),
                0,
                <Runtime as zrml_swaps::Config>::MaxSwapFee::get(),
                123 * BASE,
                vec![
                    <Runtime as zrml_swaps::Config>::MinWeight::get();
                    (category_count + 1).into()
                ],
            ),
            zrml_swaps::Error::<Runtime>::ProvidedValuesLenMustEqualAssetsLen,
        );
    });
}

#[test]
fn on_resolution_correctly_reserves_and_unreserves_bonds_for_permissionless_market_on_outsider_report()
 {
    ExtBuilder::default().build().execute_with(|| {
        assert_ok!(PredictionMarkets::create_market(
            Origin::signed(ALICE),
            BOB,
            MarketPeriod::Block(0..100),
            gen_metadata(2),
            MarketCreation::Permissionless,
            MarketType::Categorical(2),
            MarketDisputeMechanism::SimpleDisputes,
            ScoringRule::CPMM,
        ));
        // Reserve a sentinel amount to check that we don't unreserve too much.
        assert_ok!(Balances::reserve_named(&RESERVE_ID, &ALICE, SENTINEL_AMOUNT));
        let alice_balance_before = Balances::free_balance(&ALICE);
        assert_eq!(
            Balances::reserved_balance(&ALICE),
            SENTINEL_AMOUNT + ValidityBond::get() + OracleBond::get()
        );
        run_to_block(9000);
        assert_ok!(PredictionMarkets::report(
            Origin::signed(CHARLIE),
            0,
            OutcomeReport::Categorical(1)
        ));
        run_to_block(9100);
        assert_eq!(Balances::reserved_balance(&ALICE), SENTINEL_AMOUNT);
        // Check that validity bond didn't get slashed, but oracle bond did
        assert_eq!(Balances::free_balance(&ALICE), alice_balance_before + ValidityBond::get());
    });
}

#[test]
fn on_resolution_correctly_reserves_and_unreserves_bonds_for_approved_advised_market_on_oracle_report()
 {
    ExtBuilder::default().build().execute_with(|| {
        assert_ok!(PredictionMarkets::create_market(
            Origin::signed(ALICE),
            BOB,
            MarketPeriod::Block(0..100),
            gen_metadata(2),
            MarketCreation::Advised,
            MarketType::Categorical(2),
            MarketDisputeMechanism::SimpleDisputes,
            ScoringRule::CPMM,
        ));
        // Reserve a sentinel amount to check that we don't unreserve too much.
        assert_ok!(Balances::reserve_named(&RESERVE_ID, &ALICE, SENTINEL_AMOUNT));
        assert_ok!(PredictionMarkets::approve_market(Origin::signed(SUDO), 0));
        let alice_balance_before = Balances::free_balance(&ALICE);
        assert_eq!(Balances::reserved_balance(&ALICE), SENTINEL_AMOUNT + OracleBond::get());
        run_to_block(100);
        assert_ok!(PredictionMarkets::report(
            Origin::signed(BOB),
            0,
            OutcomeReport::Categorical(1)
        ));
        run_to_block(150);
        assert_eq!(Balances::reserved_balance(&ALICE), SENTINEL_AMOUNT);
        // Check that nothing got slashed
        assert_eq!(Balances::free_balance(&ALICE), alice_balance_before + OracleBond::get());
    });
}

#[test]
fn on_resolution_correctly_reserves_and_unreserves_bonds_for_approved_advised_market_on_outsider_report()
 {
    ExtBuilder::default().build().execute_with(|| {
        assert_ok!(PredictionMarkets::create_market(
            Origin::signed(ALICE),
            BOB,
            MarketPeriod::Block(0..100),
            gen_metadata(2),
            MarketCreation::Advised,
            MarketType::Categorical(2),
            MarketDisputeMechanism::SimpleDisputes,
            ScoringRule::CPMM,
        ));
        // Reserve a sentinel amount to check that we don't unreserve too much.
        assert_ok!(Balances::reserve_named(&RESERVE_ID, &ALICE, SENTINEL_AMOUNT));
        assert_ok!(PredictionMarkets::approve_market(Origin::signed(SUDO), 0));
        let alice_balance_before = Balances::free_balance(&ALICE);
        assert_eq!(Balances::reserved_balance(&ALICE), SENTINEL_AMOUNT + OracleBond::get());
        run_to_block(9000);
        assert_ok!(PredictionMarkets::report(
            Origin::signed(CHARLIE),
            0,
            OutcomeReport::Categorical(1)
        ));
        run_to_block(9100);
        // Check that oracle bond got slashed
        assert_eq!(Balances::reserved_balance(&ALICE), SENTINEL_AMOUNT);
        assert_eq!(Balances::free_balance(&ALICE), alice_balance_before);
    });
}

#[test]
fn report_fails_on_market_state_proposed() {
    ExtBuilder::default().build().execute_with(|| {
        assert_ok!(PredictionMarkets::create_market(
            Origin::signed(ALICE),
            BOB,
            MarketPeriod::Timestamp(0..100_000_000),
            gen_metadata(2),
            MarketCreation::Advised,
            MarketType::Categorical(2),
            MarketDisputeMechanism::SimpleDisputes,
            ScoringRule::CPMM
        ));
        assert_noop!(
            PredictionMarkets::report(Origin::signed(BOB), 0, OutcomeReport::Categorical(1)),
            Error::<Runtime>::MarketIsNotClosed,
        );
    });
}

#[test]
<<<<<<< HEAD
fn deploy_swap_pool_for_market_returns_error_if_weights_is_too_long() {
    ExtBuilder::default().build().execute_with(|| {
        assert_ok!(PredictionMarkets::create_market(
            Origin::signed(ALICE),
            BOB,
            MarketPeriod::Block(0..100),
            gen_metadata(2),
            MarketCreation::Permissionless,
            MarketType::Categorical(5),
            MarketDisputeMechanism::SimpleDisputes,
            ScoringRule::CPMM
        ));
        let _ = Balances::set_balance(Origin::root(), ALICE, 246 * BASE, 0);
        assert_ok!(PredictionMarkets::buy_complete_set(Origin::signed(ALICE), 0, 123 * BASE));
        // Attempt to create a pool with seven weights; but we need six instead (five for the
        // outcome tokens, one for the base asset).
        assert_noop!(
            PredictionMarkets::deploy_swap_pool_for_market(
                Origin::signed(ALICE),
                0,
                <Runtime as zrml_swaps::Config>::MaxSwapFee::get(),
                123 * BASE,
                vec![BASE; 7],
            ),
            zrml_swaps::Error::<Runtime>::ProvidedValuesLenMustEqualAssetsLen,
        );
    });
}

#[test]
=======
>>>>>>> c0f268c6
fn report_fails_on_market_state_closed_for_advised_market() {
    ExtBuilder::default().build().execute_with(|| {
        assert_ok!(PredictionMarkets::create_market(
            Origin::signed(ALICE),
            BOB,
            MarketPeriod::Timestamp(0..100_000_000),
            gen_metadata(2),
            MarketCreation::Advised,
            MarketType::Categorical(2),
            MarketDisputeMechanism::SimpleDisputes,
            ScoringRule::CPMM
        ));
        Timestamp::set_timestamp(123_456_789); // Market is now "closed".
        assert_noop!(
            PredictionMarkets::report(Origin::signed(BOB), 0, OutcomeReport::Categorical(1)),
            Error::<Runtime>::MarketIsNotClosed,
        );
    });
}

#[test]
fn report_fails_on_market_state_collecting_subsidy() {
    ExtBuilder::default().build().execute_with(|| {
        assert_ok!(PredictionMarkets::create_market(
            Origin::signed(ALICE),
            BOB,
            MarketPeriod::Timestamp(100_000_000..200_000_000),
            gen_metadata(2),
            MarketCreation::Advised,
            MarketType::Categorical(2),
            MarketDisputeMechanism::SimpleDisputes,
            ScoringRule::RikiddoSigmoidFeeMarketEma
        ));
        assert_noop!(
            PredictionMarkets::report(Origin::signed(BOB), 0, OutcomeReport::Categorical(1)),
            Error::<Runtime>::MarketIsNotClosed,
        );
    });
}

#[test]
fn report_fails_on_market_state_insufficient_subsidy() {
    ExtBuilder::default().build().execute_with(|| {
        assert_ok!(PredictionMarkets::create_market(
            Origin::signed(ALICE),
            BOB,
            MarketPeriod::Timestamp(100_000_000..200_000_000),
            gen_metadata(2),
            MarketCreation::Advised,
            MarketType::Categorical(2),
            MarketDisputeMechanism::SimpleDisputes,
            ScoringRule::RikiddoSigmoidFeeMarketEma
        ));
        let _ = MarketCommons::mutate_market(&0, |market| {
            market.status = MarketStatus::InsufficientSubsidy;
            Ok(())
        });
        assert_noop!(
            PredictionMarkets::report(Origin::signed(BOB), 0, OutcomeReport::Categorical(1)),
            Error::<Runtime>::MarketIsNotClosed,
        );
    });
}

#[test]
fn report_fails_on_market_state_active() {
    ExtBuilder::default().build().execute_with(|| {
        assert_ok!(PredictionMarkets::create_market(
            Origin::signed(ALICE),
            BOB,
            MarketPeriod::Timestamp(0..100_000_000),
            gen_metadata(2),
            MarketCreation::Permissionless,
            MarketType::Categorical(2),
            MarketDisputeMechanism::SimpleDisputes,
            ScoringRule::CPMM
        ));
        assert_noop!(
            PredictionMarkets::report(Origin::signed(BOB), 0, OutcomeReport::Categorical(1)),
            Error::<Runtime>::MarketIsNotClosed,
        );
    });
}

#[test]
fn report_fails_on_market_state_suspended() {
    ExtBuilder::default().build().execute_with(|| {
        assert_ok!(PredictionMarkets::create_market(
            Origin::signed(ALICE),
            BOB,
            MarketPeriod::Timestamp(0..100_000_000),
            gen_metadata(2),
            MarketCreation::Permissionless,
            MarketType::Categorical(2),
            MarketDisputeMechanism::SimpleDisputes,
            ScoringRule::CPMM
        ));
        let _ = MarketCommons::mutate_market(&0, |market| {
            market.status = MarketStatus::Suspended;
            Ok(())
        });
        assert_noop!(
            PredictionMarkets::report(Origin::signed(BOB), 0, OutcomeReport::Categorical(1)),
            Error::<Runtime>::MarketIsNotClosed,
        );
    });
}

#[test]
fn report_fails_on_market_state_resolved() {
    ExtBuilder::default().build().execute_with(|| {
        assert_ok!(PredictionMarkets::create_market(
            Origin::signed(ALICE),
            BOB,
            MarketPeriod::Timestamp(0..100_000_000),
            gen_metadata(2),
            MarketCreation::Advised,
            MarketType::Categorical(2),
            MarketDisputeMechanism::SimpleDisputes,
            ScoringRule::CPMM
        ));
        Timestamp::set_timestamp(123_456_789);
        let _ = MarketCommons::mutate_market(&0, |market| {
            market.status = MarketStatus::Resolved;
            Ok(())
        });
        assert_noop!(
            PredictionMarkets::report(Origin::signed(BOB), 0, OutcomeReport::Categorical(1)),
            Error::<Runtime>::MarketIsNotClosed,
        );
    });
}

#[test]
fn report_fails_if_reporter_is_not_the_oracle() {
    ExtBuilder::default().build().execute_with(|| {
        assert_ok!(PredictionMarkets::create_market(
            Origin::signed(ALICE),
            BOB,
            MarketPeriod::Timestamp(0..100_000_000),
            gen_metadata(2),
            MarketCreation::Permissionless,
            MarketType::Categorical(2),
            MarketDisputeMechanism::SimpleDisputes,
            ScoringRule::CPMM
        ));
        Timestamp::set_timestamp(100_000_000);
        run_to_block(100); // Trigger hooks which close the market!
        Timestamp::set_timestamp(123_456_789);
        assert_noop!(
            PredictionMarkets::report(Origin::signed(CHARLIE), 0, OutcomeReport::Categorical(1)),
            Error::<Runtime>::ReporterNotOracle,
        );
    });
}

fn deploy_swap_pool(market: Market<u128, u64, u64>, market_id: u128) -> DispatchResult {
    assert_ok!(PredictionMarkets::buy_complete_set(Origin::signed(FRED), 0, 100 * BASE));
    assert_ok!(Balances::transfer(
        Origin::signed(FRED),
        <Runtime as crate::Config>::PalletId::get().into_account(),
        100 * BASE
    ));
    let outcome_assets_len = PredictionMarkets::outcome_assets(market_id, &market).len();
    PredictionMarkets::deploy_swap_pool_for_market(
        Origin::signed(FRED),
        0,
        <Runtime as zrml_swaps::Config>::MaxSwapFee::get(),
        <Runtime as zrml_swaps::Config>::MinLiquidity::get(),
        vec![<Runtime as zrml_swaps::Config>::MinWeight::get(); outcome_assets_len],
    )
}

// Common code of `scalar_market_correctly_resolves_*`
fn scalar_market_correctly_resolves_common(reported_value: u128) {
    simple_create_scalar_market::<Runtime>(
        MarketCreation::Permissionless,
        0..100,
        ScoringRule::CPMM,
    );
    assert_ok!(PredictionMarkets::buy_complete_set(Origin::signed(CHARLIE), 0, 100 * BASE));
    assert_ok!(Tokens::transfer(
        Origin::signed(CHARLIE),
        EVE,
        Asset::ScalarOutcome(0, ScalarPosition::Short),
        100 * BASE
    ));
    // (Eve now has 100 SHORT, Charlie has 100 LONG)

    run_to_block(100);
    assert_ok!(PredictionMarkets::report(
        Origin::signed(BOB),
        0,
        OutcomeReport::Scalar(reported_value)
    ));
    let market_after_report = MarketCommons::market(&0).unwrap();
    assert_eq!(market_after_report.report.is_some(), true);
    let report = market_after_report.report.unwrap();
    assert_eq!(report.at, 100);
    assert_eq!(report.by, BOB);
    assert_eq!(report.outcome, OutcomeReport::Scalar(reported_value));

    run_to_block(150);
    let market_after_resolve = MarketCommons::market(&0).unwrap();
    assert_eq!(market_after_resolve.status, MarketStatus::Resolved);

    // Check balances before redeeming (just to make sure that our tests are based on correct
    // assumptions)!
    assert_eq!(Balances::free_balance(&CHARLIE), 900 * BASE);
    assert_eq!(Balances::free_balance(&EVE), 1000 * BASE);

    assert_ok!(PredictionMarkets::redeem_shares(Origin::signed(CHARLIE), 0));
    assert_ok!(PredictionMarkets::redeem_shares(Origin::signed(EVE), 0));
    let assets = PredictionMarkets::outcome_assets(0, &MarketCommons::market(&0).unwrap());
    for asset in assets.iter() {
        assert_eq!(Tokens::free_balance(*asset, &CHARLIE), 0);
        assert_eq!(Tokens::free_balance(*asset, &EVE), 0);
    }
}<|MERGE_RESOLUTION|>--- conflicted
+++ resolved
@@ -901,16 +901,17 @@
     // We ensure that a timestamp of zero will not be stored at genesis into LastTimeFrame storage.
     let end: Moment = (5 * MILLISECS_PER_BLOCK).into();
     ExtBuilder::default().build().execute_with(|| {
+        let category_count = 3;
         assert_ok!(PredictionMarkets::create_cpmm_market_and_deploy_assets(
             Origin::signed(ALICE),
             ALICE,
             MarketPeriod::Timestamp(0..end),
             gen_metadata(50),
-            MarketType::Categorical(3),
+            MarketType::Categorical(category_count),
             MarketDisputeMechanism::SimpleDisputes,
             123,
             <Runtime as zrml_swaps::Config>::MinLiquidity::get(),
-            vec![<Runtime as zrml_swaps::Config>::MinWeight::get(); 4],
+            vec![<Runtime as zrml_swaps::Config>::MinWeight::get(); category_count.into()],
         ));
 
         let noop_mutation = |_: &crate::MarketIdOf<Runtime>,
@@ -1737,12 +1738,10 @@
     let swap_fee = <Runtime as zrml_swaps::Config>::MaxSwapFee::get();
     let amount = 123 * BASE;
     let pool_id = 0;
-<<<<<<< HEAD
-    let weight = 2 * BASE;
-    let weights = vec![weight; 5];
-=======
-    let weights = vec![<Runtime as zrml_swaps::Config>::MinWeight::get(); category_count.into()];
->>>>>>> c0f268c6
+    let weight = <Runtime as zrml_swaps::Config>::MinWeight::get();
+    let weights = vec![weight; category_count.into()];
+    let base_asset_weight = (category_count as u128) * weight;
+    let total_weight = 2 * base_asset_weight;
 
     // Execute the combined convenience function
     ExtBuilder::default().build().execute_with(|| {
@@ -1786,13 +1785,13 @@
         assert_eq!(pool.swap_fee, Some(swap_fee));
         assert_eq!(pool.total_subsidy, None);
         assert_eq!(pool.total_subsidy, None);
-        assert_eq!(pool.total_weight, Some(5 * weight));
+        assert_eq!(pool.total_weight, Some(total_weight));
         let pool_weights = pool.weights.unwrap();
         assert_eq!(pool_weights[&Asset::CategoricalOutcome(market_id, 0)], weight);
         assert_eq!(pool_weights[&Asset::CategoricalOutcome(market_id, 1)], weight);
         assert_eq!(pool_weights[&Asset::CategoricalOutcome(market_id, 2)], weight);
         assert_eq!(pool_weights[&Asset::CategoricalOutcome(market_id, 3)], weight);
-        assert_eq!(pool_weights[&Asset::Ztg], weight);
+        assert_eq!(pool_weights[&Asset::Ztg], base_asset_weight);
     });
 }
 
@@ -2329,6 +2328,7 @@
             gen_metadata(50),
             MarketType::Categorical(3),
             MarketDisputeMechanism::SimpleDisputes,
+            1,
             <Runtime as zrml_swaps::Config>::MinLiquidity::get(),
             weights,
         ));
@@ -2355,13 +2355,17 @@
             MarketDisputeMechanism::SimpleDisputes,
             ScoringRule::CPMM
         ));
-        let _ = Balances::set_balance(Origin::root(), ALICE, 246 * BASE, 0);
-        assert_ok!(PredictionMarkets::buy_complete_set(Origin::signed(ALICE), 0, 123 * BASE));
+        let amount = 123 * BASE;
+        assert_ok!(Balances::set_balance(Origin::root(), ALICE, 2 * amount, 0));
+        assert_ok!(PredictionMarkets::buy_complete_set(Origin::signed(ALICE), 0, amount));
+        // Attempt to create a pool with four weights; but we need five instead (base asset not
+        // counted).
         assert_noop!(
             PredictionMarkets::deploy_swap_pool_for_market(
                 Origin::signed(ALICE),
                 0,
-                123 * BASE,
+                1,
+                amount,
                 vec![
                     <Runtime as zrml_swaps::Config>::MinWeight::get();
                     (category_count - 1).into()
@@ -2386,16 +2390,17 @@
             MarketDisputeMechanism::SimpleDisputes,
             ScoringRule::CPMM
         ));
-        let _ = Balances::set_balance(Origin::root(), ALICE, 246 * BASE, 0);
-        assert_ok!(PredictionMarkets::buy_complete_set(Origin::signed(ALICE), 0, 123 * BASE));
-        // Attempt to create a pool with seven weights; but we need six instead (five for the
-        // outcome tokens, one for the base asset).
+        let amount = 123 * BASE;
+        assert_ok!(Balances::set_balance(Origin::root(), ALICE, 2 * amount, 0));
+        assert_ok!(PredictionMarkets::buy_complete_set(Origin::signed(ALICE), 0, amount));
+        // Attempt to create a pool with six weights; but we need five instead (base asset not
+        // counted).
         assert_noop!(
             PredictionMarkets::deploy_swap_pool_for_market(
                 Origin::signed(ALICE),
                 0,
                 <Runtime as zrml_swaps::Config>::MaxSwapFee::get(),
-                123 * BASE,
+                amount,
                 vec![
                     <Runtime as zrml_swaps::Config>::MinWeight::get();
                     (category_count + 1).into()
@@ -2525,39 +2530,6 @@
 }
 
 #[test]
-<<<<<<< HEAD
-fn deploy_swap_pool_for_market_returns_error_if_weights_is_too_long() {
-    ExtBuilder::default().build().execute_with(|| {
-        assert_ok!(PredictionMarkets::create_market(
-            Origin::signed(ALICE),
-            BOB,
-            MarketPeriod::Block(0..100),
-            gen_metadata(2),
-            MarketCreation::Permissionless,
-            MarketType::Categorical(5),
-            MarketDisputeMechanism::SimpleDisputes,
-            ScoringRule::CPMM
-        ));
-        let _ = Balances::set_balance(Origin::root(), ALICE, 246 * BASE, 0);
-        assert_ok!(PredictionMarkets::buy_complete_set(Origin::signed(ALICE), 0, 123 * BASE));
-        // Attempt to create a pool with seven weights; but we need six instead (five for the
-        // outcome tokens, one for the base asset).
-        assert_noop!(
-            PredictionMarkets::deploy_swap_pool_for_market(
-                Origin::signed(ALICE),
-                0,
-                <Runtime as zrml_swaps::Config>::MaxSwapFee::get(),
-                123 * BASE,
-                vec![BASE; 7],
-            ),
-            zrml_swaps::Error::<Runtime>::ProvidedValuesLenMustEqualAssetsLen,
-        );
-    });
-}
-
-#[test]
-=======
->>>>>>> c0f268c6
 fn report_fails_on_market_state_closed_for_advised_market() {
     ExtBuilder::default().build().execute_with(|| {
         assert_ok!(PredictionMarkets::create_market(
