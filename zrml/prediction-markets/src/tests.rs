--- conflicted
+++ resolved
@@ -4133,10 +4133,6 @@
     });
 }
 
-<<<<<<< HEAD
-fn deploy_swap_pool(
-    market: Market<u128, u64, u64, Asset<u128>>,
-=======
 #[test_case(
     MarketCreation::Advised,
     ScoringRule::CPMM,
@@ -4176,6 +4172,7 @@
         let dispute_mechanism = MarketDisputeMechanism::Authorized;
         assert_ok!(PredictionMarkets::create_market(
             Origin::signed(creator),
+            Asset::Ztg,
             oracle,
             period.clone(),
             deadlines,
@@ -4204,8 +4201,7 @@
 }
 
 fn deploy_swap_pool(
-    market: Market<AccountIdTest, Balance, BlockNumber, Moment>,
->>>>>>> db1f928f
+    market: Market<AccountIdTest, Balance, BlockNumber, Moment, Asset<u128>>,
     market_id: u128,
 ) -> DispatchResultWithPostInfo {
     assert_ok!(PredictionMarkets::buy_complete_set(Origin::signed(FRED), 0, 100 * BASE));
