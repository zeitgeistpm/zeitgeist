#![cfg(all(feature = "mock", test))]

use crate::{mock::*, Config, Error, Event, MarketIdsPerDisputeBlock, MarketIdsPerReportBlock};
use core::ops::Range;
use frame_support::{
    assert_err, assert_noop, assert_ok,
    dispatch::{DispatchError, DispatchResult},
    traits::Get,
};

use orml_traits::MultiCurrency;
use sp_runtime::traits::AccountIdConversion;
use zeitgeist_primitives::{
    constants::{
        AdvisoryBond, DisputeBond, DisputeFactor, OracleBond, ValidityBond, BASE, CENT,
        MILLISECS_PER_BLOCK,
    },
    types::{
        Asset, Market, MarketCreation, MarketDisputeMechanism, MarketPeriod, MarketStatus,
        MarketType, MultiHash, OutcomeReport, ScalarPosition, ScoringRule,
    },
};
use zrml_market_commons::MarketCommonsPalletApi;

fn gen_metadata(byte: u8) -> MultiHash {
    let mut metadata = [byte; 50];
    metadata[0] = 0x15;
    metadata[1] = 0x30;
    MultiHash::Sha3_384(metadata)
}

fn simple_create_categorical_market<T: crate::Config>(
    creation: MarketCreation,
    period: Range<u64>,
    scoring_rule: ScoringRule,
) {
    assert_ok!(PredictionMarkets::create_categorical_market(
        Origin::signed(ALICE),
        BOB,
        MarketPeriod::Block(period),
        gen_metadata(2),
        creation,
        T::MinCategories::get(),
        MarketDisputeMechanism::SimpleDisputes,
        scoring_rule
    ));
}

fn simple_create_scalar_market<T: crate::Config>(
    creation: MarketCreation,
    period: Range<u64>,
    scoring_rule: ScoringRule,
) {
    assert_ok!(PredictionMarkets::create_scalar_market(
        Origin::signed(ALICE),
        BOB,
        MarketPeriod::Block(period),
        gen_metadata(2),
        creation,
        100..=200,
        MarketDisputeMechanism::SimpleDisputes,
        scoring_rule
    ));
}

#[test]
fn it_creates_binary_markets() {
    ExtBuilder::default().build().execute_with(|| {
        simple_create_categorical_market::<Runtime>(
            MarketCreation::Permissionless,
            0..1,
            ScoringRule::CPMM,
        );

        // check the correct amount was reserved
        let alice_reserved = Balances::reserved_balance(&ALICE);
        assert_eq!(alice_reserved, ValidityBond::get() + OracleBond::get());

        // Creates an advised market.
        simple_create_categorical_market::<Runtime>(
            MarketCreation::Advised,
            0..1,
            ScoringRule::CPMM,
        );

        let new_alice_reserved = Balances::reserved_balance(&ALICE);
        assert_eq!(new_alice_reserved, AdvisoryBond::get() + OracleBond::get() + alice_reserved);

        // Make sure that the market id has been incrementing
        let market_id = MarketCommons::latest_market_id().unwrap();
        assert_eq!(market_id, 1);
    });
}

#[test]
fn it_does_not_create_market_with_too_few_categories() {
    ExtBuilder::default().build().execute_with(|| {
        assert_noop!(
            PredictionMarkets::create_categorical_market(
                Origin::signed(ALICE),
                BOB,
                MarketPeriod::Block(0..100),
                gen_metadata(2),
                MarketCreation::Advised,
                <Runtime as Config>::MinCategories::get() - 1,
                MarketDisputeMechanism::SimpleDisputes,
                ScoringRule::CPMM
            ),
            Error::<Runtime>::NotEnoughCategories
        );
    });
}

#[test]
fn it_does_not_create_market_with_too_many_categories() {
    ExtBuilder::default().build().execute_with(|| {
        assert_noop!(
            PredictionMarkets::create_categorical_market(
                Origin::signed(ALICE),
                BOB,
                MarketPeriod::Block(0..100),
                gen_metadata(2),
                MarketCreation::Advised,
                <Runtime as Config>::MaxCategories::get() + 1,
                MarketDisputeMechanism::SimpleDisputes,
                ScoringRule::CPMM
            ),
            Error::<Runtime>::TooManyCategories
        );
    });
}

#[test]
fn it_allows_sudo_to_destroy_markets() {
    ExtBuilder::default().build().execute_with(|| {
        // Creates an advised market.
        simple_create_categorical_market::<Runtime>(
            MarketCreation::Advised,
            0..1,
            ScoringRule::CPMM,
        );

        // destroy the market
        assert_ok!(PredictionMarkets::admin_destroy_market(Origin::signed(SUDO), 0));

        assert_noop!(
            MarketCommons::market(&0),
            zrml_market_commons::Error::<Runtime>::MarketDoesNotExist
        );
    });
}

#[test]
fn it_allows_advisory_origin_to_approve_markets() {
    ExtBuilder::default().build().execute_with(|| {
        // Creates an advised market.
        simple_create_categorical_market::<Runtime>(
            MarketCreation::Advised,
            0..1,
            ScoringRule::CPMM,
        );

        // make sure it's in status proposed
        let market = MarketCommons::market(&0);
        assert_eq!(market.unwrap().status, MarketStatus::Proposed);

        // Make sure it fails from the random joe
        assert_noop!(
            PredictionMarkets::approve_market(Origin::signed(BOB), 0),
            DispatchError::BadOrigin
        );

        // Now it should work from SUDO
        assert_ok!(PredictionMarkets::approve_market(Origin::signed(SUDO), 0));

        let after_market = MarketCommons::market(&0);
        assert_eq!(after_market.unwrap().status, MarketStatus::Active);
    });
}

#[test]
fn it_allows_the_advisory_origin_to_reject_markets() {
    ExtBuilder::default().build().execute_with(|| {
        // Creates an advised market.
        simple_create_categorical_market::<Runtime>(
            MarketCreation::Advised,
            0..1,
            ScoringRule::CPMM,
        );

        // make sure it's in status proposed
        let market = MarketCommons::market(&0);
        assert_eq!(market.unwrap().status, MarketStatus::Proposed);

        // Now it should work from SUDO
        assert_ok!(PredictionMarkets::reject_market(Origin::signed(SUDO), 0));

        assert_noop!(
            MarketCommons::market(&0),
            zrml_market_commons::Error::<Runtime>::MarketDoesNotExist
        );
    });
}

#[test]
fn it_allows_to_buy_a_complete_set() {
    ExtBuilder::default().build().execute_with(|| {
        frame_system::Pallet::<Runtime>::set_block_number(1);
        // Creates a permissionless market.
        simple_create_categorical_market::<Runtime>(
            MarketCreation::Permissionless,
            0..2,
            ScoringRule::CPMM,
        );

        // Allows someone to generate a complete set
        assert_ok!(PredictionMarkets::buy_complete_set(Origin::signed(BOB), 0, CENT));

        let market = MarketCommons::market(&0).unwrap();

        // Check the outcome balances
        let assets = PredictionMarkets::outcome_assets(0, &market);
        for asset in assets.iter() {
            let bal = Tokens::free_balance(*asset, &BOB);
            assert_eq!(bal, CENT);
        }

        // also check native balance
        let bal = Balances::free_balance(&BOB);
        assert_eq!(bal, 1_000 * BASE - CENT);

        let market_account = PredictionMarkets::market_account(0);
        let market_bal = Balances::free_balance(market_account);
        assert_eq!(market_bal, CENT);
        assert!(event_exists(Event::BoughtCompleteSet(0, CENT, BOB)));
    });
}

#[test]
fn it_does_not_allow_to_buy_a_complete_set_on_pending_advised_market() {
    ExtBuilder::default().build().execute_with(|| {
        // Creates a permissionless market.
        simple_create_categorical_market::<Runtime>(
            MarketCreation::Advised,
            0..1,
            ScoringRule::CPMM,
        );
        assert_noop!(
            PredictionMarkets::buy_complete_set(Origin::signed(BOB), 0, CENT),
            Error::<Runtime>::MarketIsNotActive,
        );
    });
}

#[test]
fn it_does_not_allow_zero_amounts_in_buy_complete_set() {
    ExtBuilder::default().build().execute_with(|| {
        simple_create_categorical_market::<Runtime>(
            MarketCreation::Permissionless,
            0..1,
            ScoringRule::CPMM,
        );
        assert_noop!(
            PredictionMarkets::buy_complete_set(Origin::signed(BOB), 0, 0),
            Error::<Runtime>::ZeroAmount
        );
    });
}

#[test]
fn it_does_not_allow_buying_complete_sets_with_insufficient_balance() {
    ExtBuilder::default().build().execute_with(|| {
        simple_create_categorical_market::<Runtime>(
            MarketCreation::Permissionless,
            0..1,
            ScoringRule::CPMM,
        );
        assert_noop!(
            PredictionMarkets::buy_complete_set(Origin::signed(BOB), 0, 10000 * BASE),
            Error::<Runtime>::NotEnoughBalance
        );
    });
}

#[test]
fn it_allows_to_deploy_a_pool() {
    ExtBuilder::default().build().execute_with(|| {
        // Creates a permissionless market.
        simple_create_categorical_market::<Runtime>(
            MarketCreation::Permissionless,
            0..1,
            ScoringRule::CPMM,
        );

        assert_ok!(PredictionMarkets::buy_complete_set(Origin::signed(BOB), 0, 100 * BASE));

        assert_ok!(Balances::transfer(
            Origin::signed(BOB),
            <Runtime as crate::Config>::PalletId::get().into_account(),
            100 * BASE
        ));

        assert_ok!(PredictionMarkets::deploy_swap_pool_for_market(
            Origin::signed(BOB),
            0,
            vec![BASE, BASE, BASE]
        ));
    });
}

#[test]
fn it_does_not_allow_to_deploy_a_pool_on_pending_advised_market() {
    ExtBuilder::default().build().execute_with(|| {
        // Creates a permissionless market.
        simple_create_categorical_market::<Runtime>(
            MarketCreation::Advised,
            0..1,
            ScoringRule::CPMM,
        );

        assert_noop!(
            PredictionMarkets::deploy_swap_pool_for_market(
                Origin::signed(BOB),
                0,
                vec![BASE, BASE, BASE]
            ),
            Error::<Runtime>::MarketIsNotActive,
        );
    });
}

#[test]
fn it_allows_to_sell_a_complete_set() {
    ExtBuilder::default().build().execute_with(|| {
        frame_system::Pallet::<Runtime>::set_block_number(1);
        // Creates a permissionless market.
        simple_create_categorical_market::<Runtime>(
            MarketCreation::Permissionless,
            0..2,
            ScoringRule::CPMM,
        );

        assert_ok!(PredictionMarkets::buy_complete_set(Origin::signed(BOB), 0, CENT));

        assert_ok!(PredictionMarkets::sell_complete_set(Origin::signed(BOB), 0, CENT));

        let market = MarketCommons::market(&0).unwrap();

        // Check the outcome balances
        let assets = PredictionMarkets::outcome_assets(0, &market);
        for asset in assets.iter() {
            let bal = Tokens::free_balance(*asset, &BOB);
            assert_eq!(bal, 0);
        }

        // also check native balance
        let bal = Balances::free_balance(&BOB);
        assert_eq!(bal, 1_000 * BASE);

        assert!(event_exists(Event::SoldCompleteSet(0, CENT, BOB)));
    });
}

#[test]
fn it_does_not_allow_zero_amounts_in_sell_complete_set() {
    ExtBuilder::default().build().execute_with(|| {
        simple_create_categorical_market::<Runtime>(
            MarketCreation::Permissionless,
            0..1,
            ScoringRule::CPMM,
        );
        assert_noop!(
            PredictionMarkets::sell_complete_set(Origin::signed(BOB), 0, 0),
            Error::<Runtime>::ZeroAmount
        );
    });
}

#[test]
fn it_does_not_allow_to_sell_complete_sets_with_insufficient_balance() {
    ExtBuilder::default().build().execute_with(|| {
        simple_create_categorical_market::<Runtime>(
            MarketCreation::Permissionless,
            0..1,
            ScoringRule::CPMM,
        );
        assert_ok!(PredictionMarkets::buy_complete_set(Origin::signed(BOB), 0, 2 * CENT));
        assert_eq!(Currency::slash(Asset::CategoricalOutcome(0, 1), &BOB, CENT), 0);
        assert_noop!(
            PredictionMarkets::sell_complete_set(Origin::signed(BOB), 0, 2 * CENT),
            Error::<Runtime>::InsufficientShareBalance
        );
    });
}

#[test]
fn it_allows_to_report_the_outcome_of_a_market() {
    ExtBuilder::default().build().execute_with(|| {
        // Creates a permissionless market.
        simple_create_categorical_market::<Runtime>(
            MarketCreation::Permissionless,
            0..100,
            ScoringRule::CPMM,
        );

        run_to_block(100);

        let market = MarketCommons::market(&0).unwrap();
        assert_eq!(market.status, MarketStatus::Active);
        assert_eq!(market.report.is_none(), true);

        assert_ok!(PredictionMarkets::report(
            Origin::signed(BOB),
            0,
            OutcomeReport::Categorical(1)
        ));

        let market_after = MarketCommons::market(&0).unwrap();
        let report = market_after.report.unwrap();
        assert_eq!(market_after.status, MarketStatus::Reported);
        assert_eq!(report.outcome, OutcomeReport::Categorical(1));
        assert_eq!(report.by, market_after.oracle);

        // Reset and report again as approval origin
        let _ = MarketCommons::mutate_market(&0, |market| {
            market.status = MarketStatus::Closed;
            market.report = None;
            Ok(())
        });

        assert_ok!(PredictionMarkets::report(
            Origin::signed(SUDO),
            0,
            OutcomeReport::Categorical(1)
        ));

        // Reset and report again as unauthorized origin
        let _ = MarketCommons::mutate_market(&0, |market| {
            market.status = MarketStatus::Closed;
            market.report = None;
            Ok(())
        });

        assert_noop!(
            PredictionMarkets::report(Origin::signed(CHARLIE), 0, OutcomeReport::Categorical(1)),
            Error::<Runtime>::ReporterNotOracle
        );
    });
}

#[test]
fn report_fails_on_mismatched_outcome_for_categorical_market() {
    ExtBuilder::default().build().execute_with(|| {
        // Creates a permissionless market.
        simple_create_categorical_market::<Runtime>(
            MarketCreation::Permissionless,
            0..100,
            ScoringRule::CPMM,
        );
        run_to_block(100);
        assert_noop!(
            PredictionMarkets::report(Origin::signed(BOB), 0, OutcomeReport::Scalar(123)),
            Error::<Runtime>::OutcomeMismatch,
        );
        let market = MarketCommons::market(&0).unwrap();
        assert_eq!(market.status, MarketStatus::Active);
        assert_eq!(market.report.is_none(), true);
    });
}

#[test]
fn report_fails_on_out_of_range_outcome_for_categorical_market() {
    ExtBuilder::default().build().execute_with(|| {
        // Creates a permissionless market.
        simple_create_categorical_market::<Runtime>(
            MarketCreation::Permissionless,
            0..100,
            ScoringRule::CPMM,
        );
        run_to_block(100);
        assert_noop!(
            PredictionMarkets::report(Origin::signed(BOB), 0, OutcomeReport::Categorical(2)),
            Error::<Runtime>::OutcomeOutOfRange,
        );
        let market = MarketCommons::market(&0).unwrap();
        assert_eq!(market.status, MarketStatus::Active);
        assert_eq!(market.report.is_none(), true);
    });
}

#[test]
fn report_fails_on_mismatched_outcome_for_scalar_market() {
    ExtBuilder::default().build().execute_with(|| {
        // Creates a permissionless market.
        simple_create_scalar_market::<Runtime>(
            MarketCreation::Permissionless,
            0..100,
            ScoringRule::CPMM,
        );
        run_to_block(100);
        assert_noop!(
            PredictionMarkets::report(Origin::signed(BOB), 0, OutcomeReport::Categorical(0)),
            Error::<Runtime>::OutcomeMismatch,
        );
        let market = MarketCommons::market(&0).unwrap();
        assert_eq!(market.status, MarketStatus::Active);
        assert_eq!(market.report.is_none(), true);
    });
}

#[test]
fn it_allows_to_dispute_the_outcome_of_a_market() {
    ExtBuilder::default().build().execute_with(|| {
        // Creates a permissionless market.
        simple_create_categorical_market::<Runtime>(
            MarketCreation::Permissionless,
            0..1,
            ScoringRule::CPMM,
        );

        // Run to the end of the trading phase.
        run_to_block(100);

        assert_ok!(PredictionMarkets::report(
            Origin::signed(BOB),
            0,
            OutcomeReport::Categorical(1)
        ));

        // Dispute phase is 10 blocks... so only run 5 of them.
        run_to_block(105);

        assert_ok!(PredictionMarkets::dispute(
            Origin::signed(CHARLIE),
            0,
            OutcomeReport::Categorical(0)
        ));

        let market = MarketCommons::market(&0).unwrap();
        assert_eq!(market.status, MarketStatus::Disputed);

        let disputes = crate::Disputes::<Runtime>::get(&0);
        assert_eq!(disputes.len(), 1);
        let dispute = &disputes[0];
        assert_eq!(dispute.at, 105);
        assert_eq!(dispute.by, CHARLIE);
        assert_eq!(dispute.outcome, OutcomeReport::Categorical(0));

        let market_ids = MarketIdsPerDisputeBlock::<Runtime>::get(&105);
        assert_eq!(market_ids.len(), 1);
        assert_eq!(market_ids[0], 0);
    });
}

#[test]
fn it_allows_anyone_to_report_an_unreported_market() {
    ExtBuilder::default().build().execute_with(|| {
        // Creates a permissionless market.
        simple_create_categorical_market::<Runtime>(
            MarketCreation::Permissionless,
            0..1,
            ScoringRule::CPMM,
        );

        // Just skip to waaaay overdue.
        run_to_block(9000);

        assert_ok!(PredictionMarkets::report(
            Origin::signed(ALICE), // alice reports her own market now
            0,
            OutcomeReport::Categorical(1),
        ));

        let market = MarketCommons::market(&0).unwrap();
        assert_eq!(market.status, MarketStatus::Reported);
        assert_eq!(market.report.unwrap().by, ALICE);
        // but oracle was bob
        assert_eq!(market.oracle, BOB);

        // make sure it still resolves
        run_to_block(9011);

        let market_after = MarketCommons::market(&0).unwrap();
        assert_eq!(market_after.status, MarketStatus::Resolved);
    });
}

#[test]
fn it_correctly_resolves_a_market_that_was_reported_on() {
    ExtBuilder::default().build().execute_with(|| {
        // Creates a permissionless market.
        simple_create_categorical_market::<Runtime>(
            MarketCreation::Permissionless,
            0..1,
            ScoringRule::CPMM,
        );

        assert_ok!(PredictionMarkets::buy_complete_set(Origin::signed(CHARLIE), 0, CENT));

        run_to_block(100);

        assert_ok!(PredictionMarkets::report(
            Origin::signed(BOB),
            0,
            OutcomeReport::Categorical(1)
        ));

        let reported_ids = MarketIdsPerReportBlock::<Runtime>::get(&100);
        assert_eq!(reported_ids.len(), 1);
        let id = reported_ids[0];
        assert_eq!(id, 0);

        run_to_block(111);

        let market = MarketCommons::market(&0);
        assert_eq!(market.unwrap().status, MarketStatus::Resolved);

        // check to make sure all but the winning share was deleted
        let share_a = Asset::CategoricalOutcome(0, 0);
        let share_a_total = Tokens::total_issuance(share_a);
        assert_eq!(share_a_total, 0);
        let share_a_bal = Tokens::free_balance(share_a, &CHARLIE);
        assert_eq!(share_a_bal, 0);

        let share_b = Asset::CategoricalOutcome(0, 1);
        let share_b_total = Tokens::total_issuance(share_b);
        assert_eq!(share_b_total, CENT);
        let share_b_bal = Tokens::free_balance(share_b, &CHARLIE);
        assert_eq!(share_b_bal, CENT);

        let share_c = Asset::CategoricalOutcome(0, 2);
        let share_c_total = Tokens::total_issuance(share_c);
        assert_eq!(share_c_total, 0);
        let share_c_bal = Tokens::free_balance(share_c, &CHARLIE);
        assert_eq!(share_c_bal, 0);
    });
}

#[test]
fn it_resolves_a_disputed_market() {
    ExtBuilder::default().build().execute_with(|| {
        // Creates a permissionless market.
        simple_create_categorical_market::<Runtime>(
            MarketCreation::Permissionless,
            0..1,
            ScoringRule::CPMM,
        );

        assert_ok!(PredictionMarkets::buy_complete_set(Origin::signed(CHARLIE), 0, CENT));

        run_to_block(100);

        assert_ok!(PredictionMarkets::report(
            Origin::signed(BOB),
            0,
            OutcomeReport::Categorical(0)
        ));

        run_to_block(102);

        assert_ok!(PredictionMarkets::dispute(
            Origin::signed(CHARLIE),
            0,
            OutcomeReport::Categorical(1)
        ));

        run_to_block(103);

        assert_ok!(PredictionMarkets::dispute(
            Origin::signed(DAVE),
            0,
            OutcomeReport::Categorical(0)
        ));

        run_to_block(104);

        assert_ok!(PredictionMarkets::dispute(
            Origin::signed(EVE),
            0,
            OutcomeReport::Categorical(1)
        ));

        let market = MarketCommons::market(&0).unwrap();
        assert_eq!(market.status, MarketStatus::Disputed);

        // check everyone's deposits
        let charlie_reserved = Balances::reserved_balance(&CHARLIE);
        assert_eq!(charlie_reserved, DisputeBond::get());

        let dave_reserved = Balances::reserved_balance(&DAVE);
        assert_eq!(dave_reserved, DisputeBond::get() + DisputeFactor::get());

        let eve_reserved = Balances::reserved_balance(&EVE);
        assert_eq!(eve_reserved, DisputeBond::get() + 2 * DisputeFactor::get());

        // check disputes length
        let disputes = crate::Disputes::<Runtime>::get(&0);
        assert_eq!(disputes.len(), 3);

        // make sure the old mappings of market id per dispute block are erased
        let market_ids_1 = MarketIdsPerDisputeBlock::<Runtime>::get(&102);
        assert_eq!(market_ids_1.len(), 0);

        let market_ids_2 = MarketIdsPerDisputeBlock::<Runtime>::get(&103);
        assert_eq!(market_ids_2.len(), 0);

        let market_ids_3 = MarketIdsPerDisputeBlock::<Runtime>::get(&104);
        assert_eq!(market_ids_3.len(), 1);

        run_to_block(115);

        let market_after = MarketCommons::market(&0).unwrap();
        assert_eq!(market_after.status, MarketStatus::Resolved);

        assert_ok!(PredictionMarkets::redeem_shares(Origin::signed(CHARLIE), 0));

        // make sure rewards are right
        //
        // slashed amounts
        // ---------------------------
        // - OracleBond: 50 * CENT
        // - Dave's reserve: DisputeBond::get() + DisputeFactor::get()
        // Total: 50 * CENT + DisputeBond::get() + DisputeFactor::get()
        // Per each: 25 * CENT + (DisputeBond::get() + DisputeFactor::get()) / 2

        let dave_reserved = DisputeBond::get() + DisputeFactor::get();

        let charlie_balance = Balances::free_balance(&CHARLIE);
        assert_eq!(charlie_balance, 1_000 * BASE + 25 * CENT + dave_reserved / 2);
        let charlie_reserved_2 = Balances::reserved_balance(&CHARLIE);
        assert_eq!(charlie_reserved_2, 0);
        let eve_balance = Balances::free_balance(&EVE);
        assert_eq!(eve_balance, 1_000 * BASE + 25 * CENT + dave_reserved / 2);

        let dave_balance = Balances::free_balance(&DAVE);
        assert_eq!(dave_balance, 1_000 * BASE - dave_reserved);

        let alice_balance = Balances::free_balance(&ALICE);
        assert_eq!(alice_balance, 1_000 * BASE - 50 * CENT);

        // bob kinda gets away scot-free since Alice is held responsible
        // for her designated reporter
        let bob_balance = Balances::free_balance(&BOB);
        assert_eq!(bob_balance, 1_000 * BASE);
    });
}

#[test]
fn it_allows_to_redeem_shares() {
    ExtBuilder::default().build().execute_with(|| {
        // Creates a permissionless market.
        simple_create_categorical_market::<Runtime>(
            MarketCreation::Permissionless,
            0..1,
            ScoringRule::CPMM,
        );

        assert_ok!(PredictionMarkets::buy_complete_set(Origin::signed(CHARLIE), 0, CENT));
        run_to_block(100);

        assert_ok!(PredictionMarkets::report(
            Origin::signed(BOB),
            0,
            OutcomeReport::Categorical(1)
        ));
        run_to_block(111);
        let market = MarketCommons::market(&0).unwrap();
        assert_eq!(market.status, MarketStatus::Resolved);

        assert_ok!(PredictionMarkets::redeem_shares(Origin::signed(CHARLIE), 0));
        let bal = Balances::free_balance(&CHARLIE);
        assert_eq!(bal, 1_000 * BASE);
        assert!(event_exists(Event::TokensRedeemed(
            0,
            Asset::CategoricalOutcome(0, 1),
            CENT,
            CENT,
            CHARLIE
        )));
    });
}

#[test]
fn create_market_and_deploy_assets_results_in_expected_balances() {
    let oracle = ALICE;
    let period = MarketPeriod::Block(0..42);
    let metadata = gen_metadata(42);
    let category_count = 4;
    let assets = MarketType::Categorical(category_count);
    let extra_amount = 10 * BASE;
    let min_liqudity = <Runtime as zrml_swaps::Config>::MinLiquidity::get();
    let amount = min_liqudity + 2 * extra_amount;
    let weights = vec![<Runtime as zrml_swaps::Config>::MinWeight::get(); 5];
    let amount_base_asset = amount;
    let amounts = vec![amount - extra_amount, amount, amount, amount];
    let pool_id = 0;

    // Execute the combined convenience function
    ExtBuilder::default().build().execute_with(|| {
        assert_ok!(PredictionMarkets::create_cpmm_market_and_deploy_assets(
            Origin::signed(ALICE),
            oracle,
            period,
            metadata,
            assets,
            MarketDisputeMechanism::SimpleDisputes,
            amount_base_asset,
            amounts,
            weights,
        ));

        let pool_account = Swaps::pool_account_id(pool_id);
        assert_eq!(Tokens::free_balance(Asset::CategoricalOutcome(0, 0), &ALICE), extra_amount);
        assert_eq!(Tokens::free_balance(Asset::CategoricalOutcome(0, 1), &ALICE), 0);
        assert_eq!(Tokens::free_balance(Asset::CategoricalOutcome(0, 2), &ALICE), 0);
        assert_eq!(Tokens::free_balance(Asset::CategoricalOutcome(0, 3), &ALICE), 0);

        assert_eq!(
            Tokens::free_balance(Asset::CategoricalOutcome(0, 0), &pool_account),
            amount - extra_amount
        );
        assert_eq!(Tokens::free_balance(Asset::CategoricalOutcome(0, 1), &pool_account), amount);
        assert_eq!(Tokens::free_balance(Asset::CategoricalOutcome(0, 2), &pool_account), amount);
        assert_eq!(Tokens::free_balance(Asset::CategoricalOutcome(0, 3), &pool_account), amount);
        assert_eq!(System::account(&pool_account).data.free, amount);
    });
}

#[test]
fn process_subsidy_collecting_market_creates_or_destroys_markets_properly() {
    ExtBuilder::default().build().execute_with(|| {
        // Create permissionless categorical market using Rikiddo.
        // One will have enough subsidy, one insufficient and the last not ready for activation.
        let min_sub_period =
            <Runtime as crate::Config>::MinSubsidyPeriod::get() / (MILLISECS_PER_BLOCK as u64);
        let max_sub_period =
            <Runtime as crate::Config>::MaxSubsidyPeriod::get() / (MILLISECS_PER_BLOCK as u64);

        for _ in 0..2 {
            simple_create_categorical_market::<Runtime>(
                MarketCreation::Permissionless,
                min_sub_period..max_sub_period,
                ScoringRule::RikiddoSigmoidFeeMarketEma,
            );
        }

        simple_create_categorical_market::<Runtime>(
            MarketCreation::Permissionless,
            min_sub_period + 42..max_sub_period,
            ScoringRule::RikiddoSigmoidFeeMarketEma,
        );

        let market_enough_subsidy = 0;
        let market_insufficient_subsidy = 1;
        let market_not_ready = 2;
        let min_subsidy = <Runtime as zrml_swaps::Config>::MinSubsidy::get();

        // Give alice enough funds and subsidize one market
        assert_ok!(Swaps::pool_join_subsidy(
            Origin::signed(ALICE),
            market_enough_subsidy,
            min_subsidy
        ));

        // Run to block where 2 markets are ready and process all markets.
        run_to_block(min_sub_period);
        let subsidy_queue = crate::MarketsCollectingSubsidy::<Runtime>::get();
        assert!(subsidy_queue.len() == 1);
        assert!(subsidy_queue[0].market_id == market_not_ready);
        assert!(
            MarketCommons::market(&market_enough_subsidy).unwrap().status == MarketStatus::Active
        );
        assert!(
            MarketCommons::market(&market_insufficient_subsidy).unwrap().status
                == MarketStatus::InsufficientSubsidy
        );
    });
}

#[test]
fn start_subsidy_creates_pool_and_starts_subsidy() {
    ExtBuilder::default().build().execute_with(|| {
        // Create advised categorical market using Rikiddo.
        simple_create_categorical_market::<Runtime>(
            MarketCreation::Advised,
            1337..1337,
            ScoringRule::RikiddoSigmoidFeeMarketEma,
        );
        let market_id = 0;
        let mut market = MarketCommons::market(&market_id).unwrap();

        // Ensure and set correct market status.
        assert_err!(
            PredictionMarkets::start_subsidy(&market, market_id),
            crate::Error::<Runtime>::MarketIsNotCollectingSubsidy
        );
        assert_ok!(MarketCommons::mutate_market(&market_id, |market_inner| {
            market_inner.status = MarketStatus::CollectingSubsidy;
            market = market_inner.clone();
            Ok(())
        }));

        // Pool was created and market was registered for state transition into active.
        assert_ok!(PredictionMarkets::start_subsidy(&market, market_id));
        assert_ok!(MarketCommons::market_pool(&market_id));
        let mut inserted = false;

        for market in crate::MarketsCollectingSubsidy::<Runtime>::get() {
            if market.market_id == market_id {
                inserted = true;
            }
        }

        assert!(inserted);
    });
}

#[test]
fn the_entire_market_lifecycle_works_with_timestamps() {
    ExtBuilder::default().build().execute_with(|| {
        // Creates a permissionless market.
        assert_ok!(PredictionMarkets::create_categorical_market(
            Origin::signed(ALICE),
            BOB,
            MarketPeriod::Timestamp(0..100_000_000),
            gen_metadata(2),
            MarketCreation::Permissionless,
            2,
            MarketDisputeMechanism::SimpleDisputes,
            ScoringRule::CPMM
        ));

        // is ok
        assert_ok!(PredictionMarkets::buy_complete_set(Origin::signed(BOB), 0, CENT));

        // set the timestamp
        Timestamp::set_timestamp(123_456_789);

        assert_noop!(
            PredictionMarkets::buy_complete_set(Origin::signed(BOB), 0, CENT),
            Error::<Runtime>::MarketIsNotActive,
        );

        assert_ok!(PredictionMarkets::report(
            Origin::signed(BOB),
            0,
            OutcomeReport::Categorical(1)
        ));
    });
}

#[test]
fn full_scalar_market_lifecycle() {
    ExtBuilder::default().build().execute_with(|| {
        assert_ok!(PredictionMarkets::create_scalar_market(
            Origin::signed(ALICE),
            BOB,
            MarketPeriod::Timestamp(0..100_000_000),
            gen_metadata(3),
            MarketCreation::Permissionless,
            10..=30,
            MarketDisputeMechanism::SimpleDisputes,
            ScoringRule::CPMM
        ));

        assert_ok!(PredictionMarkets::buy_complete_set(Origin::signed(CHARLIE), 0, 100 * BASE));

        // check balances
        let assets = PredictionMarkets::outcome_assets(0, &MarketCommons::market(&0).unwrap());
        assert_eq!(assets.len(), 2);
        for asset in assets.iter() {
            let bal = Tokens::free_balance(*asset, &CHARLIE);
            assert_eq!(bal, 100 * BASE);
        }

        Timestamp::set_timestamp(123_456_789);
        run_to_block(100);

        // report
        assert_ok!(PredictionMarkets::report(Origin::signed(BOB), 0, OutcomeReport::Scalar(100)));

        let market_after_report = MarketCommons::market(&0).unwrap();
        assert_eq!(market_after_report.report.is_some(), true);
        let report = market_after_report.report.unwrap();
        assert_eq!(report.at, 100);
        assert_eq!(report.by, BOB);
        assert_eq!(report.outcome, OutcomeReport::Scalar(100));

        // dispute
        assert_ok!(PredictionMarkets::dispute(Origin::signed(DAVE), 0, OutcomeReport::Scalar(25)));
        let disputes = crate::Disputes::<Runtime>::get(&0);
        assert_eq!(disputes.len(), 1);

        run_to_block(150);

        let market_after_resolve = MarketCommons::market(&0).unwrap();
        assert_eq!(market_after_resolve.status, MarketStatus::Resolved);

        // give EVE some shares
        assert_ok!(Tokens::transfer(
            Origin::signed(CHARLIE),
            EVE,
            Asset::ScalarOutcome(0, ScalarPosition::Short),
            50 * BASE
        ));

        assert_eq!(
            Tokens::free_balance(Asset::ScalarOutcome(0, ScalarPosition::Short), &CHARLIE),
            50 * BASE
        );

        assert_ok!(PredictionMarkets::redeem_shares(Origin::signed(CHARLIE), 0));
        for asset in assets.iter() {
            let bal = Tokens::free_balance(*asset, &CHARLIE);
            assert_eq!(bal, 0);
        }

        // check payouts is right for each CHARLIE and EVE
        let ztg_bal_charlie = Balances::free_balance(&CHARLIE);
        let ztg_bal_eve = Balances::free_balance(&EVE);
        assert_eq!(ztg_bal_charlie, 98750 * CENT); // 75 (LONG) + 12.5 (SHORT) + 900 (balance)
        assert_eq!(ztg_bal_eve, 1000 * BASE);
        assert!(event_exists(Event::TokensRedeemed(
            0,
            Asset::ScalarOutcome(0, ScalarPosition::Long),
            100 * BASE,
            75 * BASE,
            CHARLIE
        )));
        assert!(event_exists(Event::TokensRedeemed(
            0,
            Asset::ScalarOutcome(0, ScalarPosition::Short),
            50 * BASE,
            1250 * CENT, // 12.5
            CHARLIE
        )));

        assert_ok!(PredictionMarkets::redeem_shares(Origin::signed(EVE), 0));
        let ztg_bal_eve_after = Balances::free_balance(&EVE);
        assert_eq!(ztg_bal_eve_after, 101250 * CENT); // 12.5 (SHORT) + 1000 (balance)
        assert!(!event_exists(Event::TokensRedeemed(
            0,
            Asset::ScalarOutcome(0, ScalarPosition::Long),
            0,
            0,
            EVE
        )));
        assert!(event_exists(Event::TokensRedeemed(
            0,
            Asset::ScalarOutcome(0, ScalarPosition::Short),
            50 * BASE,
            1250 * CENT, // 12.5
            EVE
        )));
    })
}

#[test]
fn scalar_market_correctly_resolves_on_out_of_range_outcomes_below_threshold() {
    ExtBuilder::default().build().execute_with(|| {
        scalar_market_correctly_resolves_common(50);
        assert_eq!(Balances::free_balance(&CHARLIE), 900 * BASE);
        assert_eq!(Balances::free_balance(&EVE), 1100 * BASE);
    })
}

#[test]
fn scalar_market_correctly_resolves_on_out_of_range_outcomes_above_threshold() {
    ExtBuilder::default().build().execute_with(|| {
        scalar_market_correctly_resolves_common(250);
        assert_eq!(Balances::free_balance(&CHARLIE), 1000 * BASE);
        assert_eq!(Balances::free_balance(&EVE), 1000 * BASE);
    })
}

#[test]
fn market_resolve_does_not_hold_liquidity_withdraw() {
    ExtBuilder::default().build().execute_with(|| {
        assert_ok!(PredictionMarkets::create_categorical_market(
            Origin::signed(ALICE),
            BOB,
            MarketPeriod::Block(0..100),
            gen_metadata(2),
            MarketCreation::Permissionless,
            3,
            MarketDisputeMechanism::SimpleDisputes,
            ScoringRule::CPMM
        ));
        deploy_swap_pool(MarketCommons::market(&0).unwrap(), 0).unwrap();
        assert_ok!(PredictionMarkets::buy_complete_set(Origin::signed(ALICE), 0, 1 * BASE));
        assert_ok!(PredictionMarkets::buy_complete_set(Origin::signed(BOB), 0, 2 * BASE));
        assert_ok!(PredictionMarkets::buy_complete_set(Origin::signed(CHARLIE), 0, 3 * BASE));

        run_to_block(100);
        assert_ok!(PredictionMarkets::report(
            Origin::signed(BOB),
            0,
            OutcomeReport::Categorical(2)
        ));

        run_to_block(150);
        assert_ok!(Swaps::pool_exit(Origin::signed(FRED), 0, BASE * 100, vec![0, 0]));
        assert_ok!(PredictionMarkets::redeem_shares(Origin::signed(BOB), 0));
    })
}

fn deploy_swap_pool(market: Market<u128, u64, u64>, market_id: u128) -> DispatchResult {
    assert_ok!(PredictionMarkets::buy_complete_set(Origin::signed(FRED), 0, 100 * BASE));
    assert_ok!(Balances::transfer(
        Origin::signed(FRED),
        <Runtime as crate::Config>::PalletId::get().into_account(),
        100 * BASE
    ));
    let outcome_assets_len = PredictionMarkets::outcome_assets(market_id, &market).len();
    PredictionMarkets::deploy_swap_pool_for_market(
        Origin::signed(FRED),
        0,
        (0..outcome_assets_len + 1).map(|_| BASE).collect(),
    )
}

<<<<<<< HEAD
// Common code of `scalar_market_correctly_resolves_*`
fn scalar_market_correctly_resolves_common(reported_value: u128) {
    simple_create_scalar_market::<Runtime>(
        MarketCreation::Permissionless,
        0..100,
        ScoringRule::CPMM,
    );
    assert_ok!(PredictionMarkets::buy_complete_set(Origin::signed(CHARLIE), 0, 100 * BASE));
    assert_ok!(Tokens::transfer(
        Origin::signed(CHARLIE),
        EVE,
        Asset::ScalarOutcome(0, ScalarPosition::Short),
        100 * BASE
    ));
    // (Eve now has 100 SHORT, Charlie has 100 LONG)

    run_to_block(100);
    assert_ok!(PredictionMarkets::report(Origin::signed(BOB), 0, OutcomeReport::Scalar(reported_value)));
    let market_after_report = MarketCommons::market(&0).unwrap();
    assert_eq!(market_after_report.report.is_some(), true);
    let report = market_after_report.report.unwrap();
    assert_eq!(report.at, 100);
    assert_eq!(report.by, BOB);
    assert_eq!(report.outcome, OutcomeReport::Scalar(reported_value));

    run_to_block(150);
    let market_after_resolve = MarketCommons::market(&0).unwrap();
    assert_eq!(market_after_resolve.status, MarketStatus::Resolved);

    // Check balances before redeeming (just to make sure that our tests are based on correct
    // assumptions)!
    assert_eq!(Balances::free_balance(&CHARLIE), 900 * BASE);
    assert_eq!(Balances::free_balance(&EVE), 1000 * BASE);

    assert_ok!(PredictionMarkets::redeem_shares(Origin::signed(CHARLIE), 0));
    assert_ok!(PredictionMarkets::redeem_shares(Origin::signed(EVE), 0));
    let assets = PredictionMarkets::outcome_assets(0, &MarketCommons::market(&0).unwrap());
    for asset in assets.iter() {
        assert_eq!(Tokens::free_balance(*asset, &CHARLIE), 0);
        assert_eq!(Tokens::free_balance(*asset, &EVE), 0);
    }
=======
fn event_exists(raw_evt: crate::Event<Runtime>) -> bool {
    let evt = crate::mock::Event::PredictionMarkets(raw_evt);
    frame_system::Pallet::<Runtime>::events().iter().any(|e| e.event == evt)
>>>>>>> ef0a9a19
}<|MERGE_RESOLUTION|>--- conflicted
+++ resolved
@@ -1119,7 +1119,6 @@
     )
 }
 
-<<<<<<< HEAD
 // Common code of `scalar_market_correctly_resolves_*`
 fn scalar_market_correctly_resolves_common(reported_value: u128) {
     simple_create_scalar_market::<Runtime>(
@@ -1161,9 +1160,9 @@
         assert_eq!(Tokens::free_balance(*asset, &CHARLIE), 0);
         assert_eq!(Tokens::free_balance(*asset, &EVE), 0);
     }
-=======
+}
+
 fn event_exists(raw_evt: crate::Event<Runtime>) -> bool {
     let evt = crate::mock::Event::PredictionMarkets(raw_evt);
     frame_system::Pallet::<Runtime>::events().iter().any(|e| e.event == evt)
->>>>>>> ef0a9a19
 }