// Copyright 2022-2023 Forecasting Technologies LTD.
// Copyright 2021-2022 Zeitgeist PM LLC.
//
// This file is part of Zeitgeist.
//
// Zeitgeist is free software: you can redistribute it and/or modify it
// under the terms of the GNU General Public License as published by the
// Free Software Foundation, either version 3 of the License, or (at
// your option) any later version.
//
// Zeitgeist is distributed in the hope that it will be useful, but
// WITHOUT ANY WARRANTY; without even the implied warranty of
// MERCHANTABILITY or FITNESS FOR A PARTICULAR PURPOSE. See the GNU
// General Public License for more details.
//
// You should have received a copy of the GNU General Public License
// along with Zeitgeist. If not, see <https://www.gnu.org/licenses/>.

#![cfg(all(feature = "mock", test))]
#![allow(clippy::reversed_empty_ranges)]

extern crate alloc;

use crate::{
    mock::*, Config, Error, Event, LastTimeFrame, MarketIdsForEdit, MarketIdsPerCloseBlock,
    MarketIdsPerDisputeBlock, MarketIdsPerOpenBlock, MarketIdsPerReportBlock, TimeFrame,
};
use alloc::collections::BTreeMap;
use core::ops::{Range, RangeInclusive};
use frame_support::{
    assert_err, assert_noop, assert_ok,
    dispatch::{DispatchError, DispatchResultWithPostInfo},
    traits::{NamedReservableCurrency, OnInitialize},
};
use sp_runtime::{traits::BlakeTwo256, Perquintill};
use test_case::test_case;
use zrml_court::{types::*, Error as CError};

use orml_traits::{MultiCurrency, MultiReservableCurrency};
use sp_arithmetic::Perbill;
use sp_runtime::traits::{AccountIdConversion, Hash, SaturatedConversion, Zero};
use zeitgeist_primitives::{
    constants::mock::{
        MaxAppeals, MaxSelectedDraws, MinJurorStake, OutcomeBond, OutcomeFactor, OutsiderBond,
        BASE, CENT, MILLISECS_PER_BLOCK,
    },
    traits::Swaps as SwapsPalletApi,
    types::{
        AccountIdTest, Asset, Balance, BlockNumber, Bond, Deadlines, Market, MarketBonds,
        MarketCreation, MarketDisputeMechanism, MarketId, MarketPeriod, MarketStatus, MarketType,
        Moment, MultiHash, OutcomeReport, PoolStatus, Report, ScalarPosition, ScoringRule,
    },
};
use zrml_global_disputes::{
    types::{OutcomeInfo, Possession},
    GlobalDisputesPalletApi, Outcomes, PossessionOf,
};
use zrml_market_commons::MarketCommonsPalletApi;
use zrml_swaps::Pools;
const LIQUIDITY: u128 = 100 * BASE;
const SENTINEL_AMOUNT: u128 = BASE;

fn get_deadlines() -> Deadlines<<Runtime as frame_system::Config>::BlockNumber> {
    Deadlines {
        grace_period: 1_u32.into(),
        oracle_duration: <Runtime as crate::Config>::MinOracleDuration::get(),
        dispute_duration: <Runtime as crate::Config>::MinDisputeDuration::get(),
    }
}

fn gen_metadata(byte: u8) -> MultiHash {
    let mut metadata = [byte; 50];
    metadata[0] = 0x15;
    metadata[1] = 0x30;
    MultiHash::Sha3_384(metadata)
}

fn reserve_sentinel_amounts() {
    // Reserve a sentinel amount to check that we don't unreserve too much.
    assert_ok!(Balances::reserve_named(&PredictionMarkets::reserve_id(), &ALICE, SENTINEL_AMOUNT));
    assert_ok!(Balances::reserve_named(&PredictionMarkets::reserve_id(), &BOB, SENTINEL_AMOUNT));
    assert_ok!(Balances::reserve_named(
        &PredictionMarkets::reserve_id(),
        &CHARLIE,
        SENTINEL_AMOUNT
    ));
    assert_ok!(Balances::reserve_named(&PredictionMarkets::reserve_id(), &DAVE, SENTINEL_AMOUNT));
    assert_ok!(Balances::reserve_named(&PredictionMarkets::reserve_id(), &EVE, SENTINEL_AMOUNT));
    assert_ok!(Balances::reserve_named(&PredictionMarkets::reserve_id(), &FRED, SENTINEL_AMOUNT));
    assert_eq!(Balances::reserved_balance(ALICE), SENTINEL_AMOUNT);
    assert_eq!(Balances::reserved_balance(BOB), SENTINEL_AMOUNT);
    assert_eq!(Balances::reserved_balance(CHARLIE), SENTINEL_AMOUNT);
    assert_eq!(Balances::reserved_balance(DAVE), SENTINEL_AMOUNT);
    assert_eq!(Balances::reserved_balance(EVE), SENTINEL_AMOUNT);
    assert_eq!(Balances::reserved_balance(FRED), SENTINEL_AMOUNT);
}

fn check_reserve(account: &AccountIdTest, expected: Balance) {
    assert_eq!(Balances::reserved_balance(account), SENTINEL_AMOUNT + expected);
}

fn simple_create_categorical_market(
    base_asset: Asset<MarketId>,
    creation: MarketCreation,
    period: Range<u64>,
    scoring_rule: ScoringRule,
) {
    assert_ok!(PredictionMarkets::create_market(
        RuntimeOrigin::signed(ALICE),
        base_asset,
        Perbill::zero(),
        BOB,
        MarketPeriod::Block(period),
        get_deadlines(),
        gen_metadata(2),
        creation,
        MarketType::Categorical(<Runtime as crate::Config>::MinCategories::get()),
        Some(MarketDisputeMechanism::SimpleDisputes),
        scoring_rule
    ));
}

fn simple_create_scalar_market(
    base_asset: Asset<MarketId>,
    creation: MarketCreation,
    period: Range<u64>,
    scoring_rule: ScoringRule,
) {
    assert_ok!(PredictionMarkets::create_market(
        RuntimeOrigin::signed(ALICE),
        base_asset,
        Perbill::zero(),
        BOB,
        MarketPeriod::Block(period),
        get_deadlines(),
        gen_metadata(2),
        creation,
        MarketType::Scalar(100..=200),
        Some(MarketDisputeMechanism::SimpleDisputes),
        scoring_rule
    ));
}

#[test]
fn admin_move_market_to_closed_successfully_closes_market_and_sets_end_blocknumber() {
    ExtBuilder::default().build().execute_with(|| {
        run_blocks(7);
        let now = frame_system::Pallet::<Runtime>::block_number();
        let end = 42;
        simple_create_categorical_market(
            Asset::Ztg,
            MarketCreation::Permissionless,
            now..end,
            ScoringRule::CPMM,
        );
        run_blocks(3);
        let market_id = 0;
        assert_ok!(PredictionMarkets::admin_move_market_to_closed(
            RuntimeOrigin::signed(SUDO),
            market_id
        ));
        let market = MarketCommons::market(&market_id).unwrap();
        assert_eq!(market.status, MarketStatus::Closed);
        let new_end = now + 3;
        assert_eq!(market.period, MarketPeriod::Block(now..new_end));
        assert_ne!(new_end, end);
        System::assert_last_event(Event::MarketClosed(market_id).into());
    });
}

#[test]
fn admin_move_market_to_closed_successfully_closes_market_and_sets_end_timestamp() {
    ExtBuilder::default().build().execute_with(|| {
        let start_block = 7;
        set_timestamp_for_on_initialize(start_block * MILLISECS_PER_BLOCK as u64);
        run_blocks(start_block);
        let start = <zrml_market_commons::Pallet<Runtime>>::now();

        let end = start + 42.saturated_into::<TimeFrame>() * MILLISECS_PER_BLOCK as u64;
        assert_ok!(PredictionMarkets::create_market(
            RuntimeOrigin::signed(ALICE),
            Asset::Ztg,
            Perbill::zero(),
            BOB,
            MarketPeriod::Timestamp(start..end),
            get_deadlines(),
            gen_metadata(2),
            MarketCreation::Permissionless,
            MarketType::Categorical(<Runtime as crate::Config>::MinCategories::get()),
            Some(MarketDisputeMechanism::SimpleDisputes),
            ScoringRule::CPMM
        ));
        let market_id = 0;
        let market = MarketCommons::market(&market_id).unwrap();
        assert_eq!(market.period, MarketPeriod::Timestamp(start..end));

        let shift_blocks = 3;
        let shift = shift_blocks * MILLISECS_PER_BLOCK as u64;
        // millisecs per block is substracted inside the function
        set_timestamp_for_on_initialize(start + shift + MILLISECS_PER_BLOCK as u64);
        run_blocks(shift_blocks);

        assert_ok!(PredictionMarkets::admin_move_market_to_closed(
            RuntimeOrigin::signed(SUDO),
            market_id
        ));
        let market = MarketCommons::market(&market_id).unwrap();
        assert_eq!(market.status, MarketStatus::Closed);
        let new_end = start + shift;
        assert_eq!(market.period, MarketPeriod::Timestamp(start..new_end));
        assert_ne!(new_end, end);
        System::assert_last_event(Event::MarketClosed(market_id).into());
    });
}

#[test]
fn admin_move_market_to_closed_fails_if_market_does_not_exist() {
    ExtBuilder::default().build().execute_with(|| {
        assert_noop!(
            PredictionMarkets::admin_move_market_to_closed(RuntimeOrigin::signed(SUDO), 0),
            zrml_market_commons::Error::<Runtime>::MarketDoesNotExist
        );
    });
}

#[test_case(MarketStatus::Closed; "closed")]
#[test_case(MarketStatus::Reported; "reported")]
#[test_case(MarketStatus::Disputed; "disputed")]
#[test_case(MarketStatus::Resolved; "resolved")]
#[test_case(MarketStatus::Proposed; "proposed")]
#[test_case(MarketStatus::CollectingSubsidy; "collecting subsidy")]
#[test_case(MarketStatus::InsufficientSubsidy; "insufficient subsidy")]
fn admin_move_market_to_closed_fails_if_market_is_not_active(market_status: MarketStatus) {
    ExtBuilder::default().build().execute_with(|| {
        simple_create_categorical_market(
            Asset::Ztg,
            MarketCreation::Permissionless,
            0..1,
            ScoringRule::CPMM,
        );
        let market_id = 0;
        assert_ok!(MarketCommons::mutate_market(&market_id, |market| {
            market.status = market_status;
            Ok(())
        }));
        assert_noop!(
            PredictionMarkets::admin_move_market_to_closed(RuntimeOrigin::signed(SUDO), market_id),
            Error::<Runtime>::MarketIsNotActive,
        );
    });
}

#[test]
fn admin_move_market_to_closed_correctly_clears_auto_open_and_close_blocks() {
    ExtBuilder::default().build().execute_with(|| {
        let category_count = 3;
        assert_ok!(PredictionMarkets::create_cpmm_market_and_deploy_assets(
            RuntimeOrigin::signed(ALICE),
            Asset::Ztg,
            Perbill::zero(),
            ALICE,
            MarketPeriod::Block(22..66),
            get_deadlines(),
            gen_metadata(50),
            MarketType::Categorical(category_count),
            Some(MarketDisputeMechanism::SimpleDisputes),
            0,
            LIQUIDITY,
            vec![<Runtime as zrml_swaps::Config>::MinWeight::get(); category_count.into()],
        ));
        assert_ok!(PredictionMarkets::create_cpmm_market_and_deploy_assets(
            RuntimeOrigin::signed(ALICE),
            Asset::Ztg,
            Perbill::zero(),
            ALICE,
            MarketPeriod::Block(33..66),
            get_deadlines(),
            gen_metadata(50),
            MarketType::Categorical(category_count),
            Some(MarketDisputeMechanism::SimpleDisputes),
            0,
            LIQUIDITY,
            vec![<Runtime as zrml_swaps::Config>::MinWeight::get(); category_count.into()],
        ));
        assert_ok!(PredictionMarkets::create_cpmm_market_and_deploy_assets(
            RuntimeOrigin::signed(ALICE),
            Asset::Ztg,
            Perbill::zero(),
            ALICE,
            MarketPeriod::Block(22..33),
            get_deadlines(),
            gen_metadata(50),
            MarketType::Categorical(category_count),
            Some(MarketDisputeMechanism::SimpleDisputes),
            0,
            LIQUIDITY,
            vec![<Runtime as zrml_swaps::Config>::MinWeight::get(); category_count.into()],
        ));
        assert_ok!(PredictionMarkets::admin_move_market_to_closed(RuntimeOrigin::signed(SUDO), 0));

        let auto_close = MarketIdsPerCloseBlock::<Runtime>::get(66);
        assert_eq!(auto_close.len(), 1);
        assert_eq!(auto_close[0], 1);

        let auto_open = MarketIdsPerOpenBlock::<Runtime>::get(22);
        assert_eq!(auto_open.len(), 1);
        assert_eq!(auto_open[0], 2);
    });
}

#[test_case(654..=321; "empty range")]
#[test_case(555..=555; "one element as range")]
fn create_scalar_market_fails_on_invalid_range(range: RangeInclusive<u128>) {
    ExtBuilder::default().build().execute_with(|| {
        assert_noop!(
            PredictionMarkets::create_market(
                RuntimeOrigin::signed(ALICE),
                Asset::Ztg,
                Perbill::zero(),
                BOB,
                MarketPeriod::Block(123..456),
                get_deadlines(),
                gen_metadata(2),
                MarketCreation::Permissionless,
                MarketType::Scalar(range),
                Some(MarketDisputeMechanism::SimpleDisputes),
                ScoringRule::CPMM,
            ),
            Error::<Runtime>::InvalidOutcomeRange
        );
    });
}

#[test]
fn create_market_fails_on_min_dispute_period() {
    ExtBuilder::default().build().execute_with(|| {
        let deadlines = Deadlines {
            grace_period: <Runtime as crate::Config>::MaxGracePeriod::get(),
            oracle_duration: <Runtime as crate::Config>::MaxOracleDuration::get(),
            dispute_duration: <Runtime as crate::Config>::MinDisputeDuration::get() - 1,
        };
        assert_noop!(
            PredictionMarkets::create_market(
                RuntimeOrigin::signed(ALICE),
                Asset::Ztg,
                Perbill::zero(),
                BOB,
                MarketPeriod::Block(123..456),
                deadlines,
                gen_metadata(2),
                MarketCreation::Permissionless,
                MarketType::Categorical(2),
                Some(MarketDisputeMechanism::SimpleDisputes),
                ScoringRule::CPMM,
            ),
            Error::<Runtime>::DisputeDurationSmallerThanMinDisputeDuration
        );
    });
}

#[test]
fn create_market_fails_on_min_oracle_duration() {
    ExtBuilder::default().build().execute_with(|| {
        let deadlines = Deadlines {
            grace_period: <Runtime as crate::Config>::MaxGracePeriod::get(),
            oracle_duration: <Runtime as crate::Config>::MinOracleDuration::get() - 1,
            dispute_duration: <Runtime as crate::Config>::MinDisputeDuration::get(),
        };
        assert_noop!(
            PredictionMarkets::create_market(
                RuntimeOrigin::signed(ALICE),
                Asset::Ztg,
                Perbill::zero(),
                BOB,
                MarketPeriod::Block(123..456),
                deadlines,
                gen_metadata(2),
                MarketCreation::Permissionless,
                MarketType::Categorical(2),
                Some(MarketDisputeMechanism::SimpleDisputes),
                ScoringRule::CPMM,
            ),
            Error::<Runtime>::OracleDurationSmallerThanMinOracleDuration
        );
    });
}

#[test]
fn create_market_fails_on_max_dispute_period() {
    ExtBuilder::default().build().execute_with(|| {
        let deadlines = Deadlines {
            grace_period: <Runtime as crate::Config>::MaxGracePeriod::get(),
            oracle_duration: <Runtime as crate::Config>::MaxOracleDuration::get(),
            dispute_duration: <Runtime as crate::Config>::MaxDisputeDuration::get() + 1,
        };
        assert_noop!(
            PredictionMarkets::create_market(
                RuntimeOrigin::signed(ALICE),
                Asset::Ztg,
                Perbill::zero(),
                BOB,
                MarketPeriod::Block(123..456),
                deadlines,
                gen_metadata(2),
                MarketCreation::Permissionless,
                MarketType::Categorical(2),
                Some(MarketDisputeMechanism::SimpleDisputes),
                ScoringRule::CPMM,
            ),
            Error::<Runtime>::DisputeDurationGreaterThanMaxDisputeDuration
        );
    });
}

#[test]
fn create_market_fails_on_max_grace_period() {
    ExtBuilder::default().build().execute_with(|| {
        let deadlines = Deadlines {
            grace_period: <Runtime as crate::Config>::MaxGracePeriod::get() + 1,
            oracle_duration: <Runtime as crate::Config>::MaxOracleDuration::get(),
            dispute_duration: <Runtime as crate::Config>::MaxDisputeDuration::get(),
        };
        assert_noop!(
            PredictionMarkets::create_market(
                RuntimeOrigin::signed(ALICE),
                Asset::Ztg,
                Perbill::zero(),
                BOB,
                MarketPeriod::Block(123..456),
                deadlines,
                gen_metadata(2),
                MarketCreation::Permissionless,
                MarketType::Categorical(2),
                Some(MarketDisputeMechanism::SimpleDisputes),
                ScoringRule::CPMM,
            ),
            Error::<Runtime>::GracePeriodGreaterThanMaxGracePeriod
        );
    });
}

#[test]
fn create_market_fails_on_max_oracle_duration() {
    ExtBuilder::default().build().execute_with(|| {
        let deadlines = Deadlines {
            grace_period: <Runtime as crate::Config>::MaxGracePeriod::get(),
            oracle_duration: <Runtime as crate::Config>::MaxOracleDuration::get() + 1,
            dispute_duration: <Runtime as crate::Config>::MaxDisputeDuration::get(),
        };
        assert_noop!(
            PredictionMarkets::create_market(
                RuntimeOrigin::signed(ALICE),
                Asset::Ztg,
                Perbill::zero(),
                BOB,
                MarketPeriod::Block(123..456),
                deadlines,
                gen_metadata(2),
                MarketCreation::Permissionless,
                MarketType::Categorical(2),
                Some(MarketDisputeMechanism::SimpleDisputes),
                ScoringRule::CPMM,
            ),
            Error::<Runtime>::OracleDurationGreaterThanMaxOracleDuration
        );
    });
}

#[cfg(feature = "parachain")]
#[test]
fn create_market_with_foreign_assets() {
    ExtBuilder::default().build().execute_with(|| {
        let deadlines = Deadlines {
            grace_period: <Runtime as crate::Config>::MaxGracePeriod::get(),
            oracle_duration: <Runtime as crate::Config>::MaxOracleDuration::get(),
            dispute_duration: <Runtime as crate::Config>::MaxDisputeDuration::get(),
        };

        // As per Mock asset_registry genesis ForeignAsset(420) has allow_as_base_asset set to false.

        assert_noop!(
            PredictionMarkets::create_market(
                RuntimeOrigin::signed(ALICE),
                Asset::ForeignAsset(420),
                Perbill::zero(),
                BOB,
                MarketPeriod::Block(123..456),
                deadlines,
                gen_metadata(2),
                MarketCreation::Permissionless,
                MarketType::Categorical(2),
                Some(MarketDisputeMechanism::SimpleDisputes),
                ScoringRule::CPMM,
            ),
            Error::<Runtime>::InvalidBaseAsset,
        );
        // As per Mock asset_registry genesis ForeignAsset(50) is not registered in asset_registry.
        assert_noop!(
            PredictionMarkets::create_market(
                RuntimeOrigin::signed(ALICE),
                Asset::ForeignAsset(50),
                Perbill::zero(),
                BOB,
                MarketPeriod::Block(123..456),
                deadlines,
                gen_metadata(2),
                MarketCreation::Permissionless,
                MarketType::Categorical(2),
                Some(MarketDisputeMechanism::SimpleDisputes),
                ScoringRule::CPMM,
            ),
            Error::<Runtime>::UnregisteredForeignAsset,
        );
        // As per Mock asset_registry genesis ForeignAsset(100) has allow_as_base_asset set to true.
        assert_ok!(PredictionMarkets::create_market(
            RuntimeOrigin::signed(ALICE),
            Asset::ForeignAsset(100),
            Perbill::zero(),
            BOB,
            MarketPeriod::Block(123..456),
            deadlines,
            gen_metadata(2),
            MarketCreation::Permissionless,
            MarketType::Categorical(2),
            Some(MarketDisputeMechanism::SimpleDisputes),
            ScoringRule::CPMM,
        ));
        let market = MarketCommons::market(&0).unwrap();
        assert_eq!(market.base_asset, Asset::ForeignAsset(100));
    });
}

#[test]
fn admin_destroy_market_correctly_slashes_permissionless_market_active() {
    // NOTE: Bonds are always in ZTG, irrespective of base_asset.
    let test = |base_asset: Asset<MarketId>| {
        simple_create_categorical_market(
            base_asset,
            MarketCreation::Permissionless,
            0..2,
            ScoringRule::CPMM,
        );
        assert_ok!(AssetManager::deposit(Asset::Ztg, &ALICE, 2 * SENTINEL_AMOUNT));
        assert_ok!(Balances::reserve_named(
            &PredictionMarkets::reserve_id(),
            &ALICE,
            SENTINEL_AMOUNT
        ));
        let balance_free_before_alice = Balances::free_balance(ALICE);
        assert_ok!(PredictionMarkets::admin_destroy_market(RuntimeOrigin::signed(SUDO), 0));
        assert_eq!(
            Balances::reserved_balance_named(&PredictionMarkets::reserve_id(), &ALICE),
            SENTINEL_AMOUNT
        );
        let balance_free_after_alice = Balances::free_balance(ALICE);
        assert_eq!(balance_free_before_alice, balance_free_after_alice);
    };
    ExtBuilder::default().build().execute_with(|| {
        test(Asset::Ztg);
    });
    #[cfg(feature = "parachain")]
    ExtBuilder::default().build().execute_with(|| {
        test(Asset::ForeignAsset(100));
    });
}

#[test]
fn admin_destroy_market_correctly_slashes_permissionless_market_reported() {
    // NOTE: Bonds are always in ZTG, irrespective of base_asset.
    let test = |base_asset: Asset<MarketId>| {
        let end = 2_u64;
        simple_create_categorical_market(
            base_asset,
            MarketCreation::Permissionless,
            0..end,
            ScoringRule::CPMM,
        );
        let market = MarketCommons::market(&0).unwrap();
        run_to_block(end + market.deadlines.grace_period);
        assert_ok!(PredictionMarkets::report(
            RuntimeOrigin::signed(BOB),
            0,
            OutcomeReport::Categorical(1)
        ));
        assert_ok!(AssetManager::deposit(Asset::Ztg, &ALICE, 2 * SENTINEL_AMOUNT));
        assert_ok!(Balances::reserve_named(
            &PredictionMarkets::reserve_id(),
            &ALICE,
            SENTINEL_AMOUNT
        ));
        let balance_free_before_alice = Balances::free_balance(ALICE);
        assert_ok!(PredictionMarkets::admin_destroy_market(RuntimeOrigin::signed(SUDO), 0));
        assert_eq!(
            Balances::reserved_balance_named(&PredictionMarkets::reserve_id(), &ALICE),
            SENTINEL_AMOUNT
        );
        let balance_free_after_alice = Balances::free_balance(ALICE);
        assert_eq!(balance_free_before_alice, balance_free_after_alice);
    };
    ExtBuilder::default().build().execute_with(|| {
        test(Asset::Ztg);
    });
    #[cfg(feature = "parachain")]
    ExtBuilder::default().build().execute_with(|| {
        test(Asset::ForeignAsset(100));
    });
}

#[test]
fn admin_destroy_market_correctly_slashes_permissionless_market_disputed() {
    // NOTE: Bonds are always in ZTG, irrespective of base_asset.
    let test = |base_asset: Asset<MarketId>| {
        let end = 2;
        simple_create_categorical_market(
            base_asset,
            MarketCreation::Permissionless,
            0..end,
            ScoringRule::CPMM,
        );
        let market = MarketCommons::market(&0).unwrap();
        let grace_period = end + market.deadlines.grace_period;
        assert_ne!(grace_period, 0);
        run_to_block(grace_period + 1);
        assert_ok!(PredictionMarkets::report(
            RuntimeOrigin::signed(BOB),
            0,
            OutcomeReport::Categorical(1)
        ));
        run_to_block(grace_period + 2);
        assert_ok!(PredictionMarkets::dispute(RuntimeOrigin::signed(CHARLIE), 0,));
        assert_ok!(AssetManager::deposit(Asset::Ztg, &ALICE, 2 * SENTINEL_AMOUNT));
        assert_ok!(Balances::reserve_named(
            &PredictionMarkets::reserve_id(),
            &ALICE,
            SENTINEL_AMOUNT
        ));
        let balance_free_before_alice = Balances::free_balance(ALICE);
        assert_ok!(PredictionMarkets::admin_destroy_market(RuntimeOrigin::signed(SUDO), 0));
        assert_eq!(
            Balances::reserved_balance_named(&PredictionMarkets::reserve_id(), &ALICE),
            SENTINEL_AMOUNT
        );
        let balance_free_after_alice = Balances::free_balance(ALICE);
        assert_eq!(balance_free_before_alice, balance_free_after_alice);
    };
    ExtBuilder::default().build().execute_with(|| {
        test(Asset::Ztg);
    });
    #[cfg(feature = "parachain")]
    ExtBuilder::default().build().execute_with(|| {
        test(Asset::ForeignAsset(100));
    });
}

#[test]
fn admin_destroy_market_correctly_slashes_dispute_bonds() {
    ExtBuilder::default().build().execute_with(|| {
        let end = 2;
        simple_create_categorical_market(
            Asset::Ztg,
            MarketCreation::Permissionless,
            0..end,
            ScoringRule::CPMM,
        );
        let market_id = 0;
        let market = MarketCommons::market(&market_id).unwrap();
        let grace_period = end + market.deadlines.grace_period;
        assert_ne!(grace_period, 0);
        run_to_block(grace_period + 1);
        assert_ok!(PredictionMarkets::report(
            RuntimeOrigin::signed(BOB),
            0,
            OutcomeReport::Categorical(1)
        ));
        run_to_block(grace_period + 2);
        assert_ok!(PredictionMarkets::dispute(RuntimeOrigin::signed(CHARLIE), 0,));
        assert_ok!(SimpleDisputes::suggest_outcome(
            RuntimeOrigin::signed(CHARLIE),
            0,
            OutcomeReport::Categorical(0)
        ));
        assert_ok!(SimpleDisputes::suggest_outcome(
            RuntimeOrigin::signed(DAVE),
            0,
            OutcomeReport::Categorical(1)
        ));
        let set_up_account = |account| {
            assert_ok!(AssetManager::deposit(Asset::Ztg, account, SENTINEL_AMOUNT));
            assert_ok!(Balances::reserve_named(
                &PredictionMarkets::reserve_id(),
                account,
                SENTINEL_AMOUNT,
            ));
        };
        set_up_account(&CHARLIE);
        set_up_account(&DAVE);

        let balance_free_before_charlie = Balances::free_balance(CHARLIE);
        let balance_free_before_dave = Balances::free_balance(DAVE);
        assert_ok!(PredictionMarkets::admin_destroy_market(RuntimeOrigin::signed(SUDO), market_id));
        assert_eq!(
            Balances::reserved_balance_named(&PredictionMarkets::reserve_id(), &CHARLIE),
            SENTINEL_AMOUNT,
        );
        assert_eq!(
            Balances::reserved_balance_named(&PredictionMarkets::reserve_id(), &DAVE),
            SENTINEL_AMOUNT,
        );
        assert_eq!(
            Balances::free_balance(CHARLIE),
            balance_free_before_charlie + zrml_simple_disputes::default_outcome_bond::<Runtime>(0)
        );
        assert_eq!(
            Balances::free_balance(DAVE),
            balance_free_before_dave + zrml_simple_disputes::default_outcome_bond::<Runtime>(1),
        );
        assert!(zrml_simple_disputes::Disputes::<Runtime>::get(market_id).is_empty());
    });
}

#[test]
fn admin_destroy_market_correctly_slashes_permissionless_market_resolved() {
    // NOTE: Bonds are always in ZTG, irrespective of base_asset.
    let test = |base_asset: Asset<MarketId>| {
        let end = 2;
        simple_create_categorical_market(
            base_asset,
            MarketCreation::Permissionless,
            0..end,
            ScoringRule::CPMM,
        );
        let market = MarketCommons::market(&0).unwrap();
        let grace_period = end + market.deadlines.grace_period;
        run_to_block(grace_period + 1);
        assert_ok!(PredictionMarkets::report(
            RuntimeOrigin::signed(BOB),
            0,
            OutcomeReport::Categorical(1)
        ));
        run_blocks(market.deadlines.dispute_duration);
        assert_eq!(Balances::reserved_balance_named(&PredictionMarkets::reserve_id(), &ALICE), 0);
        assert_ok!(AssetManager::deposit(Asset::Ztg, &ALICE, 2 * SENTINEL_AMOUNT));
        assert_ok!(Balances::reserve_named(
            &PredictionMarkets::reserve_id(),
            &ALICE,
            SENTINEL_AMOUNT
        ));
        let balance_free_before_alice = Balances::free_balance(ALICE);
        assert_ok!(PredictionMarkets::admin_destroy_market(RuntimeOrigin::signed(SUDO), 0));
        assert_eq!(
            Balances::reserved_balance_named(&PredictionMarkets::reserve_id(), &ALICE),
            SENTINEL_AMOUNT
        );
        let balance_free_after_alice = Balances::free_balance(ALICE);
        assert_eq!(balance_free_before_alice, balance_free_after_alice);
    };
    ExtBuilder::default().build().execute_with(|| {
        test(Asset::Ztg);
    });
    #[cfg(feature = "parachain")]
    ExtBuilder::default().build().execute_with(|| {
        test(Asset::ForeignAsset(100));
    });
}

#[test]
fn admin_destroy_market_correctly_slashes_advised_market_proposed() {
    // NOTE: Bonds are always in ZTG, irrespective of base_asset.
    let test = |base_asset: Asset<MarketId>| {
        simple_create_categorical_market(
            base_asset,
            MarketCreation::Advised,
            0..1,
            ScoringRule::CPMM,
        );
        assert_ok!(AssetManager::deposit(Asset::Ztg, &ALICE, 2 * SENTINEL_AMOUNT));
        assert_ok!(Balances::reserve_named(
            &PredictionMarkets::reserve_id(),
            &ALICE,
            SENTINEL_AMOUNT
        ));
        let balance_free_before_alice = Balances::free_balance(ALICE);
        assert_ok!(PredictionMarkets::admin_destroy_market(RuntimeOrigin::signed(SUDO), 0));
        assert_eq!(
            Balances::reserved_balance_named(&PredictionMarkets::reserve_id(), &ALICE),
            SENTINEL_AMOUNT
        );
        let balance_free_after_alice = Balances::free_balance(ALICE);
        assert_eq!(balance_free_before_alice, balance_free_after_alice);
    };
    ExtBuilder::default().build().execute_with(|| {
        test(Asset::Ztg);
    });
    #[cfg(feature = "parachain")]
    ExtBuilder::default().build().execute_with(|| {
        test(Asset::ForeignAsset(100));
    });
}

#[test]
fn admin_destroy_market_correctly_slashes_advised_market_proposed_with_edit_request() {
    // NOTE: Bonds are always in ZTG, irrespective of base_asset.
    let test = |base_asset: Asset<MarketId>| {
        simple_create_categorical_market(
            base_asset,
            MarketCreation::Advised,
            0..1,
            ScoringRule::CPMM,
        );
        assert_ok!(AssetManager::deposit(Asset::Ztg, &ALICE, 2 * SENTINEL_AMOUNT));
        assert_ok!(Balances::reserve_named(
            &PredictionMarkets::reserve_id(),
            &ALICE,
            SENTINEL_AMOUNT
        ));
        let balance_free_before_alice = Balances::free_balance(ALICE);
        let market = MarketCommons::market(&0);
        assert_eq!(market.unwrap().status, MarketStatus::Proposed);

        let edit_reason = vec![0_u8; <Runtime as Config>::MaxEditReasonLen::get() as usize];

        assert_ok!(PredictionMarkets::request_edit(RuntimeOrigin::signed(SUDO), 0, edit_reason));
        assert!(MarketIdsForEdit::<Runtime>::contains_key(0));
        assert_ok!(PredictionMarkets::admin_destroy_market(RuntimeOrigin::signed(SUDO), 0));
        assert_eq!(
            Balances::reserved_balance_named(&PredictionMarkets::reserve_id(), &ALICE),
            SENTINEL_AMOUNT
        );
        let balance_free_after_alice = Balances::free_balance(ALICE);
        assert_eq!(balance_free_before_alice, balance_free_after_alice);
        assert!(!MarketIdsForEdit::<Runtime>::contains_key(0));
    };
    ExtBuilder::default().build().execute_with(|| {
        test(Asset::Ztg);
    });
    #[cfg(feature = "parachain")]
    ExtBuilder::default().build().execute_with(|| {
        test(Asset::ForeignAsset(100));
    });
}

#[test]
fn admin_destroy_market_correctly_slashes_advised_market_active() {
    // NOTE: Bonds are always in ZTG, irrespective of base_asset.
    let test = |base_asset: Asset<MarketId>| {
        simple_create_categorical_market(
            base_asset,
            MarketCreation::Advised,
            0..1,
            ScoringRule::CPMM,
        );
        assert_ok!(PredictionMarkets::approve_market(RuntimeOrigin::signed(SUDO), 0));
        assert_ok!(AssetManager::deposit(Asset::Ztg, &ALICE, 2 * SENTINEL_AMOUNT));
        assert_ok!(Balances::reserve_named(
            &PredictionMarkets::reserve_id(),
            &ALICE,
            SENTINEL_AMOUNT
        ));
        let balance_free_before_alice = Balances::free_balance(ALICE);
        assert_ok!(PredictionMarkets::admin_destroy_market(RuntimeOrigin::signed(SUDO), 0));
        assert_eq!(
            Balances::reserved_balance_named(&PredictionMarkets::reserve_id(), &ALICE),
            SENTINEL_AMOUNT
        );
        let balance_free_after_alice = Balances::free_balance(ALICE);
        assert_eq!(balance_free_before_alice, balance_free_after_alice);
    };
    ExtBuilder::default().build().execute_with(|| {
        test(Asset::Ztg);
    });
    #[cfg(feature = "parachain")]
    ExtBuilder::default().build().execute_with(|| {
        test(Asset::ForeignAsset(100));
    });
}

#[test]
fn admin_destroy_market_correctly_slashes_advised_market_reported() {
    // NOTE: Bonds are always in ZTG, irrespective of base_asset.
    let test = |base_asset: Asset<MarketId>| {
        let end = 2;
        simple_create_categorical_market(
            base_asset,
            MarketCreation::Advised,
            0..end,
            ScoringRule::CPMM,
        );
        assert_ok!(PredictionMarkets::approve_market(RuntimeOrigin::signed(SUDO), 0));
        let market = MarketCommons::market(&0).unwrap();
        let grace_period = end + market.deadlines.grace_period;
        run_to_block(grace_period + 1);
        assert_ok!(PredictionMarkets::report(
            RuntimeOrigin::signed(BOB),
            0,
            OutcomeReport::Categorical(1)
        ));
        assert_ok!(AssetManager::deposit(Asset::Ztg, &ALICE, 2 * SENTINEL_AMOUNT));
        assert_ok!(Balances::reserve_named(
            &PredictionMarkets::reserve_id(),
            &ALICE,
            SENTINEL_AMOUNT
        ));
        let balance_free_before_alice = Balances::free_balance(ALICE);
        assert_ok!(PredictionMarkets::admin_destroy_market(RuntimeOrigin::signed(SUDO), 0));
        assert_eq!(
            Balances::reserved_balance_named(&PredictionMarkets::reserve_id(), &ALICE),
            SENTINEL_AMOUNT
        );
        let balance_free_after_alice = Balances::free_balance(ALICE);
        assert_eq!(balance_free_before_alice, balance_free_after_alice);
    };
    ExtBuilder::default().build().execute_with(|| {
        test(Asset::Ztg);
    });
    #[cfg(feature = "parachain")]
    ExtBuilder::default().build().execute_with(|| {
        test(Asset::ForeignAsset(100));
    });
}

#[test]
fn admin_destroy_market_correctly_slashes_advised_market_disputed() {
    // NOTE: Bonds are always in ZTG, irrespective of base_asset.
    let test = |base_asset: Asset<MarketId>| {
        let end = 2;
        simple_create_categorical_market(
            base_asset,
            MarketCreation::Advised,
            0..end,
            ScoringRule::CPMM,
        );
        assert_ok!(PredictionMarkets::approve_market(RuntimeOrigin::signed(SUDO), 0));
        let market = MarketCommons::market(&0).unwrap();
        let grace_period = end + market.deadlines.grace_period;
        run_to_block(grace_period + 1);
        assert_ok!(PredictionMarkets::report(
            RuntimeOrigin::signed(BOB),
            0,
            OutcomeReport::Categorical(1)
        ));
        assert_ok!(PredictionMarkets::dispute(RuntimeOrigin::signed(CHARLIE), 0,));
        assert_ok!(AssetManager::deposit(Asset::Ztg, &ALICE, 2 * SENTINEL_AMOUNT));
        assert_ok!(Balances::reserve_named(
            &PredictionMarkets::reserve_id(),
            &ALICE,
            SENTINEL_AMOUNT
        ));
        let balance_free_before_alice = Balances::free_balance(ALICE);
        assert_ok!(PredictionMarkets::admin_destroy_market(RuntimeOrigin::signed(SUDO), 0));
        assert_eq!(
            Balances::reserved_balance_named(&PredictionMarkets::reserve_id(), &ALICE),
            SENTINEL_AMOUNT
        );
        let balance_free_after_alice = Balances::free_balance(ALICE);
        assert_eq!(balance_free_before_alice, balance_free_after_alice);
    };
    ExtBuilder::default().build().execute_with(|| {
        test(Asset::Ztg);
    });
    #[cfg(feature = "parachain")]
    ExtBuilder::default().build().execute_with(|| {
        test(Asset::ForeignAsset(100));
    });
}

#[test]
fn admin_destroy_market_correctly_slashes_advised_market_resolved() {
    // NOTE: Bonds are always in ZTG, irrespective of base_asset.
    let test = |base_asset: Asset<MarketId>| {
        let end = 2;
        simple_create_categorical_market(
            base_asset,
            MarketCreation::Advised,
            0..end,
            ScoringRule::CPMM,
        );
        assert_ok!(PredictionMarkets::approve_market(RuntimeOrigin::signed(SUDO), 0));
        let market = MarketCommons::market(&0).unwrap();
        let grace_period = end + market.deadlines.grace_period;
        run_to_block(grace_period + 1);
        assert_ok!(PredictionMarkets::report(
            RuntimeOrigin::signed(BOB),
            0,
            OutcomeReport::Categorical(1)
        ));
        run_blocks(market.deadlines.dispute_duration);
        assert_eq!(Balances::reserved_balance_named(&PredictionMarkets::reserve_id(), &ALICE), 0);
        assert_ok!(AssetManager::deposit(Asset::Ztg, &ALICE, 2 * SENTINEL_AMOUNT));
        assert_ok!(Balances::reserve_named(
            &PredictionMarkets::reserve_id(),
            &ALICE,
            SENTINEL_AMOUNT
        ));
        let balance_free_before_alice = Balances::free_balance(ALICE);
        assert_ok!(PredictionMarkets::admin_destroy_market(RuntimeOrigin::signed(SUDO), 0));
        assert_eq!(
            Balances::reserved_balance_named(&PredictionMarkets::reserve_id(), &ALICE),
            SENTINEL_AMOUNT
        );
        let balance_free_after_alice = Balances::free_balance(ALICE);
        assert_eq!(balance_free_before_alice, balance_free_after_alice);
    };
    ExtBuilder::default().build().execute_with(|| {
        test(Asset::Ztg);
    });
    #[cfg(feature = "parachain")]
    ExtBuilder::default().build().execute_with(|| {
        test(Asset::ForeignAsset(100));
    });
}
#[test]
fn admin_destroy_market_correctly_cleans_up_accounts() {
    let test = |base_asset: Asset<MarketId>| {
        let alice_ztg_before_market_creation = AssetManager::free_balance(Asset::Ztg, &ALICE);
        let alice_base_asset_before_market_creation =
            AssetManager::free_balance(base_asset, &ALICE);
        let swap_fee = <Runtime as zrml_swaps::Config>::MaxSwapFee::get();
        assert_ok!(PredictionMarkets::create_cpmm_market_and_deploy_assets(
            RuntimeOrigin::signed(ALICE),
            base_asset,
            Perbill::zero(),
            ALICE,
            MarketPeriod::Block(0..42),
            get_deadlines(),
            gen_metadata(50),
            MarketType::Categorical(3),
            Some(MarketDisputeMechanism::SimpleDisputes),
            swap_fee,
            LIQUIDITY,
            vec![<Runtime as zrml_swaps::Config>::MinWeight::get(); 3],
        ));
        // Buy some outcome tokens for Alice so that we can check that they get destroyed.
        assert_ok!(PredictionMarkets::buy_complete_set(RuntimeOrigin::signed(ALICE), 0, BASE));
        let market_id = 0;
        let pool_id = 0;
        let pool_account = Swaps::pool_account_id(&pool_id);
        let market_account = MarketCommons::market_account(market_id);
        assert_ok!(PredictionMarkets::admin_destroy_market(RuntimeOrigin::signed(SUDO), 0));
        assert_eq!(AssetManager::free_balance(Asset::CategoricalOutcome(0, 0), &pool_account), 0);
        assert_eq!(AssetManager::free_balance(Asset::CategoricalOutcome(0, 1), &pool_account), 0);
        assert_eq!(AssetManager::free_balance(Asset::CategoricalOutcome(0, 2), &pool_account), 0);
        assert_eq!(AssetManager::free_balance(base_asset, &pool_account), 0);
        assert_eq!(AssetManager::free_balance(Asset::CategoricalOutcome(0, 0), &market_account), 0);
        assert_eq!(AssetManager::free_balance(Asset::CategoricalOutcome(0, 1), &market_account), 0);
        assert_eq!(AssetManager::free_balance(Asset::CategoricalOutcome(0, 2), &market_account), 0);
        assert_eq!(AssetManager::free_balance(base_asset, &market_account), 0);
        // premissionless market so using ValidityBond
        let creation_bond = <Runtime as Config>::ValidityBond::get();
        let oracle_bond = <Runtime as Config>::OracleBond::get();
        // substract LIQUIDITY twice, one for buy_complete_set() in
        // create_cpmm_market_and_deploy_assets() and one in swaps::create_pool()
        // then again substract BASE as buy_complete_set() above
        let expected_base_asset_value =
            alice_base_asset_before_market_creation - LIQUIDITY - LIQUIDITY - BASE;
        if base_asset == Asset::Ztg {
            let alice_base_asset_balance = AssetManager::free_balance(base_asset, &ALICE);
            assert_eq!(
                alice_base_asset_balance,
                expected_base_asset_value - creation_bond - oracle_bond
            );
        } else {
            let alice_base_asset_balance = AssetManager::free_balance(base_asset, &ALICE);
            assert_eq!(alice_base_asset_balance, expected_base_asset_value);
            let alice_ztg_balance = AssetManager::free_balance(Asset::Ztg, &ALICE);
            assert_eq!(
                alice_ztg_balance,
                alice_ztg_before_market_creation - creation_bond - oracle_bond
            );
        }
    };
    ExtBuilder::default().build().execute_with(|| {
        test(Asset::Ztg);
    });
    #[cfg(feature = "parachain")]
    ExtBuilder::default().build().execute_with(|| {
        test(Asset::ForeignAsset(100));
    });
}

#[test]
fn admin_destroy_market_correctly_clears_auto_open_and_close_blocks() {
    ExtBuilder::default().build().execute_with(|| {
        let category_count = 3;
        assert_ok!(PredictionMarkets::create_cpmm_market_and_deploy_assets(
            RuntimeOrigin::signed(ALICE),
            Asset::Ztg,
            Perbill::zero(),
            ALICE,
            MarketPeriod::Block(22..66),
            get_deadlines(),
            gen_metadata(50),
            MarketType::Categorical(category_count),
            Some(MarketDisputeMechanism::SimpleDisputes),
            0,
            LIQUIDITY,
            vec![<Runtime as zrml_swaps::Config>::MinWeight::get(); category_count.into()],
        ));
        assert_ok!(PredictionMarkets::create_cpmm_market_and_deploy_assets(
            RuntimeOrigin::signed(ALICE),
            Asset::Ztg,
            Perbill::zero(),
            ALICE,
            MarketPeriod::Block(33..66),
            get_deadlines(),
            gen_metadata(50),
            MarketType::Categorical(category_count),
            Some(MarketDisputeMechanism::SimpleDisputes),
            0,
            LIQUIDITY,
            vec![<Runtime as zrml_swaps::Config>::MinWeight::get(); category_count.into()],
        ));
        assert_ok!(PredictionMarkets::create_cpmm_market_and_deploy_assets(
            RuntimeOrigin::signed(ALICE),
            Asset::Ztg,
            Perbill::zero(),
            ALICE,
            MarketPeriod::Block(22..33),
            get_deadlines(),
            gen_metadata(50),
            MarketType::Categorical(category_count),
            Some(MarketDisputeMechanism::SimpleDisputes),
            0,
            LIQUIDITY,
            vec![<Runtime as zrml_swaps::Config>::MinWeight::get(); category_count.into()],
        ));
        assert_ok!(PredictionMarkets::admin_destroy_market(RuntimeOrigin::signed(SUDO), 0));

        let auto_close = MarketIdsPerCloseBlock::<Runtime>::get(66);
        assert_eq!(auto_close.len(), 1);
        assert_eq!(auto_close[0], 1);

        let auto_open = MarketIdsPerOpenBlock::<Runtime>::get(22);
        assert_eq!(auto_open.len(), 1);
        assert_eq!(auto_open[0], 2);
    });
}

#[test]
fn admin_move_market_to_resolved_resolves_reported_market() {
    // NOTE: Bonds are always in ZTG, irrespective of base_asset.
    let test = |base_asset: Asset<MarketId>| {
        let end = 33;
        simple_create_categorical_market(
            base_asset,
            MarketCreation::Permissionless,
            0..end,
            ScoringRule::CPMM,
        );
        let market_id = 0;

        // Give ALICE `SENTINEL_AMOUNT` free and reserved ZTG; we record the free balance to check
        // that the correct bonds are unreserved!
        assert_ok!(AssetManager::deposit(Asset::Ztg, &ALICE, 2 * SENTINEL_AMOUNT));
        assert_ok!(Balances::reserve_named(
            &PredictionMarkets::reserve_id(),
            &ALICE,
            SENTINEL_AMOUNT
        ));
        let balance_free_before = Balances::free_balance(ALICE);
        let balance_reserved_before =
            Balances::reserved_balance_named(&PredictionMarkets::reserve_id(), &ALICE);

        let market = MarketCommons::market(&0).unwrap();
        let grace_period = end + market.deadlines.grace_period;
        run_to_block(grace_period + 1);
        let category = 1;
        let outcome_report = OutcomeReport::Categorical(category);
        assert_ok!(PredictionMarkets::report(
            RuntimeOrigin::signed(BOB),
            market_id,
            outcome_report.clone()
        ));
        assert_ok!(PredictionMarkets::admin_move_market_to_resolved(
            RuntimeOrigin::signed(SUDO),
            market_id
        ));

        let market = MarketCommons::market(&market_id).unwrap();
        assert_eq!(market.status, MarketStatus::Resolved);
        assert_eq!(market.report.unwrap().outcome, outcome_report);
        assert_eq!(market.resolved_outcome.unwrap(), outcome_report);
        System::assert_last_event(
            Event::MarketResolved(market_id, MarketStatus::Resolved, outcome_report).into(),
        );

        assert_eq!(
            Balances::reserved_balance_named(&PredictionMarkets::reserve_id(), &ALICE),
            balance_reserved_before
                - <Runtime as Config>::OracleBond::get()
                - <Runtime as Config>::ValidityBond::get()
        );
        assert_eq!(
            Balances::free_balance(ALICE),
            balance_free_before
                + <Runtime as Config>::OracleBond::get()
                + <Runtime as Config>::ValidityBond::get()
        );
    };
    ExtBuilder::default().build().execute_with(|| {
        test(Asset::Ztg);
    });
    #[cfg(feature = "parachain")]
    ExtBuilder::default().build().execute_with(|| {
        test(Asset::ForeignAsset(100));
    });
}

#[test_case(MarketStatus::Active; "Active")]
#[test_case(MarketStatus::Closed; "Closed")]
#[test_case(MarketStatus::CollectingSubsidy; "CollectingSubsidy")]
#[test_case(MarketStatus::InsufficientSubsidy; "InsufficientSubsidy")]
fn admin_move_market_to_resovled_fails_if_market_is_not_reported_or_disputed(
    market_status: MarketStatus,
) {
    ExtBuilder::default().build().execute_with(|| {
        simple_create_categorical_market(
            Asset::Ztg,
            MarketCreation::Permissionless,
            0..33,
            ScoringRule::CPMM,
        );
        let market_id = 0;
        assert_ok!(MarketCommons::mutate_market(&market_id, |market| {
            market.status = market_status;
            Ok(())
        }));
        assert_noop!(
            PredictionMarkets::admin_move_market_to_resolved(
                RuntimeOrigin::signed(SUDO),
                market_id,
            ),
            Error::<Runtime>::InvalidMarketStatus,
        );
    });
}

#[test]
fn it_creates_binary_markets() {
    ExtBuilder::default().build().execute_with(|| {
        simple_create_categorical_market(
            Asset::Ztg,
            MarketCreation::Permissionless,
            0..2,
            ScoringRule::CPMM,
        );

        // check the correct amount was reserved
        let alice_reserved = Balances::reserved_balance(ALICE);
        assert_eq!(alice_reserved, ValidityBond::get() + OracleBond::get());

        // Creates an advised market.
        simple_create_categorical_market(
            Asset::Ztg,
            MarketCreation::Advised,
            0..2,
            ScoringRule::CPMM,
        );

        let new_alice_reserved = Balances::reserved_balance(ALICE);
        assert_eq!(new_alice_reserved, AdvisoryBond::get() + OracleBond::get() + alice_reserved);

        // Make sure that the market id has been incrementing
        let market_id = MarketCommons::latest_market_id().unwrap();
        assert_eq!(market_id, 1);
    });
}

#[test]
fn create_categorical_market_deposits_the_correct_event() {
    ExtBuilder::default().build().execute_with(|| {
        frame_system::Pallet::<Runtime>::set_block_number(1);
        simple_create_categorical_market(
            Asset::Ztg,
            MarketCreation::Permissionless,
            1..2,
            ScoringRule::CPMM,
        );
        let market_id = 0;
        let market = MarketCommons::market(&market_id).unwrap();
        let market_account = MarketCommons::market_account(market_id);
        System::assert_last_event(Event::MarketCreated(0, market_account, market).into());
    });
}

#[test]
fn create_scalar_market_deposits_the_correct_event() {
    ExtBuilder::default().build().execute_with(|| {
        frame_system::Pallet::<Runtime>::set_block_number(1);
        simple_create_scalar_market(
            Asset::Ztg,
            MarketCreation::Permissionless,
            1..2,
            ScoringRule::CPMM,
        );
        let market_id = 0;
        let market = MarketCommons::market(&market_id).unwrap();
        let market_account = MarketCommons::market_account(market_id);
        System::assert_last_event(Event::MarketCreated(0, market_account, market).into());
    });
}

#[test]
fn it_does_not_create_market_with_too_few_categories() {
    ExtBuilder::default().build().execute_with(|| {
        assert_noop!(
            PredictionMarkets::create_market(
                RuntimeOrigin::signed(ALICE),
                Asset::Ztg,
                Perbill::zero(),
                BOB,
                MarketPeriod::Block(0..100),
                get_deadlines(),
                gen_metadata(2),
                MarketCreation::Advised,
                MarketType::Categorical(<Runtime as Config>::MinCategories::get() - 1),
                Some(MarketDisputeMechanism::SimpleDisputes),
                ScoringRule::CPMM
            ),
            Error::<Runtime>::NotEnoughCategories
        );
    });
}

#[test]
fn it_does_not_create_market_with_too_many_categories() {
    ExtBuilder::default().build().execute_with(|| {
        assert_noop!(
            PredictionMarkets::create_market(
                RuntimeOrigin::signed(ALICE),
                Asset::Ztg,
                Perbill::zero(),
                BOB,
                MarketPeriod::Block(0..100),
                get_deadlines(),
                gen_metadata(2),
                MarketCreation::Advised,
                MarketType::Categorical(<Runtime as Config>::MaxCategories::get() + 1),
                Some(MarketDisputeMechanism::SimpleDisputes),
                ScoringRule::CPMM
            ),
            Error::<Runtime>::TooManyCategories
        );
    });
}

#[test]
fn it_allows_sudo_to_destroy_markets() {
    ExtBuilder::default().build().execute_with(|| {
        // Creates an advised market.
        simple_create_categorical_market(
            Asset::Ztg,
            MarketCreation::Advised,
            0..1,
            ScoringRule::CPMM,
        );

        // destroy the market
        assert_ok!(PredictionMarkets::admin_destroy_market(RuntimeOrigin::signed(SUDO), 0));

        assert_noop!(
            MarketCommons::market(&0),
            zrml_market_commons::Error::<Runtime>::MarketDoesNotExist
        );
    });
}

#[test]
fn it_allows_advisory_origin_to_approve_markets() {
    ExtBuilder::default().build().execute_with(|| {
        // Creates an advised market.
        simple_create_categorical_market(
            Asset::Ztg,
            MarketCreation::Advised,
            0..1,
            ScoringRule::CPMM,
        );

        // make sure it's in status proposed
        let market = MarketCommons::market(&0);
        assert_eq!(market.unwrap().status, MarketStatus::Proposed);

        // Make sure it fails from the random joe
        assert_noop!(
            PredictionMarkets::approve_market(RuntimeOrigin::signed(BOB), 0),
            DispatchError::BadOrigin
        );

        // Now it should work from SUDO
        assert_ok!(PredictionMarkets::approve_market(RuntimeOrigin::signed(SUDO), 0));

        let after_market = MarketCommons::market(&0);
        assert_eq!(after_market.unwrap().status, MarketStatus::Active);
    });
}

#[test]
fn it_allows_request_edit_origin_to_request_edits_for_markets() {
    ExtBuilder::default().build().execute_with(|| {
        frame_system::Pallet::<Runtime>::set_block_number(1);
        // Creates an advised market.
        simple_create_categorical_market(
            Asset::Ztg,
            MarketCreation::Advised,
            2..4,
            ScoringRule::CPMM,
        );

        // make sure it's in status proposed
        let market = MarketCommons::market(&0);
        assert_eq!(market.unwrap().status, MarketStatus::Proposed);

        let edit_reason = vec![0_u8; <Runtime as Config>::MaxEditReasonLen::get() as usize];
        // Make sure it fails from the random joe
        assert_noop!(
            PredictionMarkets::request_edit(RuntimeOrigin::signed(BOB), 0, edit_reason.clone()),
            DispatchError::BadOrigin
        );

        // Now it should work from SUDO
        assert_ok!(PredictionMarkets::request_edit(
            RuntimeOrigin::signed(SUDO),
            0,
            edit_reason.clone()
        ));
        System::assert_last_event(
            Event::MarketRequestedEdit(
                0,
                edit_reason.try_into().expect("Conversion to BoundedVec failed"),
            )
            .into(),
        );

        assert!(MarketIdsForEdit::<Runtime>::contains_key(0));
    });
}

#[test]
fn request_edit_fails_on_bad_origin() {
    ExtBuilder::default().build().execute_with(|| {
        frame_system::Pallet::<Runtime>::set_block_number(1);
        // Creates an advised market.
        simple_create_categorical_market(
            Asset::Ztg,
            MarketCreation::Advised,
            2..4,
            ScoringRule::CPMM,
        );

        // make sure it's in status proposed
        let market = MarketCommons::market(&0);
        assert_eq!(market.unwrap().status, MarketStatus::Proposed);

        let edit_reason = vec![0_u8; <Runtime as Config>::MaxEditReasonLen::get() as usize];
        // Make sure it fails from the random joe
        assert_noop!(
            PredictionMarkets::request_edit(RuntimeOrigin::signed(BOB), 0, edit_reason),
            DispatchError::BadOrigin
        );
    });
}

#[test]
fn edit_request_fails_if_edit_reason_is_too_long() {
    ExtBuilder::default().build().execute_with(|| {
        // Creates an advised market.
        simple_create_categorical_market(
            Asset::Ztg,
            MarketCreation::Advised,
            0..1,
            ScoringRule::CPMM,
        );

        // make sure it's in status proposed
        let market = MarketCommons::market(&0);
        assert_eq!(market.unwrap().status, MarketStatus::Proposed);

        let edit_reason = vec![0_u8; <Runtime as Config>::MaxEditReasonLen::get() as usize + 1];

        assert_noop!(
            PredictionMarkets::request_edit(RuntimeOrigin::signed(SUDO), 0, edit_reason),
            Error::<Runtime>::EditReasonLengthExceedsMaxEditReasonLen
        );
    });
}

#[test]
fn market_with_edit_request_cannot_be_approved() {
    ExtBuilder::default().build().execute_with(|| {
        // Creates an advised market.
        simple_create_categorical_market(
            Asset::Ztg,
            MarketCreation::Advised,
            0..1,
            ScoringRule::CPMM,
        );

        // make sure it's in status proposed
        let market = MarketCommons::market(&0);
        assert_eq!(market.unwrap().status, MarketStatus::Proposed);

        let edit_reason = vec![0_u8; <Runtime as Config>::MaxEditReasonLen::get() as usize];

        assert_ok!(PredictionMarkets::request_edit(RuntimeOrigin::signed(SUDO), 0, edit_reason));

        assert!(MarketIdsForEdit::<Runtime>::contains_key(0));
        assert_noop!(
            PredictionMarkets::approve_market(RuntimeOrigin::signed(SUDO), 0),
            Error::<Runtime>::MarketEditRequestAlreadyInProgress
        );
    });
}

#[test]
fn it_allows_the_advisory_origin_to_reject_markets() {
    ExtBuilder::default().build().execute_with(|| {
        run_to_block(2);
        // Creates an advised market.
        simple_create_categorical_market(
            Asset::Ztg,
            MarketCreation::Advised,
            4..6,
            ScoringRule::CPMM,
        );

        // make sure it's in status proposed
        let market = MarketCommons::market(&0);
        assert_eq!(market.unwrap().status, MarketStatus::Proposed);

        let reject_reason: Vec<u8> =
            vec![0; <Runtime as Config>::MaxRejectReasonLen::get() as usize];
        // Now it should work from SUDO
        assert_ok!(PredictionMarkets::reject_market(
            RuntimeOrigin::signed(SUDO),
            0,
            reject_reason.clone()
        ));
        let reject_reason = reject_reason.try_into().expect("BoundedVec conversion failed");
        System::assert_has_event(Event::MarketRejected(0, reject_reason).into());

        assert_noop!(
            MarketCommons::market(&0),
            zrml_market_commons::Error::<Runtime>::MarketDoesNotExist
        );
    });
}

#[test]
fn reject_errors_if_reject_reason_is_too_long() {
    ExtBuilder::default().build().execute_with(|| {
        // Creates an advised market.
        simple_create_categorical_market(
            Asset::Ztg,
            MarketCreation::Advised,
            0..1,
            ScoringRule::CPMM,
        );

        // make sure it's in status proposed
        let market = MarketCommons::market(&0);
        assert_eq!(market.unwrap().status, MarketStatus::Proposed);

        let reject_reason: Vec<u8> =
            vec![0; <Runtime as Config>::MaxRejectReasonLen::get() as usize + 1];
        assert_noop!(
            PredictionMarkets::reject_market(RuntimeOrigin::signed(SUDO), 0, reject_reason),
            Error::<Runtime>::RejectReasonLengthExceedsMaxRejectReasonLen
        );
    });
}

#[test]
fn it_allows_the_advisory_origin_to_reject_markets_with_edit_request() {
    ExtBuilder::default().build().execute_with(|| {
        // Creates an advised market.
        simple_create_categorical_market(
            Asset::Ztg,
            MarketCreation::Advised,
            0..1,
            ScoringRule::CPMM,
        );

        // make sure it's in status proposed
        let market = MarketCommons::market(&0);
        assert_eq!(market.unwrap().status, MarketStatus::Proposed);

        let edit_reason = vec![0_u8; <Runtime as Config>::MaxEditReasonLen::get() as usize];

        let reject_reason = vec![0_u8; <Runtime as Config>::MaxRejectReasonLen::get() as usize];
        assert_ok!(PredictionMarkets::request_edit(RuntimeOrigin::signed(SUDO), 0, edit_reason));
        assert!(MarketIdsForEdit::<Runtime>::contains_key(0));
        assert_ok!(PredictionMarkets::reject_market(RuntimeOrigin::signed(SUDO), 0, reject_reason));
        assert!(!MarketIdsForEdit::<Runtime>::contains_key(0));

        assert_noop!(
            MarketCommons::market(&0),
            zrml_market_commons::Error::<Runtime>::MarketDoesNotExist
        );
    });
}

#[test]
fn reject_market_unreserves_oracle_bond_and_slashes_advisory_bond() {
    // NOTE: Bonds are always in ZTG, irrespective of base_asset.
    let test = |base_asset: Asset<MarketId>| {
        simple_create_categorical_market(
            base_asset,
            MarketCreation::Advised,
            0..1,
            ScoringRule::CPMM,
        );

        // Give ALICE `SENTINEL_AMOUNT` free and reserved ZTG; we record the free balance to check
        // that the AdvisoryBond gets slashed but the OracleBond gets unreserved.
        assert_ok!(AssetManager::deposit(Asset::Ztg, &ALICE, 2 * SENTINEL_AMOUNT));
        assert_ok!(Balances::reserve_named(
            &PredictionMarkets::reserve_id(),
            &ALICE,
            SENTINEL_AMOUNT,
        ));
        assert!(Balances::free_balance(Treasury::account_id()).is_zero());

        let balance_free_before_alice = Balances::free_balance(ALICE);
        let balance_reserved_before_alice =
            Balances::reserved_balance_named(&PredictionMarkets::reserve_id(), &ALICE);

        let reject_reason: Vec<u8> =
            vec![0; <Runtime as Config>::MaxRejectReasonLen::get() as usize];
        assert_ok!(PredictionMarkets::reject_market(RuntimeOrigin::signed(SUDO), 0, reject_reason));

        // AdvisoryBond gets slashed after reject_market
        // OracleBond gets unreserved after reject_market
        let balance_reserved_after_alice =
            Balances::reserved_balance_named(&PredictionMarkets::reserve_id(), &ALICE);
        assert_eq!(
            balance_reserved_after_alice,
            balance_reserved_before_alice
                - <Runtime as Config>::OracleBond::get()
                - <Runtime as Config>::AdvisoryBond::get(),
        );
        let balance_free_after_alice = Balances::free_balance(ALICE);
        let slash_amount_advisory_bond = <Runtime as Config>::AdvisoryBondSlashPercentage::get()
            .mul_floor(<Runtime as Config>::AdvisoryBond::get());
        let advisory_bond_remains =
            <Runtime as Config>::AdvisoryBond::get() - slash_amount_advisory_bond;
        assert_eq!(
            balance_free_after_alice,
            balance_free_before_alice
                + <Runtime as Config>::OracleBond::get()
                + advisory_bond_remains,
        );

        // AdvisoryBond is transferred to the treasury
        let balance_treasury_after = Balances::free_balance(Treasury::account_id());
        assert_eq!(balance_treasury_after, slash_amount_advisory_bond);
    };
    ExtBuilder::default().build().execute_with(|| {
        test(Asset::Ztg);
    });
    #[cfg(feature = "parachain")]
    ExtBuilder::default().build().execute_with(|| {
        test(Asset::ForeignAsset(100));
    });
}

#[test]
fn reject_market_clears_auto_close_blocks() {
    // We don't have to check that reject market clears the cache for opening pools, since Cpmm pools
    // can not be deployed on pending advised pools.
    ExtBuilder::default().build().execute_with(|| {
        simple_create_categorical_market(
            Asset::Ztg,
            MarketCreation::Advised,
            33..66,
            ScoringRule::CPMM,
        );
        simple_create_categorical_market(
            Asset::Ztg,
            MarketCreation::Advised,
            22..66,
            ScoringRule::CPMM,
        );
        simple_create_categorical_market(
            Asset::Ztg,
            MarketCreation::Advised,
            22..33,
            ScoringRule::CPMM,
        );
        let reject_reason: Vec<u8> =
            vec![0; <Runtime as Config>::MaxRejectReasonLen::get() as usize];
        assert_ok!(PredictionMarkets::reject_market(RuntimeOrigin::signed(SUDO), 0, reject_reason));

        let auto_close = MarketIdsPerCloseBlock::<Runtime>::get(66);
        assert_eq!(auto_close.len(), 1);
        assert_eq!(auto_close[0], 1);
    });
}

#[test]
fn on_market_close_auto_rejects_expired_advised_market() {
    // NOTE: Bonds are always in ZTG, irrespective of base_asset.
    let test = |base_asset: Asset<MarketId>| {
        // Give ALICE `SENTINEL_AMOUNT` free and reserved ZTG; we record the free balance to check
        // that the AdvisoryBond and the OracleBond gets unreserved, when the advised market expires.
        assert_ok!(AssetManager::deposit(Asset::Ztg, &ALICE, 2 * SENTINEL_AMOUNT));
        assert_ok!(Balances::reserve_named(
            &PredictionMarkets::reserve_id(),
            &ALICE,
            SENTINEL_AMOUNT
        ));
        let balance_free_before_alice = Balances::free_balance(ALICE);
        let balance_reserved_before_alice =
            Balances::reserved_balance_named(&PredictionMarkets::reserve_id(), &ALICE);

        let end = 33;
        simple_create_categorical_market(
            base_asset,
            MarketCreation::Advised,
            0..end,
            ScoringRule::CPMM,
        );
        let market_id = 0;

        run_to_block(end);

        assert_eq!(
            Balances::reserved_balance_named(&PredictionMarkets::reserve_id(), &ALICE),
            balance_reserved_before_alice
        );
        assert_eq!(Balances::free_balance(ALICE), balance_free_before_alice);
        assert_noop!(
            MarketCommons::market(&market_id),
            zrml_market_commons::Error::<Runtime>::MarketDoesNotExist,
        );
        System::assert_has_event(Event::MarketExpired(market_id).into());
    };
    ExtBuilder::default().build().execute_with(|| {
        test(Asset::Ztg);
    });
    #[cfg(feature = "parachain")]
    ExtBuilder::default().build().execute_with(|| {
        test(Asset::ForeignAsset(100));
    });
}

#[test]
fn on_market_close_auto_rejects_expired_advised_market_with_edit_request() {
    let test = |base_asset: Asset<MarketId>| {
        // Give ALICE `SENTINEL_AMOUNT` free and reserved ZTG; we record the free balance to check
        // that the AdvisoryBond and the OracleBond gets unreserved, when the advised market expires.
        assert_ok!(AssetManager::deposit(Asset::Ztg, &ALICE, 2 * SENTINEL_AMOUNT));
        assert_ok!(Balances::reserve_named(
            &PredictionMarkets::reserve_id(),
            &ALICE,
            SENTINEL_AMOUNT
        ));
        let balance_free_before_alice = Balances::free_balance(ALICE);
        let balance_reserved_before_alice =
            Balances::reserved_balance_named(&PredictionMarkets::reserve_id(), &ALICE);

        let end = 33;
        simple_create_categorical_market(
            base_asset,
            MarketCreation::Advised,
            0..end,
            ScoringRule::CPMM,
        );
        run_to_block(2);
        let market_id = 0;
        let market = MarketCommons::market(&market_id);
        assert_eq!(market.unwrap().status, MarketStatus::Proposed);

        let edit_reason = vec![0_u8; <Runtime as Config>::MaxEditReasonLen::get() as usize];

        assert_ok!(PredictionMarkets::request_edit(
            RuntimeOrigin::signed(SUDO),
            market_id,
            edit_reason
        ));

        assert!(MarketIdsForEdit::<Runtime>::contains_key(0));
        run_blocks(end);
        assert!(!MarketIdsForEdit::<Runtime>::contains_key(0));

        assert_eq!(
            Balances::reserved_balance_named(&PredictionMarkets::reserve_id(), &ALICE),
            balance_reserved_before_alice
        );
        assert_eq!(Balances::free_balance(ALICE), balance_free_before_alice);
        assert_noop!(
            MarketCommons::market(&market_id),
            zrml_market_commons::Error::<Runtime>::MarketDoesNotExist,
        );
        System::assert_has_event(Event::MarketExpired(market_id).into());
    };
    ExtBuilder::default().build().execute_with(|| {
        test(Asset::Ztg);
    });
    #[cfg(feature = "parachain")]
    ExtBuilder::default().build().execute_with(|| {
        test(Asset::ForeignAsset(100));
    });
}

#[test]
fn on_market_open_successfully_auto_opens_market_pool_with_blocks() {
    ExtBuilder::default().build().execute_with(|| {
        let start = 33;
        let end = 66;
        let category_count = 3;
        assert_ok!(PredictionMarkets::create_cpmm_market_and_deploy_assets(
            RuntimeOrigin::signed(ALICE),
            Asset::Ztg,
            Perbill::zero(),
            ALICE,
            MarketPeriod::Block(start..end),
            get_deadlines(),
            gen_metadata(50),
            MarketType::Categorical(category_count),
            Some(MarketDisputeMechanism::SimpleDisputes),
            0,
            LIQUIDITY,
            vec![<Runtime as zrml_swaps::Config>::MinWeight::get(); category_count.into()],
        ));
        let market_id = 0;
        let pool_id = MarketCommons::market_pool(&market_id).unwrap();

        run_to_block(start - 1);
        let pool_before_open = Swaps::pool(pool_id).unwrap();
        assert_eq!(pool_before_open.pool_status, PoolStatus::Initialized);

        run_to_block(start);
        let pool_after_open = Swaps::pool(pool_id).unwrap();
        assert_eq!(pool_after_open.pool_status, PoolStatus::Active);
    });
}

#[test]
fn on_market_close_successfully_auto_closes_market_with_blocks() {
    ExtBuilder::default().build().execute_with(|| {
        let end = 33;
        let category_count = 3;
        assert_ok!(PredictionMarkets::create_cpmm_market_and_deploy_assets(
            RuntimeOrigin::signed(ALICE),
            Asset::Ztg,
            Perbill::zero(),
            ALICE,
            MarketPeriod::Block(0..end),
            get_deadlines(),
            gen_metadata(50),
            MarketType::Categorical(category_count),
            Some(MarketDisputeMechanism::SimpleDisputes),
            0,
            LIQUIDITY,
            vec![<Runtime as zrml_swaps::Config>::MinWeight::get(); category_count.into()],
        ));
        let market_id = 0;
        let pool_id = MarketCommons::market_pool(&market_id).unwrap();

        run_to_block(end - 1);
        let market_before_close = MarketCommons::market(&market_id).unwrap();
        assert_eq!(market_before_close.status, MarketStatus::Active);
        let pool_before_close = Swaps::pool(pool_id).unwrap();
        assert_eq!(pool_before_close.pool_status, PoolStatus::Active);

        run_to_block(end);
        let market_after_close = MarketCommons::market(&market_id).unwrap();
        assert_eq!(market_after_close.status, MarketStatus::Closed);
        let pool_after_close = Swaps::pool(pool_id).unwrap();
        assert_eq!(pool_after_close.pool_status, PoolStatus::Closed);

        System::assert_last_event(Event::MarketClosed(market_id).into());
    });
}

#[test]
fn on_market_open_successfully_auto_opens_market_with_timestamps() {
    ExtBuilder::default().build().execute_with(|| {
        let start: Moment = (33 * MILLISECS_PER_BLOCK).into();
        let end: Moment = (66 * MILLISECS_PER_BLOCK).into();
        let category_count = 3;
        assert_ok!(PredictionMarkets::create_cpmm_market_and_deploy_assets(
            RuntimeOrigin::signed(ALICE),
            Asset::Ztg,
            Perbill::zero(),
            ALICE,
            MarketPeriod::Timestamp(start..end),
            get_deadlines(),
            gen_metadata(50),
            MarketType::Categorical(category_count),
            Some(MarketDisputeMechanism::SimpleDisputes),
            0,
            LIQUIDITY,
            vec![<Runtime as zrml_swaps::Config>::MinWeight::get(); category_count.into()],
        ));
        let market_id = 0;
        let pool_id = MarketCommons::market_pool(&market_id).unwrap();

        // (Check that the market doesn't close too soon)
        set_timestamp_for_on_initialize(start - 1);
        run_blocks(1); // Trigger hook!
        let pool_before_close = Swaps::pool(pool_id).unwrap();
        assert_eq!(pool_before_close.pool_status, PoolStatus::Initialized);

        set_timestamp_for_on_initialize(start);
        run_blocks(1); // Trigger hook!
        let pool_after_close = Swaps::pool(pool_id).unwrap();
        assert_eq!(pool_after_close.pool_status, PoolStatus::Active);
    });
}

#[test]
fn on_market_close_successfully_auto_closes_market_with_timestamps() {
    ExtBuilder::default().build().execute_with(|| {
        let end: Moment = (2 * MILLISECS_PER_BLOCK).into();
        let category_count = 3;
        assert_ok!(PredictionMarkets::create_cpmm_market_and_deploy_assets(
            RuntimeOrigin::signed(ALICE),
            Asset::Ztg,
            Perbill::zero(),
            ALICE,
            MarketPeriod::Timestamp(0..end),
            get_deadlines(),
            gen_metadata(50),
            MarketType::Categorical(category_count),
            Some(MarketDisputeMechanism::SimpleDisputes),
            0,
            LIQUIDITY,
            vec![<Runtime as zrml_swaps::Config>::MinWeight::get(); category_count.into()],
        ));
        let market_id = 0;
        let pool_id = MarketCommons::market_pool(&market_id).unwrap();

        // (Check that the market doesn't close too soon)
        set_timestamp_for_on_initialize(end - 1);
        run_to_block(2); // Trigger `on_initialize`; must be at least block #2!
        let market_before_close = MarketCommons::market(&market_id).unwrap();
        assert_eq!(market_before_close.status, MarketStatus::Active);
        let pool_before_close = Swaps::pool(pool_id).unwrap();
        assert_eq!(pool_before_close.pool_status, PoolStatus::Active);

        set_timestamp_for_on_initialize(end);
        run_blocks(1);
        let market_after_close = MarketCommons::market(&market_id).unwrap();
        assert_eq!(market_after_close.status, MarketStatus::Closed);
        let pool_after_close = Swaps::pool(pool_id).unwrap();
        assert_eq!(pool_after_close.pool_status, PoolStatus::Closed);

        System::assert_last_event(Event::MarketClosed(market_id).into());
    });
}

#[test]
fn on_market_open_successfully_auto_opens_multiple_markets_after_stall() {
    // We check that `on_market_open` works correctly even if a block takes much longer than 12sec
    // to be produced and multiple markets are involved.
    ExtBuilder::default().build().execute_with(|| {
        // Mock last time frame to prevent it from defaulting.
        LastTimeFrame::<Runtime>::set(Some(0));

        let start: Moment = (33 * MILLISECS_PER_BLOCK).into();
        let end: Moment = (666 * MILLISECS_PER_BLOCK).into();
        let category_count = 3;
        assert_ok!(PredictionMarkets::create_cpmm_market_and_deploy_assets(
            RuntimeOrigin::signed(ALICE),
            Asset::Ztg,
            Perbill::zero(),
            ALICE,
            MarketPeriod::Timestamp(start..end),
            get_deadlines(),
            gen_metadata(50),
            MarketType::Categorical(category_count),
            Some(MarketDisputeMechanism::SimpleDisputes),
            0,
            LIQUIDITY,
            vec![<Runtime as zrml_swaps::Config>::MinWeight::get(); category_count.into()],
        ));
        assert_ok!(PredictionMarkets::create_cpmm_market_and_deploy_assets(
            RuntimeOrigin::signed(ALICE),
            Asset::Ztg,
            Perbill::zero(),
            ALICE,
            MarketPeriod::Timestamp(start..end),
            get_deadlines(),
            gen_metadata(50),
            MarketType::Categorical(category_count),
            Some(MarketDisputeMechanism::SimpleDisputes),
            0,
            LIQUIDITY,
            vec![<Runtime as zrml_swaps::Config>::MinWeight::get(); category_count.into()],
        ));

        // This block takes much longer than 12sec, but markets and pools still close correctly.
        set_timestamp_for_on_initialize(end / 2);
        run_to_block(2); // Trigger `on_initialize`; must be at least block #2!
        assert_eq!(Swaps::pool(0).unwrap().pool_status, PoolStatus::Active);
        assert_eq!(Swaps::pool(1).unwrap().pool_status, PoolStatus::Active);
    });
}

#[test]
fn on_market_close_successfully_auto_closes_multiple_markets_after_stall() {
    // We check that `on_market_close` works correctly even if a block takes much longer than 12sec
    // to be produced and multiple markets are involved.
    ExtBuilder::default().build().execute_with(|| {
        // Mock last time frame to prevent it from defaulting.
        LastTimeFrame::<Runtime>::set(Some(0));

        let end: Moment = (5 * MILLISECS_PER_BLOCK).into();
        let category_count = 3;
        assert_ok!(PredictionMarkets::create_cpmm_market_and_deploy_assets(
            RuntimeOrigin::signed(ALICE),
            Asset::Ztg,
            Perbill::zero(),
            ALICE,
            MarketPeriod::Timestamp(0..end),
            get_deadlines(),
            gen_metadata(50),
            MarketType::Categorical(category_count),
            Some(MarketDisputeMechanism::SimpleDisputes),
            0,
            LIQUIDITY,
            vec![<Runtime as zrml_swaps::Config>::MinWeight::get(); category_count.into()],
        ));
        assert_ok!(PredictionMarkets::create_cpmm_market_and_deploy_assets(
            RuntimeOrigin::signed(ALICE),
            Asset::Ztg,
            Perbill::zero(),
            ALICE,
            MarketPeriod::Timestamp(0..end),
            get_deadlines(),
            gen_metadata(50),
            MarketType::Categorical(category_count),
            Some(MarketDisputeMechanism::SimpleDisputes),
            0,
            LIQUIDITY,
            vec![<Runtime as zrml_swaps::Config>::MinWeight::get(); category_count.into()],
        ));

        // This block takes much longer than 12sec, but markets and pools still close correctly.
        set_timestamp_for_on_initialize(10 * end);
        run_to_block(2); // Trigger `on_initialize`; must be at least block #2!

        let market_after_close = MarketCommons::market(&0).unwrap();
        assert_eq!(market_after_close.status, MarketStatus::Closed);
        let pool_after_close = Swaps::pool(0).unwrap();
        assert_eq!(pool_after_close.pool_status, PoolStatus::Closed);
        System::assert_has_event(Event::MarketClosed(0).into());

        let market_after_close = MarketCommons::market(&1).unwrap();
        assert_eq!(market_after_close.status, MarketStatus::Closed);
        let pool_after_close = Swaps::pool(1).unwrap();
        assert_eq!(pool_after_close.pool_status, PoolStatus::Closed);
        System::assert_has_event(Event::MarketClosed(1).into());
    });
}

#[test]
fn on_initialize_skips_the_genesis_block() {
    // We ensure that a timestamp of zero will not be stored at genesis into LastTimeFrame storage.
    let blocks = 5;
    let end: Moment = (blocks * MILLISECS_PER_BLOCK).into();
    ExtBuilder::default().build().execute_with(|| {
        let category_count = 3;
        assert_ok!(PredictionMarkets::create_cpmm_market_and_deploy_assets(
            RuntimeOrigin::signed(ALICE),
            Asset::Ztg,
            Perbill::zero(),
            ALICE,
            MarketPeriod::Timestamp(0..end),
            get_deadlines(),
            gen_metadata(50),
            MarketType::Categorical(category_count),
            Some(MarketDisputeMechanism::SimpleDisputes),
            123,
            LIQUIDITY,
            vec![<Runtime as zrml_swaps::Config>::MinWeight::get(); category_count.into()],
        ));

        // Blocknumber = 0
        assert_eq!(Timestamp::get(), 0);
        PredictionMarkets::on_initialize(0);
        assert_eq!(LastTimeFrame::<Runtime>::get(), None);

        // Blocknumber = 1
        assert_eq!(Timestamp::get(), 0);
        PredictionMarkets::on_initialize(1);
        assert_eq!(LastTimeFrame::<Runtime>::get(), None);

        // Blocknumer != 0, 1
        set_timestamp_for_on_initialize(end);
        PredictionMarkets::on_initialize(2);
        assert_eq!(LastTimeFrame::<Runtime>::get(), Some(blocks.into()));
    });
}

#[test]
fn it_allows_to_buy_a_complete_set() {
    let test = |base_asset: Asset<MarketId>| {
        frame_system::Pallet::<Runtime>::set_block_number(1);
        // Creates a permissionless market.
        simple_create_categorical_market(
            base_asset,
            MarketCreation::Permissionless,
            0..2,
            ScoringRule::CPMM,
        );

        // Allows someone to generate a complete set
        assert_ok!(PredictionMarkets::buy_complete_set(RuntimeOrigin::signed(BOB), 0, CENT));

        let market = MarketCommons::market(&0).unwrap();

        // Check the outcome balances
        let assets = PredictionMarkets::outcome_assets(0, &market);
        for asset in assets.iter() {
            let bal = Tokens::free_balance(*asset, &BOB);
            assert_eq!(bal, CENT);
        }

        let market_account = MarketCommons::market_account(0);
        let bal = AssetManager::free_balance(base_asset, &BOB);
        assert_eq!(bal, 1_000 * BASE - CENT);

        let market_bal = AssetManager::free_balance(base_asset, &market_account);
        assert_eq!(market_bal, CENT);
        System::assert_last_event(Event::BoughtCompleteSet(0, CENT, BOB).into());
    };
    ExtBuilder::default().build().execute_with(|| {
        test(Asset::Ztg);
    });
    #[cfg(feature = "parachain")]
    ExtBuilder::default().build().execute_with(|| {
        test(Asset::ForeignAsset(100));
    });
}

#[test]
fn it_does_not_allow_to_buy_a_complete_set_on_pending_advised_market() {
    ExtBuilder::default().build().execute_with(|| {
        // Creates a permissionless market.
        simple_create_categorical_market(
            Asset::Ztg,
            MarketCreation::Advised,
            0..1,
            ScoringRule::CPMM,
        );
        assert_noop!(
            PredictionMarkets::buy_complete_set(RuntimeOrigin::signed(BOB), 0, CENT),
            Error::<Runtime>::MarketIsNotActive,
        );
    });
}

#[test]
fn create_categorical_market_fails_if_market_begin_is_equal_to_end() {
    ExtBuilder::default().build().execute_with(|| {
        assert_noop!(
            PredictionMarkets::create_market(
                RuntimeOrigin::signed(ALICE),
                Asset::Ztg,
                Perbill::zero(),
                BOB,
                MarketPeriod::Block(3..3),
                get_deadlines(),
                gen_metadata(0),
                MarketCreation::Permissionless,
                MarketType::Categorical(3),
                Some(MarketDisputeMechanism::Authorized),
                ScoringRule::CPMM,
            ),
            Error::<Runtime>::InvalidMarketPeriod,
        );
    });
}

#[test_case(MarketPeriod::Block(2..1); "block start greater than end")]
#[test_case(MarketPeriod::Block(3..3); "block start equal to end")]
#[test_case(MarketPeriod::Timestamp(2..1); "timestamp start greater than end")]
#[test_case(MarketPeriod::Timestamp(3..3); "timestamp start equal to end")]
#[test_case(
    MarketPeriod::Timestamp(0..(MILLISECS_PER_BLOCK - 1).into());
    "range shorter than block time"
)]
fn create_categorical_market_fails_if_market_period_is_invalid(
    period: MarketPeriod<BlockNumber, Moment>,
) {
    ExtBuilder::default().build().execute_with(|| {
        assert_noop!(
            PredictionMarkets::create_market(
                RuntimeOrigin::signed(ALICE),
                Asset::Ztg,
                Perbill::zero(),
                BOB,
                period,
                get_deadlines(),
                gen_metadata(0),
                MarketCreation::Permissionless,
                MarketType::Categorical(3),
                Some(MarketDisputeMechanism::Authorized),
                ScoringRule::CPMM,
            ),
            Error::<Runtime>::InvalidMarketPeriod,
        );
    });
}

#[test]
fn create_categorical_market_fails_if_end_is_not_far_enough_ahead() {
    ExtBuilder::default().build().execute_with(|| {
        let end_block = 33;
        run_to_block(end_block);
        assert_noop!(
            PredictionMarkets::create_market(
                RuntimeOrigin::signed(ALICE),
                Asset::Ztg,
                Perbill::zero(),
                BOB,
                MarketPeriod::Block(0..end_block),
                get_deadlines(),
                gen_metadata(0),
                MarketCreation::Permissionless,
                MarketType::Categorical(3),
                Some(MarketDisputeMechanism::Authorized),
                ScoringRule::CPMM,
            ),
            Error::<Runtime>::InvalidMarketPeriod,
        );

        let end_time = MILLISECS_PER_BLOCK as u64 / 2;
        assert_noop!(
            PredictionMarkets::create_market(
                RuntimeOrigin::signed(ALICE),
                Asset::Ztg,
                Perbill::zero(),
                BOB,
                MarketPeriod::Timestamp(0..end_time),
                get_deadlines(),
                gen_metadata(0),
                MarketCreation::Permissionless,
                MarketType::Categorical(3),
                Some(MarketDisputeMechanism::Authorized),
                ScoringRule::CPMM,
            ),
            Error::<Runtime>::InvalidMarketPeriod,
        );
    });
}

#[test]
fn it_does_not_allow_zero_amounts_in_buy_complete_set() {
    ExtBuilder::default().build().execute_with(|| {
        simple_create_categorical_market(
            Asset::Ztg,
            MarketCreation::Permissionless,
            0..1,
            ScoringRule::CPMM,
        );
        assert_noop!(
            PredictionMarkets::buy_complete_set(RuntimeOrigin::signed(BOB), 0, 0),
            Error::<Runtime>::ZeroAmount
        );
    });
}

#[test]
fn it_does_not_allow_buying_complete_sets_with_insufficient_balance() {
    let test = |base_asset: Asset<MarketId>| {
        simple_create_categorical_market(
            base_asset,
            MarketCreation::Permissionless,
            0..1,
            ScoringRule::CPMM,
        );
        assert_noop!(
            PredictionMarkets::buy_complete_set(RuntimeOrigin::signed(BOB), 0, 10000 * BASE),
            Error::<Runtime>::NotEnoughBalance
        );
    };
    ExtBuilder::default().build().execute_with(|| {
        test(Asset::Ztg);
    });
    #[cfg(feature = "parachain")]
    ExtBuilder::default().build().execute_with(|| {
        test(Asset::ForeignAsset(100));
    });
}
#[test]
fn it_allows_to_deploy_a_pool() {
    let test = |base_asset: Asset<MarketId>| {
        // Creates a permissionless market.
        simple_create_categorical_market(
            base_asset,
            MarketCreation::Permissionless,
            0..1,
            ScoringRule::CPMM,
        );

        assert_ok!(PredictionMarkets::buy_complete_set(RuntimeOrigin::signed(BOB), 0, 100 * BASE));

        assert_ok!(Balances::transfer(
            RuntimeOrigin::signed(BOB),
            <Runtime as crate::Config>::PalletId::get().into_account_truncating(),
            100 * BASE
        ));

        assert_ok!(PredictionMarkets::deploy_swap_pool_for_market(
            RuntimeOrigin::signed(BOB),
            0,
            <Runtime as zrml_swaps::Config>::MaxSwapFee::get(),
            LIQUIDITY,
            vec![<Runtime as zrml_swaps::Config>::MinWeight::get(); 2],
        ));
    };
    ExtBuilder::default().build().execute_with(|| {
        test(Asset::Ztg);
    });
    #[cfg(feature = "parachain")]
    ExtBuilder::default().build().execute_with(|| {
        test(Asset::ForeignAsset(100));
    });
}

#[test]
fn deploy_swap_pool_for_market_fails_if_market_has_a_pool() {
    ExtBuilder::default().build().execute_with(|| {
        simple_create_categorical_market(
            Asset::Ztg,
            MarketCreation::Permissionless,
            0..1,
            ScoringRule::CPMM,
        );
        assert_ok!(PredictionMarkets::buy_complete_set(RuntimeOrigin::signed(BOB), 0, 200 * BASE));
        assert_ok!(PredictionMarkets::deploy_swap_pool_for_market(
            RuntimeOrigin::signed(BOB),
            0,
            <Runtime as zrml_swaps::Config>::MaxSwapFee::get(),
            LIQUIDITY,
            vec![<Runtime as zrml_swaps::Config>::MinWeight::get(); 2],
        ));
        assert_noop!(
            PredictionMarkets::deploy_swap_pool_for_market(
                RuntimeOrigin::signed(BOB),
                0,
                <Runtime as zrml_swaps::Config>::MaxSwapFee::get(),
                LIQUIDITY,
                vec![<Runtime as zrml_swaps::Config>::MinWeight::get(); 2],
            ),
            zrml_market_commons::Error::<Runtime>::PoolAlreadyExists,
        );
    });
}

#[test]
fn it_does_not_allow_to_deploy_a_pool_on_pending_advised_market() {
    ExtBuilder::default().build().execute_with(|| {
        // Creates a permissionless market.
        simple_create_categorical_market(
            Asset::Ztg,
            MarketCreation::Advised,
            0..1,
            ScoringRule::CPMM,
        );

        assert_noop!(
            PredictionMarkets::deploy_swap_pool_for_market(
                RuntimeOrigin::signed(BOB),
                0,
                <Runtime as zrml_swaps::Config>::MaxSwapFee::get(),
                LIQUIDITY,
                vec![<Runtime as zrml_swaps::Config>::MinWeight::get(); 2],
            ),
            Error::<Runtime>::MarketIsNotActive,
        );
    });
}

#[test]
fn it_allows_to_sell_a_complete_set() {
    let test = |base_asset: Asset<MarketId>| {
        frame_system::Pallet::<Runtime>::set_block_number(1);
        // Creates a permissionless market.
        simple_create_categorical_market(
            base_asset,
            MarketCreation::Permissionless,
            0..2,
            ScoringRule::CPMM,
        );

        assert_ok!(PredictionMarkets::buy_complete_set(RuntimeOrigin::signed(BOB), 0, CENT));

        assert_ok!(PredictionMarkets::sell_complete_set(RuntimeOrigin::signed(BOB), 0, CENT));

        let market = MarketCommons::market(&0).unwrap();

        // Check the outcome balances
        let assets = PredictionMarkets::outcome_assets(0, &market);
        for asset in assets.iter() {
            let bal = Tokens::free_balance(*asset, &BOB);
            assert_eq!(bal, 0);
        }

        // also check native balance
        let bal = Balances::free_balance(BOB);
        assert_eq!(bal, 1_000 * BASE);

        System::assert_last_event(Event::SoldCompleteSet(0, CENT, BOB).into());
    };
    ExtBuilder::default().build().execute_with(|| {
        test(Asset::Ztg);
    });
    #[cfg(feature = "parachain")]
    ExtBuilder::default().build().execute_with(|| {
        test(Asset::ForeignAsset(100));
    });
}

#[test]
fn it_does_not_allow_zero_amounts_in_sell_complete_set() {
    ExtBuilder::default().build().execute_with(|| {
        simple_create_categorical_market(
            Asset::Ztg,
            MarketCreation::Permissionless,
            0..1,
            ScoringRule::CPMM,
        );
        assert_noop!(
            PredictionMarkets::sell_complete_set(RuntimeOrigin::signed(BOB), 0, 0),
            Error::<Runtime>::ZeroAmount
        );
    });
}

#[test]
fn it_does_not_allow_to_sell_complete_sets_with_insufficient_balance() {
    let test = |base_asset: Asset<MarketId>| {
        simple_create_categorical_market(
            base_asset,
            MarketCreation::Permissionless,
            0..1,
            ScoringRule::CPMM,
        );
        assert_ok!(PredictionMarkets::buy_complete_set(RuntimeOrigin::signed(BOB), 0, 2 * CENT));
        assert_eq!(AssetManager::slash(Asset::CategoricalOutcome(0, 1), &BOB, CENT), 0);
        assert_noop!(
            PredictionMarkets::sell_complete_set(RuntimeOrigin::signed(BOB), 0, 2 * CENT),
            Error::<Runtime>::InsufficientShareBalance
        );
    };
    ExtBuilder::default().build().execute_with(|| {
        test(Asset::Ztg);
    });
    #[cfg(feature = "parachain")]
    ExtBuilder::default().build().execute_with(|| {
        test(Asset::ForeignAsset(100));
    });
}

#[test]
fn it_allows_to_report_the_outcome_of_a_market() {
    ExtBuilder::default().build().execute_with(|| {
        let end = 100;
        simple_create_categorical_market(
            Asset::Ztg,
            MarketCreation::Permissionless,
            0..end,
            ScoringRule::CPMM,
        );

        let market = MarketCommons::market(&0).unwrap();
        let grace_period = end + market.deadlines.grace_period;
        run_to_block(grace_period + 1);

        let market = MarketCommons::market(&0).unwrap();
        assert_eq!(market.status, MarketStatus::Closed);
        assert!(market.report.is_none());

        assert_ok!(PredictionMarkets::report(
            RuntimeOrigin::signed(BOB),
            0,
            OutcomeReport::Categorical(1)
        ));

        let market_after = MarketCommons::market(&0).unwrap();
        let report = market_after.report.unwrap();
        assert_eq!(market_after.status, MarketStatus::Reported);
        assert_eq!(report.outcome, OutcomeReport::Categorical(1));
        assert_eq!(report.by, market_after.oracle);

        // Reset and report again as approval origin
        let _ = MarketCommons::mutate_market(&0, |market| {
            market.status = MarketStatus::Closed;
            market.report = None;
            Ok(())
        });

        assert_ok!(PredictionMarkets::report(
            RuntimeOrigin::signed(SUDO),
            0,
            OutcomeReport::Categorical(1)
        ));
    });
}

#[test]
fn report_fails_before_grace_period_is_over() {
    ExtBuilder::default().build().execute_with(|| {
        let end = 100;
        simple_create_categorical_market(
            Asset::Ztg,
            MarketCreation::Permissionless,
            0..end,
            ScoringRule::CPMM,
        );

        run_to_block(end);

        let market = MarketCommons::market(&0).unwrap();
        assert_eq!(market.status, MarketStatus::Closed);
        assert!(market.report.is_none());

        assert_noop!(
            PredictionMarkets::report(RuntimeOrigin::signed(BOB), 0, OutcomeReport::Categorical(1)),
            Error::<Runtime>::NotAllowedToReportYet
        );
    });
}

#[test]
fn it_allows_only_oracle_to_report_the_outcome_of_a_market_during_oracle_duration_blocks() {
    ExtBuilder::default().build().execute_with(|| {
        let end = 100;
        simple_create_categorical_market(
            Asset::Ztg,
            MarketCreation::Permissionless,
            0..end,
            ScoringRule::CPMM,
        );

        let market = MarketCommons::market(&0).unwrap();
        let grace_period = end + market.deadlines.grace_period;
        run_to_block(grace_period);

        let market = MarketCommons::market(&0).unwrap();
        assert_eq!(market.status, MarketStatus::Closed);
        assert!(market.report.is_none());

        assert_noop!(
            PredictionMarkets::report(
                RuntimeOrigin::signed(CHARLIE),
                0,
                OutcomeReport::Categorical(1)
            ),
            Error::<Runtime>::ReporterNotOracle
        );

        assert_ok!(PredictionMarkets::report(
            RuntimeOrigin::signed(BOB),
            0,
            OutcomeReport::Categorical(1)
        ));

        let market_after = MarketCommons::market(&0).unwrap();
        let report = market_after.report.unwrap();
        assert_eq!(market_after.status, MarketStatus::Reported);
        assert_eq!(report.outcome, OutcomeReport::Categorical(1));
        assert_eq!(report.by, market_after.oracle);
    });
}

#[test]
fn it_allows_only_oracle_to_report_the_outcome_of_a_market_during_oracle_duration_moment() {
    ExtBuilder::default().build().execute_with(|| {
        assert_ok!(PredictionMarkets::create_market(
            RuntimeOrigin::signed(ALICE),
            Asset::Ztg,
            Perbill::zero(),
            BOB,
            MarketPeriod::Timestamp(0..100_000_000),
            get_deadlines(),
            gen_metadata(2),
            MarketCreation::Permissionless,
            MarketType::Categorical(2),
            Some(MarketDisputeMechanism::SimpleDisputes),
            ScoringRule::CPMM
        ));

        assert_ok!(PredictionMarkets::buy_complete_set(RuntimeOrigin::signed(BOB), 0, CENT));

        // set the timestamp
        let market = MarketCommons::market(&0).unwrap();
        // set the timestamp

        set_timestamp_for_on_initialize(100_000_000);
        run_to_block(2); // Trigger `on_initialize`; must be at least block #2.
        let grace_period: u64 = market.deadlines.grace_period * MILLISECS_PER_BLOCK as u64;
        Timestamp::set_timestamp(100_000_000 + grace_period);

        assert_noop!(
            PredictionMarkets::report(RuntimeOrigin::signed(EVE), 0, OutcomeReport::Categorical(1)),
            Error::<Runtime>::ReporterNotOracle
        );
        assert_ok!(PredictionMarkets::report(
            RuntimeOrigin::signed(BOB),
            0,
            OutcomeReport::Categorical(1)
        ));
    });
}

#[test]
fn report_fails_on_mismatched_outcome_for_categorical_market() {
    ExtBuilder::default().build().execute_with(|| {
        let end = 100;
        simple_create_categorical_market(
            Asset::Ztg,
            MarketCreation::Permissionless,
            0..end,
            ScoringRule::CPMM,
        );
        let market = MarketCommons::market(&0).unwrap();
        let grace_period = end + market.deadlines.grace_period;
        run_to_block(grace_period + 1);
        assert_noop!(
            PredictionMarkets::report(RuntimeOrigin::signed(BOB), 0, OutcomeReport::Scalar(123)),
            Error::<Runtime>::OutcomeMismatch,
        );
        let market = MarketCommons::market(&0).unwrap();
        assert_eq!(market.status, MarketStatus::Closed);
        assert!(market.report.is_none());
    });
}

#[test]
fn report_fails_on_out_of_range_outcome_for_categorical_market() {
    ExtBuilder::default().build().execute_with(|| {
        let end = 100;
        simple_create_categorical_market(
            Asset::Ztg,
            MarketCreation::Permissionless,
            0..end,
            ScoringRule::CPMM,
        );
        let market = MarketCommons::market(&0).unwrap();
        let grace_period = end + market.deadlines.grace_period;
        run_to_block(grace_period + 1);
        assert_noop!(
            PredictionMarkets::report(RuntimeOrigin::signed(BOB), 0, OutcomeReport::Categorical(2)),
            Error::<Runtime>::OutcomeMismatch,
        );
        let market = MarketCommons::market(&0).unwrap();
        assert_eq!(market.status, MarketStatus::Closed);
        assert!(market.report.is_none());
    });
}

#[test]
fn report_fails_on_mismatched_outcome_for_scalar_market() {
    ExtBuilder::default().build().execute_with(|| {
        let end = 100;
        simple_create_scalar_market(
            Asset::Ztg,
            MarketCreation::Permissionless,
            0..end,
            ScoringRule::CPMM,
        );
        let market = MarketCommons::market(&0).unwrap();
        let grace_period = end + market.deadlines.grace_period;
        run_to_block(grace_period + 1);
        assert_noop!(
            PredictionMarkets::report(RuntimeOrigin::signed(BOB), 0, OutcomeReport::Categorical(0)),
            Error::<Runtime>::OutcomeMismatch,
        );
        let market = MarketCommons::market(&0).unwrap();
        assert_eq!(market.status, MarketStatus::Closed);
        assert!(market.report.is_none());
    });
}

#[test]
fn it_allows_to_dispute_the_outcome_of_a_market() {
    ExtBuilder::default().build().execute_with(|| {
        let end = 2;
        simple_create_categorical_market(
            Asset::Ztg,
            MarketCreation::Permissionless,
            0..end,
            ScoringRule::CPMM,
        );

        // Run to the end of the trading phase.
        let market = MarketCommons::market(&0).unwrap();
        let grace_period = end + market.deadlines.grace_period;
        run_to_block(grace_period + 1);

        assert_ok!(PredictionMarkets::report(
            RuntimeOrigin::signed(BOB),
            0,
            OutcomeReport::Categorical(1)
        ));

        let dispute_at = grace_period + 2;
        run_to_block(dispute_at);

        assert_ok!(PredictionMarkets::dispute(RuntimeOrigin::signed(CHARLIE), 0,));
        assert_ok!(SimpleDisputes::suggest_outcome(
            RuntimeOrigin::signed(CHARLIE),
            0,
            OutcomeReport::Categorical(0)
        ));

        let market = MarketCommons::market(&0).unwrap();
        assert_eq!(market.status, MarketStatus::Disputed);

        let disputes = zrml_simple_disputes::Disputes::<Runtime>::get(0);
        assert_eq!(disputes.len(), 1);
        let dispute = &disputes[0];
        assert_eq!(dispute.at, dispute_at);
        assert_eq!(dispute.by, CHARLIE);
        assert_eq!(dispute.outcome, OutcomeReport::Categorical(0));

        let dispute_ends_at = dispute_at + market.deadlines.dispute_duration;
        let market_ids = MarketIdsPerDisputeBlock::<Runtime>::get(dispute_ends_at);
        assert_eq!(market_ids.len(), 1);
        assert_eq!(market_ids[0], 0);
    });
}

#[test]
fn dispute_fails_disputed_already() {
    ExtBuilder::default().build().execute_with(|| {
        let end = 2;
        assert_ok!(PredictionMarkets::create_market(
            RuntimeOrigin::signed(ALICE),
            Asset::Ztg,
            Perbill::zero(),
            BOB,
            MarketPeriod::Block(0..end),
            get_deadlines(),
            gen_metadata(2),
            MarketCreation::Permissionless,
            MarketType::Categorical(<Runtime as Config>::MinCategories::get()),
            Some(MarketDisputeMechanism::Authorized),
            ScoringRule::CPMM,
        ));

        // Run to the end of the trading phase.
        let market = MarketCommons::market(&0).unwrap();
        let grace_period = end + market.deadlines.grace_period;
        run_to_block(grace_period + 1);

        assert_ok!(PredictionMarkets::report(
            RuntimeOrigin::signed(BOB),
            0,
            OutcomeReport::Categorical(1)
        ));

        let dispute_at = grace_period + 2;
        run_to_block(dispute_at);

        assert_ok!(PredictionMarkets::dispute(RuntimeOrigin::signed(CHARLIE), 0,));

        assert_noop!(
            PredictionMarkets::dispute(RuntimeOrigin::signed(CHARLIE), 0),
            Error::<Runtime>::InvalidMarketStatus,
        );
    });
}

#[test]
fn dispute_fails_if_market_not_reported() {
    ExtBuilder::default().build().execute_with(|| {
        let end = 2;
        assert_ok!(PredictionMarkets::create_market(
            RuntimeOrigin::signed(ALICE),
            Asset::Ztg,
            Perbill::zero(),
            BOB,
            MarketPeriod::Block(0..end),
            get_deadlines(),
            gen_metadata(2),
            MarketCreation::Permissionless,
            MarketType::Categorical(<Runtime as Config>::MinCategories::get()),
            Some(MarketDisputeMechanism::Authorized),
            ScoringRule::CPMM,
        ));

        // Run to the end of the trading phase.
        let market = MarketCommons::market(&0).unwrap();
        let grace_period = end + market.deadlines.grace_period;
        run_to_block(grace_period + 1);

        // no report happening here...

        let dispute_at = grace_period + 2;
        run_to_block(dispute_at);

        assert_noop!(
            PredictionMarkets::dispute(RuntimeOrigin::signed(CHARLIE), 0),
            Error::<Runtime>::InvalidMarketStatus,
        );
    });
}

#[test]
fn dispute_reserves_dispute_bond() {
    ExtBuilder::default().build().execute_with(|| {
        let end = 2;
        assert_ok!(PredictionMarkets::create_market(
            RuntimeOrigin::signed(ALICE),
            Asset::Ztg,
            Perbill::zero(),
            BOB,
            MarketPeriod::Block(0..end),
            get_deadlines(),
            gen_metadata(2),
            MarketCreation::Permissionless,
            MarketType::Categorical(<Runtime as Config>::MinCategories::get()),
            Some(MarketDisputeMechanism::Authorized),
            ScoringRule::CPMM,
        ));

        // Run to the end of the trading phase.
        let market = MarketCommons::market(&0).unwrap();
        let grace_period = end + market.deadlines.grace_period;
        run_to_block(grace_period + 1);

        assert_ok!(PredictionMarkets::report(
            RuntimeOrigin::signed(BOB),
            0,
            OutcomeReport::Categorical(1)
        ));

        let dispute_at = grace_period + 2;
        run_to_block(dispute_at);

        let free_charlie_before = Balances::free_balance(CHARLIE);
        let reserved_charlie = Balances::reserved_balance(CHARLIE);
        assert_eq!(reserved_charlie, 0);

        assert_ok!(PredictionMarkets::dispute(RuntimeOrigin::signed(CHARLIE), 0,));

        let free_charlie_after = Balances::free_balance(CHARLIE);
        assert_eq!(free_charlie_before - free_charlie_after, DisputeBond::get());

        let reserved_charlie = Balances::reserved_balance(CHARLIE);
        assert_eq!(reserved_charlie, DisputeBond::get());
    });
}

#[test]
fn dispute_updates_market() {
    ExtBuilder::default().build().execute_with(|| {
        let end = 2;
        assert_ok!(PredictionMarkets::create_market(
            RuntimeOrigin::signed(ALICE),
            Asset::Ztg,
            Perbill::zero(),
            BOB,
            MarketPeriod::Block(0..end),
            get_deadlines(),
            gen_metadata(2),
            MarketCreation::Permissionless,
            MarketType::Categorical(<Runtime as Config>::MinCategories::get()),
            Some(MarketDisputeMechanism::Authorized),
            ScoringRule::CPMM,
        ));

        // Run to the end of the trading phase.
        let market = MarketCommons::market(&0).unwrap();
        let grace_period = end + market.deadlines.grace_period;
        run_to_block(grace_period + 1);

        assert_ok!(PredictionMarkets::report(
            RuntimeOrigin::signed(BOB),
            0,
            OutcomeReport::Categorical(1)
        ));

        let dispute_at = grace_period + 2;
        run_to_block(dispute_at);

        let market = MarketCommons::market(&0).unwrap();
        assert_eq!(market.status, MarketStatus::Reported);
        assert_eq!(market.bonds.dispute, None);

        assert_ok!(PredictionMarkets::dispute(RuntimeOrigin::signed(CHARLIE), 0,));

        let market = MarketCommons::market(&0).unwrap();
        assert_eq!(market.status, MarketStatus::Disputed);
        assert_eq!(
            market.bonds.dispute,
            Some(Bond { who: CHARLIE, value: DisputeBond::get(), is_settled: false })
        );
    });
}

#[test]
fn dispute_emits_event() {
    ExtBuilder::default().build().execute_with(|| {
        let end = 2;
        assert_ok!(PredictionMarkets::create_market(
            RuntimeOrigin::signed(ALICE),
            Asset::Ztg,
            Perbill::zero(),
            BOB,
            MarketPeriod::Block(0..end),
            get_deadlines(),
            gen_metadata(2),
            MarketCreation::Permissionless,
            MarketType::Categorical(<Runtime as Config>::MinCategories::get()),
            Some(MarketDisputeMechanism::Authorized),
            ScoringRule::CPMM,
        ));

        // Run to the end of the trading phase.
        let market = MarketCommons::market(&0).unwrap();
        let grace_period = end + market.deadlines.grace_period;
        run_to_block(grace_period + 1);

        assert_ok!(PredictionMarkets::report(
            RuntimeOrigin::signed(BOB),
            0,
            OutcomeReport::Categorical(1)
        ));

        let dispute_at = grace_period + 2;
        run_to_block(dispute_at);

        assert_ok!(PredictionMarkets::dispute(RuntimeOrigin::signed(CHARLIE), 0,));

        System::assert_last_event(
            Event::MarketDisputed(0u32.into(), MarketStatus::Disputed).into(),
        );
    });
}

#[test]
fn it_allows_anyone_to_report_an_unreported_market() {
    ExtBuilder::default().build().execute_with(|| {
        let end = 2;
        simple_create_categorical_market(
            Asset::Ztg,
            MarketCreation::Permissionless,
            0..end,
            ScoringRule::CPMM,
        );

        let market = MarketCommons::market(&0).unwrap();
        // Just skip to waaaay overdue.
        run_to_block(end + market.deadlines.grace_period + market.deadlines.oracle_duration + 1);

        assert_ok!(PredictionMarkets::report(
            RuntimeOrigin::signed(ALICE), // alice reports her own market now
            0,
            OutcomeReport::Categorical(1),
        ));

        let market = MarketCommons::market(&0).unwrap();
        assert_eq!(market.status, MarketStatus::Reported);
        assert_eq!(market.report.unwrap().by, ALICE);
        // but oracle was bob
        assert_eq!(market.oracle, BOB);

        // make sure it still resolves
        run_to_block(
            frame_system::Pallet::<Runtime>::block_number() + market.deadlines.dispute_duration,
        );

        let market_after = MarketCommons::market(&0).unwrap();
        assert_eq!(market_after.status, MarketStatus::Resolved);
    });
}

#[test]
fn it_correctly_resolves_a_market_that_was_reported_on() {
    ExtBuilder::default().build().execute_with(|| {
        let end = 2;
        simple_create_categorical_market(
            Asset::Ztg,
            MarketCreation::Permissionless,
            0..end,
            ScoringRule::CPMM,
        );

        assert_ok!(PredictionMarkets::buy_complete_set(RuntimeOrigin::signed(CHARLIE), 0, CENT));

        let market = MarketCommons::market(&0).unwrap();
        let report_at = end + market.deadlines.grace_period + 1;
        run_to_block(report_at);

        assert_ok!(PredictionMarkets::report(
            RuntimeOrigin::signed(BOB),
            0,
            OutcomeReport::Categorical(1)
        ));

        let reported_ids =
            MarketIdsPerReportBlock::<Runtime>::get(report_at + market.deadlines.dispute_duration);
        assert_eq!(reported_ids.len(), 1);
        let id = reported_ids[0];
        assert_eq!(id, 0);

        run_blocks(market.deadlines.dispute_duration);

        let market = MarketCommons::market(&0).unwrap();
        assert_eq!(market.status, MarketStatus::Resolved);

        // Check balance of winning outcome asset.
        let share_b = Asset::CategoricalOutcome(0, 1);
        let share_b_total = Tokens::total_issuance(share_b);
        assert_eq!(share_b_total, CENT);
        let share_b_bal = Tokens::free_balance(share_b, &CHARLIE);
        assert_eq!(share_b_bal, CENT);

        // TODO(#792): Remove other assets.
        let share_a = Asset::CategoricalOutcome(0, 0);
        let share_a_total = Tokens::total_issuance(share_a);
        assert_eq!(share_a_total, CENT);
        let share_a_bal = Tokens::free_balance(share_a, &CHARLIE);
        assert_eq!(share_a_bal, CENT);

        let share_c = Asset::CategoricalOutcome(0, 2);
        let share_c_total = Tokens::total_issuance(share_c);
        assert_eq!(share_c_total, 0);
        let share_c_bal = Tokens::free_balance(share_c, &CHARLIE);
        assert_eq!(share_c_bal, 0);

        assert!(market.bonds.creation.unwrap().is_settled);
        assert!(market.bonds.oracle.unwrap().is_settled);
    });
}

#[test]
fn it_resolves_a_disputed_market() {
    let test = |base_asset: Asset<MarketId>| {
        let end = 2;
        simple_create_categorical_market(
            base_asset,
            MarketCreation::Permissionless,
            0..end,
            ScoringRule::CPMM,
        );

        assert_ok!(PredictionMarkets::buy_complete_set(RuntimeOrigin::signed(CHARLIE), 0, CENT));
        let market = MarketCommons::market(&0).unwrap();

        let report_at = end + market.deadlines.grace_period + 1;
        run_to_block(report_at);

        assert_ok!(PredictionMarkets::report(
            RuntimeOrigin::signed(BOB),
            0,
            OutcomeReport::Categorical(0)
        ));

        assert_ok!(PredictionMarkets::dispute(RuntimeOrigin::signed(CHARLIE), 0,));

        let market = MarketCommons::market(&0).unwrap();
        assert_eq!(market.status, MarketStatus::Disputed);

        let charlie_reserved = Balances::reserved_balance(CHARLIE);
        assert_eq!(charlie_reserved, DisputeBond::get());

        let dispute_at_0 = report_at + 1;
        run_to_block(dispute_at_0);

        assert_ok!(SimpleDisputes::suggest_outcome(
            RuntimeOrigin::signed(CHARLIE),
            0,
            OutcomeReport::Categorical(1)
        ));

        let dispute_at_1 = report_at + 2;
        run_to_block(dispute_at_1);

        assert_ok!(SimpleDisputes::suggest_outcome(
            RuntimeOrigin::signed(DAVE),
            0,
            OutcomeReport::Categorical(0)
        ));

        let dispute_at_2 = report_at + 3;
        run_to_block(dispute_at_2);

        assert_ok!(SimpleDisputes::suggest_outcome(
            RuntimeOrigin::signed(EVE),
            0,
            OutcomeReport::Categorical(1)
        ));

        let market = MarketCommons::market(&0).unwrap();
        assert_eq!(market.status, MarketStatus::Disputed);

        // check everyone's deposits
        let charlie_reserved = Balances::reserved_balance(CHARLIE);
        assert_eq!(charlie_reserved, DisputeBond::get() + OutcomeBond::get());

        let dave_reserved = Balances::reserved_balance(DAVE);
        assert_eq!(dave_reserved, OutcomeBond::get() + OutcomeFactor::get());

        let eve_reserved = Balances::reserved_balance(EVE);
        assert_eq!(eve_reserved, OutcomeBond::get() + 2 * OutcomeFactor::get());

        // check disputes length
        let disputes = zrml_simple_disputes::Disputes::<Runtime>::get(0);
        assert_eq!(disputes.len(), 3);

        // make sure the old mappings of market id per dispute block are erased
        let market_ids_1 = MarketIdsPerDisputeBlock::<Runtime>::get(
            dispute_at_0 + market.deadlines.dispute_duration,
        );
        assert_eq!(market_ids_1.len(), 0);

        let market_ids_2 = MarketIdsPerDisputeBlock::<Runtime>::get(
            dispute_at_1 + market.deadlines.dispute_duration,
        );
        assert_eq!(market_ids_2.len(), 0);

        let market_ids_3 = MarketIdsPerDisputeBlock::<Runtime>::get(
            dispute_at_2 + market.deadlines.dispute_duration,
        );
        assert_eq!(market_ids_3.len(), 1);

        run_blocks(market.deadlines.dispute_duration);

        let market_after = MarketCommons::market(&0).unwrap();
        assert_eq!(market_after.status, MarketStatus::Resolved);
        let disputes = zrml_simple_disputes::Disputes::<Runtime>::get(0);
        assert_eq!(disputes.len(), 0);

        assert_ok!(PredictionMarkets::redeem_shares(RuntimeOrigin::signed(CHARLIE), 0));

        // Make sure rewards are right:
        //
        // Slashed amounts:
        //     - Dave's reserve: OutcomeBond::get() + OutcomeFactor::get()
        //     - Alice's oracle bond: OracleBond::get()
        // simple-disputes reward: OutcomeBond::get() + OutcomeFactor::get()
        // Charlie gets OracleBond, because the dispute was justified.
        // A dispute is justified if the oracle's report is different to the final outcome.
        //
        // Charlie and Eve each receive half of the simple-disputes reward as bounty.
        let dave_reserved = OutcomeBond::get() + OutcomeFactor::get();
        let total_slashed = dave_reserved;

        let charlie_balance = Balances::free_balance(CHARLIE);
        assert_eq!(charlie_balance, 1_000 * BASE + OracleBond::get() + total_slashed / 2);
        let charlie_reserved_2 = Balances::reserved_balance(CHARLIE);
        assert_eq!(charlie_reserved_2, 0);
        let eve_balance = Balances::free_balance(EVE);
        assert_eq!(eve_balance, 1_000 * BASE + total_slashed / 2);

        let dave_balance = Balances::free_balance(DAVE);
        assert_eq!(dave_balance, 1_000 * BASE - dave_reserved);

        let alice_balance = Balances::free_balance(ALICE);
        assert_eq!(alice_balance, 1_000 * BASE - OracleBond::get());

        // bob kinda gets away scot-free since Alice is held responsible
        // for her designated reporter
        let bob_balance = Balances::free_balance(BOB);
        assert_eq!(bob_balance, 1_000 * BASE);

        assert!(market_after.bonds.creation.unwrap().is_settled);
        assert!(market_after.bonds.oracle.unwrap().is_settled);
        assert!(market_after.bonds.dispute.unwrap().is_settled);
    };
    ExtBuilder::default().build().execute_with(|| {
        test(Asset::Ztg);
    });
    #[cfg(feature = "parachain")]
    ExtBuilder::default().build().execute_with(|| {
        test(Asset::ForeignAsset(100));
    });
}

#[test]
fn it_resolves_a_disputed_court_market() {
    let test = |base_asset: Asset<MarketId>| {
        let juror_0 = 1000;
        let juror_1 = 1001;
        let juror_2 = 1002;
        let juror_3 = 1003;
        let juror_4 = 1004;
        let juror_5 = 1005;

        for j in &[juror_0, juror_1, juror_2, juror_3, juror_4, juror_5] {
            let amount = MinJurorStake::get() + *j;
            assert_ok!(AssetManager::deposit(Asset::Ztg, j, amount + SENTINEL_AMOUNT));
            assert_ok!(Court::join_court(RuntimeOrigin::signed(*j), amount));
        }

        // just to have enough jurors for the dispute
        for j in 1006..(1006 + Court::necessary_draws_weight(0usize) as u32) {
            let juror = j as u128;
            let amount = MinJurorStake::get() + juror;
            assert_ok!(AssetManager::deposit(Asset::Ztg, &juror, amount + SENTINEL_AMOUNT));
            assert_ok!(Court::join_court(RuntimeOrigin::signed(juror), amount));
        }

        let end = 2;
        assert_ok!(PredictionMarkets::create_market(
            RuntimeOrigin::signed(ALICE),
            base_asset,
            Perbill::zero(),
            BOB,
            MarketPeriod::Block(0..end),
            get_deadlines(),
            gen_metadata(2),
            MarketCreation::Permissionless,
            MarketType::Categorical(<Runtime as crate::Config>::MinCategories::get()),
            Some(MarketDisputeMechanism::Court),
            ScoringRule::CPMM,
        ));

        let market_id = 0;
        let market = MarketCommons::market(&0).unwrap();

        let report_at = end + market.deadlines.grace_period + 1;
        run_to_block(report_at);

        assert_ok!(PredictionMarkets::report(
            RuntimeOrigin::signed(BOB),
            market_id,
            OutcomeReport::Categorical(0)
        ));

        assert_ok!(PredictionMarkets::dispute(RuntimeOrigin::signed(CHARLIE), market_id,));

        let court = zrml_court::Courts::<Runtime>::get(market_id).unwrap();
        let vote_start = court.round_ends.pre_vote + 1;

        run_to_block(vote_start);

        // overwrite draws to disregard randomness
        zrml_court::SelectedDraws::<Runtime>::remove(market_id);
        let mut draws = zrml_court::SelectedDraws::<Runtime>::get(market_id);
        for juror in &[juror_0, juror_1, juror_2, juror_3, juror_4, juror_5] {
            let draw = Draw {
                court_participant: *juror,
                weight: 1,
                vote: Vote::Drawn,
                slashable: MinJurorStake::get(),
            };
            let index = draws
                .binary_search_by_key(juror, |draw| draw.court_participant)
                .unwrap_or_else(|j| j);
            draws.try_insert(index, draw).unwrap();
        }
        let old_draws = draws.clone();
        zrml_court::SelectedDraws::<Runtime>::insert(market_id, draws);

        let salt = <Runtime as frame_system::Config>::Hash::default();

        // outcome_0 is the plurality decision => right outcome
        let outcome_0 = OutcomeReport::Categorical(0);
        let vote_item_0 = VoteItem::Outcome(outcome_0.clone());
        // outcome_1 is the wrong outcome
        let outcome_1 = OutcomeReport::Categorical(1);
        let vote_item_1 = VoteItem::Outcome(outcome_1);

        let commitment_0 = BlakeTwo256::hash_of(&(juror_0, vote_item_0.clone(), salt));
        assert_ok!(Court::vote(RuntimeOrigin::signed(juror_0), market_id, commitment_0));

        // juror_1 votes for non-plurality outcome => slashed later
        let commitment_1 = BlakeTwo256::hash_of(&(juror_1, vote_item_1.clone(), salt));
        assert_ok!(Court::vote(RuntimeOrigin::signed(juror_1), market_id, commitment_1));

        let commitment_2 = BlakeTwo256::hash_of(&(juror_2, vote_item_0.clone(), salt));
        assert_ok!(Court::vote(RuntimeOrigin::signed(juror_2), market_id, commitment_2));

        let commitment_3 = BlakeTwo256::hash_of(&(juror_3, vote_item_0.clone(), salt));
        assert_ok!(Court::vote(RuntimeOrigin::signed(juror_3), market_id, commitment_3));

        // juror_4 fails to vote in time

        let commitment_5 = BlakeTwo256::hash_of(&(juror_5, vote_item_0.clone(), salt));
        assert_ok!(Court::vote(RuntimeOrigin::signed(juror_5), market_id, commitment_5));

        // juror_3 is denounced by juror_0 => slashed later
        assert_ok!(Court::denounce_vote(
            RuntimeOrigin::signed(juror_0),
            market_id,
            juror_3,
            vote_item_0.clone(),
            salt
        ));

        let aggregation_start = court.round_ends.vote + 1;
        run_to_block(aggregation_start);

        assert_ok!(Court::reveal_vote(
            RuntimeOrigin::signed(juror_0),
            market_id,
            vote_item_0.clone(),
            salt
        ));
        assert_ok!(Court::reveal_vote(
            RuntimeOrigin::signed(juror_1),
            market_id,
            vote_item_1,
            salt
        ));

        let wrong_salt = BlakeTwo256::hash_of(&69);
        assert_noop!(
            Court::reveal_vote(
                RuntimeOrigin::signed(juror_2),
                market_id,
                vote_item_0.clone(),
                wrong_salt
            ),
            CError::<Runtime>::CommitmentHashMismatch
        );
        assert_ok!(Court::reveal_vote(
            RuntimeOrigin::signed(juror_2),
            market_id,
            vote_item_0.clone(),
            salt
        ));

        assert_noop!(
            Court::reveal_vote(
                RuntimeOrigin::signed(juror_3),
                market_id,
                vote_item_0.clone(),
                salt
            ),
            CError::<Runtime>::VoteAlreadyDenounced
        );

        assert_noop!(
            Court::reveal_vote(
                RuntimeOrigin::signed(juror_4),
                market_id,
                vote_item_0.clone(),
                salt
            ),
            CError::<Runtime>::JurorDidNotVote
        );

        // juror_5 fails to reveal in time

        let resolve_at = court.round_ends.appeal;
        let market_ids = MarketIdsPerDisputeBlock::<Runtime>::get(resolve_at);
        assert_eq!(market_ids.len(), 1);

        run_blocks(resolve_at);

        let market_after = MarketCommons::market(&0).unwrap();
        assert_eq!(market_after.status, MarketStatus::Resolved);
        assert_eq!(market_after.resolved_outcome, Some(outcome_0));
        let court_after = zrml_court::Courts::<Runtime>::get(market_id).unwrap();
        assert_eq!(court_after.status, CourtStatus::Closed { winner: vote_item_0 });

        let free_juror_0_before = Balances::free_balance(juror_0);
        let free_juror_1_before = Balances::free_balance(juror_1);
        let free_juror_2_before = Balances::free_balance(juror_2);
        let free_juror_3_before = Balances::free_balance(juror_3);
        let free_juror_4_before = Balances::free_balance(juror_4);
        let free_juror_5_before = Balances::free_balance(juror_5);

        assert_ok!(Court::reassign_court_stakes(RuntimeOrigin::signed(juror_0), market_id));

        let free_juror_0_after = Balances::free_balance(juror_0);
        let slashable_juror_0 =
            old_draws.iter().find(|draw| draw.court_participant == juror_0).unwrap().slashable;
        let free_juror_1_after = Balances::free_balance(juror_1);
        let slashable_juror_1 =
            old_draws.iter().find(|draw| draw.court_participant == juror_1).unwrap().slashable;
        let free_juror_2_after = Balances::free_balance(juror_2);
        let slashable_juror_2 =
            old_draws.iter().find(|draw| draw.court_participant == juror_2).unwrap().slashable;
        let free_juror_3_after = Balances::free_balance(juror_3);
        let slashable_juror_3 =
            old_draws.iter().find(|draw| draw.court_participant == juror_3).unwrap().slashable;
        let free_juror_4_after = Balances::free_balance(juror_4);
        let slashable_juror_4 =
            old_draws.iter().find(|draw| draw.court_participant == juror_4).unwrap().slashable;
        let free_juror_5_after = Balances::free_balance(juror_5);
        let slashable_juror_5 =
            old_draws.iter().find(|draw| draw.court_participant == juror_5).unwrap().slashable;

        let mut total_slashed = 0;
        // juror_1 voted for the wrong outcome => slashed
        assert_eq!(free_juror_1_before - free_juror_1_after, slashable_juror_1);
        total_slashed += slashable_juror_1;
        // juror_3 was denounced by juror_0 => slashed
        assert_eq!(free_juror_3_before - free_juror_3_after, slashable_juror_3);
        total_slashed += slashable_juror_3;
        // juror_4 failed to vote => slashed
        assert_eq!(free_juror_4_before - free_juror_4_after, slashable_juror_4);
        total_slashed += slashable_juror_4;
        // juror_5 failed to reveal => slashed
        assert_eq!(free_juror_5_before - free_juror_5_after, slashable_juror_5);
        total_slashed += slashable_juror_5;
        // juror_0 and juror_2 voted for the right outcome => rewarded
        let total_winner_stake = slashable_juror_0 + slashable_juror_2;
        let juror_0_share = Perquintill::from_rational(slashable_juror_0, total_winner_stake);
        assert_eq!(free_juror_0_after, free_juror_0_before + juror_0_share * total_slashed);
        let juror_2_share = Perquintill::from_rational(slashable_juror_2, total_winner_stake);
        assert_eq!(free_juror_2_after, free_juror_2_before + juror_2_share * total_slashed);
    };
    ExtBuilder::default().build().execute_with(|| {
        test(Asset::Ztg);
    });
    #[cfg(feature = "parachain")]
    ExtBuilder::default().build().execute_with(|| {
        test(Asset::ForeignAsset(100));
    });
}

fn simulate_appeal_cycle(market_id: MarketId) {
    let court = zrml_court::Courts::<Runtime>::get(market_id).unwrap();
    let vote_start = court.round_ends.pre_vote + 1;

    run_to_block(vote_start);

    let salt = <Runtime as frame_system::Config>::Hash::default();

    let wrong_outcome = OutcomeReport::Categorical(1);
    let wrong_vote_item = VoteItem::Outcome(wrong_outcome);

    let draws = zrml_court::SelectedDraws::<Runtime>::get(market_id);
    for draw in &draws {
        let commitment =
            BlakeTwo256::hash_of(&(draw.court_participant, wrong_vote_item.clone(), salt));
        assert_ok!(Court::vote(
            RuntimeOrigin::signed(draw.court_participant),
            market_id,
            commitment
        ));
    }

    let aggregation_start = court.round_ends.vote + 1;
    run_to_block(aggregation_start);

    for draw in draws {
        assert_ok!(Court::reveal_vote(
            RuntimeOrigin::signed(draw.court_participant),
            market_id,
            wrong_vote_item.clone(),
            salt,
        ));
    }

    let resolve_at = court.round_ends.appeal;
    let market_ids = MarketIdsPerDisputeBlock::<Runtime>::get(resolve_at);
    assert_eq!(market_ids.len(), 1);

    run_to_block(resolve_at - 1);

    let market_after = MarketCommons::market(&0).unwrap();
    assert_eq!(market_after.status, MarketStatus::Disputed);
}

#[test]
fn it_appeals_a_court_market_to_global_dispute() {
    let test = |base_asset: Asset<MarketId>| {
        let mut free_before = BTreeMap::new();
        let jurors = 1000..(1000 + MaxSelectedDraws::get() as u128);
        for j in jurors {
            let amount = MinJurorStake::get() + j;
            assert_ok!(AssetManager::deposit(Asset::Ztg, &j, amount + SENTINEL_AMOUNT));
            assert_ok!(Court::join_court(RuntimeOrigin::signed(j), amount));
            free_before.insert(j, Balances::free_balance(j));
        }

        let end = 2;
        assert_ok!(PredictionMarkets::create_market(
            RuntimeOrigin::signed(ALICE),
            base_asset,
            Perbill::zero(),
            BOB,
            MarketPeriod::Block(0..end),
            get_deadlines(),
            gen_metadata(2),
            MarketCreation::Permissionless,
            MarketType::Categorical(<Runtime as crate::Config>::MinCategories::get()),
            Some(MarketDisputeMechanism::Court),
            ScoringRule::CPMM,
        ));

        let market_id = 0;
        let market = MarketCommons::market(&0).unwrap();

        let report_at = end + market.deadlines.grace_period + 1;
        run_to_block(report_at);

        assert_ok!(PredictionMarkets::report(
            RuntimeOrigin::signed(BOB),
            market_id,
            OutcomeReport::Categorical(0)
        ));

        assert_ok!(PredictionMarkets::dispute(RuntimeOrigin::signed(CHARLIE), market_id,));

        for _ in 0..(MaxAppeals::get() - 1) {
            simulate_appeal_cycle(market_id);
            assert_ok!(Court::appeal(RuntimeOrigin::signed(BOB), market_id));
        }

        let court = zrml_court::Courts::<Runtime>::get(market_id).unwrap();
        let appeals = court.appeals;
        assert_eq!(appeals.len(), (MaxAppeals::get() - 1) as usize);

        assert_noop!(
            PredictionMarkets::start_global_dispute(RuntimeOrigin::signed(BOB), market_id),
            Error::<Runtime>::MarketDisputeMechanismNotFailed
        );

        simulate_appeal_cycle(market_id);
        assert_ok!(Court::appeal(RuntimeOrigin::signed(BOB), market_id));

        assert_noop!(
            Court::appeal(RuntimeOrigin::signed(BOB), market_id),
            CError::<Runtime>::MaxAppealsReached
        );

        assert!(!GlobalDisputes::does_exist(&market_id));

        assert_ok!(PredictionMarkets::start_global_dispute(RuntimeOrigin::signed(BOB), market_id));

        let now = <frame_system::Pallet<Runtime>>::block_number();

        assert!(GlobalDisputes::does_exist(&market_id));
        System::assert_last_event(Event::GlobalDisputeStarted(market_id).into());

        // report check
        let possession: PossessionOf<Runtime> =
            Possession::Shared { owners: frame_support::BoundedVec::try_from(vec![BOB]).unwrap() };
        let outcome_info = OutcomeInfo { outcome_sum: Zero::zero(), possession };
        assert_eq!(
            Outcomes::<Runtime>::get(market_id, &OutcomeReport::Categorical(0)).unwrap(),
            outcome_info
        );

        let add_outcome_end = now + GlobalDisputes::get_add_outcome_period();
        let vote_end = add_outcome_end + GlobalDisputes::get_vote_period();
        let market_ids = MarketIdsPerDisputeBlock::<Runtime>::get(vote_end);
        assert_eq!(market_ids, vec![market_id]);
        assert!(GlobalDisputes::is_active(&market_id));

        assert_noop!(
            PredictionMarkets::start_global_dispute(RuntimeOrigin::signed(CHARLIE), market_id),
            Error::<Runtime>::GlobalDisputeExistsAlready
        );
    };
    ExtBuilder::default().build().execute_with(|| {
        test(Asset::Ztg);
    });
    #[cfg(feature = "parachain")]
    ExtBuilder::default().build().execute_with(|| {
        test(Asset::ForeignAsset(100));
    });
}

#[test_case(MarketStatus::Active; "active")]
#[test_case(MarketStatus::CollectingSubsidy; "collecting_subsidy")]
#[test_case(MarketStatus::InsufficientSubsidy; "insufficient_subsidy")]
#[test_case(MarketStatus::Closed; "closed")]
#[test_case(MarketStatus::Proposed; "proposed")]
#[test_case(MarketStatus::Resolved; "resolved")]
fn dispute_fails_unless_reported_or_disputed_market(status: MarketStatus) {
    ExtBuilder::default().build().execute_with(|| {
        // Creates a permissionless market.
        simple_create_categorical_market(
            Asset::Ztg,
            MarketCreation::Permissionless,
            0..1,
            ScoringRule::CPMM,
        );

        assert_ok!(MarketCommons::mutate_market(&0, |market_inner| {
            market_inner.status = status;
            Ok(())
        }));

        assert_noop!(
            PredictionMarkets::dispute(RuntimeOrigin::signed(EVE), 0),
            Error::<Runtime>::InvalidMarketStatus
        );
    });
}

#[test]
fn start_global_dispute_fails_on_wrong_mdm() {
    ExtBuilder::default().build().execute_with(|| {
        let end = 2;
        assert_ok!(PredictionMarkets::create_market(
            RuntimeOrigin::signed(ALICE),
            Asset::Ztg,
            Perbill::zero(),
            BOB,
            MarketPeriod::Block(0..2),
            get_deadlines(),
            gen_metadata(2),
            MarketCreation::Permissionless,
            MarketType::Categorical(<Runtime as Config>::MaxDisputes::get() + 1),
            Some(MarketDisputeMechanism::Authorized),
            ScoringRule::CPMM,
        ));
        let market_id = MarketCommons::latest_market_id().unwrap();

        let market = MarketCommons::market(&market_id).unwrap();
        let grace_period = market.deadlines.grace_period;
        run_to_block(end + grace_period + 1);
        assert_ok!(PredictionMarkets::report(
            RuntimeOrigin::signed(BOB),
            market_id,
            OutcomeReport::Categorical(0)
        ));
        let dispute_at_0 = end + grace_period + 2;
        run_to_block(dispute_at_0);

        // only one dispute allowed for authorized mdm
        assert_ok!(PredictionMarkets::dispute(RuntimeOrigin::signed(CHARLIE), market_id,));
        run_blocks(1);
        let market = MarketCommons::market(&market_id).unwrap();
        assert_eq!(market.status, MarketStatus::Disputed);

        assert_noop!(
            PredictionMarkets::start_global_dispute(RuntimeOrigin::signed(CHARLIE), market_id),
            Error::<Runtime>::InvalidDisputeMechanism
        );
    });
}

#[test]
fn it_allows_to_redeem_shares() {
    let test = |base_asset: Asset<MarketId>| {
        let end = 2;
        simple_create_categorical_market(
            base_asset,
            MarketCreation::Permissionless,
            0..end,
            ScoringRule::CPMM,
        );

        assert_ok!(PredictionMarkets::buy_complete_set(RuntimeOrigin::signed(CHARLIE), 0, CENT));
        let market = MarketCommons::market(&0).unwrap();
        let grace_period = end + market.deadlines.grace_period;
        run_to_block(grace_period + 1);

        assert_ok!(PredictionMarkets::report(
            RuntimeOrigin::signed(BOB),
            0,
            OutcomeReport::Categorical(1)
        ));
        run_blocks(market.deadlines.dispute_duration);
        let market = MarketCommons::market(&0).unwrap();
        assert_eq!(market.status, MarketStatus::Resolved);

        assert_ok!(PredictionMarkets::redeem_shares(RuntimeOrigin::signed(CHARLIE), 0));
        let bal = Balances::free_balance(CHARLIE);
        assert_eq!(bal, 1_000 * BASE);
        System::assert_last_event(
            Event::TokensRedeemed(0, Asset::CategoricalOutcome(0, 1), CENT, CENT, CHARLIE).into(),
        );
    };
    ExtBuilder::default().build().execute_with(|| {
        test(Asset::Ztg);
    });
    #[cfg(feature = "parachain")]
    ExtBuilder::default().build().execute_with(|| {
        test(Asset::ForeignAsset(100));
    });
}

#[test]
fn create_market_and_deploy_assets_results_in_expected_balances_and_pool_params() {
    let test = |base_asset: Asset<MarketId>| {
        let oracle = ALICE;
        let period = MarketPeriod::Block(0..42);
        let metadata = gen_metadata(42);
        let category_count = 4;
        let market_type = MarketType::Categorical(category_count);
        let swap_fee = <Runtime as zrml_swaps::Config>::MaxSwapFee::get();
        let amount = 123 * BASE;
        let pool_id = 0;
        let weight = <Runtime as zrml_swaps::Config>::MinWeight::get();
        let weights = vec![weight; category_count.into()];
        let base_asset_weight = (category_count as u128) * weight;
        let total_weight = 2 * base_asset_weight;
        assert_ok!(PredictionMarkets::create_cpmm_market_and_deploy_assets(
            RuntimeOrigin::signed(ALICE),
            base_asset,
            Perbill::zero(),
            oracle,
            period,
            get_deadlines(),
            metadata,
            market_type,
            Some(MarketDisputeMechanism::SimpleDisputes),
            swap_fee,
            amount,
            weights,
        ));
        let market_id = 0;

        let pool_account = Swaps::pool_account_id(&pool_id);
        assert_eq!(Tokens::free_balance(Asset::CategoricalOutcome(0, 0), &ALICE), 0);
        assert_eq!(Tokens::free_balance(Asset::CategoricalOutcome(0, 1), &ALICE), 0);
        assert_eq!(Tokens::free_balance(Asset::CategoricalOutcome(0, 2), &ALICE), 0);
        assert_eq!(Tokens::free_balance(Asset::CategoricalOutcome(0, 3), &ALICE), 0);

        assert_eq!(Tokens::free_balance(Asset::CategoricalOutcome(0, 0), &pool_account), amount);
        assert_eq!(Tokens::free_balance(Asset::CategoricalOutcome(0, 1), &pool_account), amount);
        assert_eq!(Tokens::free_balance(Asset::CategoricalOutcome(0, 2), &pool_account), amount);
        assert_eq!(Tokens::free_balance(Asset::CategoricalOutcome(0, 3), &pool_account), amount);
        assert_eq!(AssetManager::free_balance(base_asset, &pool_account), amount);

        let pool = Pools::<Runtime>::get(0).unwrap();
        let assets_expected = vec![
            Asset::CategoricalOutcome(market_id, 0),
            Asset::CategoricalOutcome(market_id, 1),
            Asset::CategoricalOutcome(market_id, 2),
            Asset::CategoricalOutcome(market_id, 3),
            base_asset,
        ];
        assert_eq!(pool.assets, assets_expected);
        assert_eq!(pool.base_asset, base_asset);
        assert_eq!(pool.market_id, market_id);
        assert_eq!(pool.scoring_rule, ScoringRule::CPMM);
        assert_eq!(pool.swap_fee, Some(swap_fee));
        assert_eq!(pool.total_subsidy, None);
        assert_eq!(pool.total_subsidy, None);
        assert_eq!(pool.total_weight, Some(total_weight));
        let pool_weights = pool.weights.unwrap();
        assert_eq!(pool_weights[&Asset::CategoricalOutcome(market_id, 0)], weight);
        assert_eq!(pool_weights[&Asset::CategoricalOutcome(market_id, 1)], weight);
        assert_eq!(pool_weights[&Asset::CategoricalOutcome(market_id, 2)], weight);
        assert_eq!(pool_weights[&Asset::CategoricalOutcome(market_id, 3)], weight);
        assert_eq!(pool_weights[&base_asset], base_asset_weight);
    };

    ExtBuilder::default().build().execute_with(|| {
        test(Asset::Ztg);
    });
    #[cfg(feature = "parachain")]
    ExtBuilder::default().build().execute_with(|| {
        test(Asset::ForeignAsset(100));
    });
}

#[test]
fn process_subsidy_activates_market_with_sufficient_subsidy() {
    let test = |base_asset: Asset<MarketId>| {
        let min_sub_period =
            <Runtime as crate::Config>::MinSubsidyPeriod::get() / (MILLISECS_PER_BLOCK as u64);
        let max_sub_period =
            <Runtime as crate::Config>::MaxSubsidyPeriod::get() / (MILLISECS_PER_BLOCK as u64);

        simple_create_categorical_market(
            base_asset,
            MarketCreation::Permissionless,
            min_sub_period..max_sub_period,
            ScoringRule::RikiddoSigmoidFeeMarketEma,
        );
        let min_subsidy = <Runtime as zrml_swaps::Config>::MinSubsidy::get();
        assert_ok!(Swaps::pool_join_subsidy(RuntimeOrigin::signed(ALICE), 0, min_subsidy));
        run_to_block(min_sub_period);
        let subsidy_queue = crate::MarketsCollectingSubsidy::<Runtime>::get();
        assert_eq!(subsidy_queue.len(), 0);
        assert_eq!(MarketCommons::market(&0).unwrap().status, MarketStatus::Active);
    };
    ExtBuilder::default().build().execute_with(|| {
        test(Asset::Ztg);
    });
    #[cfg(feature = "parachain")]
    ExtBuilder::default().build().execute_with(|| {
        test(Asset::ForeignAsset(100));
    });
}

#[test]
fn process_subsidy_blocks_market_with_insufficient_subsidy() {
    let test = |base_asset: Asset<MarketId>| {
        let min_sub_period =
            <Runtime as crate::Config>::MinSubsidyPeriod::get() / (MILLISECS_PER_BLOCK as u64);
        let max_sub_period =
            <Runtime as crate::Config>::MaxSubsidyPeriod::get() / (MILLISECS_PER_BLOCK as u64);

        simple_create_categorical_market(
            base_asset,
            MarketCreation::Permissionless,
            min_sub_period..max_sub_period,
            ScoringRule::RikiddoSigmoidFeeMarketEma,
        );
        let subsidy = <Runtime as zrml_swaps::Config>::MinSubsidy::get() / 3;
        assert_ok!(Swaps::pool_join_subsidy(RuntimeOrigin::signed(ALICE), 0, subsidy));
        assert_ok!(Swaps::pool_join_subsidy(RuntimeOrigin::signed(BOB), 0, subsidy));
        run_to_block(min_sub_period);
        let subsidy_queue = crate::MarketsCollectingSubsidy::<Runtime>::get();
        assert_eq!(subsidy_queue.len(), 0);
        assert_eq!(MarketCommons::market(&0).unwrap().status, MarketStatus::InsufficientSubsidy);

        // Check that the balances are correctly unreserved.
        assert_eq!(AssetManager::reserved_balance(base_asset, &ALICE), 0);
        assert_eq!(AssetManager::reserved_balance(base_asset, &BOB), 0);
    };
    ExtBuilder::default().build().execute_with(|| {
        test(Asset::Ztg);
    });
    #[cfg(feature = "parachain")]
    ExtBuilder::default().build().execute_with(|| {
        test(Asset::ForeignAsset(100));
    });
}

#[test]
fn process_subsidy_keeps_market_in_subsidy_queue_until_end_of_subsidy_phase() {
    let test = |base_asset: Asset<MarketId>| {
        let min_sub_period =
            <Runtime as crate::Config>::MinSubsidyPeriod::get() / (MILLISECS_PER_BLOCK as u64);
        let max_sub_period =
            <Runtime as crate::Config>::MaxSubsidyPeriod::get() / (MILLISECS_PER_BLOCK as u64);

        simple_create_categorical_market(
            base_asset,
            MarketCreation::Permissionless,
            min_sub_period + 42..max_sub_period,
            ScoringRule::RikiddoSigmoidFeeMarketEma,
        );

        // Run to block where 2 markets are ready and process all markets.
        run_to_block(min_sub_period);
        let subsidy_queue = crate::MarketsCollectingSubsidy::<Runtime>::get();
        assert!(subsidy_queue.len() == 1);
        assert!(subsidy_queue[0].market_id == 0);
        assert!(MarketCommons::market(&0).unwrap().status == MarketStatus::CollectingSubsidy);
    };
    ExtBuilder::default().build().execute_with(|| {
        test(Asset::Ztg);
    });
    #[cfg(feature = "parachain")]
    ExtBuilder::default().build().execute_with(|| {
        test(Asset::ForeignAsset(100));
    });
}

#[test]
fn start_subsidy_creates_pool_and_starts_subsidy() {
    let test = |base_asset: Asset<MarketId>| {
        // Create advised categorical market using Rikiddo.
        simple_create_categorical_market(
            base_asset,
            MarketCreation::Advised,
            1337..1338,
            ScoringRule::RikiddoSigmoidFeeMarketEma,
        );
        let market_id = 0;
        let mut market = MarketCommons::market(&market_id).unwrap();

        // Ensure and set correct market status.
        assert_err!(
            PredictionMarkets::start_subsidy(&market, market_id),
            Error::<Runtime>::MarketIsNotCollectingSubsidy
        );
        assert_ok!(MarketCommons::mutate_market(&market_id, |market_inner| {
            market_inner.status = MarketStatus::CollectingSubsidy;
            market = market_inner.clone();
            Ok(())
        }));

        // Pool was created and market was registered for state transition into active.
        assert_ok!(PredictionMarkets::start_subsidy(&market, market_id));
        assert_ok!(MarketCommons::market_pool(&market_id));
        let mut inserted = false;

        for market in crate::MarketsCollectingSubsidy::<Runtime>::get() {
            if market.market_id == market_id {
                inserted = true;
            }
        }

        assert!(inserted);
    };
    ExtBuilder::default().build().execute_with(|| {
        test(Asset::Ztg);
    });
    #[cfg(feature = "parachain")]
    ExtBuilder::default().build().execute_with(|| {
        test(Asset::ForeignAsset(100));
    });
}

#[test]
fn only_creator_can_edit_market() {
    ExtBuilder::default().build().execute_with(|| {
        // Creates an advised market.
        simple_create_categorical_market(
            Asset::Ztg,
            MarketCreation::Advised,
            0..1,
            ScoringRule::CPMM,
        );

        // make sure it's in status proposed
        let market = MarketCommons::market(&0);
        assert_eq!(market.unwrap().status, MarketStatus::Proposed);

        let edit_reason = vec![0_u8; <Runtime as Config>::MaxEditReasonLen::get() as usize];

        // Now it should work from SUDO
        assert_ok!(PredictionMarkets::request_edit(RuntimeOrigin::signed(SUDO), 0, edit_reason));

        assert!(MarketIdsForEdit::<Runtime>::contains_key(0));

        // ALICE is market creator through simple_create_categorical_market
        assert_noop!(
            PredictionMarkets::edit_market(
                RuntimeOrigin::signed(BOB),
                Asset::Ztg,
                0,
                CHARLIE,
                MarketPeriod::Block(0..1),
                get_deadlines(),
                gen_metadata(2),
                MarketType::Categorical(<Runtime as crate::Config>::MinCategories::get()),
                Some(MarketDisputeMechanism::SimpleDisputes),
                ScoringRule::CPMM
            ),
            Error::<Runtime>::EditorNotCreator
        );
    });
}

#[test]
fn edit_cycle_for_proposed_markets() {
    ExtBuilder::default().build().execute_with(|| {
        // Creates an advised market.
        run_to_block(1);
        simple_create_categorical_market(
            Asset::Ztg,
            MarketCreation::Advised,
            2..4,
            ScoringRule::CPMM,
        );

        // make sure it's in status proposed
        let market = MarketCommons::market(&0);
        assert_eq!(market.unwrap().status, MarketStatus::Proposed);

        let edit_reason = vec![0_u8; <Runtime as Config>::MaxEditReasonLen::get() as usize];

        // Now it should work from SUDO
        assert_ok!(PredictionMarkets::request_edit(RuntimeOrigin::signed(SUDO), 0, edit_reason));

        assert!(MarketIdsForEdit::<Runtime>::contains_key(0));

        // BOB was the oracle before through simple_create_categorical_market
        // After this edit its changed to ALICE
        assert_ok!(PredictionMarkets::edit_market(
            RuntimeOrigin::signed(ALICE),
            Asset::Ztg,
            0,
            CHARLIE,
            MarketPeriod::Block(2..4),
            get_deadlines(),
            gen_metadata(2),
            MarketType::Categorical(<Runtime as crate::Config>::MinCategories::get()),
            Some(MarketDisputeMechanism::SimpleDisputes),
            ScoringRule::CPMM
        ));
        let edited_market = MarketCommons::market(&0).expect("Market not found");
        System::assert_last_event(Event::MarketEdited(0, edited_market).into());
        assert!(!MarketIdsForEdit::<Runtime>::contains_key(0));
        // verify oracle is CHARLIE
        let market = MarketCommons::market(&0);
        assert_eq!(market.unwrap().oracle, CHARLIE);
    });
}

#[cfg(feature = "parachain")]
#[test]
fn edit_market_with_foreign_asset() {
    ExtBuilder::default().build().execute_with(|| {
        // Creates an advised market.
        simple_create_categorical_market(
            Asset::Ztg,
            MarketCreation::Advised,
            0..1,
            ScoringRule::CPMM,
        );

        // make sure it's in status proposed
        let market = MarketCommons::market(&0);
        assert_eq!(market.unwrap().status, MarketStatus::Proposed);

        let edit_reason = vec![0_u8; <Runtime as Config>::MaxEditReasonLen::get() as usize];

        // Now it should work from SUDO
        assert_ok!(PredictionMarkets::request_edit(RuntimeOrigin::signed(SUDO), 0, edit_reason));

        assert!(MarketIdsForEdit::<Runtime>::contains_key(0));

        // ALICE is market creator through simple_create_categorical_market
        // As per Mock asset_registry genesis ForeignAsset(50) is not registered in asset_registry.
        assert_noop!(
            PredictionMarkets::edit_market(
                RuntimeOrigin::signed(ALICE),
                Asset::ForeignAsset(50),
                0,
                CHARLIE,
                MarketPeriod::Block(0..1),
                get_deadlines(),
                gen_metadata(2),
                MarketType::Categorical(<Runtime as crate::Config>::MinCategories::get()),
                Some(MarketDisputeMechanism::SimpleDisputes),
                ScoringRule::CPMM
            ),
            Error::<Runtime>::UnregisteredForeignAsset
        );
        // As per Mock asset_registry genesis ForeignAsset(420) has allow_as_base_asset set to false.
        assert_noop!(
            PredictionMarkets::edit_market(
                RuntimeOrigin::signed(ALICE),
                Asset::ForeignAsset(420),
                0,
                CHARLIE,
                MarketPeriod::Block(0..1),
                get_deadlines(),
                gen_metadata(2),
                MarketType::Categorical(<Runtime as crate::Config>::MinCategories::get()),
                Some(MarketDisputeMechanism::SimpleDisputes),
                ScoringRule::CPMM
            ),
            Error::<Runtime>::InvalidBaseAsset,
        );
        // As per Mock asset_registry genesis ForeignAsset(100) has allow_as_base_asset set to true.
        assert_ok!(PredictionMarkets::edit_market(
            RuntimeOrigin::signed(ALICE),
            Asset::ForeignAsset(100),
            0,
            CHARLIE,
            MarketPeriod::Block(0..1),
            get_deadlines(),
            gen_metadata(2),
            MarketType::Categorical(<Runtime as crate::Config>::MinCategories::get()),
            Some(MarketDisputeMechanism::SimpleDisputes),
            ScoringRule::CPMM
        ));
        let market = MarketCommons::market(&0).unwrap();
        assert_eq!(market.base_asset, Asset::ForeignAsset(100));
    });
}

#[test]
fn the_entire_market_lifecycle_works_with_timestamps() {
    ExtBuilder::default().build().execute_with(|| {
        // Creates a permissionless market.
        assert_ok!(PredictionMarkets::create_market(
            RuntimeOrigin::signed(ALICE),
            Asset::Ztg,
            Perbill::zero(),
            BOB,
            MarketPeriod::Timestamp(0..100_000_000),
            get_deadlines(),
            gen_metadata(2),
            MarketCreation::Permissionless,
            MarketType::Categorical(2),
            Some(MarketDisputeMechanism::SimpleDisputes),
            ScoringRule::CPMM
        ));

        // is ok
        assert_ok!(PredictionMarkets::buy_complete_set(RuntimeOrigin::signed(BOB), 0, CENT));
        let market = MarketCommons::market(&0).unwrap();

        // set the timestamp
        set_timestamp_for_on_initialize(100_000_000);
        run_to_block(2); // Trigger `on_initialize`; must be at least block #2.
        let grace_period: u64 = market.deadlines.grace_period * MILLISECS_PER_BLOCK as u64;
        Timestamp::set_timestamp(100_000_000 + grace_period);

        assert_noop!(
            PredictionMarkets::buy_complete_set(RuntimeOrigin::signed(BOB), 0, CENT),
            Error::<Runtime>::MarketIsNotActive,
        );

        assert_ok!(PredictionMarkets::report(
            RuntimeOrigin::signed(BOB),
            0,
            OutcomeReport::Categorical(1)
        ));
    });
}

#[test]
fn full_scalar_market_lifecycle() {
    let test = |base_asset: Asset<MarketId>| {
        assert_ok!(PredictionMarkets::create_market(
            RuntimeOrigin::signed(ALICE),
            base_asset,
            Perbill::zero(),
            BOB,
            MarketPeriod::Timestamp(0..100_000_000),
            get_deadlines(),
            gen_metadata(3),
            MarketCreation::Permissionless,
            MarketType::Scalar(10..=30),
            Some(MarketDisputeMechanism::SimpleDisputes),
            ScoringRule::CPMM
        ));

        assert_ok!(PredictionMarkets::buy_complete_set(
            RuntimeOrigin::signed(CHARLIE),
            0,
            100 * BASE
        ));

        // check balances
        let assets = PredictionMarkets::outcome_assets(0, &MarketCommons::market(&0).unwrap());
        assert_eq!(assets.len(), 2);
        for asset in assets.iter() {
            let bal = Tokens::free_balance(*asset, &CHARLIE);
            assert_eq!(bal, 100 * BASE);
        }
        let market = MarketCommons::market(&0).unwrap();

        set_timestamp_for_on_initialize(100_000_000);
        let report_at = 2;
        run_to_block(report_at); // Trigger `on_initialize`; must be at least block #2.
        let grace_period: u64 = market.deadlines.grace_period * MILLISECS_PER_BLOCK as u64;
        Timestamp::set_timestamp(100_000_000 + grace_period);

        // report
        assert_ok!(PredictionMarkets::report(
            RuntimeOrigin::signed(BOB),
            0,
            OutcomeReport::Scalar(100)
        ));

        let market_after_report = MarketCommons::market(&0).unwrap();
        assert!(market_after_report.report.is_some());
        let report = market_after_report.report.unwrap();
        assert_eq!(report.at, report_at);
        assert_eq!(report.by, BOB);
        assert_eq!(report.outcome, OutcomeReport::Scalar(100));

        // dispute
        assert_ok!(PredictionMarkets::dispute(RuntimeOrigin::signed(DAVE), 0));
        assert_ok!(SimpleDisputes::suggest_outcome(
            RuntimeOrigin::signed(DAVE),
            0,
            OutcomeReport::Scalar(25)
        ));
        let disputes = zrml_simple_disputes::Disputes::<Runtime>::get(0);
        assert_eq!(disputes.len(), 1);

        run_blocks(market.deadlines.dispute_duration);

        let market_after_resolve = MarketCommons::market(&0).unwrap();
        assert_eq!(market_after_resolve.status, MarketStatus::Resolved);
        let disputes = zrml_simple_disputes::Disputes::<Runtime>::get(0);
        assert_eq!(disputes.len(), 0);

        // give EVE some shares
        assert_ok!(Tokens::transfer(
            RuntimeOrigin::signed(CHARLIE),
            EVE,
            Asset::ScalarOutcome(0, ScalarPosition::Short),
            50 * BASE
        ));

        assert_eq!(
            Tokens::free_balance(Asset::ScalarOutcome(0, ScalarPosition::Short), &CHARLIE),
            50 * BASE
        );

        assert_ok!(PredictionMarkets::redeem_shares(RuntimeOrigin::signed(CHARLIE), 0));
        for asset in assets.iter() {
            let bal = Tokens::free_balance(*asset, &CHARLIE);
            assert_eq!(bal, 0);
        }

        // check payouts is right for each CHARLIE and EVE
        let base_asset_bal_charlie = AssetManager::free_balance(base_asset, &CHARLIE);
        let base_asset_bal_eve = AssetManager::free_balance(base_asset, &EVE);
        assert_eq!(base_asset_bal_charlie, 98750 * CENT); // 75 (LONG) + 12.5 (SHORT) + 900 (balance)
        assert_eq!(base_asset_bal_eve, 1000 * BASE);
        System::assert_has_event(
            Event::TokensRedeemed(
                0,
                Asset::ScalarOutcome(0, ScalarPosition::Long),
                100 * BASE,
                75 * BASE,
                CHARLIE,
            )
            .into(),
        );
        System::assert_has_event(
            Event::TokensRedeemed(
                0,
                Asset::ScalarOutcome(0, ScalarPosition::Short),
                50 * BASE,
                1250 * CENT, // 12.5
                CHARLIE,
            )
            .into(),
        );

        assert_ok!(PredictionMarkets::redeem_shares(RuntimeOrigin::signed(EVE), 0));
        let base_asset_bal_eve_after = AssetManager::free_balance(base_asset, &EVE);
        assert_eq!(base_asset_bal_eve_after, 101250 * CENT); // 12.5 (SHORT) + 1000 (balance)
        System::assert_last_event(
            Event::TokensRedeemed(
                0,
                Asset::ScalarOutcome(0, ScalarPosition::Short),
                50 * BASE,
                1250 * CENT, // 12.5
                EVE,
            )
            .into(),
        );
    };
    ExtBuilder::default().build().execute_with(|| {
        test(Asset::Ztg);
    });
    #[cfg(feature = "parachain")]
    ExtBuilder::default().build().execute_with(|| {
        test(Asset::ForeignAsset(100));
    });
}

#[test]
fn scalar_market_correctly_resolves_on_out_of_range_outcomes_below_threshold() {
    let test = |base_asset: Asset<MarketId>| {
        scalar_market_correctly_resolves_common(base_asset, 50);
        assert_eq!(AssetManager::free_balance(base_asset, &CHARLIE), 900 * BASE);
        assert_eq!(AssetManager::free_balance(base_asset, &EVE), 1100 * BASE);
    };
    ExtBuilder::default().build().execute_with(|| {
        test(Asset::Ztg);
    });
    #[cfg(feature = "parachain")]
    ExtBuilder::default().build().execute_with(|| {
        test(Asset::ForeignAsset(100));
    });
}

#[test]
fn scalar_market_correctly_resolves_on_out_of_range_outcomes_above_threshold() {
    let test = |base_asset: Asset<MarketId>| {
        scalar_market_correctly_resolves_common(base_asset, 250);
        assert_eq!(AssetManager::free_balance(base_asset, &CHARLIE), 1000 * BASE);
        assert_eq!(AssetManager::free_balance(base_asset, &EVE), 1000 * BASE);
    };
    ExtBuilder::default().build().execute_with(|| {
        test(Asset::Ztg);
    });
    #[cfg(feature = "parachain")]
    ExtBuilder::default().build().execute_with(|| {
        test(Asset::ForeignAsset(100));
    });
}

#[test]
fn reject_market_fails_on_permissionless_market() {
    ExtBuilder::default().build().execute_with(|| {
        // Creates an advised market.
        simple_create_categorical_market(
            Asset::Ztg,
            MarketCreation::Permissionless,
            0..1,
            ScoringRule::CPMM,
        );
        let reject_reason: Vec<u8> =
            vec![0; <Runtime as Config>::MaxRejectReasonLen::get() as usize];
        assert_noop!(
            PredictionMarkets::reject_market(RuntimeOrigin::signed(SUDO), 0, reject_reason),
            Error::<Runtime>::InvalidMarketStatus
        );
    });
}

#[test]
fn reject_market_fails_on_approved_market() {
    ExtBuilder::default().build().execute_with(|| {
        // Creates an advised market.
        simple_create_categorical_market(
            Asset::Ztg,
            MarketCreation::Advised,
            0..1,
            ScoringRule::CPMM,
        );
        assert_ok!(PredictionMarkets::approve_market(RuntimeOrigin::signed(SUDO), 0));
        let reject_reason: Vec<u8> =
            vec![0; <Runtime as Config>::MaxRejectReasonLen::get() as usize];
        assert_noop!(
            PredictionMarkets::reject_market(RuntimeOrigin::signed(SUDO), 0, reject_reason),
            Error::<Runtime>::InvalidMarketStatus
        );
    });
}

#[test]
fn market_resolve_does_not_hold_liquidity_withdraw() {
    ExtBuilder::default().build().execute_with(|| {
        let end = 100;
        assert_ok!(PredictionMarkets::create_market(
            RuntimeOrigin::signed(ALICE),
            Asset::Ztg,
            Perbill::zero(),
            BOB,
            MarketPeriod::Block(0..end),
            get_deadlines(),
            gen_metadata(2),
            MarketCreation::Permissionless,
            MarketType::Categorical(3),
            Some(MarketDisputeMechanism::SimpleDisputes),
            ScoringRule::CPMM
        ));
        deploy_swap_pool(MarketCommons::market(&0).unwrap(), 0).unwrap();
        assert_ok!(PredictionMarkets::buy_complete_set(RuntimeOrigin::signed(ALICE), 0, BASE));
        assert_ok!(PredictionMarkets::buy_complete_set(RuntimeOrigin::signed(BOB), 0, 2 * BASE));
        assert_ok!(PredictionMarkets::buy_complete_set(
            RuntimeOrigin::signed(CHARLIE),
            0,
            3 * BASE
        ));
        let market = MarketCommons::market(&0).unwrap();

        let grace_period = end + market.deadlines.grace_period;
        run_to_block(grace_period + 1);
        assert_ok!(PredictionMarkets::report(
            RuntimeOrigin::signed(BOB),
            0,
            OutcomeReport::Categorical(2)
        ));

        run_to_block(grace_period + market.deadlines.dispute_duration + 2);
        assert_ok!(Swaps::pool_exit(RuntimeOrigin::signed(FRED), 0, BASE * 100, vec![0, 0]));
        assert_ok!(PredictionMarkets::redeem_shares(RuntimeOrigin::signed(BOB), 0));
    })
}

#[test]
fn authorized_correctly_resolves_disputed_market() {
    // NOTE: Bonds are always in ZTG, irrespective of base_asset.
    let test = |base_asset: Asset<MarketId>| {
        let end = 2;
        assert_ok!(PredictionMarkets::create_market(
            RuntimeOrigin::signed(ALICE),
            base_asset,
            Perbill::zero(),
            BOB,
            MarketPeriod::Block(0..end),
            get_deadlines(),
            gen_metadata(2),
            MarketCreation::Permissionless,
            MarketType::Categorical(<Runtime as Config>::MinCategories::get()),
            Some(MarketDisputeMechanism::Authorized),
            ScoringRule::CPMM,
        ));
        assert_ok!(PredictionMarkets::buy_complete_set(RuntimeOrigin::signed(CHARLIE), 0, CENT));

        let market = MarketCommons::market(&0).unwrap();
        let grace_period = end + market.deadlines.grace_period;
        run_to_block(grace_period + 1);
        assert_ok!(PredictionMarkets::report(
            RuntimeOrigin::signed(BOB),
            0,
            OutcomeReport::Categorical(0)
        ));

        let charlie_balance = AssetManager::free_balance(base_asset, &CHARLIE);
        assert_eq!(charlie_balance, 1_000 * BASE - CENT);

        let dispute_at = grace_period + 1 + 1;
        run_to_block(dispute_at);
        assert_ok!(PredictionMarkets::dispute(RuntimeOrigin::signed(CHARLIE), 0,));

        if base_asset == Asset::Ztg {
            let charlie_balance = AssetManager::free_balance(Asset::Ztg, &CHARLIE);
            assert_eq!(charlie_balance, 1_000 * BASE - CENT - DisputeBond::get());
        } else {
            let charlie_balance = AssetManager::free_balance(Asset::Ztg, &CHARLIE);
            assert_eq!(charlie_balance, 1_000 * BASE - DisputeBond::get());
            let charlie_balance = AssetManager::free_balance(base_asset, &CHARLIE);
            assert_eq!(charlie_balance, 1_000 * BASE - CENT);
        }

        // Fred authorizses an outcome, but fat-fingers it on the first try.
        assert_ok!(Authorized::authorize_market_outcome(
            RuntimeOrigin::signed(AuthorizedDisputeResolutionUser::get()),
            0,
            OutcomeReport::Categorical(0)
        ));
        assert_ok!(Authorized::authorize_market_outcome(
            RuntimeOrigin::signed(AuthorizedDisputeResolutionUser::get()),
            0,
            OutcomeReport::Categorical(1)
        ));

        let market = MarketCommons::market(&0).unwrap();
        assert_eq!(market.status, MarketStatus::Disputed);

        // check everyone's deposits
        let charlie_reserved = Balances::reserved_balance(CHARLIE);
        assert_eq!(charlie_reserved, DisputeBond::get());

        let market_ids_1 = MarketIdsPerDisputeBlock::<Runtime>::get(
            dispute_at + <Runtime as zrml_authorized::Config>::CorrectionPeriod::get(),
        );
        assert_eq!(market_ids_1.len(), 1);

        if base_asset == Asset::Ztg {
            let charlie_balance = AssetManager::free_balance(Asset::Ztg, &CHARLIE);
            assert_eq!(charlie_balance, 1_000 * BASE - CENT - DisputeBond::get());
        } else {
            let charlie_balance = AssetManager::free_balance(Asset::Ztg, &CHARLIE);
            assert_eq!(charlie_balance, 1_000 * BASE - DisputeBond::get());
            let charlie_balance = AssetManager::free_balance(base_asset, &CHARLIE);
            assert_eq!(charlie_balance, 1_000 * BASE - CENT);
        }

        run_blocks(<Runtime as zrml_authorized::Config>::CorrectionPeriod::get() - 1);

        let market_after = MarketCommons::market(&0).unwrap();
        assert_eq!(market_after.status, MarketStatus::Disputed);

        if base_asset == Asset::Ztg {
            let charlie_balance = AssetManager::free_balance(Asset::Ztg, &CHARLIE);
            assert_eq!(charlie_balance, 1_000 * BASE - CENT - DisputeBond::get());
        } else {
            let charlie_balance = AssetManager::free_balance(Asset::Ztg, &CHARLIE);
            assert_eq!(charlie_balance, 1_000 * BASE - DisputeBond::get());
            let charlie_balance = AssetManager::free_balance(base_asset, &CHARLIE);
            assert_eq!(charlie_balance, 1_000 * BASE - CENT);
        }

        run_blocks(1);

        if base_asset == Asset::Ztg {
            let charlie_balance = AssetManager::free_balance(Asset::Ztg, &CHARLIE);
            assert_eq!(charlie_balance, 1_000 * BASE - CENT + OracleBond::get());
        } else {
            let charlie_balance = AssetManager::free_balance(Asset::Ztg, &CHARLIE);
            assert_eq!(charlie_balance, 1_000 * BASE + OracleBond::get());
            let charlie_balance = AssetManager::free_balance(base_asset, &CHARLIE);
            assert_eq!(charlie_balance, 1_000 * BASE - CENT);
        }

        let market_after = MarketCommons::market(&0).unwrap();
        assert_eq!(market_after.status, MarketStatus::Resolved);
        let disputes = zrml_simple_disputes::Disputes::<Runtime>::get(0);
        assert_eq!(disputes.len(), 0);

        assert_ok!(PredictionMarkets::redeem_shares(RuntimeOrigin::signed(CHARLIE), 0));

        if base_asset == Asset::Ztg {
            let charlie_balance = AssetManager::free_balance(Asset::Ztg, &CHARLIE);
            assert_eq!(charlie_balance, 1_000 * BASE + OracleBond::get());
        } else {
            let charlie_balance = AssetManager::free_balance(Asset::Ztg, &CHARLIE);
            assert_eq!(charlie_balance, 1_000 * BASE + OracleBond::get());
            let charlie_balance = AssetManager::free_balance(base_asset, &CHARLIE);
            assert_eq!(charlie_balance, 1_000 * BASE);
        }
        let charlie_reserved_2 = AssetManager::reserved_balance(Asset::Ztg, &CHARLIE);
        assert_eq!(charlie_reserved_2, 0);

        let alice_balance = AssetManager::free_balance(Asset::Ztg, &ALICE);
        assert_eq!(alice_balance, 1_000 * BASE - OracleBond::get());

        // bob kinda gets away scot-free since Alice is held responsible
        // for her designated reporter
        let bob_balance = AssetManager::free_balance(Asset::Ztg, &BOB);
        assert_eq!(bob_balance, 1_000 * BASE);

        assert!(market_after.bonds.creation.unwrap().is_settled);
        assert!(market_after.bonds.oracle.unwrap().is_settled);
    };
    ExtBuilder::default().build().execute_with(|| {
        test(Asset::Ztg);
    });
    #[cfg(feature = "parachain")]
    ExtBuilder::default().build().execute_with(|| {
        test(Asset::ForeignAsset(100));
    });
}

#[test]
fn approve_market_correctly_unreserves_advisory_bond() {
    // NOTE: Bonds are always in ZTG, irrespective of base_asset.
    let test = |base_asset: Asset<MarketId>| {
        reserve_sentinel_amounts();
        assert_ok!(PredictionMarkets::create_market(
            RuntimeOrigin::signed(ALICE),
            base_asset,
            Perbill::zero(),
            BOB,
            MarketPeriod::Block(0..100),
            get_deadlines(),
            gen_metadata(2),
            MarketCreation::Advised,
            MarketType::Categorical(2),
            Some(MarketDisputeMechanism::SimpleDisputes),
            ScoringRule::CPMM,
        ));
        let market_id = 0;
        let alice_balance_before = Balances::free_balance(ALICE);
        check_reserve(&ALICE, AdvisoryBond::get() + OracleBond::get());
        assert_ok!(PredictionMarkets::approve_market(RuntimeOrigin::signed(SUDO), market_id));
        check_reserve(&ALICE, OracleBond::get());
        assert_eq!(Balances::free_balance(ALICE), alice_balance_before + AdvisoryBond::get());
        let market = MarketCommons::market(&market_id).unwrap();
        assert!(market.bonds.creation.unwrap().is_settled);
    };
    ExtBuilder::default().build().execute_with(|| {
        test(Asset::Ztg);
    });
    #[cfg(feature = "parachain")]
    ExtBuilder::default().build().execute_with(|| {
        test(Asset::ForeignAsset(100));
    });
}

#[test]
fn deploy_swap_pool_correctly_sets_weight_of_base_asset() {
    ExtBuilder::default().build().execute_with(|| {
        let weights = vec![
            <Runtime as zrml_swaps::Config>::MinWeight::get() + 11,
            <Runtime as zrml_swaps::Config>::MinWeight::get() + 22,
            <Runtime as zrml_swaps::Config>::MinWeight::get() + 33,
        ];
        assert_ok!(PredictionMarkets::create_cpmm_market_and_deploy_assets(
            RuntimeOrigin::signed(ALICE),
            Asset::Ztg,
            Perbill::zero(),
            ALICE,
            MarketPeriod::Block(0..42),
            get_deadlines(),
            gen_metadata(50),
            MarketType::Categorical(3),
            Some(MarketDisputeMechanism::SimpleDisputes),
            1,
            LIQUIDITY,
            weights,
        ));
        let pool = <Pools<Runtime>>::get(0).unwrap();
        let pool_weights = pool.weights.unwrap();
        assert_eq!(
            pool_weights[&Asset::Ztg],
            3 * <Runtime as zrml_swaps::Config>::MinWeight::get() + 66
        );
    });
}

#[test]
fn deploy_swap_pool_for_market_returns_error_if_weights_is_too_short() {
    ExtBuilder::default().build().execute_with(|| {
        let category_count = 5;
        assert_ok!(PredictionMarkets::create_market(
            RuntimeOrigin::signed(ALICE),
            Asset::Ztg,
            Perbill::zero(),
            BOB,
            MarketPeriod::Block(0..100),
            get_deadlines(),
            gen_metadata(2),
            MarketCreation::Permissionless,
            MarketType::Categorical(category_count),
            Some(MarketDisputeMechanism::SimpleDisputes),
            ScoringRule::CPMM
        ));
        let amount = 123 * BASE;
        assert_ok!(Balances::set_balance(RuntimeOrigin::root(), ALICE, 2 * amount, 0));
        assert_ok!(PredictionMarkets::buy_complete_set(RuntimeOrigin::signed(ALICE), 0, amount));
        // Attempt to create a pool with four weights; but we need five instead (base asset not
        // counted).
        assert_noop!(
            PredictionMarkets::deploy_swap_pool_for_market(
                RuntimeOrigin::signed(ALICE),
                0,
                1,
                amount,
                vec![
                    <Runtime as zrml_swaps::Config>::MinWeight::get();
                    (category_count - 1).into()
                ],
            ),
            Error::<Runtime>::WeightsLenMustEqualAssetsLen,
        );
    });
}

#[test]
fn deploy_swap_pool_for_market_returns_error_if_weights_is_too_long() {
    ExtBuilder::default().build().execute_with(|| {
        let category_count = 5;
        assert_ok!(PredictionMarkets::create_market(
            RuntimeOrigin::signed(ALICE),
            Asset::Ztg,
            Perbill::zero(),
            BOB,
            MarketPeriod::Block(0..100),
            get_deadlines(),
            gen_metadata(2),
            MarketCreation::Permissionless,
            MarketType::Categorical(category_count),
            Some(MarketDisputeMechanism::SimpleDisputes),
            ScoringRule::CPMM
        ));
        let amount = 123 * BASE;
        assert_ok!(Balances::set_balance(RuntimeOrigin::root(), ALICE, 2 * amount, 0));
        assert_ok!(PredictionMarkets::buy_complete_set(RuntimeOrigin::signed(ALICE), 0, amount));
        // Attempt to create a pool with six weights; but we need five instead (base asset not
        // counted).
        assert_noop!(
            PredictionMarkets::deploy_swap_pool_for_market(
                RuntimeOrigin::signed(ALICE),
                0,
                <Runtime as zrml_swaps::Config>::MaxSwapFee::get(),
                amount,
                vec![
                    <Runtime as zrml_swaps::Config>::MinWeight::get();
                    (category_count + 1).into()
                ],
            ),
            Error::<Runtime>::WeightsLenMustEqualAssetsLen,
        );
    });
}

#[test]
fn on_resolution_correctly_reserves_and_unreserves_bonds_for_permissionless_market_on_oracle_report()
 {
    // NOTE: Bonds are always in ZTG, irrespective of base_asset.
    let test = |base_asset: Asset<MarketId>| {
        reserve_sentinel_amounts();
        let end = 100;
        assert_ok!(PredictionMarkets::create_market(
            RuntimeOrigin::signed(ALICE),
            base_asset,
            Perbill::zero(),
            BOB,
            MarketPeriod::Block(0..end),
            get_deadlines(),
            gen_metadata(2),
            MarketCreation::Permissionless,
            MarketType::Categorical(2),
            Some(MarketDisputeMechanism::SimpleDisputes),
            ScoringRule::CPMM,
        ));
        let alice_balance_before = Balances::free_balance(ALICE);
        check_reserve(&ALICE, ValidityBond::get() + OracleBond::get());
        let market = MarketCommons::market(&0).unwrap();
        let grace_period = end + market.deadlines.grace_period;
        run_to_block(grace_period + 1);
        assert_ok!(PredictionMarkets::report(
            RuntimeOrigin::signed(BOB),
            0,
            OutcomeReport::Categorical(0)
        ));
        run_to_block(grace_period + market.deadlines.dispute_duration + 1);
        check_reserve(&ALICE, 0);
        assert_eq!(
            Balances::free_balance(ALICE),
            alice_balance_before + ValidityBond::get() + OracleBond::get()
        );
    };
    ExtBuilder::default().build().execute_with(|| {
        test(Asset::Ztg);
    });
    #[cfg(feature = "parachain")]
    ExtBuilder::default().build().execute_with(|| {
        test(Asset::ForeignAsset(100));
    });
}

#[test]
fn on_resolution_correctly_reserves_and_unreserves_bonds_for_permissionless_market_on_outsider_report()
 {
    // NOTE: Bonds are always in ZTG, irrespective of base_asset.
    let test = |base_asset: Asset<MarketId>| {
        reserve_sentinel_amounts();
        let end = 100;
        assert_ok!(PredictionMarkets::create_market(
            RuntimeOrigin::signed(ALICE),
            base_asset,
            Perbill::zero(),
            BOB,
            MarketPeriod::Block(0..100),
            get_deadlines(),
            gen_metadata(2),
            MarketCreation::Permissionless,
            MarketType::Categorical(2),
            Some(MarketDisputeMechanism::SimpleDisputes),
            ScoringRule::CPMM,
        ));
        let alice_balance_before = Balances::free_balance(ALICE);
        check_reserve(&ALICE, ValidityBond::get() + OracleBond::get());

        let charlie_balance_before = Balances::free_balance(CHARLIE);
        let market = MarketCommons::market(&0).unwrap();
        let grace_period = end + market.deadlines.grace_period;
        let report_at = grace_period + market.deadlines.oracle_duration + 1;
        run_to_block(report_at);

        assert!(market.bonds.outsider.is_none());
        assert_ok!(PredictionMarkets::report(
            RuntimeOrigin::signed(CHARLIE),
            0,
            OutcomeReport::Categorical(1)
        ));

        let market = MarketCommons::market(&0).unwrap();
        assert_eq!(market.bonds.outsider, Some(Bond::new(CHARLIE, OutsiderBond::get())));
        check_reserve(&CHARLIE, OutsiderBond::get());
        assert_eq!(Balances::free_balance(CHARLIE), charlie_balance_before - OutsiderBond::get());
        let charlie_balance_before = Balances::free_balance(CHARLIE);

        run_blocks(market.deadlines.dispute_duration);
        check_reserve(&ALICE, 0);
        // Check that validity bond didn't get slashed, but oracle bond did
        assert_eq!(Balances::free_balance(ALICE), alice_balance_before + ValidityBond::get());

        check_reserve(&CHARLIE, 0);
        // Check that the outsider gets the OracleBond together with the OutsiderBond
        assert_eq!(
            Balances::free_balance(CHARLIE),
            charlie_balance_before + OracleBond::get() + OutsiderBond::get()
        );
        let market = MarketCommons::market(&0).unwrap();
        assert!(market.bonds.outsider.unwrap().is_settled);
    };
    ExtBuilder::default().build().execute_with(|| {
        test(Asset::Ztg);
    });
    #[cfg(feature = "parachain")]
    ExtBuilder::default().build().execute_with(|| {
        test(Asset::ForeignAsset(100));
    });
}

#[test]
fn outsider_reports_wrong_outcome() {
    // NOTE: Bonds are always in ZTG, irrespective of base_asset.
    let test = |base_asset: Asset<MarketId>| {
        reserve_sentinel_amounts();

        let end = 100;
        let alice_balance_before = Balances::free_balance(ALICE);
        assert_ok!(PredictionMarkets::create_market(
            RuntimeOrigin::signed(ALICE),
            base_asset,
            Perbill::zero(),
            BOB,
            MarketPeriod::Block(0..end),
            get_deadlines(),
            gen_metadata(2),
            MarketCreation::Permissionless,
            MarketType::Categorical(2),
            Some(MarketDisputeMechanism::SimpleDisputes),
            ScoringRule::CPMM,
        ));

        let outsider = CHARLIE;

        let market = MarketCommons::market(&0).unwrap();
        let grace_period = end + market.deadlines.grace_period;
        let report_at = grace_period + market.deadlines.oracle_duration + 1;
        run_to_block(report_at);
        assert_ok!(PredictionMarkets::report(
            RuntimeOrigin::signed(outsider),
            0,
            OutcomeReport::Categorical(1)
        ));

        let outsider_balance_before = Balances::free_balance(outsider);
        check_reserve(&outsider, OutsiderBond::get());

        let dispute_at_0 = report_at + 1;
        run_to_block(dispute_at_0);
        assert_ok!(PredictionMarkets::dispute(RuntimeOrigin::signed(EVE), 0,));
        check_reserve(&EVE, DisputeBond::get());

        assert_ok!(SimpleDisputes::suggest_outcome(
            RuntimeOrigin::signed(DAVE),
            0,
            OutcomeReport::Categorical(0)
        ));

        let outcome_bond = zrml_simple_disputes::default_outcome_bond::<Runtime>(0);

        check_reserve(&DAVE, outcome_bond);

        let eve_balance_before = Balances::free_balance(EVE);
        let dave_balance_before = Balances::free_balance(DAVE);

        // on_resolution called
        run_blocks(market.deadlines.dispute_duration);

        assert_eq!(Balances::free_balance(ALICE), alice_balance_before - OracleBond::get());

        check_reserve(&outsider, 0);
        assert_eq!(Balances::free_balance(outsider), outsider_balance_before);

        // disputor EVE gets the OracleBond and OutsiderBond and DisputeBond
        assert_eq!(
            Balances::free_balance(EVE),
            eve_balance_before + DisputeBond::get() + OutsiderBond::get() + OracleBond::get()
        );
        // DAVE gets his outcome bond back
        assert_eq!(Balances::free_balance(DAVE), dave_balance_before + outcome_bond);
    };
    ExtBuilder::default().build().execute_with(|| {
        test(Asset::Ztg);
    });
    #[cfg(feature = "parachain")]
    ExtBuilder::default().build().execute_with(|| {
        test(Asset::ForeignAsset(100));
    });
}

#[test]
fn on_resolution_correctly_reserves_and_unreserves_bonds_for_approved_advised_market_on_oracle_report()
 {
    // NOTE: Bonds are always in ZTG, irrespective of base_asset.
    let test = |base_asset: Asset<MarketId>| {
        reserve_sentinel_amounts();
        let end = 100;
        assert_ok!(PredictionMarkets::create_market(
            RuntimeOrigin::signed(ALICE),
            base_asset,
            Perbill::zero(),
            BOB,
            MarketPeriod::Block(0..end),
            get_deadlines(),
            gen_metadata(2),
            MarketCreation::Advised,
            MarketType::Categorical(2),
            Some(MarketDisputeMechanism::SimpleDisputes),
            ScoringRule::CPMM,
        ));
        assert_ok!(PredictionMarkets::approve_market(RuntimeOrigin::signed(SUDO), 0));
        let alice_balance_before = Balances::free_balance(ALICE);
        check_reserve(&ALICE, OracleBond::get());
        let market = MarketCommons::market(&0).unwrap();
        let grace_period = end + market.deadlines.grace_period;
        let report_at = grace_period + 1;
        run_to_block(report_at);
        assert_ok!(PredictionMarkets::report(
            RuntimeOrigin::signed(BOB),
            0,
            OutcomeReport::Categorical(1)
        ));
        run_blocks(market.deadlines.dispute_duration);
        check_reserve(&ALICE, 0);
        // Check that nothing got slashed
        assert_eq!(Balances::free_balance(ALICE), alice_balance_before + OracleBond::get());
    };
    ExtBuilder::default().build().execute_with(|| {
        test(Asset::Ztg);
    });
    #[cfg(feature = "parachain")]
    ExtBuilder::default().build().execute_with(|| {
        test(Asset::ForeignAsset(100));
    });
}

#[test]
fn on_resolution_correctly_reserves_and_unreserves_bonds_for_approved_advised_market_on_outsider_report()
 {
    // NOTE: Bonds are always in ZTG, irrespective of base_asset.
    let test = |base_asset: Asset<MarketId>| {
        reserve_sentinel_amounts();
        let end = 100;
        assert_ok!(PredictionMarkets::create_market(
            RuntimeOrigin::signed(ALICE),
            base_asset,
            Perbill::zero(),
            BOB,
            MarketPeriod::Block(0..end),
            get_deadlines(),
            gen_metadata(2),
            MarketCreation::Advised,
            MarketType::Categorical(2),
            Some(MarketDisputeMechanism::SimpleDisputes),
            ScoringRule::CPMM,
        ));
        assert_ok!(PredictionMarkets::approve_market(RuntimeOrigin::signed(SUDO), 0));
        let alice_balance_before = Balances::free_balance(ALICE);
        check_reserve(&ALICE, OracleBond::get());
        let market = MarketCommons::market(&0).unwrap();
        let grace_period = end + market.deadlines.grace_period;
        let report_at = grace_period + market.deadlines.oracle_duration + 1;
        run_to_block(report_at);
        assert_ok!(PredictionMarkets::report(
            RuntimeOrigin::signed(CHARLIE),
            0,
            OutcomeReport::Categorical(1)
        ));
        run_blocks(market.deadlines.dispute_duration);
        // Check that oracle bond got slashed
        check_reserve(&ALICE, 0);
        assert_eq!(Balances::free_balance(ALICE), alice_balance_before);
    };
    ExtBuilder::default().build().execute_with(|| {
        test(Asset::Ztg);
    });
    #[cfg(feature = "parachain")]
    ExtBuilder::default().build().execute_with(|| {
        test(Asset::ForeignAsset(100));
    });
}

#[test]
fn on_resolution_correctly_reserves_and_unreserves_bonds_for_permissionless_market_with_correct_disputed_outcome_with_oracle_report()
 {
    // Oracle reports in time but incorrect report, so OracleBond gets slashed on resolution
    // NOTE: Bonds are always in ZTG, irrespective of base_asset.
    let test = |base_asset: Asset<MarketId>| {
        reserve_sentinel_amounts();
        let end = 100;
        assert_ok!(PredictionMarkets::create_market(
            RuntimeOrigin::signed(ALICE),
            base_asset,
            Perbill::zero(),
            BOB,
            MarketPeriod::Block(0..end),
            get_deadlines(),
            gen_metadata(2),
            MarketCreation::Permissionless,
            MarketType::Categorical(2),
            Some(MarketDisputeMechanism::SimpleDisputes),
            ScoringRule::CPMM,
        ));
        let alice_balance_before = Balances::free_balance(ALICE);
        check_reserve(&ALICE, ValidityBond::get() + OracleBond::get());
        let market = MarketCommons::market(&0).unwrap();
        let grace_period = end + market.deadlines.grace_period;
        run_to_block(grace_period + 1);
        assert_ok!(PredictionMarkets::report(
            RuntimeOrigin::signed(BOB),
            0,
            OutcomeReport::Categorical(0)
        ));
        assert_ok!(PredictionMarkets::dispute(RuntimeOrigin::signed(CHARLIE), 0,));
        assert_ok!(SimpleDisputes::suggest_outcome(
            RuntimeOrigin::signed(CHARLIE),
            0,
            OutcomeReport::Categorical(1)
        ));
        run_blocks(market.deadlines.dispute_duration);
        check_reserve(&ALICE, 0);
        // ValidityBond bond is returned but OracleBond is slashed
        assert_eq!(Balances::free_balance(ALICE), alice_balance_before + ValidityBond::get());
    };
    ExtBuilder::default().build().execute_with(|| {
        test(Asset::Ztg);
    });
    #[cfg(feature = "parachain")]
    ExtBuilder::default().build().execute_with(|| {
        test(Asset::ForeignAsset(100));
    });
}

#[test]
fn on_resolution_correctly_reserves_and_unreserves_bonds_for_approved_advised_market_with_correct_disputed_outcome_with_oracle_report()
 {
    // Oracle reports in time but incorrect report, so OracleBond gets slashed on resolution
    // NOTE: Bonds are always in ZTG, irrespective of base_asset.
    let test = |base_asset: Asset<MarketId>| {
        reserve_sentinel_amounts();
        let end = 100;
        assert_ok!(PredictionMarkets::create_market(
            RuntimeOrigin::signed(ALICE),
            base_asset,
            Perbill::zero(),
            BOB,
            MarketPeriod::Block(0..end),
            get_deadlines(),
            gen_metadata(2),
            MarketCreation::Advised,
            MarketType::Categorical(2),
            Some(MarketDisputeMechanism::SimpleDisputes),
            ScoringRule::CPMM,
        ));
        assert_ok!(PredictionMarkets::approve_market(RuntimeOrigin::signed(SUDO), 0));
        let alice_balance_before = Balances::free_balance(ALICE);
        check_reserve(&ALICE, OracleBond::get());
        let market = MarketCommons::market(&0).unwrap();
        let grace_period = end + market.deadlines.grace_period;
        run_to_block(grace_period + 1);
        assert_ok!(PredictionMarkets::report(
            RuntimeOrigin::signed(BOB),
            0,
            OutcomeReport::Categorical(0)
        ));
        assert_ok!(PredictionMarkets::dispute(RuntimeOrigin::signed(CHARLIE), 0,));
        assert_ok!(SimpleDisputes::suggest_outcome(
            RuntimeOrigin::signed(CHARLIE),
            0,
            OutcomeReport::Categorical(1)
        ));
        run_blocks(market.deadlines.dispute_duration);
        check_reserve(&ALICE, 0);
        // ValidityBond bond is returned but OracleBond is slashed
        assert_eq!(Balances::free_balance(ALICE), alice_balance_before);
    };
    ExtBuilder::default().build().execute_with(|| {
        test(Asset::Ztg);
    });
    #[cfg(feature = "parachain")]
    ExtBuilder::default().build().execute_with(|| {
        test(Asset::ForeignAsset(100));
    });
}

#[test]
fn on_resolution_correctly_reserves_and_unreserves_bonds_for_permissionless_market_with_wrong_disputed_outcome_with_oracle_report()
 {
    // Oracle reports in time and correct report, so OracleBond does not get slashed on resolution
    // NOTE: Bonds are always in ZTG, irrespective of base_asset.
    let test = |base_asset: Asset<MarketId>| {
        reserve_sentinel_amounts();
        let end = 100;
        assert_ok!(PredictionMarkets::create_market(
            RuntimeOrigin::signed(ALICE),
            base_asset,
            Perbill::zero(),
            BOB,
            MarketPeriod::Block(0..end),
            get_deadlines(),
            gen_metadata(2),
            MarketCreation::Permissionless,
            MarketType::Categorical(2),
            Some(MarketDisputeMechanism::SimpleDisputes),
            ScoringRule::CPMM,
        ));
        let alice_balance_before = Balances::free_balance(ALICE);
        check_reserve(&ALICE, ValidityBond::get() + OracleBond::get());
        let market = MarketCommons::market(&0).unwrap();
        let grace_period = end + market.deadlines.grace_period;
        run_to_block(grace_period + 1);
        assert_ok!(PredictionMarkets::report(
            RuntimeOrigin::signed(BOB),
            0,
            OutcomeReport::Categorical(0)
        ));
        assert_ok!(PredictionMarkets::dispute(RuntimeOrigin::signed(EVE), 0,));
        // EVE disputes with wrong outcome
        assert_ok!(SimpleDisputes::suggest_outcome(
            RuntimeOrigin::signed(EVE),
            0,
            OutcomeReport::Categorical(1)
        ));
        assert_ok!(SimpleDisputes::suggest_outcome(
            RuntimeOrigin::signed(CHARLIE),
            0,
            OutcomeReport::Categorical(0)
        ));
        run_blocks(market.deadlines.dispute_duration);
        check_reserve(&ALICE, 0);
        // ValidityBond bond is returned but OracleBond is not slashed
        assert_eq!(
            Balances::free_balance(ALICE),
            alice_balance_before + ValidityBond::get() + OracleBond::get()
        );
    };
    ExtBuilder::default().build().execute_with(|| {
        test(Asset::Ztg);
    });
    #[cfg(feature = "parachain")]
    ExtBuilder::default().build().execute_with(|| {
        test(Asset::ForeignAsset(100));
    });
}

#[test]
fn on_resolution_correctly_reserves_and_unreserves_bonds_for_advised_approved_market_with_wrong_disputed_outcome_with_oracle_report()
 {
    // Oracle reports in time and correct report, so OracleBond does not get slashed on resolution
    // NOTE: Bonds are always in ZTG, irrespective of base_asset.
    let test = |base_asset: Asset<MarketId>| {
        reserve_sentinel_amounts();
        let end = 100;
        assert_ok!(PredictionMarkets::create_market(
            RuntimeOrigin::signed(ALICE),
            base_asset,
            Perbill::zero(),
            BOB,
            MarketPeriod::Block(0..end),
            get_deadlines(),
            gen_metadata(2),
            MarketCreation::Advised,
            MarketType::Categorical(2),
            Some(MarketDisputeMechanism::SimpleDisputes),
            ScoringRule::CPMM,
        ));
        assert_ok!(PredictionMarkets::approve_market(RuntimeOrigin::signed(SUDO), 0));
        let alice_balance_before = Balances::free_balance(ALICE);
        check_reserve(&ALICE, OracleBond::get());
        let market = MarketCommons::market(&0).unwrap();
        let grace_period = end + market.deadlines.grace_period;
        run_to_block(grace_period + 1);
        assert_ok!(PredictionMarkets::report(
            RuntimeOrigin::signed(BOB),
            0,
            OutcomeReport::Categorical(0)
        ));
        assert_ok!(PredictionMarkets::dispute(RuntimeOrigin::signed(EVE), 0,));
        // EVE disputes with wrong outcome
        assert_ok!(SimpleDisputes::suggest_outcome(
            RuntimeOrigin::signed(EVE),
            0,
            OutcomeReport::Categorical(1)
        ));
        assert_ok!(SimpleDisputes::suggest_outcome(
            RuntimeOrigin::signed(CHARLIE),
            0,
            OutcomeReport::Categorical(0)
        ));
        run_blocks(market.deadlines.dispute_duration);
        check_reserve(&ALICE, 0);
        // ValidityBond bond is returned but OracleBond is not slashed
        assert_eq!(Balances::free_balance(ALICE), alice_balance_before + OracleBond::get());
    };
    ExtBuilder::default().build().execute_with(|| {
        test(Asset::Ztg);
    });
    #[cfg(feature = "parachain")]
    ExtBuilder::default().build().execute_with(|| {
        test(Asset::ForeignAsset(100));
    });
}

#[test]
fn on_resolution_correctly_reserves_and_unreserves_bonds_for_permissionless_market_with_disputed_outcome_with_outsider_report()
 {
    // Oracle does not report in time, so OracleBond gets slashed on resolution
    // NOTE: Bonds are always in ZTG, irrespective of base_asset.
    let test = |base_asset: Asset<MarketId>| {
        reserve_sentinel_amounts();
        let end = 100;
        assert_ok!(PredictionMarkets::create_market(
            RuntimeOrigin::signed(ALICE),
            base_asset,
            Perbill::zero(),
            BOB,
            MarketPeriod::Block(0..end),
            get_deadlines(),
            gen_metadata(2),
            MarketCreation::Permissionless,
            MarketType::Categorical(2),
            Some(MarketDisputeMechanism::SimpleDisputes),
            ScoringRule::CPMM,
        ));

        let alice_balance_before = Balances::free_balance(ALICE);
        check_reserve(&ALICE, ValidityBond::get() + OracleBond::get());

        let outsider = CHARLIE;

        let market = MarketCommons::market(&0).unwrap();
        let after_oracle_duration =
            end + market.deadlines.grace_period + market.deadlines.oracle_duration + 1;
        run_to_block(after_oracle_duration);
        // CHARLIE is not an Oracle
        assert_ok!(PredictionMarkets::report(
            RuntimeOrigin::signed(outsider),
            0,
            OutcomeReport::Categorical(0)
        ));
        let outsider_balance_before = Balances::free_balance(outsider);
        check_reserve(&outsider, OutsiderBond::get());

        assert_ok!(PredictionMarkets::dispute(RuntimeOrigin::signed(EVE), 0,));
        // EVE disputes with wrong outcome
        assert_ok!(SimpleDisputes::suggest_outcome(
            RuntimeOrigin::signed(EVE),
            0,
            OutcomeReport::Categorical(1)
        ));
        assert_ok!(SimpleDisputes::suggest_outcome(
            RuntimeOrigin::signed(FRED),
            0,
            OutcomeReport::Categorical(0)
        ));
        run_blocks(market.deadlines.dispute_duration);
        check_reserve(&ALICE, 0);
        // ValidityBond bond is returned but OracleBond is slashed
        assert_eq!(Balances::free_balance(ALICE), alice_balance_before + ValidityBond::get());

        check_reserve(&outsider, 0);
        assert_eq!(
            Balances::free_balance(outsider),
            outsider_balance_before + OracleBond::get() + OutsiderBond::get()
        );
    };
    ExtBuilder::default().build().execute_with(|| {
        test(Asset::Ztg);
    });
    #[cfg(feature = "parachain")]
    ExtBuilder::default().build().execute_with(|| {
        test(Asset::ForeignAsset(100));
    });
}

#[test]
fn on_resolution_correctly_reserves_and_unreserves_bonds_for_advised_approved_market_with_disputed_outcome_with_outsider_report()
 {
    // Oracle does not report in time, so OracleBond gets slashed on resolution
    // NOTE: Bonds are always in ZTG
    let test = |base_asset: Asset<MarketId>| {
        reserve_sentinel_amounts();
        let end = 100;
        assert_ok!(PredictionMarkets::create_market(
            RuntimeOrigin::signed(ALICE),
            base_asset,
            Perbill::zero(),
            BOB,
            MarketPeriod::Block(0..end),
            get_deadlines(),
            gen_metadata(2),
            MarketCreation::Advised,
            MarketType::Categorical(2),
            Some(MarketDisputeMechanism::SimpleDisputes),
            ScoringRule::CPMM,
        ));

        let outsider = CHARLIE;

        assert_ok!(PredictionMarkets::approve_market(RuntimeOrigin::signed(SUDO), 0));
        let alice_balance_before = Balances::free_balance(ALICE);
        check_reserve(&ALICE, OracleBond::get());
        let market = MarketCommons::market(&0).unwrap();
        let after_oracle_duration =
            end + market.deadlines.grace_period + market.deadlines.oracle_duration + 1;
        run_to_block(after_oracle_duration);
        // CHARLIE is not an Oracle
        assert_ok!(PredictionMarkets::report(
            RuntimeOrigin::signed(outsider),
            0,
            OutcomeReport::Categorical(0)
        ));
        let outsider_balance_before = Balances::free_balance(outsider);
        check_reserve(&outsider, OutsiderBond::get());

        assert_ok!(PredictionMarkets::dispute(RuntimeOrigin::signed(EVE), 0,));
        // EVE disputes with wrong outcome
        assert_ok!(SimpleDisputes::suggest_outcome(
            RuntimeOrigin::signed(EVE),
            0,
            OutcomeReport::Categorical(1)
        ));
        assert_ok!(SimpleDisputes::suggest_outcome(
            RuntimeOrigin::signed(FRED),
            0,
            OutcomeReport::Categorical(0)
        ));
        run_blocks(market.deadlines.dispute_duration);
        check_reserve(&ALICE, 0);
        // ValidityBond bond is returned but OracleBond is slashed
        assert_eq!(Balances::free_balance(ALICE), alice_balance_before);

        check_reserve(&outsider, 0);
        assert_eq!(
            Balances::free_balance(outsider),
            outsider_balance_before + OracleBond::get() + OutsiderBond::get()
        );
    };
    ExtBuilder::default().build().execute_with(|| {
        test(Asset::Ztg);
    });
    #[cfg(feature = "parachain")]
    ExtBuilder::default().build().execute_with(|| {
        test(Asset::ForeignAsset(100));
    });
}

#[test]
fn report_fails_on_market_state_proposed() {
    ExtBuilder::default().build().execute_with(|| {
        assert_ok!(PredictionMarkets::create_market(
            RuntimeOrigin::signed(ALICE),
            Asset::Ztg,
            Perbill::zero(),
            BOB,
            MarketPeriod::Timestamp(0..100_000_000),
            get_deadlines(),
            gen_metadata(2),
            MarketCreation::Advised,
            MarketType::Categorical(2),
            Some(MarketDisputeMechanism::SimpleDisputes),
            ScoringRule::CPMM
        ));
        assert_noop!(
            PredictionMarkets::report(RuntimeOrigin::signed(BOB), 0, OutcomeReport::Categorical(1)),
            Error::<Runtime>::MarketIsNotClosed,
        );
    });
}

#[test]
fn report_fails_on_market_state_closed_for_advised_market() {
    ExtBuilder::default().build().execute_with(|| {
        assert_ok!(PredictionMarkets::create_market(
            RuntimeOrigin::signed(ALICE),
            Asset::Ztg,
            Perbill::zero(),
            BOB,
            MarketPeriod::Timestamp(0..100_000_000),
            get_deadlines(),
            gen_metadata(2),
            MarketCreation::Advised,
            MarketType::Categorical(2),
            Some(MarketDisputeMechanism::SimpleDisputes),
            ScoringRule::CPMM
        ));
        assert_noop!(
            PredictionMarkets::report(RuntimeOrigin::signed(BOB), 0, OutcomeReport::Categorical(1)),
            Error::<Runtime>::MarketIsNotClosed,
        );
    });
}

#[test]
fn report_fails_on_market_state_collecting_subsidy() {
    ExtBuilder::default().build().execute_with(|| {
        assert_ok!(PredictionMarkets::create_market(
            RuntimeOrigin::signed(ALICE),
            Asset::Ztg,
            Perbill::zero(),
            BOB,
            MarketPeriod::Timestamp(100_000_000..200_000_000),
            get_deadlines(),
            gen_metadata(2),
            MarketCreation::Advised,
            MarketType::Categorical(2),
            Some(MarketDisputeMechanism::SimpleDisputes),
            ScoringRule::RikiddoSigmoidFeeMarketEma
        ));
        assert_noop!(
            PredictionMarkets::report(RuntimeOrigin::signed(BOB), 0, OutcomeReport::Categorical(1)),
            Error::<Runtime>::MarketIsNotClosed,
        );
    });
}

#[test]
fn report_fails_on_market_state_insufficient_subsidy() {
    ExtBuilder::default().build().execute_with(|| {
        assert_ok!(PredictionMarkets::create_market(
            RuntimeOrigin::signed(ALICE),
            Asset::Ztg,
            Perbill::zero(),
            BOB,
            MarketPeriod::Timestamp(100_000_000..200_000_000),
            get_deadlines(),
            gen_metadata(2),
            MarketCreation::Advised,
            MarketType::Categorical(2),
            Some(MarketDisputeMechanism::SimpleDisputes),
            ScoringRule::RikiddoSigmoidFeeMarketEma
        ));
        let _ = MarketCommons::mutate_market(&0, |market| {
            market.status = MarketStatus::InsufficientSubsidy;
            Ok(())
        });
        assert_noop!(
            PredictionMarkets::report(RuntimeOrigin::signed(BOB), 0, OutcomeReport::Categorical(1)),
            Error::<Runtime>::MarketIsNotClosed,
        );
    });
}

#[test]
fn report_fails_on_market_state_active() {
    ExtBuilder::default().build().execute_with(|| {
        assert_ok!(PredictionMarkets::create_market(
            RuntimeOrigin::signed(ALICE),
            Asset::Ztg,
            Perbill::zero(),
            BOB,
            MarketPeriod::Timestamp(0..100_000_000),
            get_deadlines(),
            gen_metadata(2),
            MarketCreation::Permissionless,
            MarketType::Categorical(2),
            Some(MarketDisputeMechanism::SimpleDisputes),
            ScoringRule::CPMM
        ));
        assert_noop!(
            PredictionMarkets::report(RuntimeOrigin::signed(BOB), 0, OutcomeReport::Categorical(1)),
            Error::<Runtime>::MarketIsNotClosed,
        );
    });
}

#[test]
fn report_fails_on_market_state_suspended() {
    ExtBuilder::default().build().execute_with(|| {
        assert_ok!(PredictionMarkets::create_market(
            RuntimeOrigin::signed(ALICE),
            Asset::Ztg,
            Perbill::zero(),
            BOB,
            MarketPeriod::Timestamp(0..100_000_000),
            get_deadlines(),
            gen_metadata(2),
            MarketCreation::Permissionless,
            MarketType::Categorical(2),
            Some(MarketDisputeMechanism::SimpleDisputes),
            ScoringRule::CPMM
        ));
        let _ = MarketCommons::mutate_market(&0, |market| {
            market.status = MarketStatus::Suspended;
            Ok(())
        });
        assert_noop!(
            PredictionMarkets::report(RuntimeOrigin::signed(BOB), 0, OutcomeReport::Categorical(1)),
            Error::<Runtime>::MarketIsNotClosed,
        );
    });
}

#[test]
fn report_fails_on_market_state_resolved() {
    ExtBuilder::default().build().execute_with(|| {
        assert_ok!(PredictionMarkets::create_market(
            RuntimeOrigin::signed(ALICE),
            Asset::Ztg,
            Perbill::zero(),
            BOB,
            MarketPeriod::Timestamp(0..100_000_000),
            get_deadlines(),
            gen_metadata(2),
            MarketCreation::Advised,
            MarketType::Categorical(2),
            Some(MarketDisputeMechanism::SimpleDisputes),
            ScoringRule::CPMM
        ));
        let _ = MarketCommons::mutate_market(&0, |market| {
            market.status = MarketStatus::Resolved;
            Ok(())
        });
        assert_noop!(
            PredictionMarkets::report(RuntimeOrigin::signed(BOB), 0, OutcomeReport::Categorical(1)),
            Error::<Runtime>::MarketIsNotClosed,
        );
    });
}

#[test]
fn report_fails_if_reporter_is_not_the_oracle() {
    ExtBuilder::default().build().execute_with(|| {
        assert_ok!(PredictionMarkets::create_market(
            RuntimeOrigin::signed(ALICE),
            Asset::Ztg,
            Perbill::zero(),
            BOB,
            MarketPeriod::Timestamp(0..100_000_000),
            get_deadlines(),
            gen_metadata(2),
            MarketCreation::Permissionless,
            MarketType::Categorical(2),
            Some(MarketDisputeMechanism::SimpleDisputes),
            ScoringRule::CPMM
        ));
        let market = MarketCommons::market(&0).unwrap();
        set_timestamp_for_on_initialize(100_000_000);
        // Trigger hooks which close the market.
        run_to_block(2);
        let grace_period: u64 = market.deadlines.grace_period * MILLISECS_PER_BLOCK as u64;
        set_timestamp_for_on_initialize(100_000_000 + grace_period + MILLISECS_PER_BLOCK as u64);
        assert_noop!(
            PredictionMarkets::report(
                RuntimeOrigin::signed(CHARLIE),
                0,
                OutcomeReport::Categorical(1)
            ),
            Error::<Runtime>::ReporterNotOracle,
        );
    });
}

#[test]
fn create_market_succeeds_if_market_duration_is_maximal_in_blocks() {
    ExtBuilder::default().build().execute_with(|| {
        let now = 1;
        frame_system::Pallet::<Runtime>::set_block_number(now);
        let start = 5;
        let end = now + <Runtime as Config>::MaxMarketLifetime::get();
        assert!(
            end > start,
            "Test failed due to misconfiguration: `MaxMarketLifetime` is too small"
        );
        assert_ok!(PredictionMarkets::create_market(
            RuntimeOrigin::signed(ALICE),
            Asset::Ztg,
            Perbill::zero(),
            BOB,
            MarketPeriod::Block(start..end),
            get_deadlines(),
            gen_metadata(0),
            MarketCreation::Permissionless,
            MarketType::Categorical(3),
            Some(MarketDisputeMechanism::Authorized),
            ScoringRule::CPMM,
        ));
    });
}

#[test]
fn create_market_suceeds_if_market_duration_is_maximal_in_moments() {
    ExtBuilder::default().build().execute_with(|| {
        let now = 12_001u64;
        Timestamp::set_timestamp(now);
        let start = 5 * MILLISECS_PER_BLOCK as u64;
        let end =
            now + <Runtime as Config>::MaxMarketLifetime::get() * (MILLISECS_PER_BLOCK as u64);
        assert!(
            end > start,
            "Test failed due to misconfiguration: `MaxMarketLifetime` is too small"
        );
        assert_ok!(PredictionMarkets::create_market(
            RuntimeOrigin::signed(ALICE),
            Asset::Ztg,
            Perbill::zero(),
            BOB,
            MarketPeriod::Timestamp(start..end),
            get_deadlines(),
            gen_metadata(0),
            MarketCreation::Permissionless,
            MarketType::Categorical(3),
            Some(MarketDisputeMechanism::Authorized),
            ScoringRule::CPMM,
        ));
    });
}

#[test]
fn create_market_fails_if_market_duration_is_too_long_in_blocks() {
    ExtBuilder::default().build().execute_with(|| {
        let now = 1;
        frame_system::Pallet::<Runtime>::set_block_number(now);
        let start = 5;
        let end = now + <Runtime as Config>::MaxMarketLifetime::get() + 1;
        assert!(
            end > start,
            "Test failed due to misconfiguration: `MaxMarketLifetime` is too small"
        );
        assert_noop!(
            PredictionMarkets::create_market(
                RuntimeOrigin::signed(ALICE),
                Asset::Ztg,
                Perbill::zero(),
                BOB,
                MarketPeriod::Block(start..end),
                get_deadlines(),
                gen_metadata(0),
                MarketCreation::Permissionless,
                MarketType::Categorical(3),
                Some(MarketDisputeMechanism::Authorized),
                ScoringRule::CPMM,
            ),
            crate::Error::<Runtime>::MarketDurationTooLong,
        );
    });
}

#[test]
fn create_market_fails_if_market_duration_is_too_long_in_moments() {
    ExtBuilder::default().build().execute_with(|| {
        let now = 12_001u64;
        Timestamp::set_timestamp(now);
        let start = 5 * MILLISECS_PER_BLOCK as u64;
        let end = now
            + (<Runtime as Config>::MaxMarketLifetime::get() + 1) * (MILLISECS_PER_BLOCK as u64);
        assert!(
            end > start,
            "Test failed due to misconfiguration: `MaxMarketLifetime` is too small"
        );
        assert_noop!(
            PredictionMarkets::create_market(
                RuntimeOrigin::signed(ALICE),
                Asset::Ztg,
                Perbill::zero(),
                BOB,
                MarketPeriod::Timestamp(start..end),
                get_deadlines(),
                gen_metadata(0),
                MarketCreation::Permissionless,
                MarketType::Categorical(3),
                Some(MarketDisputeMechanism::Authorized),
                ScoringRule::CPMM,
            ),
            crate::Error::<Runtime>::MarketDurationTooLong,
        );
    });
}

#[test_case(
    MarketCreation::Advised,
    ScoringRule::CPMM,
    MarketStatus::Proposed,
    MarketBonds {
        creation: Some(Bond::new(ALICE, <Runtime as Config>::AdvisoryBond::get())),
        oracle: Some(Bond::new(ALICE, <Runtime as Config>::OracleBond::get())),
        outsider: None,
        dispute: None,
    }
)]
#[test_case(
    MarketCreation::Permissionless,
    ScoringRule::CPMM,
    MarketStatus::Active,
    MarketBonds {
        creation: Some(Bond::new(ALICE, <Runtime as Config>::ValidityBond::get())),
        oracle: Some(Bond::new(ALICE, <Runtime as Config>::OracleBond::get())),
        outsider: None,
        dispute: None,
    }
)]
fn create_market_sets_the_correct_market_parameters_and_reserves_the_correct_amount(
    creation: MarketCreation,
    scoring_rule: ScoringRule,
    status: MarketStatus,
    bonds: MarketBonds<AccountIdTest, Balance>,
) {
    ExtBuilder::default().build().execute_with(|| {
        let creator = ALICE;
        let oracle = BOB;
        let period = MarketPeriod::Block(1..2);
        let deadlines = Deadlines {
            grace_period: 1,
            oracle_duration: <Runtime as crate::Config>::MinOracleDuration::get() + 2,
            dispute_duration: <Runtime as crate::Config>::MinDisputeDuration::get() + 3,
        };
        let metadata = gen_metadata(0x99);
        let MultiHash::Sha3_384(multihash) = metadata;
<<<<<<< HEAD
        let market_type = MarketType::Categorical(2);
        let dispute_mechanism = MarketDisputeMechanism::Authorized;
=======
        let market_type = MarketType::Categorical(7);
        let dispute_mechanism = Some(MarketDisputeMechanism::Authorized);
>>>>>>> 08d28434
        let creator_fee = Perbill::from_parts(1);
        assert_ok!(PredictionMarkets::create_market(
            RuntimeOrigin::signed(creator),
            Asset::Ztg,
            creator_fee,
            oracle,
            period.clone(),
            deadlines,
            metadata,
            creation.clone(),
            market_type.clone(),
            dispute_mechanism.clone(),
            scoring_rule,
        ));
        let market = MarketCommons::market(&0).unwrap();
        assert_eq!(market.creator, creator);
        assert_eq!(market.creation, creation);
        assert_eq!(market.creator_fee, creator_fee);
        assert_eq!(market.oracle, oracle);
        assert_eq!(market.metadata, multihash);
        assert_eq!(market.market_type, market_type);
        assert_eq!(market.period, period);
        assert_eq!(market.deadlines, deadlines);
        assert_eq!(market.scoring_rule, scoring_rule);
        assert_eq!(market.status, status);
        assert_eq!(market.report, None);
        assert_eq!(market.resolved_outcome, None);
        assert_eq!(market.dispute_mechanism, dispute_mechanism);
        assert_eq!(market.bonds, bonds);
    });
}

#[test]
fn create_market_and_deploy_pool_works() {
    ExtBuilder::default().build().execute_with(|| {
        let creator = ALICE;
        let creator_fee = Perbill::from_parts(1);
        let oracle = BOB;
        let period = MarketPeriod::Block(1..2);
        let deadlines = Deadlines {
            grace_period: 1,
            oracle_duration: <Runtime as crate::Config>::MinOracleDuration::get() + 2,
            dispute_duration: <Runtime as crate::Config>::MinDisputeDuration::get() + 3,
        };
        let metadata = gen_metadata(0x99);
        let MultiHash::Sha3_384(multihash) = metadata;
        let market_type = MarketType::Categorical(7);
        let dispute_mechanism = MarketDisputeMechanism::Authorized;
        let amount = 1234567890;
        let swap_prices = vec![50 * CENT, 50 * CENT];
        let swap_fee = CENT;
        let market_id = 0;
        assert_ok!(PredictionMarkets::create_market_and_deploy_pool(
            RuntimeOrigin::signed(creator),
            Asset::Ztg,
            creator_fee,
            oracle,
            period.clone(),
            deadlines,
            metadata,
            market_type.clone(),
            dispute_mechanism.clone(),
            amount,
            swap_prices.clone(),
            swap_fee,
        ));
        let market = MarketCommons::market(&0).unwrap();
        let bonds = MarketBonds {
            creation: Some(Bond::new(ALICE, <Runtime as Config>::ValidityBond::get())),
            oracle: Some(Bond::new(ALICE, <Runtime as Config>::OracleBond::get())),
            outsider: None,
            dispute: None,
        };
        assert_eq!(market.creator, creator);
        assert_eq!(market.creation, MarketCreation::Permissionless);
        assert_eq!(market.creator_fee, creator_fee);
        assert_eq!(market.oracle, oracle);
        assert_eq!(market.metadata, multihash);
        assert_eq!(market.market_type, market_type);
        assert_eq!(market.period, period);
        assert_eq!(market.deadlines, deadlines);
        assert_eq!(market.scoring_rule, ScoringRule::Lmsr);
        assert_eq!(market.status, MarketStatus::Active);
        assert_eq!(market.report, None);
        assert_eq!(market.resolved_outcome, None);
        assert_eq!(market.dispute_mechanism, dispute_mechanism);
        assert_eq!(market.bonds, bonds);
        // Check that the correct amount of full sets were bought.
        assert_eq!(
            AssetManager::free_balance(Asset::CategoricalOutcome(market_id, 0), &ALICE),
            amount
        );
        assert!(DeployPoolMock::called_once_with(
            creator,
            market_id,
            amount,
            swap_prices,
            swap_fee
        ));
    });
}

#[test]
fn create_cpmm_market_and_deploy_assets_sets_the_correct_market_parameters_and_reserves_the_correct_amount()
 {
    ExtBuilder::default().build().execute_with(|| {
        let creator = ALICE;
        let oracle = BOB;
        let bonds = MarketBonds {
            creation: Some(Bond::new(ALICE, <Runtime as Config>::ValidityBond::get())),
            oracle: Some(Bond::new(ALICE, <Runtime as Config>::OracleBond::get())),
            outsider: None,
            dispute: None,
        };
        let period = MarketPeriod::Block(1..2);
        let deadlines = Deadlines {
            grace_period: 1,
            oracle_duration: <Runtime as crate::Config>::MinOracleDuration::get() + 2,
            dispute_duration: <Runtime as crate::Config>::MinDisputeDuration::get() + 3,
        };
        let metadata = gen_metadata(0x99);
        let MultiHash::Sha3_384(multihash) = metadata;
        let category_count = 7;
        let market_type = MarketType::Categorical(category_count);
        let dispute_mechanism = Some(MarketDisputeMechanism::Authorized);
        let creator_fee = Perbill::from_parts(1);
        let lp_fee = 0;
        let weight = <Runtime as zrml_swaps::Config>::MinWeight::get();
        let weights = vec![weight; category_count.into()];
        assert_ok!(PredictionMarkets::create_cpmm_market_and_deploy_assets(
            RuntimeOrigin::signed(creator),
            Asset::Ztg,
            creator_fee,
            oracle,
            period.clone(),
            deadlines,
            metadata,
            market_type.clone(),
            dispute_mechanism.clone(),
            lp_fee,
            LIQUIDITY,
            weights.clone(),
        ));
        let market = MarketCommons::market(&0).unwrap();
        assert_eq!(market.creator, creator);
        assert_eq!(market.creation, MarketCreation::Permissionless);
        assert_eq!(market.creator_fee, creator_fee);
        assert_eq!(market.oracle, oracle);
        assert_eq!(market.metadata, multihash);
        assert_eq!(market.market_type, market_type);
        assert_eq!(market.period, period);
        assert_eq!(market.deadlines, deadlines);
        assert_eq!(market.scoring_rule, ScoringRule::CPMM);
        assert_eq!(market.status, MarketStatus::Active);
        assert_eq!(market.report, None);
        assert_eq!(market.resolved_outcome, None);
        assert_eq!(market.dispute_mechanism, dispute_mechanism);
        assert_eq!(market.bonds, bonds);
    });
}

#[test]
fn create_market_and_deploy_pool_errors() {
    ExtBuilder::default().build().execute_with(|| {
        let creator = ALICE;
        let oracle = BOB;
        let period = MarketPeriod::Block(1..2);
        let deadlines = Deadlines {
            grace_period: 1,
            oracle_duration: <Runtime as crate::Config>::MinOracleDuration::get() + 2,
            dispute_duration: <Runtime as crate::Config>::MinDisputeDuration::get() + 3,
        };
        let metadata = gen_metadata(0x99);
        let market_type = MarketType::Categorical(7);
        let dispute_mechanism = MarketDisputeMechanism::Authorized;
        let amount = 1234567890;
        let swap_prices = vec![50 * CENT, 50 * CENT];
        let swap_fee = CENT;
        DeployPoolMock::return_error();
        assert_noop!(
            PredictionMarkets::create_market_and_deploy_pool(
                RuntimeOrigin::signed(creator),
                Asset::Ztg,
                Perbill::zero(),
                oracle,
                period.clone(),
                deadlines,
                metadata,
                market_type.clone(),
                dispute_mechanism.clone(),
                amount,
                swap_prices.clone(),
                swap_fee,
            ),
            DispatchError::Other("neo-swaps"),
        );
    });
}

#[test]
fn create_market_functions_respect_fee_boundaries() {
    ExtBuilder::default().build().execute_with(|| {
        let creator = ALICE;
        let oracle = BOB;
        let base_asset = Asset::Ztg;
        let mut creator_fee = <Runtime as crate::Config>::MaxCreatorFee::get();
        let period = MarketPeriod::Block(1..2);
        let deadlines = Deadlines {
            grace_period: 1,
            oracle_duration: <Runtime as crate::Config>::MinOracleDuration::get() + 2,
            dispute_duration: <Runtime as crate::Config>::MinDisputeDuration::get() + 3,
        };
        let metadata = gen_metadata(0x99);
        let category_count = 3;
        let weight = <Runtime as zrml_swaps::Config>::MinWeight::get();
        let weights = vec![weight; category_count.into()];
        let scoring_rule = ScoringRule::CPMM;
        let market_type = MarketType::Categorical(category_count);
        let creation_type = MarketCreation::Permissionless;
        let dispute_mechanism = Some(MarketDisputeMechanism::Authorized);
        let lp_fee = 0;

        assert_ok!(PredictionMarkets::create_market(
            RuntimeOrigin::signed(creator),
            base_asset,
            creator_fee,
            oracle,
            period.clone(),
            deadlines,
            metadata.clone(),
            creation_type.clone(),
            market_type.clone(),
            dispute_mechanism.clone(),
            scoring_rule,
        ));
        assert_ok!(PredictionMarkets::create_cpmm_market_and_deploy_assets(
            RuntimeOrigin::signed(creator),
            base_asset,
            creator_fee,
            oracle,
            period.clone(),
            deadlines,
            metadata.clone(),
            market_type.clone(),
            dispute_mechanism.clone(),
            lp_fee,
            LIQUIDITY,
            weights.clone(),
        ));

        creator_fee = creator_fee + Perbill::from_parts(1);

        assert_err!(
            PredictionMarkets::create_market(
                RuntimeOrigin::signed(creator),
                base_asset,
                creator_fee,
                oracle,
                period.clone(),
                deadlines,
                metadata.clone(),
                creation_type.clone(),
                market_type.clone(),
                dispute_mechanism.clone(),
                scoring_rule,
            ),
            Error::<Runtime>::FeeTooHigh
        );
        assert_err!(
            PredictionMarkets::create_cpmm_market_and_deploy_assets(
                RuntimeOrigin::signed(creator),
                base_asset,
                creator_fee,
                oracle,
                period,
                deadlines,
                metadata,
                market_type,
                dispute_mechanism,
                lp_fee,
                LIQUIDITY,
                weights,
            ),
            Error::<Runtime>::FeeTooHigh
        );
    });
}

#[test]
fn create_market_fails_on_trusted_market_with_non_zero_dispute_period() {
    ExtBuilder::default().build().execute_with(|| {
        assert_noop!(
            PredictionMarkets::create_market(
                RuntimeOrigin::signed(ALICE),
                Asset::Ztg,
                Perbill::zero(),
                BOB,
                MarketPeriod::Block(1..2),
                Deadlines {
                    grace_period: 1,
                    oracle_duration: <Runtime as crate::Config>::MinOracleDuration::get() + 2,
                    dispute_duration: <Runtime as crate::Config>::MinDisputeDuration::get() + 3,
                },
                gen_metadata(0x99),
                MarketCreation::Permissionless,
                MarketType::Categorical(3),
                None,
                ScoringRule::CPMM,
            ),
            Error::<Runtime>::NonZeroDisputePeriodOnTrustedMarket
        );
    });
}

#[test]
fn trusted_market_complete_lifecycle() {
    ExtBuilder::default().build().execute_with(|| {
        let end = 3;
        assert_ok!(PredictionMarkets::create_market(
            RuntimeOrigin::signed(ALICE),
            Asset::Ztg,
            Perbill::zero(),
            BOB,
            MarketPeriod::Block(0..end),
            Deadlines {
                grace_period: 0,
                oracle_duration: <Runtime as crate::Config>::MinOracleDuration::get(),
                dispute_duration: Zero::zero(),
            },
            gen_metadata(0x99),
            MarketCreation::Permissionless,
            MarketType::Categorical(3),
            None,
            ScoringRule::CPMM,
        ));
        let market_id = 0;
        assert_ok!(PredictionMarkets::buy_complete_set(
            RuntimeOrigin::signed(FRED),
            market_id,
            BASE
        ));
        run_to_block(end);
        let outcome = OutcomeReport::Categorical(1);
        assert_ok!(PredictionMarkets::report(
            RuntimeOrigin::signed(BOB),
            market_id,
            outcome.clone()
        ));
        let market = MarketCommons::market(&market_id).unwrap();
        assert_eq!(market.status, MarketStatus::Resolved);
        assert_eq!(market.report, Some(Report { at: end, by: BOB, outcome: outcome.clone() }));
        assert_eq!(market.resolved_outcome, Some(outcome));
        assert_eq!(market.dispute_mechanism, None);
        assert!(market.bonds.oracle.unwrap().is_settled);
        assert_eq!(market.bonds.outsider, None);
        assert_eq!(market.bonds.dispute, None);
        assert_ok!(PredictionMarkets::redeem_shares(RuntimeOrigin::signed(FRED), market_id));
        // Ensure that we don't accidentally leave any artifacts.
        assert!(MarketIdsPerDisputeBlock::<Runtime>::iter().next().is_none());
        assert!(MarketIdsPerReportBlock::<Runtime>::iter().next().is_none());
    });
}

fn deploy_swap_pool(
    market: Market<AccountIdTest, Balance, BlockNumber, Moment, Asset<u128>>,
    market_id: u128,
) -> DispatchResultWithPostInfo {
    assert_ok!(PredictionMarkets::buy_complete_set(RuntimeOrigin::signed(FRED), 0, 100 * BASE));
    assert_ok!(Balances::transfer(
        RuntimeOrigin::signed(FRED),
        <Runtime as crate::Config>::PalletId::get().into_account_truncating(),
        100 * BASE
    ));
    let outcome_assets_len = PredictionMarkets::outcome_assets(market_id, &market).len();
    PredictionMarkets::deploy_swap_pool_for_market(
        RuntimeOrigin::signed(FRED),
        0,
        <Runtime as zrml_swaps::Config>::MaxSwapFee::get(),
        LIQUIDITY,
        vec![<Runtime as zrml_swaps::Config>::MinWeight::get(); outcome_assets_len],
    )
}

// Common code of `scalar_market_correctly_resolves_*`
fn scalar_market_correctly_resolves_common(base_asset: Asset<MarketId>, reported_value: u128) {
    let end = 100;
    simple_create_scalar_market(
        base_asset,
        MarketCreation::Permissionless,
        0..end,
        ScoringRule::CPMM,
    );
    assert_ok!(PredictionMarkets::buy_complete_set(RuntimeOrigin::signed(CHARLIE), 0, 100 * BASE));
    assert_ok!(Tokens::transfer(
        RuntimeOrigin::signed(CHARLIE),
        EVE,
        Asset::ScalarOutcome(0, ScalarPosition::Short),
        100 * BASE
    ));
    // (Eve now has 100 SHORT, Charlie has 100 LONG)

    let market = MarketCommons::market(&0).unwrap();
    let grace_period = end + market.deadlines.grace_period;
    run_to_block(grace_period + 1);
    assert_ok!(PredictionMarkets::report(
        RuntimeOrigin::signed(BOB),
        0,
        OutcomeReport::Scalar(reported_value)
    ));
    let market_after_report = MarketCommons::market(&0).unwrap();
    assert!(market_after_report.report.is_some());
    let report = market_after_report.report.unwrap();
    assert_eq!(report.at, grace_period + 1);
    assert_eq!(report.by, BOB);
    assert_eq!(report.outcome, OutcomeReport::Scalar(reported_value));

    run_blocks(market.deadlines.dispute_duration);
    let market_after_resolve = MarketCommons::market(&0).unwrap();
    assert_eq!(market_after_resolve.status, MarketStatus::Resolved);

    // Check balances before redeeming (just to make sure that our tests are based on correct
    // assumptions)!
    assert_eq!(AssetManager::free_balance(base_asset, &CHARLIE), 900 * BASE);
    assert_eq!(AssetManager::free_balance(base_asset, &EVE), 1000 * BASE);

    assert_ok!(PredictionMarkets::redeem_shares(RuntimeOrigin::signed(CHARLIE), 0));
    assert_ok!(PredictionMarkets::redeem_shares(RuntimeOrigin::signed(EVE), 0));
    let assets = PredictionMarkets::outcome_assets(0, &MarketCommons::market(&0).unwrap());
    for asset in assets.iter() {
        assert_eq!(AssetManager::free_balance(*asset, &CHARLIE), 0);
        assert_eq!(AssetManager::free_balance(*asset, &EVE), 0);
    }
}<|MERGE_RESOLUTION|>--- conflicted
+++ resolved
@@ -5634,13 +5634,8 @@
         };
         let metadata = gen_metadata(0x99);
         let MultiHash::Sha3_384(multihash) = metadata;
-<<<<<<< HEAD
-        let market_type = MarketType::Categorical(2);
-        let dispute_mechanism = MarketDisputeMechanism::Authorized;
-=======
         let market_type = MarketType::Categorical(7);
         let dispute_mechanism = Some(MarketDisputeMechanism::Authorized);
->>>>>>> 08d28434
         let creator_fee = Perbill::from_parts(1);
         assert_ok!(PredictionMarkets::create_market(
             RuntimeOrigin::signed(creator),
