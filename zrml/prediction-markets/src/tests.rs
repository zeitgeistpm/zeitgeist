// Copyright 2021-2022 Zeitgeist PM LLC.
//
// This file is part of Zeitgeist.
//
// Zeitgeist is free software: you can redistribute it and/or modify it
// under the terms of the GNU General Public License as published by the
// Free Software Foundation, either version 3 of the License, or (at
// your option) any later version.
//
// Zeitgeist is distributed in the hope that it will be useful, but
// WITHOUT ANY WARRANTY; without even the implied warranty of
// MERCHANTABILITY or FITNESS FOR A PARTICULAR PURPOSE. See the GNU
// General Public License for more details.
//
// You should have received a copy of the GNU General Public License
// along with Zeitgeist. If not, see <https://www.gnu.org/licenses/>.

#![cfg(all(feature = "mock", test))]
#![allow(clippy::reversed_empty_ranges)]

use crate::{
    mock::*, Config, Error, Event, LastTimeFrame, MarketIdsForEdit, MarketIdsPerCloseBlock,
    MarketIdsPerDisputeBlock, MarketIdsPerOpenBlock, MarketIdsPerReportBlock,
};
use core::ops::{Range, RangeInclusive};
use frame_support::{
    assert_err, assert_noop, assert_ok,
    dispatch::{DispatchError, DispatchResultWithPostInfo},
    traits::{NamedReservableCurrency, OnInitialize},
};
use test_case::test_case;

use orml_traits::{MultiCurrency, MultiReservableCurrency};
use sp_runtime::traits::{AccountIdConversion, SaturatedConversion, Zero};
use zeitgeist_primitives::{
    constants::mock::{OutcomeBond, OutcomeFactor, BASE, CENT, MILLISECS_PER_BLOCK},
    traits::Swaps as SwapsPalletApi,
    types::{
        AccountIdTest, Asset, Balance, BlockNumber, Bond, Deadlines, Market, MarketBonds,
        MarketCreation, MarketDisputeMechanism, MarketId, MarketPeriod, MarketStatus, MarketType,
        Moment, MultiHash, OutcomeReport, PoolStatus, ScalarPosition, ScoringRule,
    },
};
use zrml_market_commons::MarketCommonsPalletApi;
use zrml_swaps::Pools;

const SENTINEL_AMOUNT: u128 = BASE;

fn get_deadlines() -> Deadlines<<Runtime as frame_system::Config>::BlockNumber> {
    Deadlines {
        grace_period: 1_u32.into(),
        oracle_duration: <Runtime as crate::Config>::MinOracleDuration::get(),
        dispute_duration: <Runtime as crate::Config>::MinDisputeDuration::get(),
    }
}

fn gen_metadata(byte: u8) -> MultiHash {
    let mut metadata = [byte; 50];
    metadata[0] = 0x15;
    metadata[1] = 0x30;
    MultiHash::Sha3_384(metadata)
}

fn simple_create_categorical_market(
    base_asset: Asset<MarketId>,
    creation: MarketCreation,
    period: Range<u64>,
    scoring_rule: ScoringRule,
) {
    assert_ok!(PredictionMarkets::create_market(
        Origin::signed(ALICE),
        base_asset,
        BOB,
        MarketPeriod::Block(period),
        get_deadlines(),
        gen_metadata(2),
        creation,
        MarketType::Categorical(<Runtime as crate::Config>::MinCategories::get()),
        MarketDisputeMechanism::SimpleDisputes,
        scoring_rule
    ));
}

fn simple_create_scalar_market(
    base_asset: Asset<MarketId>,
    creation: MarketCreation,
    period: Range<u64>,
    scoring_rule: ScoringRule,
) {
    assert_ok!(PredictionMarkets::create_market(
        Origin::signed(ALICE),
        base_asset,
        BOB,
        MarketPeriod::Block(period),
        get_deadlines(),
        gen_metadata(2),
        creation,
        MarketType::Scalar(100..=200),
        MarketDisputeMechanism::SimpleDisputes,
        scoring_rule
    ));
}

#[test]
fn admin_move_market_to_closed_successfully_closes_market() {
    ExtBuilder::default().build().execute_with(|| {
        frame_system::Pallet::<Runtime>::set_block_number(1);
        simple_create_categorical_market(
            Asset::Ztg,
            MarketCreation::Permissionless,
            0..2,
            ScoringRule::CPMM,
        );
        let market_id = 0;
        assert_ok!(PredictionMarkets::admin_move_market_to_closed(Origin::signed(SUDO), market_id));
        let market = MarketCommons::market(&market_id).unwrap();
        assert_eq!(market.status, MarketStatus::Closed);
        System::assert_last_event(Event::MarketClosed(market_id).into());
    });
}

#[test]
fn admin_move_market_to_closed_fails_if_market_does_not_exist() {
    ExtBuilder::default().build().execute_with(|| {
        assert_noop!(
            PredictionMarkets::admin_move_market_to_closed(Origin::signed(SUDO), 0),
            zrml_market_commons::Error::<Runtime>::MarketDoesNotExist
        );
    });
}

#[test_case(MarketStatus::Closed; "closed")]
#[test_case(MarketStatus::Reported; "reported")]
#[test_case(MarketStatus::Disputed; "disputed")]
#[test_case(MarketStatus::Resolved; "resolved")]
#[test_case(MarketStatus::Proposed; "proposed")]
#[test_case(MarketStatus::CollectingSubsidy; "collecting subsidy")]
#[test_case(MarketStatus::InsufficientSubsidy; "insufficient subsidy")]
fn admin_move_market_to_closed_fails_if_market_is_not_active(market_status: MarketStatus) {
    ExtBuilder::default().build().execute_with(|| {
        simple_create_categorical_market(
            Asset::Ztg,
            MarketCreation::Permissionless,
            0..1,
            ScoringRule::CPMM,
        );
        let market_id = 0;
        assert_ok!(MarketCommons::mutate_market(&market_id, |market| {
            market.status = market_status;
            Ok(())
        }));
        assert_noop!(
            PredictionMarkets::admin_move_market_to_closed(Origin::signed(SUDO), market_id),
            Error::<Runtime>::MarketIsNotActive,
        );
    });
}

#[test]
fn admin_move_market_to_closed_correctly_clears_auto_open_and_close_blocks() {
    ExtBuilder::default().build().execute_with(|| {
        let category_count = 3;
        assert_ok!(PredictionMarkets::create_cpmm_market_and_deploy_assets(
            Origin::signed(ALICE),
            Asset::Ztg,
            ALICE,
            MarketPeriod::Block(22..66),
            get_deadlines(),
            gen_metadata(50),
            MarketType::Categorical(category_count),
            MarketDisputeMechanism::SimpleDisputes,
            0,
            <Runtime as zrml_swaps::Config>::MinLiquidity::get(),
            vec![<Runtime as zrml_swaps::Config>::MinWeight::get(); category_count.into()],
        ));
        assert_ok!(PredictionMarkets::create_cpmm_market_and_deploy_assets(
            Origin::signed(ALICE),
            Asset::Ztg,
            ALICE,
            MarketPeriod::Block(33..66),
            get_deadlines(),
            gen_metadata(50),
            MarketType::Categorical(category_count),
            MarketDisputeMechanism::SimpleDisputes,
            0,
            <Runtime as zrml_swaps::Config>::MinLiquidity::get(),
            vec![<Runtime as zrml_swaps::Config>::MinWeight::get(); category_count.into()],
        ));
        assert_ok!(PredictionMarkets::create_cpmm_market_and_deploy_assets(
            Origin::signed(ALICE),
            Asset::Ztg,
            ALICE,
            MarketPeriod::Block(22..33),
            get_deadlines(),
            gen_metadata(50),
            MarketType::Categorical(category_count),
            MarketDisputeMechanism::SimpleDisputes,
            0,
            <Runtime as zrml_swaps::Config>::MinLiquidity::get(),
            vec![<Runtime as zrml_swaps::Config>::MinWeight::get(); category_count.into()],
        ));
        assert_ok!(PredictionMarkets::admin_move_market_to_closed(Origin::signed(SUDO), 0));

        let auto_close = MarketIdsPerCloseBlock::<Runtime>::get(66);
        assert_eq!(auto_close.len(), 1);
        assert_eq!(auto_close[0], 1);

        let auto_open = MarketIdsPerOpenBlock::<Runtime>::get(22);
        assert_eq!(auto_open.len(), 1);
        assert_eq!(auto_open[0], 2);
    });
}

#[test_case(654..=321; "empty range")]
#[test_case(555..=555; "one element as range")]
fn create_scalar_market_fails_on_invalid_range(range: RangeInclusive<u128>) {
    ExtBuilder::default().build().execute_with(|| {
        assert_noop!(
            PredictionMarkets::create_market(
                Origin::signed(ALICE),
                Asset::Ztg,
                BOB,
                MarketPeriod::Block(123..456),
                get_deadlines(),
                gen_metadata(2),
                MarketCreation::Permissionless,
                MarketType::Scalar(range),
                MarketDisputeMechanism::SimpleDisputes,
                ScoringRule::CPMM,
            ),
            Error::<Runtime>::InvalidOutcomeRange
        );
    });
}

#[test]
fn create_market_fails_on_min_dispute_period() {
    ExtBuilder::default().build().execute_with(|| {
        let deadlines = Deadlines {
            grace_period: <Runtime as crate::Config>::MaxGracePeriod::get(),
            oracle_duration: <Runtime as crate::Config>::MaxOracleDuration::get(),
            dispute_duration: <Runtime as crate::Config>::MinDisputeDuration::get() - 1,
        };
        assert_noop!(
            PredictionMarkets::create_market(
                Origin::signed(ALICE),
                Asset::Ztg,
                BOB,
                MarketPeriod::Block(123..456),
                deadlines,
                gen_metadata(2),
                MarketCreation::Permissionless,
                MarketType::Categorical(2),
                MarketDisputeMechanism::SimpleDisputes,
                ScoringRule::CPMM,
            ),
            Error::<Runtime>::DisputeDurationSmallerThanMinDisputeDuration
        );
    });
}

#[test]
fn create_market_fails_on_min_oracle_duration() {
    ExtBuilder::default().build().execute_with(|| {
        let deadlines = Deadlines {
            grace_period: <Runtime as crate::Config>::MaxGracePeriod::get(),
            oracle_duration: <Runtime as crate::Config>::MinOracleDuration::get() - 1,
            dispute_duration: <Runtime as crate::Config>::MinDisputeDuration::get(),
        };
        assert_noop!(
            PredictionMarkets::create_market(
                Origin::signed(ALICE),
                Asset::Ztg,
                BOB,
                MarketPeriod::Block(123..456),
                deadlines,
                gen_metadata(2),
                MarketCreation::Permissionless,
                MarketType::Categorical(2),
                MarketDisputeMechanism::SimpleDisputes,
                ScoringRule::CPMM,
            ),
            Error::<Runtime>::OracleDurationSmallerThanMinOracleDuration
        );
    });
}

#[test]
fn create_market_fails_on_max_dispute_period() {
    ExtBuilder::default().build().execute_with(|| {
        let deadlines = Deadlines {
            grace_period: <Runtime as crate::Config>::MaxGracePeriod::get(),
            oracle_duration: <Runtime as crate::Config>::MaxOracleDuration::get(),
            dispute_duration: <Runtime as crate::Config>::MaxDisputeDuration::get() + 1,
        };
        assert_noop!(
            PredictionMarkets::create_market(
                Origin::signed(ALICE),
                Asset::Ztg,
                BOB,
                MarketPeriod::Block(123..456),
                deadlines,
                gen_metadata(2),
                MarketCreation::Permissionless,
                MarketType::Categorical(2),
                MarketDisputeMechanism::SimpleDisputes,
                ScoringRule::CPMM,
            ),
            Error::<Runtime>::DisputeDurationGreaterThanMaxDisputeDuration
        );
    });
}

#[test]
fn create_market_fails_on_max_grace_period() {
    ExtBuilder::default().build().execute_with(|| {
        let deadlines = Deadlines {
            grace_period: <Runtime as crate::Config>::MaxGracePeriod::get() + 1,
            oracle_duration: <Runtime as crate::Config>::MaxOracleDuration::get(),
            dispute_duration: <Runtime as crate::Config>::MaxDisputeDuration::get(),
        };
        assert_noop!(
            PredictionMarkets::create_market(
                Origin::signed(ALICE),
                Asset::Ztg,
                BOB,
                MarketPeriod::Block(123..456),
                deadlines,
                gen_metadata(2),
                MarketCreation::Permissionless,
                MarketType::Categorical(2),
                MarketDisputeMechanism::SimpleDisputes,
                ScoringRule::CPMM,
            ),
            Error::<Runtime>::GracePeriodGreaterThanMaxGracePeriod
        );
    });
}

#[test]
fn create_market_fails_on_max_oracle_duration() {
    ExtBuilder::default().build().execute_with(|| {
        let deadlines = Deadlines {
            grace_period: <Runtime as crate::Config>::MaxGracePeriod::get(),
            oracle_duration: <Runtime as crate::Config>::MaxOracleDuration::get() + 1,
            dispute_duration: <Runtime as crate::Config>::MaxDisputeDuration::get(),
        };
        assert_noop!(
            PredictionMarkets::create_market(
                Origin::signed(ALICE),
                Asset::Ztg,
                BOB,
                MarketPeriod::Block(123..456),
                deadlines,
                gen_metadata(2),
                MarketCreation::Permissionless,
                MarketType::Categorical(2),
                MarketDisputeMechanism::SimpleDisputes,
                ScoringRule::CPMM,
            ),
            Error::<Runtime>::OracleDurationGreaterThanMaxOracleDuration
        );
    });
}

#[cfg(feature = "parachain")]
#[test]
fn create_market_with_foreign_assets() {
    ExtBuilder::default().build().execute_with(|| {
        let deadlines = Deadlines {
            grace_period: <Runtime as crate::Config>::MaxGracePeriod::get(),
            oracle_duration: <Runtime as crate::Config>::MaxOracleDuration::get(),
            dispute_duration: <Runtime as crate::Config>::MaxDisputeDuration::get(),
        };

        // As per Mock asset_registry genesis ForeignAsset(420) has allow_as_base_asset set to false.

        assert_noop!(
            PredictionMarkets::create_market(
                Origin::signed(ALICE),
                Asset::ForeignAsset(420),
                BOB,
                MarketPeriod::Block(123..456),
                deadlines,
                gen_metadata(2),
                MarketCreation::Permissionless,
                MarketType::Categorical(2),
                MarketDisputeMechanism::SimpleDisputes,
                ScoringRule::CPMM,
            ),
            Error::<Runtime>::InvalidBaseAsset,
        );
        // As per Mock asset_registry genesis ForeignAsset(50) is not registered in asset_registry.
        assert_noop!(
            PredictionMarkets::create_market(
                Origin::signed(ALICE),
                Asset::ForeignAsset(50),
                BOB,
                MarketPeriod::Block(123..456),
                deadlines,
                gen_metadata(2),
                MarketCreation::Permissionless,
                MarketType::Categorical(2),
                MarketDisputeMechanism::SimpleDisputes,
                ScoringRule::CPMM,
            ),
            Error::<Runtime>::UnregisteredForeignAsset,
        );
        // As per Mock asset_registry genesis ForeignAsset(100) has allow_as_base_asset set to true.
        assert_ok!(PredictionMarkets::create_market(
            Origin::signed(ALICE),
            Asset::ForeignAsset(100),
            BOB,
            MarketPeriod::Block(123..456),
            deadlines,
            gen_metadata(2),
            MarketCreation::Permissionless,
            MarketType::Categorical(2),
            MarketDisputeMechanism::SimpleDisputes,
            ScoringRule::CPMM,
        ));
        let market = MarketCommons::market(&0).unwrap();
        assert_eq!(market.base_asset, Asset::ForeignAsset(100));
    });
}

#[test]
fn admin_destroy_market_correctly_slashes_permissionless_market_active() {
    // NOTE: Bonds are always in ZTG, irrespective of base_asset.
    let test = |base_asset: Asset<MarketId>| {
        simple_create_categorical_market(
            base_asset,
            MarketCreation::Permissionless,
            0..2,
            ScoringRule::CPMM,
        );
        assert_ok!(AssetManager::deposit(Asset::Ztg, &ALICE, 2 * SENTINEL_AMOUNT));
        assert_ok!(Balances::reserve_named(
            &PredictionMarkets::reserve_id(),
            &ALICE,
            SENTINEL_AMOUNT
        ));
        let balance_free_before_alice = Balances::free_balance(&ALICE);
        assert_ok!(PredictionMarkets::admin_destroy_market(Origin::signed(SUDO), 0));
        assert_eq!(
            Balances::reserved_balance_named(&PredictionMarkets::reserve_id(), &ALICE),
            SENTINEL_AMOUNT
        );
        let balance_free_after_alice = Balances::free_balance(&ALICE);
        assert_eq!(balance_free_before_alice, balance_free_after_alice);
    };
    ExtBuilder::default().build().execute_with(|| {
        test(Asset::Ztg);
    });
    #[cfg(feature = "parachain")]
    ExtBuilder::default().build().execute_with(|| {
        test(Asset::ForeignAsset(100));
    });
}

#[test]
fn admin_destroy_market_correctly_slashes_permissionless_market_reported() {
    // NOTE: Bonds are always in ZTG, irrespective of base_asset.
    let test = |base_asset: Asset<MarketId>| {
        let end = 2_u64;
        simple_create_categorical_market(
            base_asset,
            MarketCreation::Permissionless,
            0..end,
            ScoringRule::CPMM,
        );
        let market = MarketCommons::market(&0).unwrap();
        run_to_block(end + market.deadlines.grace_period);
        assert_ok!(PredictionMarkets::report(
            Origin::signed(BOB),
            0,
            OutcomeReport::Categorical(1)
        ));
        assert_ok!(AssetManager::deposit(Asset::Ztg, &ALICE, 2 * SENTINEL_AMOUNT));
        assert_ok!(Balances::reserve_named(
            &PredictionMarkets::reserve_id(),
            &ALICE,
            SENTINEL_AMOUNT
        ));
        let balance_free_before_alice = Balances::free_balance(&ALICE);
        assert_ok!(PredictionMarkets::admin_destroy_market(Origin::signed(SUDO), 0));
        assert_eq!(
            Balances::reserved_balance_named(&PredictionMarkets::reserve_id(), &ALICE),
            SENTINEL_AMOUNT
        );
        let balance_free_after_alice = Balances::free_balance(&ALICE);
        assert_eq!(balance_free_before_alice, balance_free_after_alice);
    };
    ExtBuilder::default().build().execute_with(|| {
        test(Asset::Ztg);
    });
    #[cfg(feature = "parachain")]
    ExtBuilder::default().build().execute_with(|| {
        test(Asset::ForeignAsset(100));
    });
}

#[test]
fn admin_destroy_market_correctly_slashes_permissionless_market_disputed() {
    // NOTE: Bonds are always in ZTG, irrespective of base_asset.
    let test = |base_asset: Asset<MarketId>| {
        let end = 2;
        simple_create_categorical_market(
            base_asset,
            MarketCreation::Permissionless,
            0..end,
            ScoringRule::CPMM,
        );
        let market = MarketCommons::market(&0).unwrap();
        let grace_period = end + market.deadlines.grace_period;
        assert_ne!(grace_period, 0);
        run_to_block(grace_period + 1);
        assert_ok!(PredictionMarkets::report(
            Origin::signed(BOB),
            0,
            OutcomeReport::Categorical(1)
        ));
        run_to_block(grace_period + 2);
        assert_ok!(PredictionMarkets::dispute(Origin::signed(CHARLIE), 0,));
        assert_ok!(AssetManager::deposit(Asset::Ztg, &ALICE, 2 * SENTINEL_AMOUNT));
        assert_ok!(Balances::reserve_named(
            &PredictionMarkets::reserve_id(),
            &ALICE,
            SENTINEL_AMOUNT
        ));
        let balance_free_before_alice = Balances::free_balance(&ALICE);
        assert_ok!(PredictionMarkets::admin_destroy_market(Origin::signed(SUDO), 0));
        assert_eq!(
            Balances::reserved_balance_named(&PredictionMarkets::reserve_id(), &ALICE),
            SENTINEL_AMOUNT
        );
        let balance_free_after_alice = Balances::free_balance(&ALICE);
        assert_eq!(balance_free_before_alice, balance_free_after_alice);
    };
    ExtBuilder::default().build().execute_with(|| {
        test(Asset::Ztg);
    });
    #[cfg(feature = "parachain")]
    ExtBuilder::default().build().execute_with(|| {
        test(Asset::ForeignAsset(100));
    });
}

#[test]
fn admin_destroy_market_correctly_unreserves_dispute_bonds() {
    ExtBuilder::default().build().execute_with(|| {
        let end = 2;
        simple_create_categorical_market(
            Asset::Ztg,
            MarketCreation::Permissionless,
            0..end,
            ScoringRule::CPMM,
        );
        let market_id = 0;
        let market = MarketCommons::market(&market_id).unwrap();
        let grace_period = end + market.deadlines.grace_period;
        assert_ne!(grace_period, 0);
        run_to_block(grace_period + 1);
        assert_ok!(PredictionMarkets::report(
            Origin::signed(BOB),
            0,
            OutcomeReport::Categorical(1)
        ));
        run_to_block(grace_period + 2);
        assert_ok!(PredictionMarkets::dispute(Origin::signed(CHARLIE), 0,));
        assert_ok!(SimpleDisputes::reserve_outcome(
            Origin::signed(CHARLIE),
            0,
            OutcomeReport::Categorical(0)
        ));
        assert_ok!(SimpleDisputes::reserve_outcome(
            Origin::signed(DAVE),
            0,
            OutcomeReport::Categorical(1)
        ));
        let set_up_account = |account| {
            assert_ok!(AssetManager::deposit(Asset::Ztg, account, SENTINEL_AMOUNT));
            assert_ok!(Balances::reserve_named(
                &PredictionMarkets::reserve_id(),
                account,
                SENTINEL_AMOUNT,
            ));
        };
        set_up_account(&CHARLIE);
        set_up_account(&DAVE);

        let balance_free_before_charlie = Balances::free_balance(&CHARLIE);
        let balance_free_before_dave = Balances::free_balance(&DAVE);
        assert_ok!(PredictionMarkets::admin_destroy_market(Origin::signed(SUDO), market_id));
        assert_eq!(
            Balances::reserved_balance_named(&PredictionMarkets::reserve_id(), &CHARLIE),
            SENTINEL_AMOUNT,
        );
        assert_eq!(
            Balances::reserved_balance_named(&PredictionMarkets::reserve_id(), &DAVE),
            SENTINEL_AMOUNT,
        );
        assert_eq!(
            Balances::free_balance(CHARLIE),
            balance_free_before_charlie
                + DisputeBond::get()
                + zrml_simple_disputes::default_outcome_bond::<Runtime>(0)
        );
        assert_eq!(
            Balances::free_balance(DAVE),
            balance_free_before_dave + zrml_simple_disputes::default_outcome_bond::<Runtime>(1),
        );
        assert!(zrml_simple_disputes::Disputes::<Runtime>::get(market_id).is_empty());
    });
}

#[test]
fn admin_destroy_market_correctly_slashes_permissionless_market_resolved() {
    // NOTE: Bonds are always in ZTG, irrespective of base_asset.
    let test = |base_asset: Asset<MarketId>| {
        let end = 2;
        simple_create_categorical_market(
            base_asset,
            MarketCreation::Permissionless,
            0..end,
            ScoringRule::CPMM,
        );
        let market = MarketCommons::market(&0).unwrap();
        let grace_period = end + market.deadlines.grace_period;
        run_to_block(grace_period + 1);
        assert_ok!(PredictionMarkets::report(
            Origin::signed(BOB),
            0,
            OutcomeReport::Categorical(1)
        ));
        run_blocks(market.deadlines.dispute_duration);
        assert_eq!(Balances::reserved_balance_named(&PredictionMarkets::reserve_id(), &ALICE), 0);
        assert_ok!(AssetManager::deposit(Asset::Ztg, &ALICE, 2 * SENTINEL_AMOUNT));
        assert_ok!(Balances::reserve_named(
            &PredictionMarkets::reserve_id(),
            &ALICE,
            SENTINEL_AMOUNT
        ));
        let balance_free_before_alice = Balances::free_balance(&ALICE);
        assert_ok!(PredictionMarkets::admin_destroy_market(Origin::signed(SUDO), 0));
        assert_eq!(
            Balances::reserved_balance_named(&PredictionMarkets::reserve_id(), &ALICE),
            SENTINEL_AMOUNT
        );
        let balance_free_after_alice = Balances::free_balance(&ALICE);
        assert_eq!(balance_free_before_alice, balance_free_after_alice);
    };
    ExtBuilder::default().build().execute_with(|| {
        test(Asset::Ztg);
    });
    #[cfg(feature = "parachain")]
    ExtBuilder::default().build().execute_with(|| {
        test(Asset::ForeignAsset(100));
    });
}

#[test]
fn admin_destroy_market_correctly_slashes_advised_market_proposed() {
    // NOTE: Bonds are always in ZTG, irrespective of base_asset.
    let test = |base_asset: Asset<MarketId>| {
        simple_create_categorical_market(
            base_asset,
            MarketCreation::Advised,
            0..1,
            ScoringRule::CPMM,
        );
        assert_ok!(AssetManager::deposit(Asset::Ztg, &ALICE, 2 * SENTINEL_AMOUNT));
        assert_ok!(Balances::reserve_named(
            &PredictionMarkets::reserve_id(),
            &ALICE,
            SENTINEL_AMOUNT
        ));
        let balance_free_before_alice = Balances::free_balance(&ALICE);
        assert_ok!(PredictionMarkets::admin_destroy_market(Origin::signed(SUDO), 0));
        assert_eq!(
            Balances::reserved_balance_named(&PredictionMarkets::reserve_id(), &ALICE),
            SENTINEL_AMOUNT
        );
        let balance_free_after_alice = Balances::free_balance(&ALICE);
        assert_eq!(balance_free_before_alice, balance_free_after_alice);
    };
    ExtBuilder::default().build().execute_with(|| {
        test(Asset::Ztg);
    });
    #[cfg(feature = "parachain")]
    ExtBuilder::default().build().execute_with(|| {
        test(Asset::ForeignAsset(100));
    });
}

#[test]
fn admin_destroy_market_correctly_slashes_advised_market_proposed_with_edit_request() {
    // NOTE: Bonds are always in ZTG, irrespective of base_asset.
    let test = |base_asset: Asset<MarketId>| {
        simple_create_categorical_market(
            base_asset,
            MarketCreation::Advised,
            0..1,
            ScoringRule::CPMM,
        );
        assert_ok!(AssetManager::deposit(Asset::Ztg, &ALICE, 2 * SENTINEL_AMOUNT));
        assert_ok!(Balances::reserve_named(
            &PredictionMarkets::reserve_id(),
            &ALICE,
            SENTINEL_AMOUNT
        ));
        let balance_free_before_alice = Balances::free_balance(&ALICE);
        let market = MarketCommons::market(&0);
        assert_eq!(market.unwrap().status, MarketStatus::Proposed);

        let edit_reason = vec![0_u8; <Runtime as Config>::MaxEditReasonLen::get() as usize];

        assert_ok!(PredictionMarkets::request_edit(Origin::signed(SUDO), 0, edit_reason));
        assert!(MarketIdsForEdit::<Runtime>::contains_key(0));
        assert_ok!(PredictionMarkets::admin_destroy_market(Origin::signed(SUDO), 0));
        assert_eq!(
            Balances::reserved_balance_named(&PredictionMarkets::reserve_id(), &ALICE),
            SENTINEL_AMOUNT
        );
        let balance_free_after_alice = Balances::free_balance(&ALICE);
        assert_eq!(balance_free_before_alice, balance_free_after_alice);
        assert!(!MarketIdsForEdit::<Runtime>::contains_key(0));
    };
    ExtBuilder::default().build().execute_with(|| {
        test(Asset::Ztg);
    });
    #[cfg(feature = "parachain")]
    ExtBuilder::default().build().execute_with(|| {
        test(Asset::ForeignAsset(100));
    });
}

#[test]
fn admin_destroy_market_correctly_slashes_advised_market_active() {
    // NOTE: Bonds are always in ZTG, irrespective of base_asset.
    let test = |base_asset: Asset<MarketId>| {
        simple_create_categorical_market(
            base_asset,
            MarketCreation::Advised,
            0..1,
            ScoringRule::CPMM,
        );
        assert_ok!(PredictionMarkets::approve_market(Origin::signed(SUDO), 0));
        assert_ok!(AssetManager::deposit(Asset::Ztg, &ALICE, 2 * SENTINEL_AMOUNT));
        assert_ok!(Balances::reserve_named(
            &PredictionMarkets::reserve_id(),
            &ALICE,
            SENTINEL_AMOUNT
        ));
        let balance_free_before_alice = Balances::free_balance(&ALICE);
        assert_ok!(PredictionMarkets::admin_destroy_market(Origin::signed(SUDO), 0));
        assert_eq!(
            Balances::reserved_balance_named(&PredictionMarkets::reserve_id(), &ALICE),
            SENTINEL_AMOUNT
        );
        let balance_free_after_alice = Balances::free_balance(&ALICE);
        assert_eq!(balance_free_before_alice, balance_free_after_alice);
    };
    ExtBuilder::default().build().execute_with(|| {
        test(Asset::Ztg);
    });
    #[cfg(feature = "parachain")]
    ExtBuilder::default().build().execute_with(|| {
        test(Asset::ForeignAsset(100));
    });
}

#[test]
fn admin_destroy_market_correctly_slashes_advised_market_reported() {
    // NOTE: Bonds are always in ZTG, irrespective of base_asset.
    let test = |base_asset: Asset<MarketId>| {
        let end = 2;
        simple_create_categorical_market(
            base_asset,
            MarketCreation::Advised,
            0..end,
            ScoringRule::CPMM,
        );
        assert_ok!(PredictionMarkets::approve_market(Origin::signed(SUDO), 0));
        let market = MarketCommons::market(&0).unwrap();
        let grace_period = end + market.deadlines.grace_period;
        run_to_block(grace_period + 1);
        assert_ok!(PredictionMarkets::report(
            Origin::signed(BOB),
            0,
            OutcomeReport::Categorical(1)
        ));
        assert_ok!(AssetManager::deposit(Asset::Ztg, &ALICE, 2 * SENTINEL_AMOUNT));
        assert_ok!(Balances::reserve_named(
            &PredictionMarkets::reserve_id(),
            &ALICE,
            SENTINEL_AMOUNT
        ));
        let balance_free_before_alice = Balances::free_balance(&ALICE);
        assert_ok!(PredictionMarkets::admin_destroy_market(Origin::signed(SUDO), 0));
        assert_eq!(
            Balances::reserved_balance_named(&PredictionMarkets::reserve_id(), &ALICE),
            SENTINEL_AMOUNT
        );
        let balance_free_after_alice = Balances::free_balance(&ALICE);
        assert_eq!(balance_free_before_alice, balance_free_after_alice);
    };
    ExtBuilder::default().build().execute_with(|| {
        test(Asset::Ztg);
    });
    #[cfg(feature = "parachain")]
    ExtBuilder::default().build().execute_with(|| {
        test(Asset::ForeignAsset(100));
    });
}

#[test]
fn admin_destroy_market_correctly_slashes_advised_market_disputed() {
    // NOTE: Bonds are always in ZTG, irrespective of base_asset.
    let test = |base_asset: Asset<MarketId>| {
        let end = 2;
        simple_create_categorical_market(
            base_asset,
            MarketCreation::Advised,
            0..end,
            ScoringRule::CPMM,
        );
        assert_ok!(PredictionMarkets::approve_market(Origin::signed(SUDO), 0));
        let market = MarketCommons::market(&0).unwrap();
        let grace_period = end + market.deadlines.grace_period;
        run_to_block(grace_period + 1);
        assert_ok!(PredictionMarkets::report(
            Origin::signed(BOB),
            0,
            OutcomeReport::Categorical(1)
        ));
        assert_ok!(PredictionMarkets::dispute(Origin::signed(CHARLIE), 0,));
        assert_ok!(AssetManager::deposit(Asset::Ztg, &ALICE, 2 * SENTINEL_AMOUNT));
        assert_ok!(Balances::reserve_named(
            &PredictionMarkets::reserve_id(),
            &ALICE,
            SENTINEL_AMOUNT
        ));
        let balance_free_before_alice = Balances::free_balance(&ALICE);
        assert_ok!(PredictionMarkets::admin_destroy_market(Origin::signed(SUDO), 0));
        assert_eq!(
            Balances::reserved_balance_named(&PredictionMarkets::reserve_id(), &ALICE),
            SENTINEL_AMOUNT
        );
        let balance_free_after_alice = Balances::free_balance(&ALICE);
        assert_eq!(balance_free_before_alice, balance_free_after_alice);
    };
    ExtBuilder::default().build().execute_with(|| {
        test(Asset::Ztg);
    });
    #[cfg(feature = "parachain")]
    ExtBuilder::default().build().execute_with(|| {
        test(Asset::ForeignAsset(100));
    });
}

#[test]
fn admin_destroy_market_correctly_slashes_advised_market_resolved() {
    // NOTE: Bonds are always in ZTG, irrespective of base_asset.
    let test = |base_asset: Asset<MarketId>| {
        let end = 2;
        simple_create_categorical_market(
            base_asset,
            MarketCreation::Advised,
            0..end,
            ScoringRule::CPMM,
        );
        assert_ok!(PredictionMarkets::approve_market(Origin::signed(SUDO), 0));
        let market = MarketCommons::market(&0).unwrap();
        let grace_period = end + market.deadlines.grace_period;
        run_to_block(grace_period + 1);
        assert_ok!(PredictionMarkets::report(
            Origin::signed(BOB),
            0,
            OutcomeReport::Categorical(1)
        ));
        run_blocks(market.deadlines.dispute_duration);
        assert_eq!(Balances::reserved_balance_named(&PredictionMarkets::reserve_id(), &ALICE), 0);
        assert_ok!(AssetManager::deposit(Asset::Ztg, &ALICE, 2 * SENTINEL_AMOUNT));
        assert_ok!(Balances::reserve_named(
            &PredictionMarkets::reserve_id(),
            &ALICE,
            SENTINEL_AMOUNT
        ));
        let balance_free_before_alice = Balances::free_balance(&ALICE);
        assert_ok!(PredictionMarkets::admin_destroy_market(Origin::signed(SUDO), 0));
        assert_eq!(
            Balances::reserved_balance_named(&PredictionMarkets::reserve_id(), &ALICE),
            SENTINEL_AMOUNT
        );
        let balance_free_after_alice = Balances::free_balance(&ALICE);
        assert_eq!(balance_free_before_alice, balance_free_after_alice);
    };
    ExtBuilder::default().build().execute_with(|| {
        test(Asset::Ztg);
    });
    #[cfg(feature = "parachain")]
    ExtBuilder::default().build().execute_with(|| {
        test(Asset::ForeignAsset(100));
    });
}
#[test]
fn admin_destroy_market_correctly_cleans_up_accounts() {
    let test = |base_asset: Asset<MarketId>| {
        let alice_ztg_before_market_creation = AssetManager::free_balance(Asset::Ztg, &ALICE);
        let alice_base_asset_before_market_creation =
            AssetManager::free_balance(base_asset, &ALICE);
        let swap_fee = <Runtime as zrml_swaps::Config>::MaxSwapFee::get();
        let min_liquidity = <Runtime as zrml_swaps::Config>::MinLiquidity::get();
        assert_ok!(PredictionMarkets::create_cpmm_market_and_deploy_assets(
            Origin::signed(ALICE),
            base_asset,
            ALICE,
            MarketPeriod::Block(0..42),
            get_deadlines(),
            gen_metadata(50),
            MarketType::Categorical(3),
            MarketDisputeMechanism::SimpleDisputes,
            swap_fee,
            min_liquidity,
            vec![<Runtime as zrml_swaps::Config>::MinWeight::get(); 3],
        ));
        // Buy some outcome tokens for Alice so that we can check that they get destroyed.
        assert_ok!(PredictionMarkets::buy_complete_set(Origin::signed(ALICE), 0, BASE));
        let market_id = 0;
        let pool_id = 0;
        let pool_account = Swaps::pool_account_id(&pool_id);
        let market_account = MarketCommons::market_account(market_id);
        assert_ok!(PredictionMarkets::admin_destroy_market(Origin::signed(SUDO), 0));
        assert_eq!(AssetManager::free_balance(Asset::CategoricalOutcome(0, 0), &pool_account), 0);
        assert_eq!(AssetManager::free_balance(Asset::CategoricalOutcome(0, 1), &pool_account), 0);
        assert_eq!(AssetManager::free_balance(Asset::CategoricalOutcome(0, 2), &pool_account), 0);
        assert_eq!(AssetManager::free_balance(base_asset, &pool_account), 0);
        assert_eq!(AssetManager::free_balance(Asset::CategoricalOutcome(0, 0), &market_account), 0);
        assert_eq!(AssetManager::free_balance(Asset::CategoricalOutcome(0, 1), &market_account), 0);
        assert_eq!(AssetManager::free_balance(Asset::CategoricalOutcome(0, 2), &market_account), 0);
        assert_eq!(AssetManager::free_balance(base_asset, &market_account), 0);
        // premissionless market so using ValidityBond
        let creation_bond = <Runtime as Config>::ValidityBond::get();
        let oracle_bond = <Runtime as Config>::OracleBond::get();
        // substract min_liquidity twice, one for buy_complete_set() in
        // create_cpmm_market_and_deploy_assets() and one in swaps::create_pool()
        // then again substract BASE as buy_complete_set() above
        let expected_base_asset_value =
            alice_base_asset_before_market_creation - min_liquidity - min_liquidity - BASE;
        if base_asset == Asset::Ztg {
            let alice_base_asset_balance = AssetManager::free_balance(base_asset, &ALICE);
            assert_eq!(
                alice_base_asset_balance,
                expected_base_asset_value - creation_bond - oracle_bond
            );
        } else {
            let alice_base_asset_balance = AssetManager::free_balance(base_asset, &ALICE);
            assert_eq!(alice_base_asset_balance, expected_base_asset_value);
            let alice_ztg_balance = AssetManager::free_balance(Asset::Ztg, &ALICE);
            assert_eq!(
                alice_ztg_balance,
                alice_ztg_before_market_creation - creation_bond - oracle_bond
            );
        }
    };
    ExtBuilder::default().build().execute_with(|| {
        test(Asset::Ztg);
    });
    #[cfg(feature = "parachain")]
    ExtBuilder::default().build().execute_with(|| {
        test(Asset::ForeignAsset(100));
    });
}

#[test]
fn admin_destroy_market_correctly_clears_auto_open_and_close_blocks() {
    ExtBuilder::default().build().execute_with(|| {
        let category_count = 3;
        assert_ok!(PredictionMarkets::create_cpmm_market_and_deploy_assets(
            Origin::signed(ALICE),
            Asset::Ztg,
            ALICE,
            MarketPeriod::Block(22..66),
            get_deadlines(),
            gen_metadata(50),
            MarketType::Categorical(category_count),
            MarketDisputeMechanism::SimpleDisputes,
            0,
            <Runtime as zrml_swaps::Config>::MinLiquidity::get(),
            vec![<Runtime as zrml_swaps::Config>::MinWeight::get(); category_count.into()],
        ));
        assert_ok!(PredictionMarkets::create_cpmm_market_and_deploy_assets(
            Origin::signed(ALICE),
            Asset::Ztg,
            ALICE,
            MarketPeriod::Block(33..66),
            get_deadlines(),
            gen_metadata(50),
            MarketType::Categorical(category_count),
            MarketDisputeMechanism::SimpleDisputes,
            0,
            <Runtime as zrml_swaps::Config>::MinLiquidity::get(),
            vec![<Runtime as zrml_swaps::Config>::MinWeight::get(); category_count.into()],
        ));
        assert_ok!(PredictionMarkets::create_cpmm_market_and_deploy_assets(
            Origin::signed(ALICE),
            Asset::Ztg,
            ALICE,
            MarketPeriod::Block(22..33),
            get_deadlines(),
            gen_metadata(50),
            MarketType::Categorical(category_count),
            MarketDisputeMechanism::SimpleDisputes,
            0,
            <Runtime as zrml_swaps::Config>::MinLiquidity::get(),
            vec![<Runtime as zrml_swaps::Config>::MinWeight::get(); category_count.into()],
        ));
        assert_ok!(PredictionMarkets::admin_destroy_market(Origin::signed(SUDO), 0));

        let auto_close = MarketIdsPerCloseBlock::<Runtime>::get(66);
        assert_eq!(auto_close.len(), 1);
        assert_eq!(auto_close[0], 1);

        let auto_open = MarketIdsPerOpenBlock::<Runtime>::get(22);
        assert_eq!(auto_open.len(), 1);
        assert_eq!(auto_open[0], 2);
    });
}

#[test]
fn admin_move_market_to_resolved_resolves_reported_market() {
    // NOTE: Bonds are always in ZTG, irrespective of base_asset.
    let test = |base_asset: Asset<MarketId>| {
        let end = 33;
        simple_create_categorical_market(
            base_asset,
            MarketCreation::Permissionless,
            0..end,
            ScoringRule::CPMM,
        );
        let market_id = 0;

        // Give ALICE `SENTINEL_AMOUNT` free and reserved ZTG; we record the free balance to check
        // that the correct bonds are unreserved!
        assert_ok!(AssetManager::deposit(Asset::Ztg, &ALICE, 2 * SENTINEL_AMOUNT));
        assert_ok!(Balances::reserve_named(
            &PredictionMarkets::reserve_id(),
            &ALICE,
            SENTINEL_AMOUNT
        ));
        let balance_free_before = Balances::free_balance(&ALICE);
        let balance_reserved_before =
            Balances::reserved_balance_named(&PredictionMarkets::reserve_id(), &ALICE);

        let market = MarketCommons::market(&0).unwrap();
        let grace_period = end + market.deadlines.grace_period;
        run_to_block(grace_period + 1);
        let category = 1;
        let outcome_report = OutcomeReport::Categorical(category);
        assert_ok!(PredictionMarkets::report(
            Origin::signed(BOB),
            market_id,
            outcome_report.clone()
        ));
        assert_ok!(PredictionMarkets::admin_move_market_to_resolved(
            Origin::signed(SUDO),
            market_id
        ));

        let market = MarketCommons::market(&market_id).unwrap();
        assert_eq!(market.status, MarketStatus::Resolved);
        assert_eq!(market.report.unwrap().outcome, outcome_report);
        assert_eq!(market.resolved_outcome.unwrap(), outcome_report);
        System::assert_last_event(
            Event::MarketResolved(market_id, MarketStatus::Resolved, outcome_report).into(),
        );

        assert_eq!(
            Balances::reserved_balance_named(&PredictionMarkets::reserve_id(), &ALICE),
            balance_reserved_before
                - <Runtime as Config>::OracleBond::get()
                - <Runtime as Config>::ValidityBond::get()
        );
        assert_eq!(
            Balances::free_balance(&ALICE),
            balance_free_before
                + <Runtime as Config>::OracleBond::get()
                + <Runtime as Config>::ValidityBond::get()
        );
    };
    ExtBuilder::default().build().execute_with(|| {
        test(Asset::Ztg);
    });
    #[cfg(feature = "parachain")]
    ExtBuilder::default().build().execute_with(|| {
        test(Asset::ForeignAsset(100));
    });
}

#[test_case(MarketStatus::Active; "Active")]
#[test_case(MarketStatus::Closed; "Closed")]
#[test_case(MarketStatus::CollectingSubsidy; "CollectingSubsidy")]
#[test_case(MarketStatus::InsufficientSubsidy; "InsufficientSubsidy")]
fn admin_move_market_to_resovled_fails_if_market_is_not_reported_or_disputed(
    market_status: MarketStatus,
) {
    ExtBuilder::default().build().execute_with(|| {
        simple_create_categorical_market(
            Asset::Ztg,
            MarketCreation::Permissionless,
            0..33,
            ScoringRule::CPMM,
        );
        let market_id = 0;
        assert_ok!(MarketCommons::mutate_market(&market_id, |market| {
            market.status = market_status;
            Ok(())
        }));
        assert_noop!(
            PredictionMarkets::admin_move_market_to_resolved(Origin::signed(SUDO), market_id,),
            Error::<Runtime>::InvalidMarketStatus,
        );
    });
}

#[test]
fn it_creates_binary_markets() {
    ExtBuilder::default().build().execute_with(|| {
        simple_create_categorical_market(
            Asset::Ztg,
            MarketCreation::Permissionless,
            0..2,
            ScoringRule::CPMM,
        );

        // check the correct amount was reserved
        let alice_reserved = Balances::reserved_balance(&ALICE);
        assert_eq!(alice_reserved, ValidityBond::get() + OracleBond::get());

        // Creates an advised market.
        simple_create_categorical_market(
            Asset::Ztg,
            MarketCreation::Advised,
            0..2,
            ScoringRule::CPMM,
        );

        let new_alice_reserved = Balances::reserved_balance(&ALICE);
        assert_eq!(new_alice_reserved, AdvisoryBond::get() + OracleBond::get() + alice_reserved);

        // Make sure that the market id has been incrementing
        let market_id = MarketCommons::latest_market_id().unwrap();
        assert_eq!(market_id, 1);
    });
}

#[test]
fn create_categorical_market_deposits_the_correct_event() {
    ExtBuilder::default().build().execute_with(|| {
        frame_system::Pallet::<Runtime>::set_block_number(1);
        simple_create_categorical_market(
            Asset::Ztg,
            MarketCreation::Permissionless,
            1..2,
            ScoringRule::CPMM,
        );
        let market_id = 0;
        let market = MarketCommons::market(&market_id).unwrap();
        let market_account = MarketCommons::market_account(market_id);
        System::assert_last_event(Event::MarketCreated(0, market_account, market).into());
    });
}

#[test]
fn create_scalar_market_deposits_the_correct_event() {
    ExtBuilder::default().build().execute_with(|| {
        frame_system::Pallet::<Runtime>::set_block_number(1);
        simple_create_scalar_market(
            Asset::Ztg,
            MarketCreation::Permissionless,
            1..2,
            ScoringRule::CPMM,
        );
        let market_id = 0;
        let market = MarketCommons::market(&market_id).unwrap();
        let market_account = MarketCommons::market_account(market_id);
        System::assert_last_event(Event::MarketCreated(0, market_account, market).into());
    });
}

#[test]
fn it_does_not_create_market_with_too_few_categories() {
    ExtBuilder::default().build().execute_with(|| {
        assert_noop!(
            PredictionMarkets::create_market(
                Origin::signed(ALICE),
                Asset::Ztg,
                BOB,
                MarketPeriod::Block(0..100),
                get_deadlines(),
                gen_metadata(2),
                MarketCreation::Advised,
                MarketType::Categorical(<Runtime as Config>::MinCategories::get() - 1),
                MarketDisputeMechanism::SimpleDisputes,
                ScoringRule::CPMM
            ),
            Error::<Runtime>::NotEnoughCategories
        );
    });
}

#[test]
fn it_does_not_create_market_with_too_many_categories() {
    ExtBuilder::default().build().execute_with(|| {
        assert_noop!(
            PredictionMarkets::create_market(
                Origin::signed(ALICE),
                Asset::Ztg,
                BOB,
                MarketPeriod::Block(0..100),
                get_deadlines(),
                gen_metadata(2),
                MarketCreation::Advised,
                MarketType::Categorical(<Runtime as Config>::MaxCategories::get() + 1),
                MarketDisputeMechanism::SimpleDisputes,
                ScoringRule::CPMM
            ),
            Error::<Runtime>::TooManyCategories
        );
    });
}

#[test]
fn it_allows_sudo_to_destroy_markets() {
    ExtBuilder::default().build().execute_with(|| {
        // Creates an advised market.
        simple_create_categorical_market(
            Asset::Ztg,
            MarketCreation::Advised,
            0..1,
            ScoringRule::CPMM,
        );

        // destroy the market
        assert_ok!(PredictionMarkets::admin_destroy_market(Origin::signed(SUDO), 0));

        assert_noop!(
            MarketCommons::market(&0),
            zrml_market_commons::Error::<Runtime>::MarketDoesNotExist
        );
    });
}

#[test]
fn it_allows_advisory_origin_to_approve_markets() {
    ExtBuilder::default().build().execute_with(|| {
        // Creates an advised market.
        simple_create_categorical_market(
            Asset::Ztg,
            MarketCreation::Advised,
            0..1,
            ScoringRule::CPMM,
        );

        // make sure it's in status proposed
        let market = MarketCommons::market(&0);
        assert_eq!(market.unwrap().status, MarketStatus::Proposed);

        // Make sure it fails from the random joe
        assert_noop!(
            PredictionMarkets::approve_market(Origin::signed(BOB), 0),
            DispatchError::BadOrigin
        );

        // Now it should work from SUDO
        assert_ok!(PredictionMarkets::approve_market(Origin::signed(SUDO), 0));

        let after_market = MarketCommons::market(&0);
        assert_eq!(after_market.unwrap().status, MarketStatus::Active);
    });
}

#[test]
fn it_allows_request_edit_origin_to_request_edits_for_markets() {
    ExtBuilder::default().build().execute_with(|| {
        frame_system::Pallet::<Runtime>::set_block_number(1);
        // Creates an advised market.
        simple_create_categorical_market(
            Asset::Ztg,
            MarketCreation::Advised,
            2..4,
            ScoringRule::CPMM,
        );

        // make sure it's in status proposed
        let market = MarketCommons::market(&0);
        assert_eq!(market.unwrap().status, MarketStatus::Proposed);

        let edit_reason = vec![0_u8; <Runtime as Config>::MaxEditReasonLen::get() as usize];
        // Make sure it fails from the random joe
        assert_noop!(
            PredictionMarkets::request_edit(Origin::signed(BOB), 0, edit_reason.clone()),
            DispatchError::BadOrigin
        );

        // Now it should work from SUDO
        assert_ok!(PredictionMarkets::request_edit(Origin::signed(SUDO), 0, edit_reason.clone()));
        System::assert_last_event(
            Event::MarketRequestedEdit(
                0,
                edit_reason.try_into().expect("Conversion to BoundedVec failed"),
            )
            .into(),
        );

        assert!(MarketIdsForEdit::<Runtime>::contains_key(0));
    });
}

#[test]
fn request_edit_fails_on_bad_origin() {
    ExtBuilder::default().build().execute_with(|| {
        frame_system::Pallet::<Runtime>::set_block_number(1);
        // Creates an advised market.
        simple_create_categorical_market(
            Asset::Ztg,
            MarketCreation::Advised,
            2..4,
            ScoringRule::CPMM,
        );

        // make sure it's in status proposed
        let market = MarketCommons::market(&0);
        assert_eq!(market.unwrap().status, MarketStatus::Proposed);

        let edit_reason = vec![0_u8; <Runtime as Config>::MaxEditReasonLen::get() as usize];
        // Make sure it fails from the random joe
        assert_noop!(
            PredictionMarkets::request_edit(Origin::signed(BOB), 0, edit_reason),
            DispatchError::BadOrigin
        );
    });
}

#[test]
fn edit_request_fails_if_edit_reason_is_too_long() {
    ExtBuilder::default().build().execute_with(|| {
        // Creates an advised market.
        simple_create_categorical_market(
            Asset::Ztg,
            MarketCreation::Advised,
            0..1,
            ScoringRule::CPMM,
        );

        // make sure it's in status proposed
        let market = MarketCommons::market(&0);
        assert_eq!(market.unwrap().status, MarketStatus::Proposed);

        let edit_reason = vec![0_u8; <Runtime as Config>::MaxEditReasonLen::get() as usize + 1];

        assert_noop!(
            PredictionMarkets::request_edit(Origin::signed(SUDO), 0, edit_reason),
            Error::<Runtime>::EditReasonLengthExceedsMaxEditReasonLen
        );
    });
}

#[test]
fn market_with_edit_request_cannot_be_approved() {
    ExtBuilder::default().build().execute_with(|| {
        // Creates an advised market.
        simple_create_categorical_market(
            Asset::Ztg,
            MarketCreation::Advised,
            0..1,
            ScoringRule::CPMM,
        );

        // make sure it's in status proposed
        let market = MarketCommons::market(&0);
        assert_eq!(market.unwrap().status, MarketStatus::Proposed);

        let edit_reason = vec![0_u8; <Runtime as Config>::MaxEditReasonLen::get() as usize];

        assert_ok!(PredictionMarkets::request_edit(Origin::signed(SUDO), 0, edit_reason));

        assert!(MarketIdsForEdit::<Runtime>::contains_key(0));
        assert_noop!(
            PredictionMarkets::approve_market(Origin::signed(SUDO), 0),
            Error::<Runtime>::MarketEditRequestAlreadyInProgress
        );
    });
}

#[test]
fn it_allows_the_advisory_origin_to_reject_markets() {
    ExtBuilder::default().build().execute_with(|| {
        run_to_block(2);
        // Creates an advised market.
        simple_create_categorical_market(
            Asset::Ztg,
            MarketCreation::Advised,
            4..6,
            ScoringRule::CPMM,
        );

        // make sure it's in status proposed
        let market = MarketCommons::market(&0);
        assert_eq!(market.unwrap().status, MarketStatus::Proposed);

        let reject_reason: Vec<u8> =
            vec![0; <Runtime as Config>::MaxRejectReasonLen::get() as usize];
        // Now it should work from SUDO
        assert_ok!(PredictionMarkets::reject_market(
            Origin::signed(SUDO),
            0,
            reject_reason.clone()
        ));
        let reject_reason = reject_reason.try_into().expect("BoundedVec conversion failed");
        System::assert_has_event(Event::MarketRejected(0, reject_reason).into());

        assert_noop!(
            MarketCommons::market(&0),
            zrml_market_commons::Error::<Runtime>::MarketDoesNotExist
        );
    });
}

#[test]
fn reject_errors_if_reject_reason_is_too_long() {
    ExtBuilder::default().build().execute_with(|| {
        // Creates an advised market.
        simple_create_categorical_market(
            Asset::Ztg,
            MarketCreation::Advised,
            0..1,
            ScoringRule::CPMM,
        );

        // make sure it's in status proposed
        let market = MarketCommons::market(&0);
        assert_eq!(market.unwrap().status, MarketStatus::Proposed);

        let reject_reason: Vec<u8> =
            vec![0; <Runtime as Config>::MaxRejectReasonLen::get() as usize + 1];
        assert_noop!(
            PredictionMarkets::reject_market(Origin::signed(SUDO), 0, reject_reason),
            Error::<Runtime>::RejectReasonLengthExceedsMaxRejectReasonLen
        );
    });
}

#[test]
fn it_allows_the_advisory_origin_to_reject_markets_with_edit_request() {
    ExtBuilder::default().build().execute_with(|| {
        // Creates an advised market.
        simple_create_categorical_market(
            Asset::Ztg,
            MarketCreation::Advised,
            0..1,
            ScoringRule::CPMM,
        );

        // make sure it's in status proposed
        let market = MarketCommons::market(&0);
        assert_eq!(market.unwrap().status, MarketStatus::Proposed);

        let edit_reason = vec![0_u8; <Runtime as Config>::MaxEditReasonLen::get() as usize];

        let reject_reason = vec![0_u8; <Runtime as Config>::MaxRejectReasonLen::get() as usize];
        assert_ok!(PredictionMarkets::request_edit(Origin::signed(SUDO), 0, edit_reason));
        assert!(MarketIdsForEdit::<Runtime>::contains_key(0));
        assert_ok!(PredictionMarkets::reject_market(Origin::signed(SUDO), 0, reject_reason));
        assert!(!MarketIdsForEdit::<Runtime>::contains_key(0));

        assert_noop!(
            MarketCommons::market(&0),
            zrml_market_commons::Error::<Runtime>::MarketDoesNotExist
        );
    });
}

#[test]
fn reject_market_unreserves_oracle_bond_and_slashes_advisory_bond() {
    // NOTE: Bonds are always in ZTG, irrespective of base_asset.
    let test = |base_asset: Asset<MarketId>| {
        simple_create_categorical_market(
            base_asset,
            MarketCreation::Advised,
            0..1,
            ScoringRule::CPMM,
        );

        // Give ALICE `SENTINEL_AMOUNT` free and reserved ZTG; we record the free balance to check
        // that the AdvisoryBond gets slashed but the OracleBond gets unreserved.
        assert_ok!(AssetManager::deposit(Asset::Ztg, &ALICE, 2 * SENTINEL_AMOUNT));
        assert_ok!(Balances::reserve_named(
            &PredictionMarkets::reserve_id(),
            &ALICE,
            SENTINEL_AMOUNT,
        ));
        assert!(Balances::free_balance(Treasury::account_id()).is_zero());

        let balance_free_before_alice = Balances::free_balance(&ALICE);
        let balance_reserved_before_alice =
            Balances::reserved_balance_named(&PredictionMarkets::reserve_id(), &ALICE);

        let reject_reason: Vec<u8> =
            vec![0; <Runtime as Config>::MaxRejectReasonLen::get() as usize];
        assert_ok!(PredictionMarkets::reject_market(Origin::signed(SUDO), 0, reject_reason));

        // AdvisoryBond gets slashed after reject_market
        // OracleBond gets unreserved after reject_market
        let balance_reserved_after_alice =
            Balances::reserved_balance_named(&PredictionMarkets::reserve_id(), &ALICE);
        assert_eq!(
            balance_reserved_after_alice,
            balance_reserved_before_alice
                - <Runtime as Config>::OracleBond::get()
                - <Runtime as Config>::AdvisoryBond::get(),
        );
        let balance_free_after_alice = Balances::free_balance(&ALICE);
        let slash_amount_advisory_bond = <Runtime as Config>::AdvisoryBondSlashPercentage::get()
            .mul_floor(<Runtime as Config>::AdvisoryBond::get());
        let advisory_bond_remains =
            <Runtime as Config>::AdvisoryBond::get() - slash_amount_advisory_bond;
        assert_eq!(
            balance_free_after_alice,
            balance_free_before_alice
                + <Runtime as Config>::OracleBond::get()
                + advisory_bond_remains,
        );

        // AdvisoryBond is transferred to the treasury
        let balance_treasury_after = Balances::free_balance(Treasury::account_id());
        assert_eq!(balance_treasury_after, slash_amount_advisory_bond);
    };
    ExtBuilder::default().build().execute_with(|| {
        test(Asset::Ztg);
    });
    #[cfg(feature = "parachain")]
    ExtBuilder::default().build().execute_with(|| {
        test(Asset::ForeignAsset(100));
    });
}

#[test]
fn reject_market_clears_auto_close_blocks() {
    // We don't have to check that reject market clears the cache for opening pools, since Cpmm pools
    // can not be deployed on pending advised pools.
    ExtBuilder::default().build().execute_with(|| {
        simple_create_categorical_market(
            Asset::Ztg,
            MarketCreation::Advised,
            33..66,
            ScoringRule::CPMM,
        );
        simple_create_categorical_market(
            Asset::Ztg,
            MarketCreation::Advised,
            22..66,
            ScoringRule::CPMM,
        );
        simple_create_categorical_market(
            Asset::Ztg,
            MarketCreation::Advised,
            22..33,
            ScoringRule::CPMM,
        );
        let reject_reason: Vec<u8> =
            vec![0; <Runtime as Config>::MaxRejectReasonLen::get() as usize];
        assert_ok!(PredictionMarkets::reject_market(Origin::signed(SUDO), 0, reject_reason));

        let auto_close = MarketIdsPerCloseBlock::<Runtime>::get(66);
        assert_eq!(auto_close.len(), 1);
        assert_eq!(auto_close[0], 1);
    });
}

#[test]
fn on_market_close_auto_rejects_expired_advised_market() {
    // NOTE: Bonds are always in ZTG, irrespective of base_asset.
    let test = |base_asset: Asset<MarketId>| {
        // Give ALICE `SENTINEL_AMOUNT` free and reserved ZTG; we record the free balance to check
        // that the AdvisoryBond and the OracleBond gets unreserved, when the advised market expires.
        assert_ok!(AssetManager::deposit(Asset::Ztg, &ALICE, 2 * SENTINEL_AMOUNT));
        assert_ok!(Balances::reserve_named(
            &PredictionMarkets::reserve_id(),
            &ALICE,
            SENTINEL_AMOUNT
        ));
        let balance_free_before_alice = Balances::free_balance(&ALICE);
        let balance_reserved_before_alice =
            Balances::reserved_balance_named(&PredictionMarkets::reserve_id(), &ALICE);

        let end = 33;
        simple_create_categorical_market(
            base_asset,
            MarketCreation::Advised,
            0..end,
            ScoringRule::CPMM,
        );
        let market_id = 0;

        run_to_block(end);

        assert_eq!(
            Balances::reserved_balance_named(&PredictionMarkets::reserve_id(), &ALICE),
            balance_reserved_before_alice
        );
        assert_eq!(Balances::free_balance(&ALICE), balance_free_before_alice);
        assert_noop!(
            MarketCommons::market(&market_id),
            zrml_market_commons::Error::<Runtime>::MarketDoesNotExist,
        );
        System::assert_has_event(Event::MarketExpired(market_id).into());
    };
    ExtBuilder::default().build().execute_with(|| {
        test(Asset::Ztg);
    });
    #[cfg(feature = "parachain")]
    ExtBuilder::default().build().execute_with(|| {
        test(Asset::ForeignAsset(100));
    });
}

#[test]
fn on_market_close_auto_rejects_expired_advised_market_with_edit_request() {
    let test = |base_asset: Asset<MarketId>| {
        // Give ALICE `SENTINEL_AMOUNT` free and reserved ZTG; we record the free balance to check
        // that the AdvisoryBond and the OracleBond gets unreserved, when the advised market expires.
        assert_ok!(AssetManager::deposit(Asset::Ztg, &ALICE, 2 * SENTINEL_AMOUNT));
        assert_ok!(Balances::reserve_named(
            &PredictionMarkets::reserve_id(),
            &ALICE,
            SENTINEL_AMOUNT
        ));
        let balance_free_before_alice = Balances::free_balance(&ALICE);
        let balance_reserved_before_alice =
            Balances::reserved_balance_named(&PredictionMarkets::reserve_id(), &ALICE);

        let end = 33;
        simple_create_categorical_market(
            base_asset,
            MarketCreation::Advised,
            0..end,
            ScoringRule::CPMM,
        );
        run_to_block(2);
        let market_id = 0;
        let market = MarketCommons::market(&market_id);
        assert_eq!(market.unwrap().status, MarketStatus::Proposed);

        let edit_reason = vec![0_u8; <Runtime as Config>::MaxEditReasonLen::get() as usize];

        assert_ok!(PredictionMarkets::request_edit(Origin::signed(SUDO), market_id, edit_reason));

        assert!(MarketIdsForEdit::<Runtime>::contains_key(0));
        run_blocks(end);
        assert!(!MarketIdsForEdit::<Runtime>::contains_key(0));

        assert_eq!(
            Balances::reserved_balance_named(&PredictionMarkets::reserve_id(), &ALICE),
            balance_reserved_before_alice
        );
        assert_eq!(Balances::free_balance(&ALICE), balance_free_before_alice);
        assert_noop!(
            MarketCommons::market(&market_id),
            zrml_market_commons::Error::<Runtime>::MarketDoesNotExist,
        );
        System::assert_has_event(Event::MarketExpired(market_id).into());
    };
    ExtBuilder::default().build().execute_with(|| {
        test(Asset::Ztg);
    });
    #[cfg(feature = "parachain")]
    ExtBuilder::default().build().execute_with(|| {
        test(Asset::ForeignAsset(100));
    });
}

#[test]
fn on_market_open_successfully_auto_opens_market_pool_with_blocks() {
    ExtBuilder::default().build().execute_with(|| {
        let start = 33;
        let end = 66;
        let category_count = 3;
        assert_ok!(PredictionMarkets::create_cpmm_market_and_deploy_assets(
            Origin::signed(ALICE),
            Asset::Ztg,
            ALICE,
            MarketPeriod::Block(start..end),
            get_deadlines(),
            gen_metadata(50),
            MarketType::Categorical(category_count),
            MarketDisputeMechanism::SimpleDisputes,
            0,
            <Runtime as zrml_swaps::Config>::MinLiquidity::get(),
            vec![<Runtime as zrml_swaps::Config>::MinWeight::get(); category_count.into()],
        ));
        let market_id = 0;
        let pool_id = MarketCommons::market_pool(&market_id).unwrap();

        run_to_block(start - 1);
        let pool_before_open = Swaps::pool(pool_id).unwrap();
        assert_eq!(pool_before_open.pool_status, PoolStatus::Initialized);

        run_to_block(start);
        let pool_after_open = Swaps::pool(pool_id).unwrap();
        assert_eq!(pool_after_open.pool_status, PoolStatus::Active);
    });
}

#[test]
fn on_market_close_successfully_auto_closes_market_with_blocks() {
    ExtBuilder::default().build().execute_with(|| {
        let end = 33;
        let category_count = 3;
        assert_ok!(PredictionMarkets::create_cpmm_market_and_deploy_assets(
            Origin::signed(ALICE),
            Asset::Ztg,
            ALICE,
            MarketPeriod::Block(0..end),
            get_deadlines(),
            gen_metadata(50),
            MarketType::Categorical(category_count),
            MarketDisputeMechanism::SimpleDisputes,
            0,
            <Runtime as zrml_swaps::Config>::MinLiquidity::get(),
            vec![<Runtime as zrml_swaps::Config>::MinWeight::get(); category_count.into()],
        ));
        let market_id = 0;
        let pool_id = MarketCommons::market_pool(&market_id).unwrap();

        run_to_block(end - 1);
        let market_before_close = MarketCommons::market(&market_id).unwrap();
        assert_eq!(market_before_close.status, MarketStatus::Active);
        let pool_before_close = Swaps::pool(pool_id).unwrap();
        assert_eq!(pool_before_close.pool_status, PoolStatus::Active);

        run_to_block(end);
        let market_after_close = MarketCommons::market(&market_id).unwrap();
        assert_eq!(market_after_close.status, MarketStatus::Closed);
        let pool_after_close = Swaps::pool(pool_id).unwrap();
        assert_eq!(pool_after_close.pool_status, PoolStatus::Closed);

        System::assert_last_event(Event::MarketClosed(market_id).into());
    });
}

#[test]
fn on_market_open_successfully_auto_opens_market_with_timestamps() {
    ExtBuilder::default().build().execute_with(|| {
        let start: Moment = (33 * MILLISECS_PER_BLOCK).into();
        let end: Moment = (66 * MILLISECS_PER_BLOCK).into();
        let category_count = 3;
        assert_ok!(PredictionMarkets::create_cpmm_market_and_deploy_assets(
            Origin::signed(ALICE),
            Asset::Ztg,
            ALICE,
            MarketPeriod::Timestamp(start..end),
            get_deadlines(),
            gen_metadata(50),
            MarketType::Categorical(category_count),
            MarketDisputeMechanism::SimpleDisputes,
            0,
            <Runtime as zrml_swaps::Config>::MinLiquidity::get(),
            vec![<Runtime as zrml_swaps::Config>::MinWeight::get(); category_count.into()],
        ));
        let market_id = 0;
        let pool_id = MarketCommons::market_pool(&market_id).unwrap();

        // (Check that the market doesn't close too soon)
        set_timestamp_for_on_initialize(start - 1);
        run_blocks(1); // Trigger hook!
        let pool_before_close = Swaps::pool(pool_id).unwrap();
        assert_eq!(pool_before_close.pool_status, PoolStatus::Initialized);

        set_timestamp_for_on_initialize(start);
        run_blocks(1); // Trigger hook!
        let pool_after_close = Swaps::pool(pool_id).unwrap();
        assert_eq!(pool_after_close.pool_status, PoolStatus::Active);
    });
}

#[test]
fn on_market_close_successfully_auto_closes_market_with_timestamps() {
    ExtBuilder::default().build().execute_with(|| {
        let end: Moment = (2 * MILLISECS_PER_BLOCK).into();
        let category_count = 3;
        assert_ok!(PredictionMarkets::create_cpmm_market_and_deploy_assets(
            Origin::signed(ALICE),
            Asset::Ztg,
            ALICE,
            MarketPeriod::Timestamp(0..end),
            get_deadlines(),
            gen_metadata(50),
            MarketType::Categorical(category_count),
            MarketDisputeMechanism::SimpleDisputes,
            0,
            <Runtime as zrml_swaps::Config>::MinLiquidity::get(),
            vec![<Runtime as zrml_swaps::Config>::MinWeight::get(); category_count.into()],
        ));
        let market_id = 0;
        let pool_id = MarketCommons::market_pool(&market_id).unwrap();

        // (Check that the market doesn't close too soon)
        set_timestamp_for_on_initialize(end - 1);
        run_to_block(2); // Trigger `on_initialize`; must be at least block #2!
        let market_before_close = MarketCommons::market(&market_id).unwrap();
        assert_eq!(market_before_close.status, MarketStatus::Active);
        let pool_before_close = Swaps::pool(pool_id).unwrap();
        assert_eq!(pool_before_close.pool_status, PoolStatus::Active);

        set_timestamp_for_on_initialize(end);
        run_blocks(1);
        let market_after_close = MarketCommons::market(&market_id).unwrap();
        assert_eq!(market_after_close.status, MarketStatus::Closed);
        let pool_after_close = Swaps::pool(pool_id).unwrap();
        assert_eq!(pool_after_close.pool_status, PoolStatus::Closed);

        System::assert_last_event(Event::MarketClosed(market_id).into());
    });
}

#[test]
fn on_market_open_successfully_auto_opens_multiple_markets_after_stall() {
    // We check that `on_market_open` works correctly even if a block takes much longer than 12sec
    // to be produced and multiple markets are involved.
    ExtBuilder::default().build().execute_with(|| {
        // Mock last time frame to prevent it from defaulting.
        LastTimeFrame::<Runtime>::set(Some(0));

        let start: Moment = (33 * MILLISECS_PER_BLOCK).into();
        let end: Moment = (666 * MILLISECS_PER_BLOCK).into();
        let category_count = 3;
        assert_ok!(PredictionMarkets::create_cpmm_market_and_deploy_assets(
            Origin::signed(ALICE),
            Asset::Ztg,
            ALICE,
            MarketPeriod::Timestamp(start..end),
            get_deadlines(),
            gen_metadata(50),
            MarketType::Categorical(category_count),
            MarketDisputeMechanism::SimpleDisputes,
            0,
            <Runtime as zrml_swaps::Config>::MinLiquidity::get(),
            vec![<Runtime as zrml_swaps::Config>::MinWeight::get(); category_count.into()],
        ));
        assert_ok!(PredictionMarkets::create_cpmm_market_and_deploy_assets(
            Origin::signed(ALICE),
            Asset::Ztg,
            ALICE,
            MarketPeriod::Timestamp(start..end),
            get_deadlines(),
            gen_metadata(50),
            MarketType::Categorical(category_count),
            MarketDisputeMechanism::SimpleDisputes,
            0,
            <Runtime as zrml_swaps::Config>::MinLiquidity::get(),
            vec![<Runtime as zrml_swaps::Config>::MinWeight::get(); category_count.into()],
        ));

        // This block takes much longer than 12sec, but markets and pools still close correctly.
        set_timestamp_for_on_initialize(end / 2);
        run_to_block(2); // Trigger `on_initialize`; must be at least block #2!
        assert_eq!(Swaps::pool(0).unwrap().pool_status, PoolStatus::Active);
        assert_eq!(Swaps::pool(1).unwrap().pool_status, PoolStatus::Active);
    });
}

#[test]
fn on_market_close_successfully_auto_closes_multiple_markets_after_stall() {
    // We check that `on_market_close` works correctly even if a block takes much longer than 12sec
    // to be produced and multiple markets are involved.
    ExtBuilder::default().build().execute_with(|| {
        // Mock last time frame to prevent it from defaulting.
        LastTimeFrame::<Runtime>::set(Some(0));

        let end: Moment = (5 * MILLISECS_PER_BLOCK).into();
        let category_count = 3;
        assert_ok!(PredictionMarkets::create_cpmm_market_and_deploy_assets(
            Origin::signed(ALICE),
            Asset::Ztg,
            ALICE,
            MarketPeriod::Timestamp(0..end),
            get_deadlines(),
            gen_metadata(50),
            MarketType::Categorical(category_count),
            MarketDisputeMechanism::SimpleDisputes,
            0,
            <Runtime as zrml_swaps::Config>::MinLiquidity::get(),
            vec![<Runtime as zrml_swaps::Config>::MinWeight::get(); category_count.into()],
        ));
        assert_ok!(PredictionMarkets::create_cpmm_market_and_deploy_assets(
            Origin::signed(ALICE),
            Asset::Ztg,
            ALICE,
            MarketPeriod::Timestamp(0..end),
            get_deadlines(),
            gen_metadata(50),
            MarketType::Categorical(category_count),
            MarketDisputeMechanism::SimpleDisputes,
            0,
            <Runtime as zrml_swaps::Config>::MinLiquidity::get(),
            vec![<Runtime as zrml_swaps::Config>::MinWeight::get(); category_count.into()],
        ));

        // This block takes much longer than 12sec, but markets and pools still close correctly.
        set_timestamp_for_on_initialize(10 * end);
        run_to_block(2); // Trigger `on_initialize`; must be at least block #2!

        let market_after_close = MarketCommons::market(&0).unwrap();
        assert_eq!(market_after_close.status, MarketStatus::Closed);
        let pool_after_close = Swaps::pool(0).unwrap();
        assert_eq!(pool_after_close.pool_status, PoolStatus::Closed);
        System::assert_has_event(Event::MarketClosed(0).into());

        let market_after_close = MarketCommons::market(&1).unwrap();
        assert_eq!(market_after_close.status, MarketStatus::Closed);
        let pool_after_close = Swaps::pool(1).unwrap();
        assert_eq!(pool_after_close.pool_status, PoolStatus::Closed);
        System::assert_has_event(Event::MarketClosed(1).into());
    });
}

#[test]
fn on_initialize_skips_the_genesis_block() {
    // We ensure that a timestamp of zero will not be stored at genesis into LastTimeFrame storage.
    let blocks = 5;
    let end: Moment = (blocks * MILLISECS_PER_BLOCK).into();
    ExtBuilder::default().build().execute_with(|| {
        let category_count = 3;
        assert_ok!(PredictionMarkets::create_cpmm_market_and_deploy_assets(
            Origin::signed(ALICE),
            Asset::Ztg,
            ALICE,
            MarketPeriod::Timestamp(0..end),
            get_deadlines(),
            gen_metadata(50),
            MarketType::Categorical(category_count),
            MarketDisputeMechanism::SimpleDisputes,
            123,
            <Runtime as zrml_swaps::Config>::MinLiquidity::get(),
            vec![<Runtime as zrml_swaps::Config>::MinWeight::get(); category_count.into()],
        ));

        // Blocknumber = 0
        assert_eq!(Timestamp::get(), 0);
        PredictionMarkets::on_initialize(0);
        assert_eq!(LastTimeFrame::<Runtime>::get(), None);

        // Blocknumber = 1
        assert_eq!(Timestamp::get(), 0);
        PredictionMarkets::on_initialize(1);
        assert_eq!(LastTimeFrame::<Runtime>::get(), None);

        // Blocknumer != 0, 1
        set_timestamp_for_on_initialize(end);
        PredictionMarkets::on_initialize(2);
        assert_eq!(LastTimeFrame::<Runtime>::get(), Some(blocks.into()));
    });
}

#[test]
fn it_allows_to_buy_a_complete_set() {
    let test = |base_asset: Asset<MarketId>| {
        frame_system::Pallet::<Runtime>::set_block_number(1);
        // Creates a permissionless market.
        simple_create_categorical_market(
            base_asset,
            MarketCreation::Permissionless,
            0..2,
            ScoringRule::CPMM,
        );

        // Allows someone to generate a complete set
        assert_ok!(PredictionMarkets::buy_complete_set(Origin::signed(BOB), 0, CENT));

        let market = MarketCommons::market(&0).unwrap();

        // Check the outcome balances
        let assets = PredictionMarkets::outcome_assets(0, &market);
        for asset in assets.iter() {
            let bal = Tokens::free_balance(*asset, &BOB);
            assert_eq!(bal, CENT);
        }

        let market_account = MarketCommons::market_account(0);
        let bal = AssetManager::free_balance(base_asset, &BOB);
        assert_eq!(bal, 1_000 * BASE - CENT);

        let market_bal = AssetManager::free_balance(base_asset, &market_account);
        assert_eq!(market_bal, CENT);
        System::assert_last_event(Event::BoughtCompleteSet(0, CENT, BOB).into());
    };
    ExtBuilder::default().build().execute_with(|| {
        test(Asset::Ztg);
    });
    #[cfg(feature = "parachain")]
    ExtBuilder::default().build().execute_with(|| {
        test(Asset::ForeignAsset(100));
    });
}

#[test]
fn it_does_not_allow_to_buy_a_complete_set_on_pending_advised_market() {
    ExtBuilder::default().build().execute_with(|| {
        // Creates a permissionless market.
        simple_create_categorical_market(
            Asset::Ztg,
            MarketCreation::Advised,
            0..1,
            ScoringRule::CPMM,
        );
        assert_noop!(
            PredictionMarkets::buy_complete_set(Origin::signed(BOB), 0, CENT),
            Error::<Runtime>::MarketIsNotActive,
        );
    });
}

#[test]
fn create_categorical_market_fails_if_market_begin_is_equal_to_end() {
    ExtBuilder::default().build().execute_with(|| {
        assert_noop!(
            PredictionMarkets::create_market(
                Origin::signed(ALICE),
                Asset::Ztg,
                BOB,
                MarketPeriod::Block(3..3),
                get_deadlines(),
                gen_metadata(0),
                MarketCreation::Permissionless,
                MarketType::Categorical(3),
                MarketDisputeMechanism::Authorized,
                ScoringRule::CPMM,
            ),
            Error::<Runtime>::InvalidMarketPeriod,
        );
    });
}

#[test_case(MarketPeriod::Block(2..1); "block start greater than end")]
#[test_case(MarketPeriod::Block(3..3); "block start equal to end")]
#[test_case(MarketPeriod::Timestamp(2..1); "timestamp start greater than end")]
#[test_case(MarketPeriod::Timestamp(3..3); "timestamp start equal to end")]
#[test_case(
    MarketPeriod::Timestamp(0..(MILLISECS_PER_BLOCK - 1).into());
    "range shorter than block time"
)]
fn create_categorical_market_fails_if_market_period_is_invalid(
    period: MarketPeriod<BlockNumber, Moment>,
) {
    ExtBuilder::default().build().execute_with(|| {
        assert_noop!(
            PredictionMarkets::create_market(
                Origin::signed(ALICE),
                Asset::Ztg,
                BOB,
                period,
                get_deadlines(),
                gen_metadata(0),
                MarketCreation::Permissionless,
                MarketType::Categorical(3),
                MarketDisputeMechanism::Authorized,
                ScoringRule::CPMM,
            ),
            Error::<Runtime>::InvalidMarketPeriod,
        );
    });
}

#[test]
fn create_categorical_market_fails_if_end_is_not_far_enough_ahead() {
    ExtBuilder::default().build().execute_with(|| {
        let end_block = 33;
        run_to_block(end_block);
        assert_noop!(
            PredictionMarkets::create_market(
                Origin::signed(ALICE),
                Asset::Ztg,
                BOB,
                MarketPeriod::Block(0..end_block),
                get_deadlines(),
                gen_metadata(0),
                MarketCreation::Permissionless,
                MarketType::Categorical(3),
                MarketDisputeMechanism::Authorized,
                ScoringRule::CPMM,
            ),
            Error::<Runtime>::InvalidMarketPeriod,
        );

        let end_time = MILLISECS_PER_BLOCK as u64 / 2;
        assert_noop!(
            PredictionMarkets::create_market(
                Origin::signed(ALICE),
                Asset::Ztg,
                BOB,
                MarketPeriod::Timestamp(0..end_time),
                get_deadlines(),
                gen_metadata(0),
                MarketCreation::Permissionless,
                MarketType::Categorical(3),
                MarketDisputeMechanism::Authorized,
                ScoringRule::CPMM,
            ),
            Error::<Runtime>::InvalidMarketPeriod,
        );
    });
}

#[test]
fn it_does_not_allow_zero_amounts_in_buy_complete_set() {
    ExtBuilder::default().build().execute_with(|| {
        simple_create_categorical_market(
            Asset::Ztg,
            MarketCreation::Permissionless,
            0..1,
            ScoringRule::CPMM,
        );
        assert_noop!(
            PredictionMarkets::buy_complete_set(Origin::signed(BOB), 0, 0),
            Error::<Runtime>::ZeroAmount
        );
    });
}

#[test]
fn it_does_not_allow_buying_complete_sets_with_insufficient_balance() {
    let test = |base_asset: Asset<MarketId>| {
        simple_create_categorical_market(
            base_asset,
            MarketCreation::Permissionless,
            0..1,
            ScoringRule::CPMM,
        );
        assert_noop!(
            PredictionMarkets::buy_complete_set(Origin::signed(BOB), 0, 10000 * BASE),
            Error::<Runtime>::NotEnoughBalance
        );
    };
    ExtBuilder::default().build().execute_with(|| {
        test(Asset::Ztg);
    });
    #[cfg(feature = "parachain")]
    ExtBuilder::default().build().execute_with(|| {
        test(Asset::ForeignAsset(100));
    });
}
#[test]
fn it_allows_to_deploy_a_pool() {
    let test = |base_asset: Asset<MarketId>| {
        // Creates a permissionless market.
        simple_create_categorical_market(
            base_asset,
            MarketCreation::Permissionless,
            0..1,
            ScoringRule::CPMM,
        );

        assert_ok!(PredictionMarkets::buy_complete_set(Origin::signed(BOB), 0, 100 * BASE));

        assert_ok!(Balances::transfer(
            Origin::signed(BOB),
            <Runtime as crate::Config>::PalletId::get().into_account_truncating(),
            100 * BASE
        ));

        assert_ok!(PredictionMarkets::deploy_swap_pool_for_market(
            Origin::signed(BOB),
            0,
            <Runtime as zrml_swaps::Config>::MaxSwapFee::get(),
            <Runtime as zrml_swaps::Config>::MinLiquidity::get(),
            vec![<Runtime as zrml_swaps::Config>::MinWeight::get(); 2],
        ));
    };
    ExtBuilder::default().build().execute_with(|| {
        test(Asset::Ztg);
    });
    #[cfg(feature = "parachain")]
    ExtBuilder::default().build().execute_with(|| {
        test(Asset::ForeignAsset(100));
    });
}

#[test]
fn deploy_swap_pool_for_market_fails_if_market_has_a_pool() {
    ExtBuilder::default().build().execute_with(|| {
        simple_create_categorical_market(
            Asset::Ztg,
            MarketCreation::Permissionless,
            0..1,
            ScoringRule::CPMM,
        );
        assert_ok!(PredictionMarkets::buy_complete_set(Origin::signed(BOB), 0, 200 * BASE));
        assert_ok!(PredictionMarkets::deploy_swap_pool_for_market(
            Origin::signed(BOB),
            0,
            <Runtime as zrml_swaps::Config>::MaxSwapFee::get(),
            <Runtime as zrml_swaps::Config>::MinLiquidity::get(),
            vec![<Runtime as zrml_swaps::Config>::MinWeight::get(); 2],
        ));
        assert_noop!(
            PredictionMarkets::deploy_swap_pool_for_market(
                Origin::signed(BOB),
                0,
                <Runtime as zrml_swaps::Config>::MaxSwapFee::get(),
                <Runtime as zrml_swaps::Config>::MinLiquidity::get(),
                vec![<Runtime as zrml_swaps::Config>::MinWeight::get(); 2],
            ),
            zrml_market_commons::Error::<Runtime>::PoolAlreadyExists,
        );
    });
}

#[test]
fn it_does_not_allow_to_deploy_a_pool_on_pending_advised_market() {
    ExtBuilder::default().build().execute_with(|| {
        // Creates a permissionless market.
        simple_create_categorical_market(
            Asset::Ztg,
            MarketCreation::Advised,
            0..1,
            ScoringRule::CPMM,
        );

        assert_noop!(
            PredictionMarkets::deploy_swap_pool_for_market(
                Origin::signed(BOB),
                0,
                <Runtime as zrml_swaps::Config>::MaxSwapFee::get(),
                <Runtime as zrml_swaps::Config>::MinLiquidity::get(),
                vec![<Runtime as zrml_swaps::Config>::MinWeight::get(); 2],
            ),
            Error::<Runtime>::MarketIsNotActive,
        );
    });
}

#[test]
fn it_allows_to_sell_a_complete_set() {
    let test = |base_asset: Asset<MarketId>| {
        frame_system::Pallet::<Runtime>::set_block_number(1);
        // Creates a permissionless market.
        simple_create_categorical_market(
            base_asset,
            MarketCreation::Permissionless,
            0..2,
            ScoringRule::CPMM,
        );

        assert_ok!(PredictionMarkets::buy_complete_set(Origin::signed(BOB), 0, CENT));

        assert_ok!(PredictionMarkets::sell_complete_set(Origin::signed(BOB), 0, CENT));

        let market = MarketCommons::market(&0).unwrap();

        // Check the outcome balances
        let assets = PredictionMarkets::outcome_assets(0, &market);
        for asset in assets.iter() {
            let bal = Tokens::free_balance(*asset, &BOB);
            assert_eq!(bal, 0);
        }

        // also check native balance
        let bal = Balances::free_balance(&BOB);
        assert_eq!(bal, 1_000 * BASE);

        System::assert_last_event(Event::SoldCompleteSet(0, CENT, BOB).into());
    };
    ExtBuilder::default().build().execute_with(|| {
        test(Asset::Ztg);
    });
    #[cfg(feature = "parachain")]
    ExtBuilder::default().build().execute_with(|| {
        test(Asset::ForeignAsset(100));
    });
}

#[test]
fn it_does_not_allow_zero_amounts_in_sell_complete_set() {
    ExtBuilder::default().build().execute_with(|| {
        simple_create_categorical_market(
            Asset::Ztg,
            MarketCreation::Permissionless,
            0..1,
            ScoringRule::CPMM,
        );
        assert_noop!(
            PredictionMarkets::sell_complete_set(Origin::signed(BOB), 0, 0),
            Error::<Runtime>::ZeroAmount
        );
    });
}

#[test]
fn it_does_not_allow_to_sell_complete_sets_with_insufficient_balance() {
    let test = |base_asset: Asset<MarketId>| {
        simple_create_categorical_market(
            base_asset,
            MarketCreation::Permissionless,
            0..1,
            ScoringRule::CPMM,
        );
        assert_ok!(PredictionMarkets::buy_complete_set(Origin::signed(BOB), 0, 2 * CENT));
        assert_eq!(AssetManager::slash(Asset::CategoricalOutcome(0, 1), &BOB, CENT), 0);
        assert_noop!(
            PredictionMarkets::sell_complete_set(Origin::signed(BOB), 0, 2 * CENT),
            Error::<Runtime>::InsufficientShareBalance
        );
    };
    ExtBuilder::default().build().execute_with(|| {
        test(Asset::Ztg);
    });
    #[cfg(feature = "parachain")]
    ExtBuilder::default().build().execute_with(|| {
        test(Asset::ForeignAsset(100));
    });
}

#[test]
fn it_allows_to_report_the_outcome_of_a_market() {
    ExtBuilder::default().build().execute_with(|| {
        let end = 100;
        simple_create_categorical_market(
            Asset::Ztg,
            MarketCreation::Permissionless,
            0..end,
            ScoringRule::CPMM,
        );

        let market = MarketCommons::market(&0).unwrap();
        let grace_period = end + market.deadlines.grace_period;
        run_to_block(grace_period + 1);

        let market = MarketCommons::market(&0).unwrap();
        assert_eq!(market.status, MarketStatus::Closed);
        assert!(market.report.is_none());

        assert_ok!(PredictionMarkets::report(
            Origin::signed(BOB),
            0,
            OutcomeReport::Categorical(1)
        ));

        let market_after = MarketCommons::market(&0).unwrap();
        let report = market_after.report.unwrap();
        assert_eq!(market_after.status, MarketStatus::Reported);
        assert_eq!(report.outcome, OutcomeReport::Categorical(1));
        assert_eq!(report.by, market_after.oracle);

        // Reset and report again as approval origin
        let _ = MarketCommons::mutate_market(&0, |market| {
            market.status = MarketStatus::Closed;
            market.report = None;
            Ok(())
        });

        assert_ok!(PredictionMarkets::report(
            Origin::signed(SUDO),
            0,
            OutcomeReport::Categorical(1)
        ));
    });
}

#[test]
fn report_fails_before_grace_period_is_over() {
    ExtBuilder::default().build().execute_with(|| {
        let end = 100;
        simple_create_categorical_market(
            Asset::Ztg,
            MarketCreation::Permissionless,
            0..end,
            ScoringRule::CPMM,
        );

        run_to_block(end);

        let market = MarketCommons::market(&0).unwrap();
        assert_eq!(market.status, MarketStatus::Closed);
        assert!(market.report.is_none());

        assert_noop!(
            PredictionMarkets::report(Origin::signed(BOB), 0, OutcomeReport::Categorical(1)),
            Error::<Runtime>::NotAllowedToReportYet
        );
    });
}

#[test]
fn it_allows_only_oracle_to_report_the_outcome_of_a_market_during_oracle_duration_blocks() {
    ExtBuilder::default().build().execute_with(|| {
        let end = 100;
        simple_create_categorical_market(
            Asset::Ztg,
            MarketCreation::Permissionless,
            0..end,
            ScoringRule::CPMM,
        );

        let market = MarketCommons::market(&0).unwrap();
        let grace_period = end + market.deadlines.grace_period;
        run_to_block(grace_period);

        let market = MarketCommons::market(&0).unwrap();
        assert_eq!(market.status, MarketStatus::Closed);
        assert!(market.report.is_none());

        assert_noop!(
            PredictionMarkets::report(Origin::signed(CHARLIE), 0, OutcomeReport::Categorical(1)),
            Error::<Runtime>::ReporterNotOracle
        );

        assert_ok!(PredictionMarkets::report(
            Origin::signed(BOB),
            0,
            OutcomeReport::Categorical(1)
        ));

        let market_after = MarketCommons::market(&0).unwrap();
        let report = market_after.report.unwrap();
        assert_eq!(market_after.status, MarketStatus::Reported);
        assert_eq!(report.outcome, OutcomeReport::Categorical(1));
        assert_eq!(report.by, market_after.oracle);
    });
}

#[test]
fn it_allows_only_oracle_to_report_the_outcome_of_a_market_during_oracle_duration_moment() {
    ExtBuilder::default().build().execute_with(|| {
        assert_ok!(PredictionMarkets::create_market(
            Origin::signed(ALICE),
            Asset::Ztg,
            BOB,
            MarketPeriod::Timestamp(0..100_000_000),
            get_deadlines(),
            gen_metadata(2),
            MarketCreation::Permissionless,
            MarketType::Categorical(2),
            MarketDisputeMechanism::SimpleDisputes,
            ScoringRule::CPMM
        ));

        assert_ok!(PredictionMarkets::buy_complete_set(Origin::signed(BOB), 0, CENT));

        // set the timestamp
        let market = MarketCommons::market(&0).unwrap();
        // set the timestamp

        set_timestamp_for_on_initialize(100_000_000);
        run_to_block(2); // Trigger `on_initialize`; must be at least block #2.
        let grace_period: u64 = market.deadlines.grace_period * MILLISECS_PER_BLOCK as u64;
        Timestamp::set_timestamp(100_000_000 + grace_period);

        assert_noop!(
            PredictionMarkets::report(Origin::signed(EVE), 0, OutcomeReport::Categorical(1)),
            Error::<Runtime>::ReporterNotOracle
        );
        assert_ok!(PredictionMarkets::report(
            Origin::signed(BOB),
            0,
            OutcomeReport::Categorical(1)
        ));
    });
}

#[test]
fn report_fails_on_mismatched_outcome_for_categorical_market() {
    ExtBuilder::default().build().execute_with(|| {
        let end = 100;
        simple_create_categorical_market(
            Asset::Ztg,
            MarketCreation::Permissionless,
            0..end,
            ScoringRule::CPMM,
        );
        let market = MarketCommons::market(&0).unwrap();
        let grace_period = end + market.deadlines.grace_period;
        run_to_block(grace_period + 1);
        assert_noop!(
            PredictionMarkets::report(Origin::signed(BOB), 0, OutcomeReport::Scalar(123)),
            Error::<Runtime>::OutcomeMismatch,
        );
        let market = MarketCommons::market(&0).unwrap();
        assert_eq!(market.status, MarketStatus::Closed);
        assert!(market.report.is_none());
    });
}

#[test]
fn report_fails_on_out_of_range_outcome_for_categorical_market() {
    ExtBuilder::default().build().execute_with(|| {
        let end = 100;
        simple_create_categorical_market(
            Asset::Ztg,
            MarketCreation::Permissionless,
            0..end,
            ScoringRule::CPMM,
        );
        let market = MarketCommons::market(&0).unwrap();
        let grace_period = end + market.deadlines.grace_period;
        run_to_block(grace_period + 1);
        assert_noop!(
            PredictionMarkets::report(Origin::signed(BOB), 0, OutcomeReport::Categorical(2)),
            Error::<Runtime>::OutcomeMismatch,
        );
        let market = MarketCommons::market(&0).unwrap();
        assert_eq!(market.status, MarketStatus::Closed);
        assert!(market.report.is_none());
    });
}

#[test]
fn report_fails_on_mismatched_outcome_for_scalar_market() {
    ExtBuilder::default().build().execute_with(|| {
        let end = 100;
        simple_create_scalar_market(
            Asset::Ztg,
            MarketCreation::Permissionless,
            0..end,
            ScoringRule::CPMM,
        );
        let market = MarketCommons::market(&0).unwrap();
        let grace_period = end + market.deadlines.grace_period;
        run_to_block(grace_period + 1);
        assert_noop!(
            PredictionMarkets::report(Origin::signed(BOB), 0, OutcomeReport::Categorical(0)),
            Error::<Runtime>::OutcomeMismatch,
        );
        let market = MarketCommons::market(&0).unwrap();
        assert_eq!(market.status, MarketStatus::Closed);
        assert!(market.report.is_none());
    });
}

#[test]
fn it_allows_to_dispute_the_outcome_of_a_market() {
    ExtBuilder::default().build().execute_with(|| {
        let end = 2;
        simple_create_categorical_market(
            Asset::Ztg,
            MarketCreation::Permissionless,
            0..end,
            ScoringRule::CPMM,
        );

        // Run to the end of the trading phase.
        let market = MarketCommons::market(&0).unwrap();
        let grace_period = end + market.deadlines.grace_period;
        run_to_block(grace_period + 1);

        assert_ok!(PredictionMarkets::report(
            Origin::signed(BOB),
            0,
            OutcomeReport::Categorical(1)
        ));

        let dispute_at = grace_period + 2;
        run_to_block(dispute_at);

        assert_ok!(PredictionMarkets::dispute(Origin::signed(CHARLIE), 0,));
        assert_ok!(SimpleDisputes::reserve_outcome(
            Origin::signed(CHARLIE),
            0,
            OutcomeReport::Categorical(0)
        ));

        let market = MarketCommons::market(&0).unwrap();
        assert_eq!(market.status, MarketStatus::Disputed);

        let disputes = zrml_simple_disputes::Disputes::<Runtime>::get(0);
        assert_eq!(disputes.len(), 1);
        let dispute = &disputes[0];
        assert_eq!(dispute.at, dispute_at);
        assert_eq!(dispute.by, CHARLIE);
        assert_eq!(dispute.outcome, OutcomeReport::Categorical(0));

        let dispute_ends_at = dispute_at + market.deadlines.dispute_duration;
        let market_ids = MarketIdsPerDisputeBlock::<Runtime>::get(dispute_ends_at);
        assert_eq!(market_ids.len(), 1);
        assert_eq!(market_ids[0], 0);
    });
}

#[test]
fn dispute_fails_disputed_already() {
    ExtBuilder::default().build().execute_with(|| {
        let end = 2;
        assert_ok!(PredictionMarkets::create_market(
            Origin::signed(ALICE),
            Asset::Ztg,
            BOB,
            MarketPeriod::Block(0..end),
            get_deadlines(),
            gen_metadata(2),
            MarketCreation::Permissionless,
            MarketType::Categorical(<Runtime as Config>::MinCategories::get()),
            MarketDisputeMechanism::Authorized,
            ScoringRule::CPMM,
        ));

        // Run to the end of the trading phase.
        let market = MarketCommons::market(&0).unwrap();
        let grace_period = end + market.deadlines.grace_period;
        run_to_block(grace_period + 1);

        assert_ok!(PredictionMarkets::report(
            Origin::signed(BOB),
            0,
            OutcomeReport::Categorical(1)
        ));

        let dispute_at = grace_period + 2;
        run_to_block(dispute_at);

        assert_ok!(PredictionMarkets::dispute(Origin::signed(CHARLIE), 0,));

        assert_noop!(
            PredictionMarkets::dispute(Origin::signed(CHARLIE), 0),
            Error::<Runtime>::InvalidMarketStatus,
        );
    });
}

#[test]
fn it_allows_anyone_to_report_an_unreported_market() {
    ExtBuilder::default().build().execute_with(|| {
        let end = 2;
        simple_create_categorical_market(
            Asset::Ztg,
            MarketCreation::Permissionless,
            0..end,
            ScoringRule::CPMM,
        );

        let market = MarketCommons::market(&0).unwrap();
        // Just skip to waaaay overdue.
        run_to_block(end + market.deadlines.grace_period + market.deadlines.oracle_duration + 1);

        assert_ok!(PredictionMarkets::report(
            Origin::signed(ALICE), // alice reports her own market now
            0,
            OutcomeReport::Categorical(1),
        ));

        let market = MarketCommons::market(&0).unwrap();
        assert_eq!(market.status, MarketStatus::Reported);
        assert_eq!(market.report.unwrap().by, ALICE);
        // but oracle was bob
        assert_eq!(market.oracle, BOB);

        // make sure it still resolves
        run_to_block(
            frame_system::Pallet::<Runtime>::block_number() + market.deadlines.dispute_duration,
        );

        let market_after = MarketCommons::market(&0).unwrap();
        assert_eq!(market_after.status, MarketStatus::Resolved);
    });
}

#[test]
fn it_correctly_resolves_a_market_that_was_reported_on() {
    ExtBuilder::default().build().execute_with(|| {
        let end = 2;
        simple_create_categorical_market(
            Asset::Ztg,
            MarketCreation::Permissionless,
            0..end,
            ScoringRule::CPMM,
        );

        assert_ok!(PredictionMarkets::buy_complete_set(Origin::signed(CHARLIE), 0, CENT));

        let market = MarketCommons::market(&0).unwrap();
        let report_at = end + market.deadlines.grace_period + 1;
        run_to_block(report_at);

        assert_ok!(PredictionMarkets::report(
            Origin::signed(BOB),
            0,
            OutcomeReport::Categorical(1)
        ));

        let reported_ids =
            MarketIdsPerReportBlock::<Runtime>::get(report_at + market.deadlines.dispute_duration);
        assert_eq!(reported_ids.len(), 1);
        let id = reported_ids[0];
        assert_eq!(id, 0);

        run_blocks(market.deadlines.dispute_duration);

        let market = MarketCommons::market(&0).unwrap();
        assert_eq!(market.status, MarketStatus::Resolved);

        // Check balance of winning outcome asset.
        let share_b = Asset::CategoricalOutcome(0, 1);
        let share_b_total = Tokens::total_issuance(share_b);
        assert_eq!(share_b_total, CENT);
        let share_b_bal = Tokens::free_balance(share_b, &CHARLIE);
        assert_eq!(share_b_bal, CENT);

        // TODO(#792): Remove other assets.
        let share_a = Asset::CategoricalOutcome(0, 0);
        let share_a_total = Tokens::total_issuance(share_a);
        assert_eq!(share_a_total, CENT);
        let share_a_bal = Tokens::free_balance(share_a, &CHARLIE);
        assert_eq!(share_a_bal, CENT);

        let share_c = Asset::CategoricalOutcome(0, 2);
        let share_c_total = Tokens::total_issuance(share_c);
        assert_eq!(share_c_total, 0);
        let share_c_bal = Tokens::free_balance(share_c, &CHARLIE);
        assert_eq!(share_c_bal, 0);

        assert!(market.bonds.creation.unwrap().is_settled);
        assert!(market.bonds.oracle.unwrap().is_settled);
    });
}

#[test]
fn it_resolves_a_disputed_market() {
    let test = |base_asset: Asset<MarketId>| {
        let end = 2;
        simple_create_categorical_market(
            base_asset,
            MarketCreation::Permissionless,
            0..end,
            ScoringRule::CPMM,
        );

        assert_ok!(PredictionMarkets::buy_complete_set(Origin::signed(CHARLIE), 0, CENT));
        let market = MarketCommons::market(&0).unwrap();

        let report_at = end + market.deadlines.grace_period + 1;
        run_to_block(report_at);

        assert_ok!(PredictionMarkets::report(
            Origin::signed(BOB),
            0,
            OutcomeReport::Categorical(0)
        ));

        assert_ok!(PredictionMarkets::dispute(Origin::signed(CHARLIE), 0,));

        let market = MarketCommons::market(&0).unwrap();
        assert_eq!(market.status, MarketStatus::Disputed);

        let charlie_reserved = Balances::reserved_balance(&CHARLIE);
        assert_eq!(charlie_reserved, DisputeBond::get());

        let dispute_at_0 = report_at + 1;
        run_to_block(dispute_at_0);

        assert_ok!(SimpleDisputes::reserve_outcome(
            Origin::signed(CHARLIE),
            0,
            OutcomeReport::Categorical(1)
        ));

        let dispute_at_1 = report_at + 2;
        run_to_block(dispute_at_1);

        assert_ok!(SimpleDisputes::reserve_outcome(
            Origin::signed(DAVE),
            0,
            OutcomeReport::Categorical(0)
        ));

        let dispute_at_2 = report_at + 3;
        run_to_block(dispute_at_2);

        assert_ok!(SimpleDisputes::reserve_outcome(
            Origin::signed(EVE),
            0,
            OutcomeReport::Categorical(1)
        ));

        let market = MarketCommons::market(&0).unwrap();
        assert_eq!(market.status, MarketStatus::Disputed);

        // check everyone's deposits
        let charlie_reserved = Balances::reserved_balance(&CHARLIE);
        assert_eq!(charlie_reserved, DisputeBond::get() + OutcomeBond::get());

        let dave_reserved = Balances::reserved_balance(&DAVE);
        assert_eq!(dave_reserved, OutcomeBond::get() + OutcomeFactor::get());

        let eve_reserved = Balances::reserved_balance(&EVE);
        assert_eq!(eve_reserved, OutcomeBond::get() + 2 * OutcomeFactor::get());

        // check disputes length
        let disputes = zrml_simple_disputes::Disputes::<Runtime>::get(0);
        assert_eq!(disputes.len(), 3);

        // make sure the old mappings of market id per dispute block are erased
        let market_ids_1 = MarketIdsPerDisputeBlock::<Runtime>::get(
            dispute_at_0 + market.deadlines.dispute_duration,
        );
        assert_eq!(market_ids_1.len(), 0);

        let market_ids_2 = MarketIdsPerDisputeBlock::<Runtime>::get(
            dispute_at_1 + market.deadlines.dispute_duration,
        );
        assert_eq!(market_ids_2.len(), 0);

        let market_ids_3 = MarketIdsPerDisputeBlock::<Runtime>::get(
            dispute_at_2 + market.deadlines.dispute_duration,
        );
        assert_eq!(market_ids_3.len(), 1);

        run_blocks(market.deadlines.dispute_duration);

        let market_after = MarketCommons::market(&0).unwrap();
        assert_eq!(market_after.status, MarketStatus::Resolved);
        let disputes = zrml_simple_disputes::Disputes::<Runtime>::get(0);
        assert_eq!(disputes.len(), 0);

        assert_ok!(PredictionMarkets::redeem_shares(Origin::signed(CHARLIE), 0));

        // Make sure rewards are right:
        //
        // Slashed amounts:
        //     - Dave's reserve: OutcomeBond::get() + OutcomeFactor::get()
        //     - Alice's oracle bond: OracleBond::get()
        // simple-disputes reward: OutcomeBond::get() + OutcomeFactor::get()
        // Charlie gets OracleBond, because the dispute was justified.
        // A dispute is justified if the oracle's report is different to the final outcome.
        //
        // Charlie and Eve each receive half of the simple-disputes reward as bounty.
        let dave_reserved = OutcomeBond::get() + OutcomeFactor::get();
        let total_slashed = dave_reserved;

        let charlie_balance = Balances::free_balance(&CHARLIE);
        assert_eq!(charlie_balance, 1_000 * BASE + OracleBond::get() + total_slashed / 2);
        let charlie_reserved_2 = Balances::reserved_balance(&CHARLIE);
        assert_eq!(charlie_reserved_2, 0);
        let eve_balance = Balances::free_balance(&EVE);
        assert_eq!(eve_balance, 1_000 * BASE + total_slashed / 2);

        let dave_balance = Balances::free_balance(&DAVE);
        assert_eq!(dave_balance, 1_000 * BASE - dave_reserved);

        let alice_balance = Balances::free_balance(&ALICE);
        assert_eq!(alice_balance, 1_000 * BASE - OracleBond::get());

        // bob kinda gets away scot-free since Alice is held responsible
        // for her designated reporter
        let bob_balance = Balances::free_balance(&BOB);
        assert_eq!(bob_balance, 1_000 * BASE);

        assert!(market_after.bonds.creation.unwrap().is_settled);
        assert!(market_after.bonds.oracle.unwrap().is_settled);
<<<<<<< HEAD
        assert!(market_after.bonds.dispute.unwrap().is_settled);
=======
    };
    ExtBuilder::default().build().execute_with(|| {
        test(Asset::Ztg);
    });
    #[cfg(feature = "parachain")]
    ExtBuilder::default().build().execute_with(|| {
        test(Asset::ForeignAsset(100));
>>>>>>> b77b5acd
    });
}

#[test_case(MarketStatus::Active; "active")]
#[test_case(MarketStatus::CollectingSubsidy; "collecting_subsidy")]
#[test_case(MarketStatus::InsufficientSubsidy; "insufficient_subsidy")]
#[test_case(MarketStatus::Closed; "closed")]
#[test_case(MarketStatus::Proposed; "proposed")]
#[test_case(MarketStatus::Resolved; "resolved")]
fn dispute_fails_unless_reported_or_disputed_market(status: MarketStatus) {
    ExtBuilder::default().build().execute_with(|| {
        // Creates a permissionless market.
        simple_create_categorical_market(
            Asset::Ztg,
            MarketCreation::Permissionless,
            0..1,
            ScoringRule::CPMM,
        );

        assert_ok!(MarketCommons::mutate_market(&0, |market_inner| {
            market_inner.status = status;
            Ok(())
        }));

        assert_noop!(
            PredictionMarkets::dispute(Origin::signed(EVE), 0),
            Error::<Runtime>::InvalidMarketStatus
        );
    });
}

#[test]
fn start_global_dispute_works() {
    ExtBuilder::default().build().execute_with(|| {
        let end = 2;
        assert_ok!(PredictionMarkets::create_market(
            Origin::signed(ALICE),
            Asset::Ztg,
            BOB,
            MarketPeriod::Block(0..2),
            get_deadlines(),
            gen_metadata(2),
            MarketCreation::Permissionless,
            MarketType::Categorical(<Runtime as Config>::MaxDisputes::get() + 1),
            MarketDisputeMechanism::SimpleDisputes,
            ScoringRule::CPMM,
        ));
        let market_id = MarketCommons::latest_market_id().unwrap();

        let market = MarketCommons::market(&market_id).unwrap();
        let grace_period = market.deadlines.grace_period;
        run_to_block(end + grace_period + 1);
        assert_ok!(PredictionMarkets::report(
            Origin::signed(BOB),
            market_id,
            OutcomeReport::Categorical(0)
        ));
        let dispute_at_0 = end + grace_period + 2;
        run_to_block(dispute_at_0);
        assert_ok!(PredictionMarkets::dispute(Origin::signed(CHARLIE), market_id,));
        for i in 1..=<Runtime as zrml_simple_disputes::Config>::MaxDisputes::get() {
            #[cfg(feature = "with-global-disputes")]
            assert_noop!(
                PredictionMarkets::start_global_dispute(Origin::signed(CHARLIE), market_id),
                Error::<Runtime>::MarketDisputeMechanismNotFailed
            );

            assert_ok!(SimpleDisputes::reserve_outcome(
                Origin::signed(CHARLIE),
                market_id,
                OutcomeReport::Categorical(i.saturated_into()),
            ));
            run_blocks(1);
            let market = MarketCommons::market(&market_id).unwrap();
            assert_eq!(market.status, MarketStatus::Disputed);
        }

        let disputes = zrml_simple_disputes::Disputes::<Runtime>::get(market_id);
        assert_eq!(disputes.len(), <Runtime as Config>::MaxDisputes::get() as usize);

        let last_dispute = disputes.last().unwrap();
        let dispute_block = last_dispute.at.saturating_add(market.deadlines.dispute_duration);
        let removable_market_ids = MarketIdsPerDisputeBlock::<Runtime>::get(dispute_block);
        assert_eq!(removable_market_ids.len(), 1);

        #[cfg(feature = "with-global-disputes")]
        {
            use zrml_global_disputes::GlobalDisputesPalletApi;

            let now = <frame_system::Pallet<Runtime>>::block_number();
            assert_ok!(PredictionMarkets::start_global_dispute(Origin::signed(CHARLIE), market_id));

            // report check
            assert_eq!(
                GlobalDisputes::get_voting_outcome_info(&market_id, &OutcomeReport::Categorical(0)),
                Some((Zero::zero(), vec![BOB])),
            );
            for i in 1..=<Runtime as Config>::MaxDisputes::get() {
                let dispute_bond =
                    zrml_simple_disputes::default_outcome_bond::<Runtime>((i - 1).into());
                assert_eq!(
                    GlobalDisputes::get_voting_outcome_info(
                        &market_id,
                        &OutcomeReport::Categorical(i.saturated_into())
                    ),
                    Some((dispute_bond, vec![CHARLIE])),
                );
            }

            // remove_last_dispute_from_market_ids_per_dispute_block works
            let removable_market_ids = MarketIdsPerDisputeBlock::<Runtime>::get(dispute_block);
            assert_eq!(removable_market_ids.len(), 0);

            let market_ids = MarketIdsPerDisputeBlock::<Runtime>::get(
                now + <Runtime as Config>::GlobalDisputePeriod::get(),
            );
            assert_eq!(market_ids, vec![market_id]);
            assert!(GlobalDisputes::is_started(&market_id));
            System::assert_last_event(Event::GlobalDisputeStarted(market_id).into());

            assert_noop!(
                PredictionMarkets::start_global_dispute(Origin::signed(CHARLIE), market_id),
                Error::<Runtime>::GlobalDisputeAlreadyStarted
            );
        }
    });
}

#[test]
fn start_global_dispute_fails_on_wrong_mdm() {
    ExtBuilder::default().build().execute_with(|| {
        let end = 2;
        assert_ok!(PredictionMarkets::create_market(
            Origin::signed(ALICE),
            Asset::Ztg,
            BOB,
            MarketPeriod::Block(0..2),
            get_deadlines(),
            gen_metadata(2),
            MarketCreation::Permissionless,
            MarketType::Categorical(<Runtime as Config>::MaxDisputes::get() + 1),
            MarketDisputeMechanism::Authorized,
            ScoringRule::CPMM,
        ));
        let market_id = MarketCommons::latest_market_id().unwrap();

        let market = MarketCommons::market(&market_id).unwrap();
        let grace_period = market.deadlines.grace_period;
        run_to_block(end + grace_period + 1);
        assert_ok!(PredictionMarkets::report(
            Origin::signed(BOB),
            market_id,
            OutcomeReport::Categorical(0)
        ));
        let dispute_at_0 = end + grace_period + 2;
        run_to_block(dispute_at_0);

        // only one dispute allowed for authorized mdm
        assert_ok!(PredictionMarkets::dispute(Origin::signed(CHARLIE), market_id,));
        run_blocks(1);
        let market = MarketCommons::market(&market_id).unwrap();
        assert_eq!(market.status, MarketStatus::Disputed);

        #[cfg(feature = "with-global-disputes")]
        assert_noop!(
            PredictionMarkets::start_global_dispute(Origin::signed(CHARLIE), market_id),
            Error::<Runtime>::InvalidDisputeMechanism
        );
    });
}

#[test]
fn start_global_dispute_works_without_feature() {
    ExtBuilder::default().build().execute_with(|| {
        let non_market_id = 0;

        #[cfg(not(feature = "with-global-disputes"))]
        assert_noop!(
            PredictionMarkets::start_global_dispute(Origin::signed(CHARLIE), non_market_id),
            Error::<Runtime>::GlobalDisputesDisabled
        );

        #[cfg(feature = "with-global-disputes")]
        assert_noop!(
            PredictionMarkets::start_global_dispute(Origin::signed(CHARLIE), non_market_id),
            zrml_market_commons::Error::<Runtime>::MarketDoesNotExist
        );
    });
}

#[test]
fn it_allows_to_redeem_shares() {
    let test = |base_asset: Asset<MarketId>| {
        let end = 2;
        simple_create_categorical_market(
            base_asset,
            MarketCreation::Permissionless,
            0..end,
            ScoringRule::CPMM,
        );

        assert_ok!(PredictionMarkets::buy_complete_set(Origin::signed(CHARLIE), 0, CENT));
        let market = MarketCommons::market(&0).unwrap();
        let grace_period = end + market.deadlines.grace_period;
        run_to_block(grace_period + 1);

        assert_ok!(PredictionMarkets::report(
            Origin::signed(BOB),
            0,
            OutcomeReport::Categorical(1)
        ));
        run_blocks(market.deadlines.dispute_duration);
        let market = MarketCommons::market(&0).unwrap();
        assert_eq!(market.status, MarketStatus::Resolved);

        assert_ok!(PredictionMarkets::redeem_shares(Origin::signed(CHARLIE), 0));
        let bal = Balances::free_balance(&CHARLIE);
        assert_eq!(bal, 1_000 * BASE);
        System::assert_last_event(
            Event::TokensRedeemed(0, Asset::CategoricalOutcome(0, 1), CENT, CENT, CHARLIE).into(),
        );
    };
    ExtBuilder::default().build().execute_with(|| {
        test(Asset::Ztg);
    });
    #[cfg(feature = "parachain")]
    ExtBuilder::default().build().execute_with(|| {
        test(Asset::ForeignAsset(100));
    });
}

#[test]
fn create_market_and_deploy_assets_results_in_expected_balances_and_pool_params() {
    let test = |base_asset: Asset<MarketId>| {
        let oracle = ALICE;
        let period = MarketPeriod::Block(0..42);
        let metadata = gen_metadata(42);
        let category_count = 4;
        let market_type = MarketType::Categorical(category_count);
        let swap_fee = <Runtime as zrml_swaps::Config>::MaxSwapFee::get();
        let amount = 123 * BASE;
        let pool_id = 0;
        let weight = <Runtime as zrml_swaps::Config>::MinWeight::get();
        let weights = vec![weight; category_count.into()];
        let base_asset_weight = (category_count as u128) * weight;
        let total_weight = 2 * base_asset_weight;
        assert_ok!(PredictionMarkets::create_cpmm_market_and_deploy_assets(
            Origin::signed(ALICE),
            base_asset,
            oracle,
            period,
            get_deadlines(),
            metadata,
            market_type,
            MarketDisputeMechanism::SimpleDisputes,
            swap_fee,
            amount,
            weights,
        ));
        let market_id = 0;

        let pool_account = Swaps::pool_account_id(&pool_id);
        assert_eq!(Tokens::free_balance(Asset::CategoricalOutcome(0, 0), &ALICE), 0);
        assert_eq!(Tokens::free_balance(Asset::CategoricalOutcome(0, 1), &ALICE), 0);
        assert_eq!(Tokens::free_balance(Asset::CategoricalOutcome(0, 2), &ALICE), 0);
        assert_eq!(Tokens::free_balance(Asset::CategoricalOutcome(0, 3), &ALICE), 0);

        assert_eq!(Tokens::free_balance(Asset::CategoricalOutcome(0, 0), &pool_account), amount);
        assert_eq!(Tokens::free_balance(Asset::CategoricalOutcome(0, 1), &pool_account), amount);
        assert_eq!(Tokens::free_balance(Asset::CategoricalOutcome(0, 2), &pool_account), amount);
        assert_eq!(Tokens::free_balance(Asset::CategoricalOutcome(0, 3), &pool_account), amount);
        assert_eq!(AssetManager::free_balance(base_asset, &pool_account), amount);

        let pool = Pools::<Runtime>::get(0).unwrap();
        let assets_expected = vec![
            Asset::CategoricalOutcome(market_id, 0),
            Asset::CategoricalOutcome(market_id, 1),
            Asset::CategoricalOutcome(market_id, 2),
            Asset::CategoricalOutcome(market_id, 3),
            base_asset,
        ];
        assert_eq!(pool.assets, assets_expected);
        assert_eq!(pool.base_asset, base_asset);
        assert_eq!(pool.market_id, market_id);
        assert_eq!(pool.scoring_rule, ScoringRule::CPMM);
        assert_eq!(pool.swap_fee, Some(swap_fee));
        assert_eq!(pool.total_subsidy, None);
        assert_eq!(pool.total_subsidy, None);
        assert_eq!(pool.total_weight, Some(total_weight));
        let pool_weights = pool.weights.unwrap();
        assert_eq!(pool_weights[&Asset::CategoricalOutcome(market_id, 0)], weight);
        assert_eq!(pool_weights[&Asset::CategoricalOutcome(market_id, 1)], weight);
        assert_eq!(pool_weights[&Asset::CategoricalOutcome(market_id, 2)], weight);
        assert_eq!(pool_weights[&Asset::CategoricalOutcome(market_id, 3)], weight);
        assert_eq!(pool_weights[&base_asset], base_asset_weight);
    };

    ExtBuilder::default().build().execute_with(|| {
        test(Asset::Ztg);
    });
    #[cfg(feature = "parachain")]
    ExtBuilder::default().build().execute_with(|| {
        test(Asset::ForeignAsset(100));
    });
}

#[test]
fn process_subsidy_activates_market_with_sufficient_subsidy() {
    let test = |base_asset: Asset<MarketId>| {
        let min_sub_period =
            <Runtime as crate::Config>::MinSubsidyPeriod::get() / (MILLISECS_PER_BLOCK as u64);
        let max_sub_period =
            <Runtime as crate::Config>::MaxSubsidyPeriod::get() / (MILLISECS_PER_BLOCK as u64);

        simple_create_categorical_market(
            base_asset,
            MarketCreation::Permissionless,
            min_sub_period..max_sub_period,
            ScoringRule::RikiddoSigmoidFeeMarketEma,
        );
        let min_subsidy = <Runtime as zrml_swaps::Config>::MinSubsidy::get();
        assert_ok!(Swaps::pool_join_subsidy(Origin::signed(ALICE), 0, min_subsidy));
        run_to_block(min_sub_period);
        let subsidy_queue = crate::MarketsCollectingSubsidy::<Runtime>::get();
        assert_eq!(subsidy_queue.len(), 0);
        assert_eq!(MarketCommons::market(&0).unwrap().status, MarketStatus::Active);
    };
    ExtBuilder::default().build().execute_with(|| {
        test(Asset::Ztg);
    });
    #[cfg(feature = "parachain")]
    ExtBuilder::default().build().execute_with(|| {
        test(Asset::ForeignAsset(100));
    });
}

#[test]
fn process_subsidy_blocks_market_with_insufficient_subsidy() {
    let test = |base_asset: Asset<MarketId>| {
        let min_sub_period =
            <Runtime as crate::Config>::MinSubsidyPeriod::get() / (MILLISECS_PER_BLOCK as u64);
        let max_sub_period =
            <Runtime as crate::Config>::MaxSubsidyPeriod::get() / (MILLISECS_PER_BLOCK as u64);

        simple_create_categorical_market(
            base_asset,
            MarketCreation::Permissionless,
            min_sub_period..max_sub_period,
            ScoringRule::RikiddoSigmoidFeeMarketEma,
        );
        let subsidy = <Runtime as zrml_swaps::Config>::MinSubsidy::get() / 3;
        assert_ok!(Swaps::pool_join_subsidy(Origin::signed(ALICE), 0, subsidy));
        assert_ok!(Swaps::pool_join_subsidy(Origin::signed(BOB), 0, subsidy));
        run_to_block(min_sub_period);
        let subsidy_queue = crate::MarketsCollectingSubsidy::<Runtime>::get();
        assert_eq!(subsidy_queue.len(), 0);
        assert_eq!(MarketCommons::market(&0).unwrap().status, MarketStatus::InsufficientSubsidy);

        // Check that the balances are correctly unreserved.
        assert_eq!(AssetManager::reserved_balance(base_asset, &ALICE), 0);
        assert_eq!(AssetManager::reserved_balance(base_asset, &BOB), 0);
    };
    ExtBuilder::default().build().execute_with(|| {
        test(Asset::Ztg);
    });
    #[cfg(feature = "parachain")]
    ExtBuilder::default().build().execute_with(|| {
        test(Asset::ForeignAsset(100));
    });
}

#[test]
fn process_subsidy_keeps_market_in_subsidy_queue_until_end_of_subsidy_phase() {
    let test = |base_asset: Asset<MarketId>| {
        let min_sub_period =
            <Runtime as crate::Config>::MinSubsidyPeriod::get() / (MILLISECS_PER_BLOCK as u64);
        let max_sub_period =
            <Runtime as crate::Config>::MaxSubsidyPeriod::get() / (MILLISECS_PER_BLOCK as u64);

        simple_create_categorical_market(
            base_asset,
            MarketCreation::Permissionless,
            min_sub_period + 42..max_sub_period,
            ScoringRule::RikiddoSigmoidFeeMarketEma,
        );

        // Run to block where 2 markets are ready and process all markets.
        run_to_block(min_sub_period);
        let subsidy_queue = crate::MarketsCollectingSubsidy::<Runtime>::get();
        assert!(subsidy_queue.len() == 1);
        assert!(subsidy_queue[0].market_id == 0);
        assert!(MarketCommons::market(&0).unwrap().status == MarketStatus::CollectingSubsidy);
    };
    ExtBuilder::default().build().execute_with(|| {
        test(Asset::Ztg);
    });
    #[cfg(feature = "parachain")]
    ExtBuilder::default().build().execute_with(|| {
        test(Asset::ForeignAsset(100));
    });
}

#[test]
fn start_subsidy_creates_pool_and_starts_subsidy() {
    let test = |base_asset: Asset<MarketId>| {
        // Create advised categorical market using Rikiddo.
        simple_create_categorical_market(
            base_asset,
            MarketCreation::Advised,
            1337..1338,
            ScoringRule::RikiddoSigmoidFeeMarketEma,
        );
        let market_id = 0;
        let mut market = MarketCommons::market(&market_id).unwrap();

        // Ensure and set correct market status.
        assert_err!(
            PredictionMarkets::start_subsidy(&market, market_id),
            Error::<Runtime>::MarketIsNotCollectingSubsidy
        );
        assert_ok!(MarketCommons::mutate_market(&market_id, |market_inner| {
            market_inner.status = MarketStatus::CollectingSubsidy;
            market = market_inner.clone();
            Ok(())
        }));

        // Pool was created and market was registered for state transition into active.
        assert_ok!(PredictionMarkets::start_subsidy(&market, market_id));
        assert_ok!(MarketCommons::market_pool(&market_id));
        let mut inserted = false;

        for market in crate::MarketsCollectingSubsidy::<Runtime>::get() {
            if market.market_id == market_id {
                inserted = true;
            }
        }

        assert!(inserted);
    };
    ExtBuilder::default().build().execute_with(|| {
        test(Asset::Ztg);
    });
    #[cfg(feature = "parachain")]
    ExtBuilder::default().build().execute_with(|| {
        test(Asset::ForeignAsset(100));
    });
}

#[test]
fn only_creator_can_edit_market() {
    ExtBuilder::default().build().execute_with(|| {
        // Creates an advised market.
        simple_create_categorical_market(
            Asset::Ztg,
            MarketCreation::Advised,
            0..1,
            ScoringRule::CPMM,
        );

        // make sure it's in status proposed
        let market = MarketCommons::market(&0);
        assert_eq!(market.unwrap().status, MarketStatus::Proposed);

        let edit_reason = vec![0_u8; <Runtime as Config>::MaxEditReasonLen::get() as usize];

        // Now it should work from SUDO
        assert_ok!(PredictionMarkets::request_edit(Origin::signed(SUDO), 0, edit_reason));

        assert!(MarketIdsForEdit::<Runtime>::contains_key(0));

        // ALICE is market creator through simple_create_categorical_market
        assert_noop!(
            PredictionMarkets::edit_market(
                Origin::signed(BOB),
                Asset::Ztg,
                0,
                CHARLIE,
                MarketPeriod::Block(0..1),
                get_deadlines(),
                gen_metadata(2),
                MarketType::Categorical(<Runtime as crate::Config>::MinCategories::get()),
                MarketDisputeMechanism::SimpleDisputes,
                ScoringRule::CPMM
            ),
            Error::<Runtime>::EditorNotCreator
        );
    });
}

#[test]
fn edit_cycle_for_proposed_markets() {
    ExtBuilder::default().build().execute_with(|| {
        // Creates an advised market.
        run_to_block(1);
        simple_create_categorical_market(
            Asset::Ztg,
            MarketCreation::Advised,
            2..4,
            ScoringRule::CPMM,
        );

        // make sure it's in status proposed
        let market = MarketCommons::market(&0);
        assert_eq!(market.unwrap().status, MarketStatus::Proposed);

        let edit_reason = vec![0_u8; <Runtime as Config>::MaxEditReasonLen::get() as usize];

        // Now it should work from SUDO
        assert_ok!(PredictionMarkets::request_edit(Origin::signed(SUDO), 0, edit_reason));

        assert!(MarketIdsForEdit::<Runtime>::contains_key(0));

        // BOB was the oracle before through simple_create_categorical_market
        // After this edit its changed to ALICE
        assert_ok!(PredictionMarkets::edit_market(
            Origin::signed(ALICE),
            Asset::Ztg,
            0,
            CHARLIE,
            MarketPeriod::Block(2..4),
            get_deadlines(),
            gen_metadata(2),
            MarketType::Categorical(<Runtime as crate::Config>::MinCategories::get()),
            MarketDisputeMechanism::SimpleDisputes,
            ScoringRule::CPMM
        ));
        let edited_market = MarketCommons::market(&0).expect("Market not found");
        System::assert_last_event(Event::MarketEdited(0, edited_market).into());
        assert!(!MarketIdsForEdit::<Runtime>::contains_key(0));
        // verify oracle is CHARLIE
        let market = MarketCommons::market(&0);
        assert_eq!(market.unwrap().oracle, CHARLIE);
    });
}

#[cfg(feature = "parachain")]
#[test]
fn edit_market_with_foreign_asset() {
    ExtBuilder::default().build().execute_with(|| {
        // Creates an advised market.
        simple_create_categorical_market(
            Asset::Ztg,
            MarketCreation::Advised,
            0..1,
            ScoringRule::CPMM,
        );

        // make sure it's in status proposed
        let market = MarketCommons::market(&0);
        assert_eq!(market.unwrap().status, MarketStatus::Proposed);

        let edit_reason = vec![0_u8; <Runtime as Config>::MaxEditReasonLen::get() as usize];

        // Now it should work from SUDO
        assert_ok!(PredictionMarkets::request_edit(Origin::signed(SUDO), 0, edit_reason));

        assert!(MarketIdsForEdit::<Runtime>::contains_key(0));

        // ALICE is market creator through simple_create_categorical_market
        // As per Mock asset_registry genesis ForeignAsset(50) is not registered in asset_registry.
        assert_noop!(
            PredictionMarkets::edit_market(
                Origin::signed(ALICE),
                Asset::ForeignAsset(50),
                0,
                CHARLIE,
                MarketPeriod::Block(0..1),
                get_deadlines(),
                gen_metadata(2),
                MarketType::Categorical(<Runtime as crate::Config>::MinCategories::get()),
                MarketDisputeMechanism::SimpleDisputes,
                ScoringRule::CPMM
            ),
            Error::<Runtime>::UnregisteredForeignAsset
        );
        // As per Mock asset_registry genesis ForeignAsset(420) has allow_as_base_asset set to false.
        assert_noop!(
            PredictionMarkets::edit_market(
                Origin::signed(ALICE),
                Asset::ForeignAsset(420),
                0,
                CHARLIE,
                MarketPeriod::Block(0..1),
                get_deadlines(),
                gen_metadata(2),
                MarketType::Categorical(<Runtime as crate::Config>::MinCategories::get()),
                MarketDisputeMechanism::SimpleDisputes,
                ScoringRule::CPMM
            ),
            Error::<Runtime>::InvalidBaseAsset,
        );
        // As per Mock asset_registry genesis ForeignAsset(100) has allow_as_base_asset set to true.
        assert_ok!(PredictionMarkets::edit_market(
            Origin::signed(ALICE),
            Asset::ForeignAsset(100),
            0,
            CHARLIE,
            MarketPeriod::Block(0..1),
            get_deadlines(),
            gen_metadata(2),
            MarketType::Categorical(<Runtime as crate::Config>::MinCategories::get()),
            MarketDisputeMechanism::SimpleDisputes,
            ScoringRule::CPMM
        ));
        let market = MarketCommons::market(&0).unwrap();
        assert_eq!(market.base_asset, Asset::ForeignAsset(100));
    });
}

#[test]
fn the_entire_market_lifecycle_works_with_timestamps() {
    ExtBuilder::default().build().execute_with(|| {
        // Creates a permissionless market.
        assert_ok!(PredictionMarkets::create_market(
            Origin::signed(ALICE),
            Asset::Ztg,
            BOB,
            MarketPeriod::Timestamp(0..100_000_000),
            get_deadlines(),
            gen_metadata(2),
            MarketCreation::Permissionless,
            MarketType::Categorical(2),
            MarketDisputeMechanism::SimpleDisputes,
            ScoringRule::CPMM
        ));

        // is ok
        assert_ok!(PredictionMarkets::buy_complete_set(Origin::signed(BOB), 0, CENT));
        let market = MarketCommons::market(&0).unwrap();

        // set the timestamp
        set_timestamp_for_on_initialize(100_000_000);
        run_to_block(2); // Trigger `on_initialize`; must be at least block #2.
        let grace_period: u64 = market.deadlines.grace_period * MILLISECS_PER_BLOCK as u64;
        Timestamp::set_timestamp(100_000_000 + grace_period);

        assert_noop!(
            PredictionMarkets::buy_complete_set(Origin::signed(BOB), 0, CENT),
            Error::<Runtime>::MarketIsNotActive,
        );

        assert_ok!(PredictionMarkets::report(
            Origin::signed(BOB),
            0,
            OutcomeReport::Categorical(1)
        ));
    });
}

#[test]
fn full_scalar_market_lifecycle() {
    let test = |base_asset: Asset<MarketId>| {
        assert_ok!(PredictionMarkets::create_market(
            Origin::signed(ALICE),
            base_asset,
            BOB,
            MarketPeriod::Timestamp(0..100_000_000),
            get_deadlines(),
            gen_metadata(3),
            MarketCreation::Permissionless,
            MarketType::Scalar(10..=30),
            MarketDisputeMechanism::SimpleDisputes,
            ScoringRule::CPMM
        ));

        assert_ok!(PredictionMarkets::buy_complete_set(Origin::signed(CHARLIE), 0, 100 * BASE));

        // check balances
        let assets = PredictionMarkets::outcome_assets(0, &MarketCommons::market(&0).unwrap());
        assert_eq!(assets.len(), 2);
        for asset in assets.iter() {
            let bal = Tokens::free_balance(*asset, &CHARLIE);
            assert_eq!(bal, 100 * BASE);
        }
        let market = MarketCommons::market(&0).unwrap();

        set_timestamp_for_on_initialize(100_000_000);
        let report_at = 2;
        run_to_block(report_at); // Trigger `on_initialize`; must be at least block #2.
        let grace_period: u64 = market.deadlines.grace_period * MILLISECS_PER_BLOCK as u64;
        Timestamp::set_timestamp(100_000_000 + grace_period);

        // report
        assert_ok!(PredictionMarkets::report(Origin::signed(BOB), 0, OutcomeReport::Scalar(100)));

        let market_after_report = MarketCommons::market(&0).unwrap();
        assert!(market_after_report.report.is_some());
        let report = market_after_report.report.unwrap();
        assert_eq!(report.at, report_at);
        assert_eq!(report.by, BOB);
        assert_eq!(report.outcome, OutcomeReport::Scalar(100));

        // dispute
        assert_ok!(PredictionMarkets::dispute(Origin::signed(DAVE), 0));
        assert_ok!(SimpleDisputes::reserve_outcome(
            Origin::signed(DAVE),
            0,
            OutcomeReport::Scalar(25)
        ));
        let disputes = zrml_simple_disputes::Disputes::<Runtime>::get(0);
        assert_eq!(disputes.len(), 1);

        run_blocks(market.deadlines.dispute_duration);

        let market_after_resolve = MarketCommons::market(&0).unwrap();
        assert_eq!(market_after_resolve.status, MarketStatus::Resolved);
        let disputes = zrml_simple_disputes::Disputes::<Runtime>::get(0);
        assert_eq!(disputes.len(), 0);

        // give EVE some shares
        assert_ok!(Tokens::transfer(
            Origin::signed(CHARLIE),
            EVE,
            Asset::ScalarOutcome(0, ScalarPosition::Short),
            50 * BASE
        ));

        assert_eq!(
            Tokens::free_balance(Asset::ScalarOutcome(0, ScalarPosition::Short), &CHARLIE),
            50 * BASE
        );

        assert_ok!(PredictionMarkets::redeem_shares(Origin::signed(CHARLIE), 0));
        for asset in assets.iter() {
            let bal = Tokens::free_balance(*asset, &CHARLIE);
            assert_eq!(bal, 0);
        }

        // check payouts is right for each CHARLIE and EVE
        let base_asset_bal_charlie = AssetManager::free_balance(base_asset, &CHARLIE);
        let base_asset_bal_eve = AssetManager::free_balance(base_asset, &EVE);
        assert_eq!(base_asset_bal_charlie, 98750 * CENT); // 75 (LONG) + 12.5 (SHORT) + 900 (balance)
        assert_eq!(base_asset_bal_eve, 1000 * BASE);
        System::assert_has_event(
            Event::TokensRedeemed(
                0,
                Asset::ScalarOutcome(0, ScalarPosition::Long),
                100 * BASE,
                75 * BASE,
                CHARLIE,
            )
            .into(),
        );
        System::assert_has_event(
            Event::TokensRedeemed(
                0,
                Asset::ScalarOutcome(0, ScalarPosition::Short),
                50 * BASE,
                1250 * CENT, // 12.5
                CHARLIE,
            )
            .into(),
        );

        assert_ok!(PredictionMarkets::redeem_shares(Origin::signed(EVE), 0));
        let base_asset_bal_eve_after = AssetManager::free_balance(base_asset, &EVE);
        assert_eq!(base_asset_bal_eve_after, 101250 * CENT); // 12.5 (SHORT) + 1000 (balance)
        System::assert_last_event(
            Event::TokensRedeemed(
                0,
                Asset::ScalarOutcome(0, ScalarPosition::Short),
                50 * BASE,
                1250 * CENT, // 12.5
                EVE,
            )
            .into(),
        );
    };
    ExtBuilder::default().build().execute_with(|| {
        test(Asset::Ztg);
    });
    #[cfg(feature = "parachain")]
    ExtBuilder::default().build().execute_with(|| {
        test(Asset::ForeignAsset(100));
    });
}

#[test]
fn scalar_market_correctly_resolves_on_out_of_range_outcomes_below_threshold() {
    let test = |base_asset: Asset<MarketId>| {
        scalar_market_correctly_resolves_common(base_asset, 50);
        assert_eq!(AssetManager::free_balance(base_asset, &CHARLIE), 900 * BASE);
        assert_eq!(AssetManager::free_balance(base_asset, &EVE), 1100 * BASE);
    };
    ExtBuilder::default().build().execute_with(|| {
        test(Asset::Ztg);
    });
    #[cfg(feature = "parachain")]
    ExtBuilder::default().build().execute_with(|| {
        test(Asset::ForeignAsset(100));
    });
}

#[test]
fn scalar_market_correctly_resolves_on_out_of_range_outcomes_above_threshold() {
    let test = |base_asset: Asset<MarketId>| {
        scalar_market_correctly_resolves_common(base_asset, 250);
        assert_eq!(AssetManager::free_balance(base_asset, &CHARLIE), 1000 * BASE);
        assert_eq!(AssetManager::free_balance(base_asset, &EVE), 1000 * BASE);
    };
    ExtBuilder::default().build().execute_with(|| {
        test(Asset::Ztg);
    });
    #[cfg(feature = "parachain")]
    ExtBuilder::default().build().execute_with(|| {
        test(Asset::ForeignAsset(100));
    });
}

#[test]
fn reject_market_fails_on_permissionless_market() {
    ExtBuilder::default().build().execute_with(|| {
        // Creates an advised market.
        simple_create_categorical_market(
            Asset::Ztg,
            MarketCreation::Permissionless,
            0..1,
            ScoringRule::CPMM,
        );
        let reject_reason: Vec<u8> =
            vec![0; <Runtime as Config>::MaxRejectReasonLen::get() as usize];
        assert_noop!(
            PredictionMarkets::reject_market(Origin::signed(SUDO), 0, reject_reason),
            Error::<Runtime>::InvalidMarketStatus
        );
    });
}

#[test]
fn reject_market_fails_on_approved_market() {
    ExtBuilder::default().build().execute_with(|| {
        // Creates an advised market.
        simple_create_categorical_market(
            Asset::Ztg,
            MarketCreation::Advised,
            0..1,
            ScoringRule::CPMM,
        );
        assert_ok!(PredictionMarkets::approve_market(Origin::signed(SUDO), 0));
        let reject_reason: Vec<u8> =
            vec![0; <Runtime as Config>::MaxRejectReasonLen::get() as usize];
        assert_noop!(
            PredictionMarkets::reject_market(Origin::signed(SUDO), 0, reject_reason),
            Error::<Runtime>::InvalidMarketStatus
        );
    });
}

#[test]
fn market_resolve_does_not_hold_liquidity_withdraw() {
    ExtBuilder::default().build().execute_with(|| {
        let end = 100;
        assert_ok!(PredictionMarkets::create_market(
            Origin::signed(ALICE),
            Asset::Ztg,
            BOB,
            MarketPeriod::Block(0..end),
            get_deadlines(),
            gen_metadata(2),
            MarketCreation::Permissionless,
            MarketType::Categorical(3),
            MarketDisputeMechanism::SimpleDisputes,
            ScoringRule::CPMM
        ));
        deploy_swap_pool(MarketCommons::market(&0).unwrap(), 0).unwrap();
        assert_ok!(PredictionMarkets::buy_complete_set(Origin::signed(ALICE), 0, BASE));
        assert_ok!(PredictionMarkets::buy_complete_set(Origin::signed(BOB), 0, 2 * BASE));
        assert_ok!(PredictionMarkets::buy_complete_set(Origin::signed(CHARLIE), 0, 3 * BASE));
        let market = MarketCommons::market(&0).unwrap();

        let grace_period = end + market.deadlines.grace_period;
        run_to_block(grace_period + 1);
        assert_ok!(PredictionMarkets::report(
            Origin::signed(BOB),
            0,
            OutcomeReport::Categorical(2)
        ));

        run_to_block(grace_period + market.deadlines.dispute_duration + 2);
        assert_ok!(Swaps::pool_exit(Origin::signed(FRED), 0, BASE * 100, vec![0, 0]));
        assert_ok!(PredictionMarkets::redeem_shares(Origin::signed(BOB), 0));
    })
}

#[test]
fn authorized_correctly_resolves_disputed_market() {
    // NOTE: Bonds are always in ZTG, irrespective of base_asset.
    let test = |base_asset: Asset<MarketId>| {
        let end = 2;
        assert_ok!(PredictionMarkets::create_market(
            Origin::signed(ALICE),
            base_asset,
            BOB,
            MarketPeriod::Block(0..end),
            get_deadlines(),
            gen_metadata(2),
            MarketCreation::Permissionless,
            MarketType::Categorical(<Runtime as Config>::MinCategories::get()),
            MarketDisputeMechanism::Authorized,
            ScoringRule::CPMM,
        ));
        assert_ok!(PredictionMarkets::buy_complete_set(Origin::signed(CHARLIE), 0, CENT));

        let market = MarketCommons::market(&0).unwrap();
        let grace_period = end + market.deadlines.grace_period;
        run_to_block(grace_period + 1);
        assert_ok!(PredictionMarkets::report(
            Origin::signed(BOB),
            0,
            OutcomeReport::Categorical(0)
        ));

        let charlie_balance = AssetManager::free_balance(base_asset, &CHARLIE);
        assert_eq!(charlie_balance, 1_000 * BASE - CENT);

        let dispute_at = grace_period + 1 + 1;
        run_to_block(dispute_at);
        assert_ok!(PredictionMarkets::dispute(Origin::signed(CHARLIE), 0,));

        if base_asset == Asset::Ztg {
            let charlie_balance = AssetManager::free_balance(Asset::Ztg, &CHARLIE);
            assert_eq!(charlie_balance, 1_000 * BASE - CENT - DisputeBond::get());
        } else {
            let charlie_balance = AssetManager::free_balance(Asset::Ztg, &CHARLIE);
            assert_eq!(charlie_balance, 1_000 * BASE - DisputeBond::get());
            let charlie_balance = AssetManager::free_balance(base_asset, &CHARLIE);
            assert_eq!(charlie_balance, 1_000 * BASE - CENT);
        }

        // Fred authorizses an outcome, but fat-fingers it on the first try.
        assert_ok!(Authorized::authorize_market_outcome(
            Origin::signed(AuthorizedDisputeResolutionUser::get()),
            0,
            OutcomeReport::Categorical(0)
        ));
        assert_ok!(Authorized::authorize_market_outcome(
            Origin::signed(AuthorizedDisputeResolutionUser::get()),
            0,
            OutcomeReport::Categorical(1)
        ));

        let market = MarketCommons::market(&0).unwrap();
        assert_eq!(market.status, MarketStatus::Disputed);

        // check everyone's deposits
        let charlie_reserved = Balances::reserved_balance(&CHARLIE);
        assert_eq!(charlie_reserved, DisputeBond::get());

        let market_ids_1 = MarketIdsPerDisputeBlock::<Runtime>::get(
            dispute_at + <Runtime as zrml_authorized::Config>::CorrectionPeriod::get(),
        );
        assert_eq!(market_ids_1.len(), 1);

        if base_asset == Asset::Ztg {
            let charlie_balance = AssetManager::free_balance(Asset::Ztg, &CHARLIE);
            assert_eq!(charlie_balance, 1_000 * BASE - CENT - DisputeBond::get());
        } else {
            let charlie_balance = AssetManager::free_balance(Asset::Ztg, &CHARLIE);
            assert_eq!(charlie_balance, 1_000 * BASE - DisputeBond::get());
            let charlie_balance = AssetManager::free_balance(base_asset, &CHARLIE);
            assert_eq!(charlie_balance, 1_000 * BASE - CENT);
        }

        run_blocks(<Runtime as zrml_authorized::Config>::CorrectionPeriod::get() - 1);

        let market_after = MarketCommons::market(&0).unwrap();
        assert_eq!(market_after.status, MarketStatus::Disputed);

        if base_asset == Asset::Ztg {
            let charlie_balance = AssetManager::free_balance(Asset::Ztg, &CHARLIE);
            assert_eq!(charlie_balance, 1_000 * BASE - CENT - DisputeBond::get());
        } else {
            let charlie_balance = AssetManager::free_balance(Asset::Ztg, &CHARLIE);
            assert_eq!(charlie_balance, 1_000 * BASE - DisputeBond::get());
            let charlie_balance = AssetManager::free_balance(base_asset, &CHARLIE);
            assert_eq!(charlie_balance, 1_000 * BASE - CENT);
        }

        run_blocks(1);

        if base_asset == Asset::Ztg {
            let charlie_balance = AssetManager::free_balance(Asset::Ztg, &CHARLIE);
            assert_eq!(charlie_balance, 1_000 * BASE - CENT + OracleBond::get());
        } else {
            let charlie_balance = AssetManager::free_balance(Asset::Ztg, &CHARLIE);
            assert_eq!(charlie_balance, 1_000 * BASE + OracleBond::get());
            let charlie_balance = AssetManager::free_balance(base_asset, &CHARLIE);
            assert_eq!(charlie_balance, 1_000 * BASE - CENT);
        }

        let market_after = MarketCommons::market(&0).unwrap();
        assert_eq!(market_after.status, MarketStatus::Resolved);
        let disputes = zrml_simple_disputes::Disputes::<Runtime>::get(0);
        assert_eq!(disputes.len(), 0);

        assert_ok!(PredictionMarkets::redeem_shares(Origin::signed(CHARLIE), 0));

        if base_asset == Asset::Ztg {
            let charlie_balance = AssetManager::free_balance(Asset::Ztg, &CHARLIE);
            assert_eq!(charlie_balance, 1_000 * BASE + OracleBond::get());
        } else {
            let charlie_balance = AssetManager::free_balance(Asset::Ztg, &CHARLIE);
            assert_eq!(charlie_balance, 1_000 * BASE + OracleBond::get());
            let charlie_balance = AssetManager::free_balance(base_asset, &CHARLIE);
            assert_eq!(charlie_balance, 1_000 * BASE);
        }
        let charlie_reserved_2 = AssetManager::reserved_balance(Asset::Ztg, &CHARLIE);
        assert_eq!(charlie_reserved_2, 0);

        let alice_balance = AssetManager::free_balance(Asset::Ztg, &ALICE);
        assert_eq!(alice_balance, 1_000 * BASE - OracleBond::get());

        // bob kinda gets away scot-free since Alice is held responsible
        // for her designated reporter
        let bob_balance = AssetManager::free_balance(Asset::Ztg, &BOB);
        assert_eq!(bob_balance, 1_000 * BASE);

        assert!(market_after.bonds.creation.unwrap().is_settled);
        assert!(market_after.bonds.oracle.unwrap().is_settled);
    };
    ExtBuilder::default().build().execute_with(|| {
        test(Asset::Ztg);
    });
    #[cfg(feature = "parachain")]
    ExtBuilder::default().build().execute_with(|| {
        test(Asset::ForeignAsset(100));
    });
}

#[test]
fn approve_market_correctly_unreserves_advisory_bond() {
    // NOTE: Bonds are always in ZTG, irrespective of base_asset.
    let test = |base_asset: Asset<MarketId>| {
        assert_ok!(PredictionMarkets::create_market(
            Origin::signed(ALICE),
            base_asset,
            BOB,
            MarketPeriod::Block(0..100),
            get_deadlines(),
            gen_metadata(2),
            MarketCreation::Advised,
            MarketType::Categorical(2),
            MarketDisputeMechanism::SimpleDisputes,
            ScoringRule::CPMM,
        ));
        let market_id = 0;
        // Reserve a sentinel amount to check that we don't unreserve too much.
        assert_ok!(Balances::reserve_named(
            &PredictionMarkets::reserve_id(),
            &ALICE,
            SENTINEL_AMOUNT
        ));
        let alice_balance_before = Balances::free_balance(&ALICE);
        assert_eq!(
            Balances::reserved_balance(&ALICE),
            SENTINEL_AMOUNT + AdvisoryBond::get() + OracleBond::get()
        );
        assert_ok!(PredictionMarkets::approve_market(Origin::signed(SUDO), market_id));
        assert_eq!(Balances::reserved_balance(&ALICE), SENTINEL_AMOUNT + OracleBond::get());
        assert_eq!(Balances::free_balance(&ALICE), alice_balance_before + AdvisoryBond::get());
        let market = MarketCommons::market(&market_id).unwrap();
        assert!(market.bonds.creation.unwrap().is_settled);
    };
    ExtBuilder::default().build().execute_with(|| {
        test(Asset::Ztg);
    });
    #[cfg(feature = "parachain")]
    ExtBuilder::default().build().execute_with(|| {
        test(Asset::ForeignAsset(100));
    });
}

#[test]
fn deploy_swap_pool_correctly_sets_weight_of_base_asset() {
    ExtBuilder::default().build().execute_with(|| {
        let weights = vec![
            <Runtime as zrml_swaps::Config>::MinWeight::get() + 11,
            <Runtime as zrml_swaps::Config>::MinWeight::get() + 22,
            <Runtime as zrml_swaps::Config>::MinWeight::get() + 33,
        ];
        assert_ok!(PredictionMarkets::create_cpmm_market_and_deploy_assets(
            Origin::signed(ALICE),
            Asset::Ztg,
            ALICE,
            MarketPeriod::Block(0..42),
            get_deadlines(),
            gen_metadata(50),
            MarketType::Categorical(3),
            MarketDisputeMechanism::SimpleDisputes,
            1,
            <Runtime as zrml_swaps::Config>::MinLiquidity::get(),
            weights,
        ));
        let pool = <Pools<Runtime>>::get(0).unwrap();
        let pool_weights = pool.weights.unwrap();
        assert_eq!(
            pool_weights[&Asset::Ztg],
            3 * <Runtime as zrml_swaps::Config>::MinWeight::get() + 66
        );
    });
}

#[test]
fn deploy_swap_pool_for_market_returns_error_if_weights_is_too_short() {
    ExtBuilder::default().build().execute_with(|| {
        let category_count = 5;
        assert_ok!(PredictionMarkets::create_market(
            Origin::signed(ALICE),
            Asset::Ztg,
            BOB,
            MarketPeriod::Block(0..100),
            get_deadlines(),
            gen_metadata(2),
            MarketCreation::Permissionless,
            MarketType::Categorical(category_count),
            MarketDisputeMechanism::SimpleDisputes,
            ScoringRule::CPMM
        ));
        let amount = 123 * BASE;
        assert_ok!(Balances::set_balance(Origin::root(), ALICE, 2 * amount, 0));
        assert_ok!(PredictionMarkets::buy_complete_set(Origin::signed(ALICE), 0, amount));
        // Attempt to create a pool with four weights; but we need five instead (base asset not
        // counted).
        assert_noop!(
            PredictionMarkets::deploy_swap_pool_for_market(
                Origin::signed(ALICE),
                0,
                1,
                amount,
                vec![
                    <Runtime as zrml_swaps::Config>::MinWeight::get();
                    (category_count - 1).into()
                ],
            ),
            Error::<Runtime>::WeightsLenMustEqualAssetsLen,
        );
    });
}

#[test]
fn deploy_swap_pool_for_market_returns_error_if_weights_is_too_long() {
    ExtBuilder::default().build().execute_with(|| {
        let category_count = 5;
        assert_ok!(PredictionMarkets::create_market(
            Origin::signed(ALICE),
            Asset::Ztg,
            BOB,
            MarketPeriod::Block(0..100),
            get_deadlines(),
            gen_metadata(2),
            MarketCreation::Permissionless,
            MarketType::Categorical(category_count),
            MarketDisputeMechanism::SimpleDisputes,
            ScoringRule::CPMM
        ));
        let amount = 123 * BASE;
        assert_ok!(Balances::set_balance(Origin::root(), ALICE, 2 * amount, 0));
        assert_ok!(PredictionMarkets::buy_complete_set(Origin::signed(ALICE), 0, amount));
        // Attempt to create a pool with six weights; but we need five instead (base asset not
        // counted).
        assert_noop!(
            PredictionMarkets::deploy_swap_pool_for_market(
                Origin::signed(ALICE),
                0,
                <Runtime as zrml_swaps::Config>::MaxSwapFee::get(),
                amount,
                vec![
                    <Runtime as zrml_swaps::Config>::MinWeight::get();
                    (category_count + 1).into()
                ],
            ),
            Error::<Runtime>::WeightsLenMustEqualAssetsLen,
        );
    });
}

#[test]
fn on_resolution_correctly_reserves_and_unreserves_bonds_for_permissionless_market_on_oracle_report()
 {
    // NOTE: Bonds are always in ZTG, irrespective of base_asset.
    let test = |base_asset: Asset<MarketId>| {
        let end = 100;
        assert_ok!(PredictionMarkets::create_market(
            Origin::signed(ALICE),
            base_asset,
            BOB,
            MarketPeriod::Block(0..end),
            get_deadlines(),
            gen_metadata(2),
            MarketCreation::Permissionless,
            MarketType::Categorical(2),
            MarketDisputeMechanism::SimpleDisputes,
            ScoringRule::CPMM,
        ));
        // Reserve a sentinel amount to check that we don't unreserve too much.
        assert_ok!(Balances::reserve_named(
            &PredictionMarkets::reserve_id(),
            &ALICE,
            SENTINEL_AMOUNT
        ));
        let alice_balance_before = Balances::free_balance(&ALICE);
        assert_eq!(
            Balances::reserved_balance(&ALICE),
            SENTINEL_AMOUNT + ValidityBond::get() + OracleBond::get()
        );
        let market = MarketCommons::market(&0).unwrap();
        let grace_period = end + market.deadlines.grace_period;
        run_to_block(grace_period + 1);
        assert_ok!(PredictionMarkets::report(
            Origin::signed(BOB),
            0,
            OutcomeReport::Categorical(0)
        ));
        run_to_block(grace_period + market.deadlines.dispute_duration + 1);
        assert_eq!(Balances::reserved_balance(&ALICE), SENTINEL_AMOUNT);
        assert_eq!(
            Balances::free_balance(&ALICE),
            alice_balance_before + ValidityBond::get() + OracleBond::get()
        );
    };
    ExtBuilder::default().build().execute_with(|| {
        test(Asset::Ztg);
    });
    #[cfg(feature = "parachain")]
    ExtBuilder::default().build().execute_with(|| {
        test(Asset::ForeignAsset(100));
    });
}

#[test]
fn on_resolution_correctly_reserves_and_unreserves_bonds_for_permissionless_market_on_outsider_report()
 {
    // NOTE: Bonds are always in ZTG, irrespective of base_asset.
    let test = |base_asset: Asset<MarketId>| {
        let end = 100;
        assert_ok!(PredictionMarkets::create_market(
            Origin::signed(ALICE),
            base_asset,
            BOB,
            MarketPeriod::Block(0..100),
            get_deadlines(),
            gen_metadata(2),
            MarketCreation::Permissionless,
            MarketType::Categorical(2),
            MarketDisputeMechanism::SimpleDisputes,
            ScoringRule::CPMM,
        ));
        // Reserve a sentinel amount to check that we don't unreserve too much.
        assert_ok!(Balances::reserve_named(
            &PredictionMarkets::reserve_id(),
            &ALICE,
            SENTINEL_AMOUNT
        ));
        let alice_balance_before = Balances::free_balance(&ALICE);
        assert_eq!(
            Balances::reserved_balance(&ALICE),
            SENTINEL_AMOUNT + ValidityBond::get() + OracleBond::get()
        );
        let market = MarketCommons::market(&0).unwrap();
        let grace_period = end + market.deadlines.grace_period;
        let report_at = grace_period + market.deadlines.oracle_duration + 1;
        run_to_block(report_at);
        assert_ok!(PredictionMarkets::report(
            Origin::signed(CHARLIE),
            0,
            OutcomeReport::Categorical(1)
        ));
        run_blocks(market.deadlines.dispute_duration);
        assert_eq!(Balances::reserved_balance(&ALICE), SENTINEL_AMOUNT);
        // Check that validity bond didn't get slashed, but oracle bond did
        assert_eq!(Balances::free_balance(&ALICE), alice_balance_before + ValidityBond::get());
    };
    ExtBuilder::default().build().execute_with(|| {
        test(Asset::Ztg);
    });
    #[cfg(feature = "parachain")]
    ExtBuilder::default().build().execute_with(|| {
        test(Asset::ForeignAsset(100));
    });
}

#[test]
fn on_resolution_correctly_reserves_and_unreserves_bonds_for_approved_advised_market_on_oracle_report()
 {
    // NOTE: Bonds are always in ZTG, irrespective of base_asset.
    let test = |base_asset: Asset<MarketId>| {
        let end = 100;
        assert_ok!(PredictionMarkets::create_market(
            Origin::signed(ALICE),
            base_asset,
            BOB,
            MarketPeriod::Block(0..end),
            get_deadlines(),
            gen_metadata(2),
            MarketCreation::Advised,
            MarketType::Categorical(2),
            MarketDisputeMechanism::SimpleDisputes,
            ScoringRule::CPMM,
        ));
        // Reserve a sentinel amount to check that we don't unreserve too much.
        assert_ok!(Balances::reserve_named(
            &PredictionMarkets::reserve_id(),
            &ALICE,
            SENTINEL_AMOUNT
        ));
        assert_ok!(PredictionMarkets::approve_market(Origin::signed(SUDO), 0));
        let alice_balance_before = Balances::free_balance(&ALICE);
        assert_eq!(Balances::reserved_balance(&ALICE), SENTINEL_AMOUNT + OracleBond::get());
        let market = MarketCommons::market(&0).unwrap();
        let grace_period = end + market.deadlines.grace_period;
        let report_at = grace_period + 1;
        run_to_block(report_at);
        assert_ok!(PredictionMarkets::report(
            Origin::signed(BOB),
            0,
            OutcomeReport::Categorical(1)
        ));
        run_blocks(market.deadlines.dispute_duration);
        assert_eq!(Balances::reserved_balance(&ALICE), SENTINEL_AMOUNT);
        // Check that nothing got slashed
        assert_eq!(Balances::free_balance(&ALICE), alice_balance_before + OracleBond::get());
    };
    ExtBuilder::default().build().execute_with(|| {
        test(Asset::Ztg);
    });
    #[cfg(feature = "parachain")]
    ExtBuilder::default().build().execute_with(|| {
        test(Asset::ForeignAsset(100));
    });
}

#[test]
fn on_resolution_correctly_reserves_and_unreserves_bonds_for_approved_advised_market_on_outsider_report()
 {
    // NOTE: Bonds are always in ZTG, irrespective of base_asset.
    let test = |base_asset: Asset<MarketId>| {
        let end = 100;
        assert_ok!(PredictionMarkets::create_market(
            Origin::signed(ALICE),
            base_asset,
            BOB,
            MarketPeriod::Block(0..end),
            get_deadlines(),
            gen_metadata(2),
            MarketCreation::Advised,
            MarketType::Categorical(2),
            MarketDisputeMechanism::SimpleDisputes,
            ScoringRule::CPMM,
        ));
        // Reserve a sentinel amount to check that we don't unreserve too much.
        assert_ok!(Balances::reserve_named(
            &PredictionMarkets::reserve_id(),
            &ALICE,
            SENTINEL_AMOUNT
        ));
        assert_ok!(PredictionMarkets::approve_market(Origin::signed(SUDO), 0));
        let alice_balance_before = Balances::free_balance(&ALICE);
        assert_eq!(Balances::reserved_balance(&ALICE), SENTINEL_AMOUNT + OracleBond::get());
        let market = MarketCommons::market(&0).unwrap();
        let grace_period = end + market.deadlines.grace_period;
        let report_at = grace_period + market.deadlines.oracle_duration + 1;
        run_to_block(report_at);
        assert_ok!(PredictionMarkets::report(
            Origin::signed(CHARLIE),
            0,
            OutcomeReport::Categorical(1)
        ));
        run_blocks(market.deadlines.dispute_duration);
        // Check that oracle bond got slashed
        assert_eq!(Balances::reserved_balance(&ALICE), SENTINEL_AMOUNT);
        assert_eq!(Balances::free_balance(&ALICE), alice_balance_before);
    };
    ExtBuilder::default().build().execute_with(|| {
        test(Asset::Ztg);
    });
    #[cfg(feature = "parachain")]
    ExtBuilder::default().build().execute_with(|| {
        test(Asset::ForeignAsset(100));
    });
}

#[test]
fn on_resolution_correctly_reserves_and_unreserves_bonds_for_permissionless_market_with_correct_disputed_outcome_with_oracle_report()
 {
    // Oracle reports in time but incorrect report, so OracleBond gets slashed on resolution
    // NOTE: Bonds are always in ZTG, irrespective of base_asset.
    let test = |base_asset: Asset<MarketId>| {
        let end = 100;
        assert_ok!(PredictionMarkets::create_market(
            Origin::signed(ALICE),
            base_asset,
            BOB,
            MarketPeriod::Block(0..end),
            get_deadlines(),
            gen_metadata(2),
            MarketCreation::Permissionless,
            MarketType::Categorical(2),
            MarketDisputeMechanism::SimpleDisputes,
            ScoringRule::CPMM,
        ));
        // Reserve a sentinel amount to check that we don't unreserve too much.
        assert_ok!(Balances::reserve_named(
            &PredictionMarkets::reserve_id(),
            &ALICE,
            SENTINEL_AMOUNT
        ));
        let alice_balance_before = Balances::free_balance(&ALICE);
        assert_eq!(
            Balances::reserved_balance(&ALICE),
            SENTINEL_AMOUNT + ValidityBond::get() + OracleBond::get()
        );
        let market = MarketCommons::market(&0).unwrap();
        let grace_period = end + market.deadlines.grace_period;
        run_to_block(grace_period + 1);
        assert_ok!(PredictionMarkets::report(
            Origin::signed(BOB),
            0,
            OutcomeReport::Categorical(0)
        ));
        assert_ok!(PredictionMarkets::dispute(Origin::signed(CHARLIE), 0,));
        assert_ok!(SimpleDisputes::reserve_outcome(
            Origin::signed(CHARLIE),
            0,
            OutcomeReport::Categorical(1)
        ));
        run_blocks(market.deadlines.dispute_duration);
        assert_eq!(Balances::reserved_balance(&ALICE), SENTINEL_AMOUNT);
        // ValidityBond bond is returned but OracleBond is slashed
        assert_eq!(Balances::free_balance(&ALICE), alice_balance_before + ValidityBond::get());
    };
    ExtBuilder::default().build().execute_with(|| {
        test(Asset::Ztg);
    });
    #[cfg(feature = "parachain")]
    ExtBuilder::default().build().execute_with(|| {
        test(Asset::ForeignAsset(100));
    });
}

#[test]
fn on_resolution_correctly_reserves_and_unreserves_bonds_for_approved_advised_market_with_correct_disputed_outcome_with_oracle_report()
 {
    // Oracle reports in time but incorrect report, so OracleBond gets slashed on resolution
    // NOTE: Bonds are always in ZTG, irrespective of base_asset.
    let test = |base_asset: Asset<MarketId>| {
        let end = 100;
        assert_ok!(PredictionMarkets::create_market(
            Origin::signed(ALICE),
            base_asset,
            BOB,
            MarketPeriod::Block(0..end),
            get_deadlines(),
            gen_metadata(2),
            MarketCreation::Advised,
            MarketType::Categorical(2),
            MarketDisputeMechanism::SimpleDisputes,
            ScoringRule::CPMM,
        ));
        // Reserve a sentinel amount to check that we don't unreserve too much.
        assert_ok!(Balances::reserve_named(
            &PredictionMarkets::reserve_id(),
            &ALICE,
            SENTINEL_AMOUNT
        ));
        assert_ok!(PredictionMarkets::approve_market(Origin::signed(SUDO), 0));
        let alice_balance_before = Balances::free_balance(&ALICE);
        assert_eq!(Balances::reserved_balance(&ALICE), SENTINEL_AMOUNT + OracleBond::get());
        let market = MarketCommons::market(&0).unwrap();
        let grace_period = end + market.deadlines.grace_period;
        run_to_block(grace_period + 1);
        assert_ok!(PredictionMarkets::report(
            Origin::signed(BOB),
            0,
            OutcomeReport::Categorical(0)
        ));
        assert_ok!(PredictionMarkets::dispute(Origin::signed(CHARLIE), 0,));
        assert_ok!(SimpleDisputes::reserve_outcome(
            Origin::signed(CHARLIE),
            0,
            OutcomeReport::Categorical(1)
        ));
        run_blocks(market.deadlines.dispute_duration);
        assert_eq!(Balances::reserved_balance(&ALICE), SENTINEL_AMOUNT);
        // ValidityBond bond is returned but OracleBond is slashed
        assert_eq!(Balances::free_balance(&ALICE), alice_balance_before);
    };
    ExtBuilder::default().build().execute_with(|| {
        test(Asset::Ztg);
    });
    #[cfg(feature = "parachain")]
    ExtBuilder::default().build().execute_with(|| {
        test(Asset::ForeignAsset(100));
    });
}

#[test]
fn on_resolution_correctly_reserves_and_unreserves_bonds_for_permissionless_market_with_wrong_disputed_outcome_with_oracle_report()
 {
    // Oracle reports in time and correct report, so OracleBond does not get slashed on resolution
    // NOTE: Bonds are always in ZTG, irrespective of base_asset.
    let test = |base_asset: Asset<MarketId>| {
        let end = 100;
        assert_ok!(PredictionMarkets::create_market(
            Origin::signed(ALICE),
            base_asset,
            BOB,
            MarketPeriod::Block(0..end),
            get_deadlines(),
            gen_metadata(2),
            MarketCreation::Permissionless,
            MarketType::Categorical(2),
            MarketDisputeMechanism::SimpleDisputes,
            ScoringRule::CPMM,
        ));
        // Reserve a sentinel amount to check that we don't unreserve too much.
        assert_ok!(Balances::reserve_named(
            &PredictionMarkets::reserve_id(),
            &ALICE,
            SENTINEL_AMOUNT
        ));
        let alice_balance_before = Balances::free_balance(&ALICE);
        assert_eq!(
            Balances::reserved_balance(&ALICE),
            SENTINEL_AMOUNT + ValidityBond::get() + OracleBond::get()
        );
        let market = MarketCommons::market(&0).unwrap();
        let grace_period = end + market.deadlines.grace_period;
        run_to_block(grace_period + 1);
        assert_ok!(PredictionMarkets::report(
            Origin::signed(BOB),
            0,
            OutcomeReport::Categorical(0)
        ));
        assert_ok!(PredictionMarkets::dispute(Origin::signed(EVE), 0,));
        // EVE disputes with wrong outcome
        assert_ok!(SimpleDisputes::reserve_outcome(
            Origin::signed(EVE),
            0,
            OutcomeReport::Categorical(1)
        ));
        assert_ok!(SimpleDisputes::reserve_outcome(
            Origin::signed(CHARLIE),
            0,
            OutcomeReport::Categorical(0)
        ));
        run_blocks(market.deadlines.dispute_duration);
        assert_eq!(Balances::reserved_balance(&ALICE), SENTINEL_AMOUNT);
        // ValidityBond bond is returned but OracleBond is not slashed
        assert_eq!(
            Balances::free_balance(&ALICE),
            alice_balance_before + ValidityBond::get() + OracleBond::get()
        );
    };
    ExtBuilder::default().build().execute_with(|| {
        test(Asset::Ztg);
    });
    #[cfg(feature = "parachain")]
    ExtBuilder::default().build().execute_with(|| {
        test(Asset::ForeignAsset(100));
    });
}

#[test]
fn on_resolution_correctly_reserves_and_unreserves_bonds_for_advised_approved_market_with_wrong_disputed_outcome_with_oracle_report()
 {
    // Oracle reports in time and correct report, so OracleBond does not get slashed on resolution
    // NOTE: Bonds are always in ZTG, irrespective of base_asset.
    let test = |base_asset: Asset<MarketId>| {
        let end = 100;
        assert_ok!(PredictionMarkets::create_market(
            Origin::signed(ALICE),
            base_asset,
            BOB,
            MarketPeriod::Block(0..end),
            get_deadlines(),
            gen_metadata(2),
            MarketCreation::Advised,
            MarketType::Categorical(2),
            MarketDisputeMechanism::SimpleDisputes,
            ScoringRule::CPMM,
        ));
        // Reserve a sentinel amount to check that we don't unreserve too much.
        assert_ok!(Balances::reserve_named(
            &PredictionMarkets::reserve_id(),
            &ALICE,
            SENTINEL_AMOUNT
        ));
        assert_ok!(PredictionMarkets::approve_market(Origin::signed(SUDO), 0));
        let alice_balance_before = Balances::free_balance(&ALICE);
        assert_eq!(Balances::reserved_balance(&ALICE), SENTINEL_AMOUNT + OracleBond::get());
        let market = MarketCommons::market(&0).unwrap();
        let grace_period = end + market.deadlines.grace_period;
        run_to_block(grace_period + 1);
        assert_ok!(PredictionMarkets::report(
            Origin::signed(BOB),
            0,
            OutcomeReport::Categorical(0)
        ));
        assert_ok!(PredictionMarkets::dispute(Origin::signed(EVE), 0,));
        // EVE disputes with wrong outcome
        assert_ok!(SimpleDisputes::reserve_outcome(
            Origin::signed(EVE),
            0,
            OutcomeReport::Categorical(1)
        ));
        assert_ok!(SimpleDisputes::reserve_outcome(
            Origin::signed(CHARLIE),
            0,
            OutcomeReport::Categorical(0)
        ));
        run_blocks(market.deadlines.dispute_duration);
        assert_eq!(Balances::reserved_balance(&ALICE), SENTINEL_AMOUNT);
        // ValidityBond bond is returned but OracleBond is not slashed
        assert_eq!(Balances::free_balance(&ALICE), alice_balance_before + OracleBond::get());
    };
    ExtBuilder::default().build().execute_with(|| {
        test(Asset::Ztg);
    });
    #[cfg(feature = "parachain")]
    ExtBuilder::default().build().execute_with(|| {
        test(Asset::ForeignAsset(100));
    });
}

#[test]
fn on_resolution_correctly_reserves_and_unreserves_bonds_for_permissionless_market_with_disputed_outcome_with_outsider_report()
 {
    // Oracle does not report in time, so OracleBond gets slashed on resolution
    // NOTE: Bonds are always in ZTG, irrespective of base_asset.
    let test = |base_asset: Asset<MarketId>| {
        let end = 100;
        assert_ok!(PredictionMarkets::create_market(
            Origin::signed(ALICE),
            base_asset,
            BOB,
            MarketPeriod::Block(0..end),
            get_deadlines(),
            gen_metadata(2),
            MarketCreation::Permissionless,
            MarketType::Categorical(2),
            MarketDisputeMechanism::SimpleDisputes,
            ScoringRule::CPMM,
        ));
        // Reserve a sentinel amount to check that we don't unreserve too much.
        assert_ok!(Balances::reserve_named(
            &PredictionMarkets::reserve_id(),
            &ALICE,
            SENTINEL_AMOUNT
        ));
        let alice_balance_before = Balances::free_balance(&ALICE);
        assert_eq!(
            Balances::reserved_balance(&ALICE),
            SENTINEL_AMOUNT + ValidityBond::get() + OracleBond::get()
        );
        let market = MarketCommons::market(&0).unwrap();
        let after_oracle_duration =
            end + market.deadlines.grace_period + market.deadlines.oracle_duration + 1;
        run_to_block(after_oracle_duration);
        // CHARLIE is not an Oracle
        assert_ok!(PredictionMarkets::report(
            Origin::signed(CHARLIE),
            0,
            OutcomeReport::Categorical(0)
        ));
        assert_ok!(PredictionMarkets::dispute(Origin::signed(EVE), 0,));
        // EVE disputes with wrong outcome
        assert_ok!(SimpleDisputes::reserve_outcome(
            Origin::signed(EVE),
            0,
            OutcomeReport::Categorical(1)
        ));
        assert_ok!(SimpleDisputes::reserve_outcome(
            Origin::signed(FRED),
            0,
            OutcomeReport::Categorical(0)
        ));
        run_blocks(market.deadlines.dispute_duration);
        assert_eq!(Balances::reserved_balance(&ALICE), SENTINEL_AMOUNT);
        // ValidityBond bond is returned but OracleBond is slashed
        assert_eq!(Balances::free_balance(&ALICE), alice_balance_before + ValidityBond::get());
    };
    ExtBuilder::default().build().execute_with(|| {
        test(Asset::Ztg);
    });
    #[cfg(feature = "parachain")]
    ExtBuilder::default().build().execute_with(|| {
        test(Asset::ForeignAsset(100));
    });
}

#[test]
fn on_resolution_correctly_reserves_and_unreserves_bonds_for_advised_approved_market_with_disputed_outcome_with_outsider_report()
 {
    // Oracle does not report in time, so OracleBond gets slashed on resolution
    // NOTE: Bonds are always in ZTG
    let test = |base_asset: Asset<MarketId>| {
        let end = 100;
        assert_ok!(PredictionMarkets::create_market(
            Origin::signed(ALICE),
            base_asset,
            BOB,
            MarketPeriod::Block(0..end),
            get_deadlines(),
            gen_metadata(2),
            MarketCreation::Advised,
            MarketType::Categorical(2),
            MarketDisputeMechanism::SimpleDisputes,
            ScoringRule::CPMM,
        ));
        // Reserve a sentinel amount to check that we don't unreserve too much.
        assert_ok!(Balances::reserve_named(
            &PredictionMarkets::reserve_id(),
            &ALICE,
            SENTINEL_AMOUNT
        ));
        assert_ok!(PredictionMarkets::approve_market(Origin::signed(SUDO), 0));
        let alice_balance_before = Balances::free_balance(&ALICE);
        assert_eq!(Balances::reserved_balance(&ALICE), SENTINEL_AMOUNT + OracleBond::get());
        let market = MarketCommons::market(&0).unwrap();
        let after_oracle_duration =
            end + market.deadlines.grace_period + market.deadlines.oracle_duration + 1;
        run_to_block(after_oracle_duration);
        // CHARLIE is not an Oracle
        assert_ok!(PredictionMarkets::report(
            Origin::signed(CHARLIE),
            0,
            OutcomeReport::Categorical(0)
        ));
        assert_ok!(PredictionMarkets::dispute(Origin::signed(EVE), 0,));
        // EVE disputes with wrong outcome
        assert_ok!(SimpleDisputes::reserve_outcome(
            Origin::signed(EVE),
            0,
            OutcomeReport::Categorical(1)
        ));
        assert_ok!(SimpleDisputes::reserve_outcome(
            Origin::signed(FRED),
            0,
            OutcomeReport::Categorical(0)
        ));
        run_blocks(market.deadlines.dispute_duration);
        assert_eq!(Balances::reserved_balance(&ALICE), SENTINEL_AMOUNT);
        // ValidityBond bond is returned but OracleBond is slashed
        assert_eq!(Balances::free_balance(&ALICE), alice_balance_before);
    };
    ExtBuilder::default().build().execute_with(|| {
        test(Asset::Ztg);
    });
    #[cfg(feature = "parachain")]
    ExtBuilder::default().build().execute_with(|| {
        test(Asset::ForeignAsset(100));
    });
}

#[test]
fn report_fails_on_market_state_proposed() {
    ExtBuilder::default().build().execute_with(|| {
        assert_ok!(PredictionMarkets::create_market(
            Origin::signed(ALICE),
            Asset::Ztg,
            BOB,
            MarketPeriod::Timestamp(0..100_000_000),
            get_deadlines(),
            gen_metadata(2),
            MarketCreation::Advised,
            MarketType::Categorical(2),
            MarketDisputeMechanism::SimpleDisputes,
            ScoringRule::CPMM
        ));
        assert_noop!(
            PredictionMarkets::report(Origin::signed(BOB), 0, OutcomeReport::Categorical(1)),
            Error::<Runtime>::MarketIsNotClosed,
        );
    });
}

#[test]
fn report_fails_on_market_state_closed_for_advised_market() {
    ExtBuilder::default().build().execute_with(|| {
        assert_ok!(PredictionMarkets::create_market(
            Origin::signed(ALICE),
            Asset::Ztg,
            BOB,
            MarketPeriod::Timestamp(0..100_000_000),
            get_deadlines(),
            gen_metadata(2),
            MarketCreation::Advised,
            MarketType::Categorical(2),
            MarketDisputeMechanism::SimpleDisputes,
            ScoringRule::CPMM
        ));
        assert_noop!(
            PredictionMarkets::report(Origin::signed(BOB), 0, OutcomeReport::Categorical(1)),
            Error::<Runtime>::MarketIsNotClosed,
        );
    });
}

#[test]
fn report_fails_on_market_state_collecting_subsidy() {
    ExtBuilder::default().build().execute_with(|| {
        assert_ok!(PredictionMarkets::create_market(
            Origin::signed(ALICE),
            Asset::Ztg,
            BOB,
            MarketPeriod::Timestamp(100_000_000..200_000_000),
            get_deadlines(),
            gen_metadata(2),
            MarketCreation::Advised,
            MarketType::Categorical(2),
            MarketDisputeMechanism::SimpleDisputes,
            ScoringRule::RikiddoSigmoidFeeMarketEma
        ));
        assert_noop!(
            PredictionMarkets::report(Origin::signed(BOB), 0, OutcomeReport::Categorical(1)),
            Error::<Runtime>::MarketIsNotClosed,
        );
    });
}

#[test]
fn report_fails_on_market_state_insufficient_subsidy() {
    ExtBuilder::default().build().execute_with(|| {
        assert_ok!(PredictionMarkets::create_market(
            Origin::signed(ALICE),
            Asset::Ztg,
            BOB,
            MarketPeriod::Timestamp(100_000_000..200_000_000),
            get_deadlines(),
            gen_metadata(2),
            MarketCreation::Advised,
            MarketType::Categorical(2),
            MarketDisputeMechanism::SimpleDisputes,
            ScoringRule::RikiddoSigmoidFeeMarketEma
        ));
        let _ = MarketCommons::mutate_market(&0, |market| {
            market.status = MarketStatus::InsufficientSubsidy;
            Ok(())
        });
        assert_noop!(
            PredictionMarkets::report(Origin::signed(BOB), 0, OutcomeReport::Categorical(1)),
            Error::<Runtime>::MarketIsNotClosed,
        );
    });
}

#[test]
fn report_fails_on_market_state_active() {
    ExtBuilder::default().build().execute_with(|| {
        assert_ok!(PredictionMarkets::create_market(
            Origin::signed(ALICE),
            Asset::Ztg,
            BOB,
            MarketPeriod::Timestamp(0..100_000_000),
            get_deadlines(),
            gen_metadata(2),
            MarketCreation::Permissionless,
            MarketType::Categorical(2),
            MarketDisputeMechanism::SimpleDisputes,
            ScoringRule::CPMM
        ));
        assert_noop!(
            PredictionMarkets::report(Origin::signed(BOB), 0, OutcomeReport::Categorical(1)),
            Error::<Runtime>::MarketIsNotClosed,
        );
    });
}

#[test]
fn report_fails_on_market_state_suspended() {
    ExtBuilder::default().build().execute_with(|| {
        assert_ok!(PredictionMarkets::create_market(
            Origin::signed(ALICE),
            Asset::Ztg,
            BOB,
            MarketPeriod::Timestamp(0..100_000_000),
            get_deadlines(),
            gen_metadata(2),
            MarketCreation::Permissionless,
            MarketType::Categorical(2),
            MarketDisputeMechanism::SimpleDisputes,
            ScoringRule::CPMM
        ));
        let _ = MarketCommons::mutate_market(&0, |market| {
            market.status = MarketStatus::Suspended;
            Ok(())
        });
        assert_noop!(
            PredictionMarkets::report(Origin::signed(BOB), 0, OutcomeReport::Categorical(1)),
            Error::<Runtime>::MarketIsNotClosed,
        );
    });
}

#[test]
fn report_fails_on_market_state_resolved() {
    ExtBuilder::default().build().execute_with(|| {
        assert_ok!(PredictionMarkets::create_market(
            Origin::signed(ALICE),
            Asset::Ztg,
            BOB,
            MarketPeriod::Timestamp(0..100_000_000),
            get_deadlines(),
            gen_metadata(2),
            MarketCreation::Advised,
            MarketType::Categorical(2),
            MarketDisputeMechanism::SimpleDisputes,
            ScoringRule::CPMM
        ));
        let _ = MarketCommons::mutate_market(&0, |market| {
            market.status = MarketStatus::Resolved;
            Ok(())
        });
        assert_noop!(
            PredictionMarkets::report(Origin::signed(BOB), 0, OutcomeReport::Categorical(1)),
            Error::<Runtime>::MarketIsNotClosed,
        );
    });
}

#[test]
fn report_fails_if_reporter_is_not_the_oracle() {
    ExtBuilder::default().build().execute_with(|| {
        assert_ok!(PredictionMarkets::create_market(
            Origin::signed(ALICE),
            Asset::Ztg,
            BOB,
            MarketPeriod::Timestamp(0..100_000_000),
            get_deadlines(),
            gen_metadata(2),
            MarketCreation::Permissionless,
            MarketType::Categorical(2),
            MarketDisputeMechanism::SimpleDisputes,
            ScoringRule::CPMM
        ));
        let market = MarketCommons::market(&0).unwrap();
        set_timestamp_for_on_initialize(100_000_000);
        // Trigger hooks which close the market.
        run_to_block(2);
        let grace_period: u64 = market.deadlines.grace_period * MILLISECS_PER_BLOCK as u64;
        set_timestamp_for_on_initialize(100_000_000 + grace_period + MILLISECS_PER_BLOCK as u64);
        assert_noop!(
            PredictionMarkets::report(Origin::signed(CHARLIE), 0, OutcomeReport::Categorical(1)),
            Error::<Runtime>::ReporterNotOracle,
        );
    });
}

#[test]
fn create_market_succeeds_if_market_duration_is_maximal_in_blocks() {
    ExtBuilder::default().build().execute_with(|| {
        let now = 1;
        frame_system::Pallet::<Runtime>::set_block_number(now);
        let start = 5;
        let end = now + <Runtime as Config>::MaxMarketLifetime::get();
        assert!(
            end > start,
            "Test failed due to misconfiguration: `MaxMarketLifetime` is too small"
        );
        assert_ok!(PredictionMarkets::create_market(
            Origin::signed(ALICE),
            Asset::Ztg,
            BOB,
            MarketPeriod::Block(start..end),
            get_deadlines(),
            gen_metadata(0),
            MarketCreation::Permissionless,
            MarketType::Categorical(3),
            MarketDisputeMechanism::Authorized,
            ScoringRule::CPMM,
        ));
    });
}

#[test]
fn create_market_suceeds_if_market_duration_is_maximal_in_moments() {
    ExtBuilder::default().build().execute_with(|| {
        let now = 12_001u64;
        Timestamp::set_timestamp(now);
        let start = 5 * MILLISECS_PER_BLOCK as u64;
        let end =
            now + <Runtime as Config>::MaxMarketLifetime::get() * (MILLISECS_PER_BLOCK as u64);
        assert!(
            end > start,
            "Test failed due to misconfiguration: `MaxMarketLifetime` is too small"
        );
        assert_ok!(PredictionMarkets::create_market(
            Origin::signed(ALICE),
            Asset::Ztg,
            BOB,
            MarketPeriod::Timestamp(start..end),
            get_deadlines(),
            gen_metadata(0),
            MarketCreation::Permissionless,
            MarketType::Categorical(3),
            MarketDisputeMechanism::Authorized,
            ScoringRule::CPMM,
        ));
    });
}

#[test]
fn create_market_fails_if_market_duration_is_too_long_in_blocks() {
    ExtBuilder::default().build().execute_with(|| {
        let now = 1;
        frame_system::Pallet::<Runtime>::set_block_number(now);
        let start = 5;
        let end = now + <Runtime as Config>::MaxMarketLifetime::get() + 1;
        assert!(
            end > start,
            "Test failed due to misconfiguration: `MaxMarketLifetime` is too small"
        );
        assert_noop!(
            PredictionMarkets::create_market(
                Origin::signed(ALICE),
                Asset::Ztg,
                BOB,
                MarketPeriod::Block(start..end),
                get_deadlines(),
                gen_metadata(0),
                MarketCreation::Permissionless,
                MarketType::Categorical(3),
                MarketDisputeMechanism::Authorized,
                ScoringRule::CPMM,
            ),
            crate::Error::<Runtime>::MarketDurationTooLong,
        );
    });
}

#[test]
fn create_market_fails_if_market_duration_is_too_long_in_moments() {
    ExtBuilder::default().build().execute_with(|| {
        let now = 12_001u64;
        Timestamp::set_timestamp(now);
        let start = 5 * MILLISECS_PER_BLOCK as u64;
        let end = now
            + (<Runtime as Config>::MaxMarketLifetime::get() + 1) * (MILLISECS_PER_BLOCK as u64);
        assert!(
            end > start,
            "Test failed due to misconfiguration: `MaxMarketLifetime` is too small"
        );
        assert_noop!(
            PredictionMarkets::create_market(
                Origin::signed(ALICE),
                Asset::Ztg,
                BOB,
                MarketPeriod::Timestamp(start..end),
                get_deadlines(),
                gen_metadata(0),
                MarketCreation::Permissionless,
                MarketType::Categorical(3),
                MarketDisputeMechanism::Authorized,
                ScoringRule::CPMM,
            ),
            crate::Error::<Runtime>::MarketDurationTooLong,
        );
    });
}

#[test_case(
    MarketCreation::Advised,
    ScoringRule::CPMM,
    MarketStatus::Proposed,
    MarketBonds {
        creation: Some(Bond::new(ALICE, <Runtime as Config>::AdvisoryBond::get())),
        oracle: Some(Bond::new(ALICE, <Runtime as Config>::OracleBond::get())),
        dispute: None,
    }
)]
#[test_case(
    MarketCreation::Permissionless,
    ScoringRule::CPMM,
    MarketStatus::Active,
    MarketBonds {
        creation: Some(Bond::new(ALICE, <Runtime as Config>::ValidityBond::get())),
        oracle: Some(Bond::new(ALICE, <Runtime as Config>::OracleBond::get())),
        dispute: None,
    }
)]
fn create_market_sets_the_correct_market_parameters_and_reserves_the_correct_amount(
    creation: MarketCreation,
    scoring_rule: ScoringRule,
    status: MarketStatus,
    bonds: MarketBonds<AccountIdTest, Balance>,
) {
    ExtBuilder::default().build().execute_with(|| {
        let creator = ALICE;
        let oracle = BOB;
        let period = MarketPeriod::Block(1..2);
        let deadlines = Deadlines {
            grace_period: 1,
            oracle_duration: <Runtime as crate::Config>::MinOracleDuration::get() + 2,
            dispute_duration: <Runtime as crate::Config>::MinDisputeDuration::get() + 3,
        };
        let metadata = gen_metadata(0x99);
        let MultiHash::Sha3_384(multihash) = metadata;
        let market_type = MarketType::Categorical(7);
        let dispute_mechanism = MarketDisputeMechanism::Authorized;
        assert_ok!(PredictionMarkets::create_market(
            Origin::signed(creator),
            Asset::Ztg,
            oracle,
            period.clone(),
            deadlines,
            metadata,
            creation.clone(),
            market_type.clone(),
            dispute_mechanism.clone(),
            scoring_rule,
        ));
        let market = MarketCommons::market(&0).unwrap();
        assert_eq!(market.creator, creator);
        assert_eq!(market.creation, creation);
        assert_eq!(market.creator_fee, 0);
        assert_eq!(market.oracle, oracle);
        assert_eq!(market.metadata, multihash);
        assert_eq!(market.market_type, market_type);
        assert_eq!(market.period, period);
        assert_eq!(market.deadlines, deadlines);
        assert_eq!(market.scoring_rule, scoring_rule);
        assert_eq!(market.status, status);
        assert_eq!(market.report, None);
        assert_eq!(market.resolved_outcome, None);
        assert_eq!(market.dispute_mechanism, dispute_mechanism);
        assert_eq!(market.bonds, bonds);
    });
}

fn deploy_swap_pool(
    market: Market<AccountIdTest, Balance, BlockNumber, Moment, Asset<u128>>,
    market_id: u128,
) -> DispatchResultWithPostInfo {
    assert_ok!(PredictionMarkets::buy_complete_set(Origin::signed(FRED), 0, 100 * BASE));
    assert_ok!(Balances::transfer(
        Origin::signed(FRED),
        <Runtime as crate::Config>::PalletId::get().into_account_truncating(),
        100 * BASE
    ));
    let outcome_assets_len = PredictionMarkets::outcome_assets(market_id, &market).len();
    PredictionMarkets::deploy_swap_pool_for_market(
        Origin::signed(FRED),
        0,
        <Runtime as zrml_swaps::Config>::MaxSwapFee::get(),
        <Runtime as zrml_swaps::Config>::MinLiquidity::get(),
        vec![<Runtime as zrml_swaps::Config>::MinWeight::get(); outcome_assets_len],
    )
}

// Common code of `scalar_market_correctly_resolves_*`
fn scalar_market_correctly_resolves_common(base_asset: Asset<MarketId>, reported_value: u128) {
    let end = 100;
    simple_create_scalar_market(
        base_asset,
        MarketCreation::Permissionless,
        0..end,
        ScoringRule::CPMM,
    );
    assert_ok!(PredictionMarkets::buy_complete_set(Origin::signed(CHARLIE), 0, 100 * BASE));
    assert_ok!(Tokens::transfer(
        Origin::signed(CHARLIE),
        EVE,
        Asset::ScalarOutcome(0, ScalarPosition::Short),
        100 * BASE
    ));
    // (Eve now has 100 SHORT, Charlie has 100 LONG)

    let market = MarketCommons::market(&0).unwrap();
    let grace_period = end + market.deadlines.grace_period;
    run_to_block(grace_period + 1);
    assert_ok!(PredictionMarkets::report(
        Origin::signed(BOB),
        0,
        OutcomeReport::Scalar(reported_value)
    ));
    let market_after_report = MarketCommons::market(&0).unwrap();
    assert!(market_after_report.report.is_some());
    let report = market_after_report.report.unwrap();
    assert_eq!(report.at, grace_period + 1);
    assert_eq!(report.by, BOB);
    assert_eq!(report.outcome, OutcomeReport::Scalar(reported_value));

    run_blocks(market.deadlines.dispute_duration);
    let market_after_resolve = MarketCommons::market(&0).unwrap();
    assert_eq!(market_after_resolve.status, MarketStatus::Resolved);

    // Check balances before redeeming (just to make sure that our tests are based on correct
    // assumptions)!
    assert_eq!(AssetManager::free_balance(base_asset, &CHARLIE), 900 * BASE);
    assert_eq!(AssetManager::free_balance(base_asset, &EVE), 1000 * BASE);

    assert_ok!(PredictionMarkets::redeem_shares(Origin::signed(CHARLIE), 0));
    assert_ok!(PredictionMarkets::redeem_shares(Origin::signed(EVE), 0));
    let assets = PredictionMarkets::outcome_assets(0, &MarketCommons::market(&0).unwrap());
    for asset in assets.iter() {
        assert_eq!(AssetManager::free_balance(*asset, &CHARLIE), 0);
        assert_eq!(AssetManager::free_balance(*asset, &EVE), 0);
    }
}<|MERGE_RESOLUTION|>--- conflicted
+++ resolved
@@ -2856,9 +2856,7 @@
 
         assert!(market_after.bonds.creation.unwrap().is_settled);
         assert!(market_after.bonds.oracle.unwrap().is_settled);
-<<<<<<< HEAD
         assert!(market_after.bonds.dispute.unwrap().is_settled);
-=======
     };
     ExtBuilder::default().build().execute_with(|| {
         test(Asset::Ztg);
@@ -2866,7 +2864,6 @@
     #[cfg(feature = "parachain")]
     ExtBuilder::default().build().execute_with(|| {
         test(Asset::ForeignAsset(100));
->>>>>>> b77b5acd
     });
 }
 
