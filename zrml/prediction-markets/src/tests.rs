--- conflicted
+++ resolved
@@ -1750,12 +1750,8 @@
         assert_eq!(dispute.by, CHARLIE);
         assert_eq!(dispute.outcome, OutcomeReport::Categorical(0));
 
-<<<<<<< HEAD
         let dispute_ends_at = dispute_at + market.deadlines.dispute_duration as u64;
         let market_ids = MarketIdsPerDisputeBlock::<Runtime>::get(&dispute_ends_at);
-=======
-        let market_ids = MarketIdsPerDisputeBlock::<Runtime>::get(dispute_at);
->>>>>>> 294c66c4
         assert_eq!(market_ids.len(), 1);
         assert_eq!(market_ids[0], 0);
     });
@@ -1816,13 +1812,9 @@
             OutcomeReport::Categorical(1)
         ));
 
-<<<<<<< HEAD
         let reported_ids = MarketIdsPerReportBlock::<Runtime>::get(
             report_at + market.deadlines.dispute_duration as u64,
         );
-=======
-        let reported_ids = MarketIdsPerReportBlock::<Runtime>::get(report_at);
->>>>>>> 294c66c4
         assert_eq!(reported_ids.len(), 1);
         let id = reported_ids[0];
         assert_eq!(id, 0);
@@ -1916,7 +1908,6 @@
         assert_eq!(disputes.len(), 3);
 
         // make sure the old mappings of market id per dispute block are erased
-<<<<<<< HEAD
         let market_ids_1 = MarketIdsPerDisputeBlock::<Runtime>::get(
             dispute_at_0 + market.deadlines.dispute_duration as u64,
         );
@@ -1930,15 +1921,6 @@
         let market_ids_3 = MarketIdsPerDisputeBlock::<Runtime>::get(
             dispute_at_2 + market.deadlines.dispute_duration as u64,
         );
-=======
-        let market_ids_1 = MarketIdsPerDisputeBlock::<Runtime>::get(dispute_at_0);
-        assert_eq!(market_ids_1.len(), 0);
-
-        let market_ids_2 = MarketIdsPerDisputeBlock::<Runtime>::get(dispute_at_1);
-        assert_eq!(market_ids_2.len(), 0);
-
-        let market_ids_3 = MarketIdsPerDisputeBlock::<Runtime>::get(dispute_at_2);
->>>>>>> 294c66c4
         assert_eq!(market_ids_3.len(), 1);
 
         run_blocks(market.deadlines.dispute_duration);
@@ -2603,7 +2585,6 @@
         assert_eq!(disputes.len(), 3);
 
         // make sure the old mappings of market id per dispute block are erased
-<<<<<<< HEAD
         let market_ids_1 = MarketIdsPerDisputeBlock::<Runtime>::get(
             dispute_at_0 + market.deadlines.dispute_duration as u64,
         );
@@ -2617,15 +2598,6 @@
         let market_ids_3 = MarketIdsPerDisputeBlock::<Runtime>::get(
             dispute_at_2 + market.deadlines.dispute_duration as u64,
         );
-=======
-        let market_ids_1 = MarketIdsPerDisputeBlock::<Runtime>::get(dispute_at_0);
-        assert_eq!(market_ids_1.len(), 0);
-
-        let market_ids_2 = MarketIdsPerDisputeBlock::<Runtime>::get(dispute_at_1);
-        assert_eq!(market_ids_2.len(), 0);
-
-        let market_ids_3 = MarketIdsPerDisputeBlock::<Runtime>::get(dispute_at_2);
->>>>>>> 294c66c4
         assert_eq!(market_ids_3.len(), 1);
 
         run_blocks(market.deadlines.dispute_duration);
