// Copyright 2021-2022 Zeitgeist PM LLC.
//
// This file is part of Zeitgeist.
//
// Zeitgeist is free software: you can redistribute it and/or modify it
// under the terms of the GNU General Public License as published by the
// Free Software Foundation, either version 3 of the License, or (at
// your option) any later version.
//
// Zeitgeist is distributed in the hope that it will be useful, but
// WITHOUT ANY WARRANTY; without even the implied warranty of
// MERCHANTABILITY or FITNESS FOR A PARTICULAR PURPOSE. See the GNU
// General Public License for more details.
//
// You should have received a copy of the GNU General Public License
// along with Zeitgeist. If not, see <https://www.gnu.org/licenses/>.

#![cfg(all(feature = "mock", test))]
#![allow(clippy::reversed_empty_ranges)]

use crate::{
    mock::*, Config, Error, Event, LastTimeFrame, MarketIdsPerCloseBlock, MarketIdsPerDisputeBlock,
    MarketIdsPerOpenBlock, MarketIdsPerReportBlock,
};
use core::ops::{Range, RangeInclusive};
use frame_support::{
    assert_err, assert_noop, assert_ok,
<<<<<<< HEAD
    dispatch::{DispatchError, DispatchResult},
    traits::{NamedReservableCurrency, OnInitialize},
=======
    dispatch::{DispatchError, DispatchResultWithPostInfo},
    traits::{Get, NamedReservableCurrency, OnInitialize},
>>>>>>> 2cd5c9e4
};
use test_case::test_case;

use orml_traits::MultiCurrency;
use sp_runtime::traits::AccountIdConversion;
use zeitgeist_primitives::{
    constants::mock::{DisputeFactor, BASE, CENT, MILLISECS_PER_BLOCK},
    traits::Swaps as SwapsPalletApi,
    types::{
        Asset, BlockNumber, Deadlines, Market, MarketCreation, MarketDisputeMechanism,
        MarketPeriod, MarketStatus, MarketType, Moment, MultiHash, OutcomeReport, PoolStatus,
        ScalarPosition, ScoringRule,
    },
};
use zrml_market_commons::MarketCommonsPalletApi;
use zrml_swaps::Pools;

const SENTINEL_AMOUNT: u128 = BASE;

fn get_deadlines() -> Deadlines<<Runtime as frame_system::Config>::BlockNumber> {
    Deadlines {
        grace_period: 1_u32.into(),
        oracle_duration: 1_u32.into(),
        dispute_duration: <Runtime as crate::Config>::MinDisputeDuration::get(),
    }
}

fn gen_metadata(byte: u8) -> MultiHash {
    let mut metadata = [byte; 50];
    metadata[0] = 0x15;
    metadata[1] = 0x30;
    MultiHash::Sha3_384(metadata)
}

fn simple_create_categorical_market(
    creation: MarketCreation,
    period: Range<u64>,
    scoring_rule: ScoringRule,
) {
    assert_ok!(PredictionMarkets::create_market(
        Origin::signed(ALICE),
        BOB,
        MarketPeriod::Block(period),
        get_deadlines(),
        gen_metadata(2),
        creation,
        MarketType::Categorical(<Runtime as crate::Config>::MinCategories::get()),
        MarketDisputeMechanism::SimpleDisputes,
        scoring_rule
    ));
}

fn simple_create_scalar_market(
    creation: MarketCreation,
    period: Range<u64>,
    scoring_rule: ScoringRule,
) {
    assert_ok!(PredictionMarkets::create_market(
        Origin::signed(ALICE),
        BOB,
        MarketPeriod::Block(period),
        get_deadlines(),
        gen_metadata(2),
        creation,
        MarketType::Scalar(100..=200),
        MarketDisputeMechanism::SimpleDisputes,
        scoring_rule
    ));
}

#[test]
fn admin_move_market_to_closed_successfully_closes_market() {
    ExtBuilder::default().build().execute_with(|| {
        frame_system::Pallet::<Runtime>::set_block_number(1);
        simple_create_categorical_market(MarketCreation::Permissionless, 0..2, ScoringRule::CPMM);
        let market_id = 0;
        assert_ok!(PredictionMarkets::admin_move_market_to_closed(Origin::signed(SUDO), market_id));
        let market = MarketCommons::market(&market_id).unwrap();
        assert_eq!(market.status, MarketStatus::Closed);
        System::assert_last_event(Event::MarketClosed(market_id).into());
    });
}

#[test]
fn admin_move_market_to_closed_fails_if_market_does_not_exist() {
    ExtBuilder::default().build().execute_with(|| {
        assert_noop!(
            PredictionMarkets::admin_move_market_to_closed(Origin::signed(SUDO), 0),
            zrml_market_commons::Error::<Runtime>::MarketDoesNotExist
        );
    });
}

#[test_case(MarketStatus::Closed; "closed")]
#[test_case(MarketStatus::Reported; "reported")]
#[test_case(MarketStatus::Disputed; "disputed")]
#[test_case(MarketStatus::Resolved; "resolved")]
#[test_case(MarketStatus::Proposed; "proposed")]
#[test_case(MarketStatus::CollectingSubsidy; "collecting subsidy")]
#[test_case(MarketStatus::InsufficientSubsidy; "insufficient subsidy")]
fn admin_move_market_to_closed_fails_if_market_is_not_active(market_status: MarketStatus) {
    ExtBuilder::default().build().execute_with(|| {
        simple_create_categorical_market(MarketCreation::Permissionless, 0..1, ScoringRule::CPMM);
        let market_id = 0;
        assert_ok!(MarketCommons::mutate_market(&market_id, |market| {
            market.status = market_status;
            Ok(())
        }));
        assert_noop!(
            PredictionMarkets::admin_move_market_to_closed(Origin::signed(SUDO), market_id),
            crate::Error::<Runtime>::MarketIsNotActive,
        );
    });
}

#[test]
fn admin_move_market_to_closed_correctly_clears_auto_open_and_close_blocks() {
    ExtBuilder::default().build().execute_with(|| {
        let category_count = 3;
        assert_ok!(PredictionMarkets::create_cpmm_market_and_deploy_assets(
            Origin::signed(ALICE),
            ALICE,
            MarketPeriod::Block(22..66),
            get_deadlines(),
            gen_metadata(50),
            MarketType::Categorical(category_count),
            MarketDisputeMechanism::SimpleDisputes,
            0,
            <Runtime as zrml_swaps::Config>::MinLiquidity::get(),
            vec![<Runtime as zrml_swaps::Config>::MinWeight::get(); category_count.into()],
        ));
        assert_ok!(PredictionMarkets::create_cpmm_market_and_deploy_assets(
            Origin::signed(ALICE),
            ALICE,
            MarketPeriod::Block(33..66),
            get_deadlines(),
            gen_metadata(50),
            MarketType::Categorical(category_count),
            MarketDisputeMechanism::SimpleDisputes,
            0,
            <Runtime as zrml_swaps::Config>::MinLiquidity::get(),
            vec![<Runtime as zrml_swaps::Config>::MinWeight::get(); category_count.into()],
        ));
        assert_ok!(PredictionMarkets::create_cpmm_market_and_deploy_assets(
            Origin::signed(ALICE),
            ALICE,
            MarketPeriod::Block(22..33),
            get_deadlines(),
            gen_metadata(50),
            MarketType::Categorical(category_count),
            MarketDisputeMechanism::SimpleDisputes,
            0,
            <Runtime as zrml_swaps::Config>::MinLiquidity::get(),
            vec![<Runtime as zrml_swaps::Config>::MinWeight::get(); category_count.into()],
        ));
        assert_ok!(PredictionMarkets::admin_move_market_to_closed(Origin::signed(SUDO), 0));

        let auto_close = MarketIdsPerCloseBlock::<Runtime>::get(66);
        assert_eq!(auto_close.len(), 1);
        assert_eq!(auto_close[0], 1);

        let auto_open = MarketIdsPerOpenBlock::<Runtime>::get(22);
        assert_eq!(auto_open.len(), 1);
        assert_eq!(auto_open[0], 2);
    });
}

#[test_case(654..=321; "empty range")]
#[test_case(555..=555; "one element as range")]
fn create_scalar_market_fails_on_invalid_range(range: RangeInclusive<u128>) {
    ExtBuilder::default().build().execute_with(|| {
        assert_noop!(
            PredictionMarkets::create_market(
                Origin::signed(ALICE),
                BOB,
                MarketPeriod::Block(123..456),
                get_deadlines(),
                gen_metadata(2),
                MarketCreation::Permissionless,
                MarketType::Scalar(range),
                MarketDisputeMechanism::SimpleDisputes,
                ScoringRule::CPMM,
            ),
            crate::Error::<Runtime>::InvalidOutcomeRange
        );
    });
}

#[test]
fn create_market_fails_on_min_dispute_period() {
    ExtBuilder::default().build().execute_with(|| {
        let deadlines = Deadlines {
            grace_period: <Runtime as crate::Config>::MaxGracePeriod::get(),
            oracle_duration: <Runtime as crate::Config>::MaxOracleDuration::get(),
            dispute_duration: <Runtime as crate::Config>::MinDisputeDuration::get() - 1,
        };
        assert_noop!(
            PredictionMarkets::create_market(
                Origin::signed(ALICE),
                BOB,
                MarketPeriod::Block(123..456),
                deadlines,
                gen_metadata(2),
                MarketCreation::Permissionless,
                MarketType::Categorical(2),
                MarketDisputeMechanism::SimpleDisputes,
                ScoringRule::CPMM,
            ),
            crate::Error::<Runtime>::DisputeDurationSmallerThanMinDisputeDuration
        );
    });
}

#[test]
fn create_market_fails_on_max_dispute_period() {
    ExtBuilder::default().build().execute_with(|| {
        let deadlines = Deadlines {
            grace_period: <Runtime as crate::Config>::MaxGracePeriod::get(),
            oracle_duration: <Runtime as crate::Config>::MaxOracleDuration::get(),
            dispute_duration: <Runtime as crate::Config>::MaxDisputeDuration::get() + 1,
        };
        assert_noop!(
            PredictionMarkets::create_market(
                Origin::signed(ALICE),
                BOB,
                MarketPeriod::Block(123..456),
                deadlines,
                gen_metadata(2),
                MarketCreation::Permissionless,
                MarketType::Categorical(2),
                MarketDisputeMechanism::SimpleDisputes,
                ScoringRule::CPMM,
            ),
            crate::Error::<Runtime>::DisputeDurationGreaterThanMaxDisputeDuration
        );
    });
}

#[test]
fn create_market_fails_on_max_grace_period() {
    ExtBuilder::default().build().execute_with(|| {
        let deadlines = Deadlines {
            grace_period: <Runtime as crate::Config>::MaxGracePeriod::get() + 1,
            oracle_duration: <Runtime as crate::Config>::MaxOracleDuration::get(),
            dispute_duration: <Runtime as crate::Config>::MaxDisputeDuration::get(),
        };
        assert_noop!(
            PredictionMarkets::create_market(
                Origin::signed(ALICE),
                BOB,
                MarketPeriod::Block(123..456),
                deadlines,
                gen_metadata(2),
                MarketCreation::Permissionless,
                MarketType::Categorical(2),
                MarketDisputeMechanism::SimpleDisputes,
                ScoringRule::CPMM,
            ),
            crate::Error::<Runtime>::GracePeriodGreaterThanMaxGracePeriod
        );
    });
}

#[test]
fn create_market_fails_on_max_oracle_duration() {
    ExtBuilder::default().build().execute_with(|| {
        let deadlines = Deadlines {
            grace_period: <Runtime as crate::Config>::MaxGracePeriod::get(),
            oracle_duration: <Runtime as crate::Config>::MaxOracleDuration::get() + 1,
            dispute_duration: <Runtime as crate::Config>::MaxDisputeDuration::get(),
        };
        assert_noop!(
            PredictionMarkets::create_market(
                Origin::signed(ALICE),
                BOB,
                MarketPeriod::Block(123..456),
                deadlines,
                gen_metadata(2),
                MarketCreation::Permissionless,
                MarketType::Categorical(2),
                MarketDisputeMechanism::SimpleDisputes,
                ScoringRule::CPMM,
            ),
            crate::Error::<Runtime>::OracleDurationGreaterThanMaxOracleDuration
        );
    });
}

#[test]
fn admin_destroy_market_correctly_slashes_permissionless_market_active() {
    ExtBuilder::default().build().execute_with(|| {
        simple_create_categorical_market(MarketCreation::Permissionless, 0..2, ScoringRule::CPMM);
        assert_ok!(AssetManager::deposit(Asset::Ztg, &ALICE, 2 * SENTINEL_AMOUNT));
        assert_ok!(Balances::reserve_named(
            &PredictionMarkets::reserve_id(),
            &ALICE,
            SENTINEL_AMOUNT
        ));
        let balance_free_before_alice = Balances::free_balance(&ALICE);
        assert_ok!(PredictionMarkets::admin_destroy_market(Origin::signed(SUDO), 0));
        assert_eq!(
            Balances::reserved_balance_named(&PredictionMarkets::reserve_id(), &ALICE),
            SENTINEL_AMOUNT
        );
        let balance_free_after_alice = Balances::free_balance(&ALICE);
        assert_eq!(balance_free_before_alice, balance_free_after_alice);
    });
}

#[test]
fn admin_destroy_market_correctly_slashes_permissionless_market_reported() {
    ExtBuilder::default().build().execute_with(|| {
        let end = 2_u64;
        simple_create_categorical_market(MarketCreation::Permissionless, 0..end, ScoringRule::CPMM);
        let market = MarketCommons::market(&0).unwrap();
        run_to_block(end + market.deadlines.grace_period);
        assert_ok!(PredictionMarkets::report(
            Origin::signed(BOB),
            0,
            OutcomeReport::Categorical(1)
        ));
        assert_ok!(AssetManager::deposit(Asset::Ztg, &ALICE, 2 * SENTINEL_AMOUNT));
        assert_ok!(Balances::reserve_named(
            &PredictionMarkets::reserve_id(),
            &ALICE,
            SENTINEL_AMOUNT
        ));
        let balance_free_before_alice = Balances::free_balance(&ALICE);
        assert_ok!(PredictionMarkets::admin_destroy_market(Origin::signed(SUDO), 0));
        assert_eq!(
            Balances::reserved_balance_named(&PredictionMarkets::reserve_id(), &ALICE),
            SENTINEL_AMOUNT
        );
        let balance_free_after_alice = Balances::free_balance(&ALICE);
        assert_eq!(balance_free_before_alice, balance_free_after_alice);
    });
}

#[test]
fn admin_destroy_market_correctly_slashes_permissionless_market_disputed() {
    ExtBuilder::default().build().execute_with(|| {
        let end = 2;
        simple_create_categorical_market(MarketCreation::Permissionless, 0..end, ScoringRule::CPMM);
        let market = MarketCommons::market(&0).unwrap();
        let grace_period = end + market.deadlines.grace_period;
        assert_ne!(grace_period, 0);
        run_to_block(grace_period + 1);
        assert_ok!(PredictionMarkets::report(
            Origin::signed(BOB),
            0,
            OutcomeReport::Categorical(1)
        ));
        run_to_block(grace_period + 2);
        assert_ok!(PredictionMarkets::dispute(
            Origin::signed(CHARLIE),
            0,
            OutcomeReport::Categorical(0)
        ));
        assert_ok!(AssetManager::deposit(Asset::Ztg, &ALICE, 2 * SENTINEL_AMOUNT));
        assert_ok!(Balances::reserve_named(
            &PredictionMarkets::reserve_id(),
            &ALICE,
            SENTINEL_AMOUNT
        ));
        let balance_free_before_alice = Balances::free_balance(&ALICE);
        assert_ok!(PredictionMarkets::admin_destroy_market(Origin::signed(SUDO), 0));
        assert_eq!(
            Balances::reserved_balance_named(&PredictionMarkets::reserve_id(), &ALICE),
            SENTINEL_AMOUNT
        );
        let balance_free_after_alice = Balances::free_balance(&ALICE);
        assert_eq!(balance_free_before_alice, balance_free_after_alice);
    });
}

#[test]
fn admin_destroy_market_correctly_slashes_permissionless_market_resolved() {
    ExtBuilder::default().build().execute_with(|| {
        let end = 2;
        simple_create_categorical_market(MarketCreation::Permissionless, 0..end, ScoringRule::CPMM);
        let market = MarketCommons::market(&0).unwrap();
        let grace_period = end + market.deadlines.grace_period;
        run_to_block(grace_period + 1);
        assert_ok!(PredictionMarkets::report(
            Origin::signed(BOB),
            0,
            OutcomeReport::Categorical(1)
        ));
        run_blocks(market.deadlines.dispute_duration);
        assert_eq!(Balances::reserved_balance_named(&PredictionMarkets::reserve_id(), &ALICE), 0);
        assert_ok!(AssetManager::deposit(Asset::Ztg, &ALICE, 2 * SENTINEL_AMOUNT));
        assert_ok!(Balances::reserve_named(
            &PredictionMarkets::reserve_id(),
            &ALICE,
            SENTINEL_AMOUNT
        ));
        let balance_free_before_alice = Balances::free_balance(&ALICE);
        assert_ok!(PredictionMarkets::admin_destroy_market(Origin::signed(SUDO), 0));
        assert_eq!(
            Balances::reserved_balance_named(&PredictionMarkets::reserve_id(), &ALICE),
            SENTINEL_AMOUNT
        );
        let balance_free_after_alice = Balances::free_balance(&ALICE);
        assert_eq!(balance_free_before_alice, balance_free_after_alice);
    });
}

#[test]
fn admin_destroy_market_correctly_slashes_advised_market_proposed() {
    ExtBuilder::default().build().execute_with(|| {
        simple_create_categorical_market(MarketCreation::Advised, 0..1, ScoringRule::CPMM);
        assert_ok!(AssetManager::deposit(Asset::Ztg, &ALICE, 2 * SENTINEL_AMOUNT));
        assert_ok!(Balances::reserve_named(
            &PredictionMarkets::reserve_id(),
            &ALICE,
            SENTINEL_AMOUNT
        ));
        let balance_free_before_alice = Balances::free_balance(&ALICE);
        assert_ok!(PredictionMarkets::admin_destroy_market(Origin::signed(SUDO), 0));
        assert_eq!(
            Balances::reserved_balance_named(&PredictionMarkets::reserve_id(), &ALICE),
            SENTINEL_AMOUNT
        );
        let balance_free_after_alice = Balances::free_balance(&ALICE);
        assert_eq!(balance_free_before_alice, balance_free_after_alice);
    });
}

#[test]
fn admin_destroy_market_correctly_slashes_advised_market_active() {
    ExtBuilder::default().build().execute_with(|| {
        simple_create_categorical_market(MarketCreation::Advised, 0..1, ScoringRule::CPMM);
        assert_ok!(PredictionMarkets::approve_market(Origin::signed(SUDO), 0));
        assert_ok!(AssetManager::deposit(Asset::Ztg, &ALICE, 2 * SENTINEL_AMOUNT));
        assert_ok!(Balances::reserve_named(
            &PredictionMarkets::reserve_id(),
            &ALICE,
            SENTINEL_AMOUNT
        ));
        let balance_free_before_alice = Balances::free_balance(&ALICE);
        assert_ok!(PredictionMarkets::admin_destroy_market(Origin::signed(SUDO), 0));
        assert_eq!(
            Balances::reserved_balance_named(&PredictionMarkets::reserve_id(), &ALICE),
            SENTINEL_AMOUNT
        );
        let balance_free_after_alice = Balances::free_balance(&ALICE);
        assert_eq!(balance_free_before_alice, balance_free_after_alice);
    });
}

#[test]
fn admin_destroy_market_correctly_slashes_advised_market_reported() {
    ExtBuilder::default().build().execute_with(|| {
        let end = 2;
        simple_create_categorical_market(MarketCreation::Advised, 0..end, ScoringRule::CPMM);
        assert_ok!(PredictionMarkets::approve_market(Origin::signed(SUDO), 0));
        let market = MarketCommons::market(&0).unwrap();
        let grace_period = end + market.deadlines.grace_period;
        run_to_block(grace_period + 1);
        assert_ok!(PredictionMarkets::report(
            Origin::signed(BOB),
            0,
            OutcomeReport::Categorical(1)
        ));
        assert_ok!(AssetManager::deposit(Asset::Ztg, &ALICE, 2 * SENTINEL_AMOUNT));
        assert_ok!(Balances::reserve_named(
            &PredictionMarkets::reserve_id(),
            &ALICE,
            SENTINEL_AMOUNT
        ));
        let balance_free_before_alice = Balances::free_balance(&ALICE);
        assert_ok!(PredictionMarkets::admin_destroy_market(Origin::signed(SUDO), 0));
        assert_eq!(
            Balances::reserved_balance_named(&PredictionMarkets::reserve_id(), &ALICE),
            SENTINEL_AMOUNT
        );
        let balance_free_after_alice = Balances::free_balance(&ALICE);
        assert_eq!(balance_free_before_alice, balance_free_after_alice);
    });
}

#[test]
fn admin_destroy_market_correctly_slashes_advised_market_disputed() {
    ExtBuilder::default().build().execute_with(|| {
        let end = 2;
        simple_create_categorical_market(MarketCreation::Advised, 0..end, ScoringRule::CPMM);
        assert_ok!(PredictionMarkets::approve_market(Origin::signed(SUDO), 0));
        let market = MarketCommons::market(&0).unwrap();
        let grace_period = end + market.deadlines.grace_period;
        run_to_block(grace_period + 1);
        assert_ok!(PredictionMarkets::report(
            Origin::signed(BOB),
            0,
            OutcomeReport::Categorical(1)
        ));
        assert_ok!(PredictionMarkets::dispute(
            Origin::signed(CHARLIE),
            0,
            OutcomeReport::Categorical(0)
        ));
        assert_ok!(AssetManager::deposit(Asset::Ztg, &ALICE, 2 * SENTINEL_AMOUNT));
        assert_ok!(Balances::reserve_named(
            &PredictionMarkets::reserve_id(),
            &ALICE,
            SENTINEL_AMOUNT
        ));
        let balance_free_before_alice = Balances::free_balance(&ALICE);
        assert_ok!(PredictionMarkets::admin_destroy_market(Origin::signed(SUDO), 0));
        assert_eq!(
            Balances::reserved_balance_named(&PredictionMarkets::reserve_id(), &ALICE),
            SENTINEL_AMOUNT
        );
        let balance_free_after_alice = Balances::free_balance(&ALICE);
        assert_eq!(balance_free_before_alice, balance_free_after_alice);
    });
}

#[test]
fn admin_destroy_market_correctly_slashes_advised_market_resolved() {
    ExtBuilder::default().build().execute_with(|| {
        let end = 2;
        simple_create_categorical_market(MarketCreation::Advised, 0..end, ScoringRule::CPMM);
        assert_ok!(PredictionMarkets::approve_market(Origin::signed(SUDO), 0));
        let market = MarketCommons::market(&0).unwrap();
        let grace_period = end + market.deadlines.grace_period;
        run_to_block(grace_period + 1);
        assert_ok!(PredictionMarkets::report(
            Origin::signed(BOB),
            0,
            OutcomeReport::Categorical(1)
        ));
        run_blocks(market.deadlines.dispute_duration);
        assert_eq!(Balances::reserved_balance_named(&PredictionMarkets::reserve_id(), &ALICE), 0);
        assert_ok!(AssetManager::deposit(Asset::Ztg, &ALICE, 2 * SENTINEL_AMOUNT));
        assert_ok!(Balances::reserve_named(
            &PredictionMarkets::reserve_id(),
            &ALICE,
            SENTINEL_AMOUNT
        ));
        let balance_free_before_alice = Balances::free_balance(&ALICE);
        assert_ok!(PredictionMarkets::admin_destroy_market(Origin::signed(SUDO), 0));
        assert_eq!(
            Balances::reserved_balance_named(&PredictionMarkets::reserve_id(), &ALICE),
            SENTINEL_AMOUNT
        );
        let balance_free_after_alice = Balances::free_balance(&ALICE);
        assert_eq!(balance_free_before_alice, balance_free_after_alice);
    });
}

#[test]
fn admin_destroy_market_correctly_cleans_up_accounts() {
    ExtBuilder::default().build().execute_with(|| {
        assert_ok!(PredictionMarkets::create_cpmm_market_and_deploy_assets(
            Origin::signed(ALICE),
            ALICE,
            MarketPeriod::Block(0..42),
            get_deadlines(),
            gen_metadata(50),
            MarketType::Categorical(3),
            MarketDisputeMechanism::SimpleDisputes,
            <Runtime as zrml_swaps::Config>::MaxSwapFee::get(),
            <Runtime as zrml_swaps::Config>::MinLiquidity::get(),
            vec![<Runtime as zrml_swaps::Config>::MinWeight::get(); 3],
        ));
        // Buy some outcome tokens for Alice so that we can check that they get destroyed.
        assert_ok!(PredictionMarkets::buy_complete_set(Origin::signed(ALICE), 0, BASE));
        let market_id = 0;
        let pool_id = 0;
        let pool_account = Swaps::pool_account_id(pool_id);
        let market_account = PredictionMarkets::market_account(market_id);
        let alice_ztg_before = AssetManager::free_balance(Asset::Ztg, &ALICE);
        assert_ok!(PredictionMarkets::admin_destroy_market(Origin::signed(SUDO), 0));
        assert_eq!(AssetManager::free_balance(Asset::CategoricalOutcome(0, 0), &pool_account), 0);
        assert_eq!(AssetManager::free_balance(Asset::CategoricalOutcome(0, 1), &pool_account), 0);
        assert_eq!(AssetManager::free_balance(Asset::CategoricalOutcome(0, 2), &pool_account), 0);
        assert_eq!(AssetManager::free_balance(Asset::Ztg, &pool_account), 0);
        assert_eq!(AssetManager::free_balance(Asset::CategoricalOutcome(0, 0), &market_account), 0);
        assert_eq!(AssetManager::free_balance(Asset::CategoricalOutcome(0, 1), &market_account), 0);
        assert_eq!(AssetManager::free_balance(Asset::CategoricalOutcome(0, 2), &market_account), 0);
        assert_eq!(AssetManager::free_balance(Asset::Ztg, &market_account), 0);
        assert_eq!(AssetManager::free_balance(Asset::Ztg, &ALICE), alice_ztg_before);
    });
}

#[test]
fn admin_destroy_market_correctly_clears_auto_open_and_close_blocks() {
    ExtBuilder::default().build().execute_with(|| {
        let category_count = 3;
        assert_ok!(PredictionMarkets::create_cpmm_market_and_deploy_assets(
            Origin::signed(ALICE),
            ALICE,
            MarketPeriod::Block(22..66),
            get_deadlines(),
            gen_metadata(50),
            MarketType::Categorical(category_count),
            MarketDisputeMechanism::SimpleDisputes,
            0,
            <Runtime as zrml_swaps::Config>::MinLiquidity::get(),
            vec![<Runtime as zrml_swaps::Config>::MinWeight::get(); category_count.into()],
        ));
        assert_ok!(PredictionMarkets::create_cpmm_market_and_deploy_assets(
            Origin::signed(ALICE),
            ALICE,
            MarketPeriod::Block(33..66),
            get_deadlines(),
            gen_metadata(50),
            MarketType::Categorical(category_count),
            MarketDisputeMechanism::SimpleDisputes,
            0,
            <Runtime as zrml_swaps::Config>::MinLiquidity::get(),
            vec![<Runtime as zrml_swaps::Config>::MinWeight::get(); category_count.into()],
        ));
        assert_ok!(PredictionMarkets::create_cpmm_market_and_deploy_assets(
            Origin::signed(ALICE),
            ALICE,
            MarketPeriod::Block(22..33),
            get_deadlines(),
            gen_metadata(50),
            MarketType::Categorical(category_count),
            MarketDisputeMechanism::SimpleDisputes,
            0,
            <Runtime as zrml_swaps::Config>::MinLiquidity::get(),
            vec![<Runtime as zrml_swaps::Config>::MinWeight::get(); category_count.into()],
        ));
        assert_ok!(PredictionMarkets::admin_destroy_market(Origin::signed(SUDO), 0));

        let auto_close = MarketIdsPerCloseBlock::<Runtime>::get(66);
        assert_eq!(auto_close.len(), 1);
        assert_eq!(auto_close[0], 1);

        let auto_open = MarketIdsPerOpenBlock::<Runtime>::get(22);
        assert_eq!(auto_open.len(), 1);
        assert_eq!(auto_open[0], 2);
    });
}

#[test]
fn admin_move_market_to_resolved_resolves_reported_market() {
    ExtBuilder::default().build().execute_with(|| {
        let end = 33;
        simple_create_categorical_market(MarketCreation::Permissionless, 0..end, ScoringRule::CPMM);
        let market_id = 0;

        // Give ALICE `SENTINEL_AMOUNT` free and reserved ZTG; we record the free balance to check
        // that the correct bonds are unreserved!
        assert_ok!(AssetManager::deposit(Asset::Ztg, &ALICE, 2 * SENTINEL_AMOUNT));
        assert_ok!(Balances::reserve_named(
            &PredictionMarkets::reserve_id(),
            &ALICE,
            SENTINEL_AMOUNT
        ));
        let balance_free_before = Balances::free_balance(&ALICE);
        let balance_reserved_before =
            Balances::reserved_balance_named(&PredictionMarkets::reserve_id(), &ALICE);

        let market = MarketCommons::market(&0).unwrap();
        let grace_period = end + market.deadlines.grace_period;
        run_to_block(grace_period + 1);
        let category = 1;
        let outcome_report = OutcomeReport::Categorical(category);
        assert_ok!(PredictionMarkets::report(
            Origin::signed(BOB),
            market_id,
            outcome_report.clone()
        ));
        assert_ok!(PredictionMarkets::admin_move_market_to_resolved(
            Origin::signed(SUDO),
            market_id
        ));

        let market = MarketCommons::market(&market_id).unwrap();
        assert_eq!(market.status, MarketStatus::Resolved);
        assert_eq!(market.report.unwrap().outcome, outcome_report);
        assert_eq!(market.resolved_outcome.unwrap(), outcome_report);
        System::assert_last_event(
            Event::MarketResolved(market_id, MarketStatus::Resolved, outcome_report).into(),
        );

        assert_eq!(
            Balances::reserved_balance_named(&PredictionMarkets::reserve_id(), &ALICE),
            balance_reserved_before
                - <Runtime as Config>::OracleBond::get()
                - <Runtime as Config>::ValidityBond::get()
        );
        assert_eq!(
            Balances::free_balance(&ALICE),
            balance_free_before
                + <Runtime as Config>::OracleBond::get()
                + <Runtime as Config>::ValidityBond::get()
        );
    });
}

#[test_case(MarketStatus::Active; "Active")]
#[test_case(MarketStatus::Closed; "Closed")]
#[test_case(MarketStatus::CollectingSubsidy; "CollectingSubsidy")]
#[test_case(MarketStatus::InsufficientSubsidy; "InsufficientSubsidy")]
fn admin_move_market_to_resovled_fails_if_market_is_not_reported_or_disputed(
    market_status: MarketStatus,
) {
    ExtBuilder::default().build().execute_with(|| {
        simple_create_categorical_market(MarketCreation::Permissionless, 0..33, ScoringRule::CPMM);
        let market_id = 0;
        assert_ok!(MarketCommons::mutate_market(&market_id, |market| {
            market.status = market_status;
            Ok(())
        }));
        assert_noop!(
            PredictionMarkets::admin_move_market_to_resolved(Origin::signed(SUDO), market_id,),
            crate::Error::<Runtime>::InvalidMarketStatus,
        );
    });
}

#[test]
fn it_creates_binary_markets() {
    ExtBuilder::default().build().execute_with(|| {
        simple_create_categorical_market(MarketCreation::Permissionless, 0..2, ScoringRule::CPMM);

        // check the correct amount was reserved
        let alice_reserved = Balances::reserved_balance(&ALICE);
        assert_eq!(alice_reserved, ValidityBond::get() + OracleBond::get());

        // Creates an advised market.
        simple_create_categorical_market(MarketCreation::Advised, 0..2, ScoringRule::CPMM);

        let new_alice_reserved = Balances::reserved_balance(&ALICE);
        assert_eq!(new_alice_reserved, AdvisoryBond::get() + OracleBond::get() + alice_reserved);

        // Make sure that the market id has been incrementing
        let market_id = MarketCommons::latest_market_id().unwrap();
        assert_eq!(market_id, 1);
    });
}

#[test]
fn create_categorical_market_deposits_the_correct_event() {
    ExtBuilder::default().build().execute_with(|| {
        frame_system::Pallet::<Runtime>::set_block_number(1);
        simple_create_categorical_market(MarketCreation::Permissionless, 1..2, ScoringRule::CPMM);
        let market_id = 0;
        let market = MarketCommons::market(&market_id).unwrap();
        let market_account = PredictionMarkets::market_account(market_id);
        System::assert_last_event(Event::MarketCreated(0, market_account, market).into());
    });
}

#[test]
fn create_scalar_market_deposits_the_correct_event() {
    ExtBuilder::default().build().execute_with(|| {
        frame_system::Pallet::<Runtime>::set_block_number(1);
        simple_create_scalar_market(MarketCreation::Permissionless, 1..2, ScoringRule::CPMM);
        let market_id = 0;
        let market = MarketCommons::market(&market_id).unwrap();
        let market_account = PredictionMarkets::market_account(market_id);
        System::assert_last_event(Event::MarketCreated(0, market_account, market).into());
    });
}

#[test]
fn it_does_not_create_market_with_too_few_categories() {
    ExtBuilder::default().build().execute_with(|| {
        assert_noop!(
            PredictionMarkets::create_market(
                Origin::signed(ALICE),
                BOB,
                MarketPeriod::Block(0..100),
                get_deadlines(),
                gen_metadata(2),
                MarketCreation::Advised,
                MarketType::Categorical(<Runtime as Config>::MinCategories::get() - 1),
                MarketDisputeMechanism::SimpleDisputes,
                ScoringRule::CPMM
            ),
            Error::<Runtime>::NotEnoughCategories
        );
    });
}

#[test]
fn it_does_not_create_market_with_too_many_categories() {
    ExtBuilder::default().build().execute_with(|| {
        assert_noop!(
            PredictionMarkets::create_market(
                Origin::signed(ALICE),
                BOB,
                MarketPeriod::Block(0..100),
                get_deadlines(),
                gen_metadata(2),
                MarketCreation::Advised,
                MarketType::Categorical(<Runtime as Config>::MaxCategories::get() + 1),
                MarketDisputeMechanism::SimpleDisputes,
                ScoringRule::CPMM
            ),
            Error::<Runtime>::TooManyCategories
        );
    });
}

#[test]
fn it_allows_sudo_to_destroy_markets() {
    ExtBuilder::default().build().execute_with(|| {
        // Creates an advised market.
        simple_create_categorical_market(MarketCreation::Advised, 0..1, ScoringRule::CPMM);

        // destroy the market
        assert_ok!(PredictionMarkets::admin_destroy_market(Origin::signed(SUDO), 0));

        assert_noop!(
            MarketCommons::market(&0),
            zrml_market_commons::Error::<Runtime>::MarketDoesNotExist
        );
    });
}

#[test]
fn it_allows_advisory_origin_to_approve_markets() {
    ExtBuilder::default().build().execute_with(|| {
        // Creates an advised market.
        simple_create_categorical_market(MarketCreation::Advised, 0..1, ScoringRule::CPMM);

        // make sure it's in status proposed
        let market = MarketCommons::market(&0);
        assert_eq!(market.unwrap().status, MarketStatus::Proposed);

        // Make sure it fails from the random joe
        assert_noop!(
            PredictionMarkets::approve_market(Origin::signed(BOB), 0),
            DispatchError::BadOrigin
        );

        // Now it should work from SUDO
        assert_ok!(PredictionMarkets::approve_market(Origin::signed(SUDO), 0));

        let after_market = MarketCommons::market(&0);
        assert_eq!(after_market.unwrap().status, MarketStatus::Active);
    });
}

#[test]
fn it_allows_the_advisory_origin_to_reject_markets() {
    ExtBuilder::default().build().execute_with(|| {
        // Creates an advised market.
        simple_create_categorical_market(MarketCreation::Advised, 0..1, ScoringRule::CPMM);

        // make sure it's in status proposed
        let market = MarketCommons::market(&0);
        assert_eq!(market.unwrap().status, MarketStatus::Proposed);

        // Now it should work from SUDO
        assert_ok!(PredictionMarkets::reject_market(Origin::signed(SUDO), 0));

        assert_noop!(
            MarketCommons::market(&0),
            zrml_market_commons::Error::<Runtime>::MarketDoesNotExist
        );
    });
}

#[test]
fn reject_market_unreserves_oracle_bond_and_slashes_advisory_bond() {
    ExtBuilder::default().build().execute_with(|| {
        simple_create_categorical_market(MarketCreation::Advised, 0..1, ScoringRule::CPMM);

        // Give ALICE `SENTINEL_AMOUNT` free and reserved ZTG; we record the free balance to check
        // that the AdvisoryBond gets slashed but the OracleBond gets unreserved.
        assert_ok!(AssetManager::deposit(Asset::Ztg, &ALICE, 2 * SENTINEL_AMOUNT));
        assert_ok!(Balances::reserve_named(
            &PredictionMarkets::reserve_id(),
            &ALICE,
            SENTINEL_AMOUNT
        ));
        let balance_free_before_alice = Balances::free_balance(&ALICE);

        let balance_reserved_before_alice =
            Balances::reserved_balance_named(&PredictionMarkets::reserve_id(), &ALICE);

        assert_ok!(PredictionMarkets::reject_market(Origin::signed(SUDO), 0));

        // AdvisoryBond gets slashed after reject_market
        // OracleBond gets unreserved after reject_market
        let balance_reserved_after_alice =
            Balances::reserved_balance_named(&PredictionMarkets::reserve_id(), &ALICE);
        assert_eq!(
            balance_reserved_after_alice,
            balance_reserved_before_alice
                - <Runtime as Config>::OracleBond::get()
                - <Runtime as Config>::AdvisoryBond::get()
        );
        let balance_free_after_alice = Balances::free_balance(&ALICE);
        let slash_amount_advisory_bond = <Runtime as Config>::AdvisoryBondSlashPercentage::get()
            .mul_floor(<Runtime as Config>::AdvisoryBond::get());
        let advisory_bond_remains =
            <Runtime as Config>::AdvisoryBond::get() - slash_amount_advisory_bond;
        assert_eq!(
            balance_free_after_alice,
            balance_free_before_alice
                + <Runtime as Config>::OracleBond::get()
                + advisory_bond_remains
        );
    });
}

#[test]
fn reject_market_clears_auto_close_blocks() {
    // We don't have to check that reject market clears the cache for opening pools, since Cpmm pools
    // can not be deployed on pending advised pools.
    ExtBuilder::default().build().execute_with(|| {
        simple_create_categorical_market(MarketCreation::Advised, 33..66, ScoringRule::CPMM);
        simple_create_categorical_market(MarketCreation::Advised, 22..66, ScoringRule::CPMM);
        simple_create_categorical_market(MarketCreation::Advised, 22..33, ScoringRule::CPMM);
        assert_ok!(PredictionMarkets::reject_market(Origin::signed(SUDO), 0));

        let auto_close = MarketIdsPerCloseBlock::<Runtime>::get(66);
        assert_eq!(auto_close.len(), 1);
        assert_eq!(auto_close[0], 1);
    });
}

#[test]
fn on_market_close_auto_rejects_expired_advised_market() {
    ExtBuilder::default().build().execute_with(|| {
        // Give ALICE `SENTINEL_AMOUNT` free and reserved ZTG; we record the free balance to check
        // that the AdvisoryBond and the OracleBond gets unreserved, when the advised market expires.
        assert_ok!(AssetManager::deposit(Asset::Ztg, &ALICE, 2 * SENTINEL_AMOUNT));
        assert_ok!(Balances::reserve_named(
            &PredictionMarkets::reserve_id(),
            &ALICE,
            SENTINEL_AMOUNT
        ));
        let balance_free_before_alice = Balances::free_balance(&ALICE);
        let balance_reserved_before_alice =
            Balances::reserved_balance_named(&PredictionMarkets::reserve_id(), &ALICE);

        let end = 33;
        simple_create_categorical_market(MarketCreation::Advised, 0..end, ScoringRule::CPMM);
        let market_id = 0;

        run_to_block(end);

        assert_eq!(
            Balances::reserved_balance_named(&PredictionMarkets::reserve_id(), &ALICE),
            balance_reserved_before_alice
        );
        assert_eq!(Balances::free_balance(&ALICE), balance_free_before_alice);
        assert_noop!(
            MarketCommons::market(&market_id),
            zrml_market_commons::Error::<Runtime>::MarketDoesNotExist,
        );
        System::assert_has_event(Event::MarketExpired(market_id).into());
    });
}

#[test]
fn on_market_open_successfully_auto_opens_market_pool_with_blocks() {
    ExtBuilder::default().build().execute_with(|| {
        let start = 33;
        let end = 66;
        let category_count = 3;
        assert_ok!(PredictionMarkets::create_cpmm_market_and_deploy_assets(
            Origin::signed(ALICE),
            ALICE,
            MarketPeriod::Block(start..end),
            get_deadlines(),
            gen_metadata(50),
            MarketType::Categorical(category_count),
            MarketDisputeMechanism::SimpleDisputes,
            0,
            <Runtime as zrml_swaps::Config>::MinLiquidity::get(),
            vec![<Runtime as zrml_swaps::Config>::MinWeight::get(); category_count.into()],
        ));
        let market_id = 0;
        let pool_id = MarketCommons::market_pool(&market_id).unwrap();

        run_to_block(start - 1);
        let pool_before_open = Swaps::pool(pool_id).unwrap();
        assert_eq!(pool_before_open.pool_status, PoolStatus::Initialized);

        run_to_block(start);
        let pool_after_open = Swaps::pool(pool_id).unwrap();
        assert_eq!(pool_after_open.pool_status, PoolStatus::Active);
    });
}

#[test]
fn on_market_close_successfully_auto_closes_market_with_blocks() {
    ExtBuilder::default().build().execute_with(|| {
        let end = 33;
        let category_count = 3;
        assert_ok!(PredictionMarkets::create_cpmm_market_and_deploy_assets(
            Origin::signed(ALICE),
            ALICE,
            MarketPeriod::Block(0..end),
            get_deadlines(),
            gen_metadata(50),
            MarketType::Categorical(category_count),
            MarketDisputeMechanism::SimpleDisputes,
            0,
            <Runtime as zrml_swaps::Config>::MinLiquidity::get(),
            vec![<Runtime as zrml_swaps::Config>::MinWeight::get(); category_count.into()],
        ));
        let market_id = 0;
        let pool_id = MarketCommons::market_pool(&market_id).unwrap();

        run_to_block(end - 1);
        let market_before_close = MarketCommons::market(&market_id).unwrap();
        assert_eq!(market_before_close.status, MarketStatus::Active);
        let pool_before_close = Swaps::pool(pool_id).unwrap();
        assert_eq!(pool_before_close.pool_status, PoolStatus::Active);

        run_to_block(end);
        let market_after_close = MarketCommons::market(&market_id).unwrap();
        assert_eq!(market_after_close.status, MarketStatus::Closed);
        let pool_after_close = Swaps::pool(pool_id).unwrap();
        assert_eq!(pool_after_close.pool_status, PoolStatus::Closed);

        System::assert_last_event(Event::MarketClosed(market_id).into());
    });
}

#[test]
fn on_market_open_successfully_auto_opens_market_with_timestamps() {
    ExtBuilder::default().build().execute_with(|| {
        let start: Moment = (33 * MILLISECS_PER_BLOCK).into();
        let end: Moment = (66 * MILLISECS_PER_BLOCK).into();
        let category_count = 3;
        assert_ok!(PredictionMarkets::create_cpmm_market_and_deploy_assets(
            Origin::signed(ALICE),
            ALICE,
            MarketPeriod::Timestamp(start..end),
            get_deadlines(),
            gen_metadata(50),
            MarketType::Categorical(category_count),
            MarketDisputeMechanism::SimpleDisputes,
            0,
            <Runtime as zrml_swaps::Config>::MinLiquidity::get(),
            vec![<Runtime as zrml_swaps::Config>::MinWeight::get(); category_count.into()],
        ));
        let market_id = 0;
        let pool_id = MarketCommons::market_pool(&market_id).unwrap();

        // (Check that the market doesn't close too soon)
        set_timestamp_for_on_initialize(start - 1);
        run_blocks(1); // Trigger hook!
        let pool_before_close = Swaps::pool(pool_id).unwrap();
        assert_eq!(pool_before_close.pool_status, PoolStatus::Initialized);

        set_timestamp_for_on_initialize(start);
        run_blocks(1); // Trigger hook!
        let pool_after_close = Swaps::pool(pool_id).unwrap();
        assert_eq!(pool_after_close.pool_status, PoolStatus::Active);
    });
}

#[test]
fn on_market_close_successfully_auto_closes_market_with_timestamps() {
    ExtBuilder::default().build().execute_with(|| {
        let end: Moment = (2 * MILLISECS_PER_BLOCK).into();
        let category_count = 3;
        assert_ok!(PredictionMarkets::create_cpmm_market_and_deploy_assets(
            Origin::signed(ALICE),
            ALICE,
            MarketPeriod::Timestamp(0..end),
            get_deadlines(),
            gen_metadata(50),
            MarketType::Categorical(category_count),
            MarketDisputeMechanism::SimpleDisputes,
            0,
            <Runtime as zrml_swaps::Config>::MinLiquidity::get(),
            vec![<Runtime as zrml_swaps::Config>::MinWeight::get(); category_count.into()],
        ));
        let market_id = 0;
        let pool_id = MarketCommons::market_pool(&market_id).unwrap();

        // (Check that the market doesn't close too soon)
        set_timestamp_for_on_initialize(end - 1);
        run_to_block(2); // Trigger `on_initialize`; must be at least block #2!
        let market_before_close = MarketCommons::market(&market_id).unwrap();
        assert_eq!(market_before_close.status, MarketStatus::Active);
        let pool_before_close = Swaps::pool(pool_id).unwrap();
        assert_eq!(pool_before_close.pool_status, PoolStatus::Active);

        set_timestamp_for_on_initialize(end);
        run_blocks(1);
        let market_after_close = MarketCommons::market(&market_id).unwrap();
        assert_eq!(market_after_close.status, MarketStatus::Closed);
        let pool_after_close = Swaps::pool(pool_id).unwrap();
        assert_eq!(pool_after_close.pool_status, PoolStatus::Closed);

        System::assert_last_event(Event::MarketClosed(market_id).into());
    });
}

#[test]
fn on_market_open_successfully_auto_opens_multiple_markets_after_stall() {
    // We check that `on_market_open` works correctly even if a block takes much longer than 12sec
    // to be produced and multiple markets are involved.
    ExtBuilder::default().build().execute_with(|| {
        // Mock last time frame to prevent it from defaulting.
        LastTimeFrame::<Runtime>::set(Some(0));

        let start: Moment = (33 * MILLISECS_PER_BLOCK).into();
        let end: Moment = (666 * MILLISECS_PER_BLOCK).into();
        let category_count = 3;
        assert_ok!(PredictionMarkets::create_cpmm_market_and_deploy_assets(
            Origin::signed(ALICE),
            ALICE,
            MarketPeriod::Timestamp(start..end),
            get_deadlines(),
            gen_metadata(50),
            MarketType::Categorical(category_count),
            MarketDisputeMechanism::SimpleDisputes,
            0,
            <Runtime as zrml_swaps::Config>::MinLiquidity::get(),
            vec![<Runtime as zrml_swaps::Config>::MinWeight::get(); category_count.into()],
        ));
        assert_ok!(PredictionMarkets::create_cpmm_market_and_deploy_assets(
            Origin::signed(ALICE),
            ALICE,
            MarketPeriod::Timestamp(start..end),
            get_deadlines(),
            gen_metadata(50),
            MarketType::Categorical(category_count),
            MarketDisputeMechanism::SimpleDisputes,
            0,
            <Runtime as zrml_swaps::Config>::MinLiquidity::get(),
            vec![<Runtime as zrml_swaps::Config>::MinWeight::get(); category_count.into()],
        ));

        // This block takes much longer than 12sec, but markets and pools still close correctly.
        set_timestamp_for_on_initialize(end / 2);
        run_to_block(2); // Trigger `on_initialize`; must be at least block #2!
        assert_eq!(Swaps::pool(0).unwrap().pool_status, PoolStatus::Active);
        assert_eq!(Swaps::pool(1).unwrap().pool_status, PoolStatus::Active);
    });
}

#[test]
fn on_market_close_successfully_auto_closes_multiple_markets_after_stall() {
    // We check that `on_market_close` works correctly even if a block takes much longer than 12sec
    // to be produced and multiple markets are involved.
    ExtBuilder::default().build().execute_with(|| {
        // Mock last time frame to prevent it from defaulting.
        LastTimeFrame::<Runtime>::set(Some(0));

        let end: Moment = (5 * MILLISECS_PER_BLOCK).into();
        let category_count = 3;
        assert_ok!(PredictionMarkets::create_cpmm_market_and_deploy_assets(
            Origin::signed(ALICE),
            ALICE,
            MarketPeriod::Timestamp(0..end),
            get_deadlines(),
            gen_metadata(50),
            MarketType::Categorical(category_count),
            MarketDisputeMechanism::SimpleDisputes,
            0,
            <Runtime as zrml_swaps::Config>::MinLiquidity::get(),
            vec![<Runtime as zrml_swaps::Config>::MinWeight::get(); category_count.into()],
        ));
        assert_ok!(PredictionMarkets::create_cpmm_market_and_deploy_assets(
            Origin::signed(ALICE),
            ALICE,
            MarketPeriod::Timestamp(0..end),
            get_deadlines(),
            gen_metadata(50),
            MarketType::Categorical(category_count),
            MarketDisputeMechanism::SimpleDisputes,
            0,
            <Runtime as zrml_swaps::Config>::MinLiquidity::get(),
            vec![<Runtime as zrml_swaps::Config>::MinWeight::get(); category_count.into()],
        ));

        // This block takes much longer than 12sec, but markets and pools still close correctly.
        set_timestamp_for_on_initialize(10 * end);
        run_to_block(2); // Trigger `on_initialize`; must be at least block #2!

        let market_after_close = MarketCommons::market(&0).unwrap();
        assert_eq!(market_after_close.status, MarketStatus::Closed);
        let pool_after_close = Swaps::pool(0).unwrap();
        assert_eq!(pool_after_close.pool_status, PoolStatus::Closed);
        System::assert_has_event(Event::MarketClosed(0).into());

        let market_after_close = MarketCommons::market(&1).unwrap();
        assert_eq!(market_after_close.status, MarketStatus::Closed);
        let pool_after_close = Swaps::pool(1).unwrap();
        assert_eq!(pool_after_close.pool_status, PoolStatus::Closed);
        System::assert_has_event(Event::MarketClosed(1).into());
    });
}

#[test]
fn on_initialize_skips_the_genesis_block() {
    // We ensure that a timestamp of zero will not be stored at genesis into LastTimeFrame storage.
    let blocks = 5;
    let end: Moment = (blocks * MILLISECS_PER_BLOCK).into();
    ExtBuilder::default().build().execute_with(|| {
        let category_count = 3;
        assert_ok!(PredictionMarkets::create_cpmm_market_and_deploy_assets(
            Origin::signed(ALICE),
            ALICE,
            MarketPeriod::Timestamp(0..end),
            get_deadlines(),
            gen_metadata(50),
            MarketType::Categorical(category_count),
            MarketDisputeMechanism::SimpleDisputes,
            123,
            <Runtime as zrml_swaps::Config>::MinLiquidity::get(),
            vec![<Runtime as zrml_swaps::Config>::MinWeight::get(); category_count.into()],
        ));

        // Blocknumber = 0
        assert_eq!(Timestamp::get(), 0);
        PredictionMarkets::on_initialize(0);
        assert_eq!(LastTimeFrame::<Runtime>::get(), None);

        // Blocknumber = 1
        assert_eq!(Timestamp::get(), 0);
        PredictionMarkets::on_initialize(1);
        assert_eq!(LastTimeFrame::<Runtime>::get(), None);

        // Blocknumer != 0, 1
        set_timestamp_for_on_initialize(end);
        PredictionMarkets::on_initialize(2);
        assert_eq!(LastTimeFrame::<Runtime>::get(), Some(blocks.into()));
    });
}

#[test]
fn it_allows_to_buy_a_complete_set() {
    ExtBuilder::default().build().execute_with(|| {
        frame_system::Pallet::<Runtime>::set_block_number(1);
        // Creates a permissionless market.
        simple_create_categorical_market(MarketCreation::Permissionless, 0..2, ScoringRule::CPMM);

        // Allows someone to generate a complete set
        assert_ok!(PredictionMarkets::buy_complete_set(Origin::signed(BOB), 0, CENT));

        let market = MarketCommons::market(&0).unwrap();

        // Check the outcome balances
        let assets = PredictionMarkets::outcome_assets(0, &market);
        for asset in assets.iter() {
            let bal = Tokens::free_balance(*asset, &BOB);
            assert_eq!(bal, CENT);
        }

        // also check native balance
        let bal = Balances::free_balance(&BOB);
        assert_eq!(bal, 1_000 * BASE - CENT);

        let market_account = PredictionMarkets::market_account(0);
        let market_bal = Balances::free_balance(market_account);
        assert_eq!(market_bal, CENT);
        System::assert_last_event(Event::BoughtCompleteSet(0, CENT, BOB).into());
    });
}

#[test]
fn it_does_not_allow_to_buy_a_complete_set_on_pending_advised_market() {
    ExtBuilder::default().build().execute_with(|| {
        // Creates a permissionless market.
        simple_create_categorical_market(MarketCreation::Advised, 0..1, ScoringRule::CPMM);
        assert_noop!(
            PredictionMarkets::buy_complete_set(Origin::signed(BOB), 0, CENT),
            Error::<Runtime>::MarketIsNotActive,
        );
    });
}

#[test]
fn create_categorical_market_fails_if_market_begin_is_equal_to_end() {
    ExtBuilder::default().build().execute_with(|| {
        assert_noop!(
            PredictionMarkets::create_market(
                Origin::signed(ALICE),
                BOB,
                MarketPeriod::Block(3..3),
                get_deadlines(),
                gen_metadata(0),
                MarketCreation::Permissionless,
                MarketType::Categorical(3),
                MarketDisputeMechanism::Authorized(CHARLIE),
                ScoringRule::CPMM,
            ),
            crate::Error::<Runtime>::InvalidMarketPeriod,
        );
    });
}

#[test_case(MarketPeriod::Block(2..1); "block start greater than end")]
#[test_case(MarketPeriod::Block(3..3); "block start equal to end")]
#[test_case(
    MarketPeriod::Block(0..<Runtime as Config>::MaxMarketPeriod::get() + 1);
    "block end greater than max market period"
)]
#[test_case(MarketPeriod::Timestamp(2..1); "timestamp start greater than end")]
#[test_case(MarketPeriod::Timestamp(3..3); "timestamp start equal to end")]
#[test_case(
    MarketPeriod::Timestamp(0..<Runtime as Config>::MaxMarketPeriod::get() + 1);
    "timestamp end greater than max market period"
)]
#[test_case(
    MarketPeriod::Timestamp(0..(MILLISECS_PER_BLOCK - 1).into());
    "range shorter than block time"
)]
fn create_categorical_market_fails_if_market_period_is_invalid(
    period: MarketPeriod<BlockNumber, Moment>,
) {
    ExtBuilder::default().build().execute_with(|| {
        assert_noop!(
            PredictionMarkets::create_market(
                Origin::signed(ALICE),
                BOB,
                period,
                get_deadlines(),
                gen_metadata(0),
                MarketCreation::Permissionless,
                MarketType::Categorical(3),
                MarketDisputeMechanism::Authorized(CHARLIE),
                ScoringRule::CPMM,
            ),
            crate::Error::<Runtime>::InvalidMarketPeriod,
        );
    });
}

#[test]
fn create_categorical_market_fails_if_end_is_not_far_enough_ahead() {
    ExtBuilder::default().build().execute_with(|| {
        let end_block = 33;
        run_to_block(end_block);
        assert_noop!(
            PredictionMarkets::create_market(
                Origin::signed(ALICE),
                BOB,
                MarketPeriod::Block(0..end_block),
                get_deadlines(),
                gen_metadata(0),
                MarketCreation::Permissionless,
                MarketType::Categorical(3),
                MarketDisputeMechanism::Authorized(CHARLIE),
                ScoringRule::CPMM,
            ),
            crate::Error::<Runtime>::InvalidMarketPeriod,
        );

        let end_time = MILLISECS_PER_BLOCK as u64 / 2;
        assert_noop!(
            PredictionMarkets::create_market(
                Origin::signed(ALICE),
                BOB,
                MarketPeriod::Timestamp(0..end_time),
                get_deadlines(),
                gen_metadata(0),
                MarketCreation::Permissionless,
                MarketType::Categorical(3),
                MarketDisputeMechanism::Authorized(CHARLIE),
                ScoringRule::CPMM,
            ),
            crate::Error::<Runtime>::InvalidMarketPeriod,
        );
    });
}

#[test]
fn it_does_not_allow_zero_amounts_in_buy_complete_set() {
    ExtBuilder::default().build().execute_with(|| {
        simple_create_categorical_market(MarketCreation::Permissionless, 0..1, ScoringRule::CPMM);
        assert_noop!(
            PredictionMarkets::buy_complete_set(Origin::signed(BOB), 0, 0),
            Error::<Runtime>::ZeroAmount
        );
    });
}

#[test]
fn it_does_not_allow_buying_complete_sets_with_insufficient_balance() {
    ExtBuilder::default().build().execute_with(|| {
        simple_create_categorical_market(MarketCreation::Permissionless, 0..1, ScoringRule::CPMM);
        assert_noop!(
            PredictionMarkets::buy_complete_set(Origin::signed(BOB), 0, 10000 * BASE),
            Error::<Runtime>::NotEnoughBalance
        );
    });
}

#[test]
fn it_allows_to_deploy_a_pool() {
    ExtBuilder::default().build().execute_with(|| {
        // Creates a permissionless market.
        simple_create_categorical_market(MarketCreation::Permissionless, 0..1, ScoringRule::CPMM);

        assert_ok!(PredictionMarkets::buy_complete_set(Origin::signed(BOB), 0, 100 * BASE));

        assert_ok!(Balances::transfer(
            Origin::signed(BOB),
            <Runtime as crate::Config>::PalletId::get().into_account(),
            100 * BASE
        ));

        assert_ok!(PredictionMarkets::deploy_swap_pool_for_market(
            Origin::signed(BOB),
            0,
            <Runtime as zrml_swaps::Config>::MaxSwapFee::get(),
            <Runtime as zrml_swaps::Config>::MinLiquidity::get(),
            vec![<Runtime as zrml_swaps::Config>::MinWeight::get(); 2],
        ));
    });
}

#[test]
fn deploy_swap_pool_for_market_fails_if_market_has_a_pool() {
    ExtBuilder::default().build().execute_with(|| {
        simple_create_categorical_market(MarketCreation::Permissionless, 0..1, ScoringRule::CPMM);
        assert_ok!(PredictionMarkets::buy_complete_set(Origin::signed(BOB), 0, 200 * BASE));
        assert_ok!(PredictionMarkets::deploy_swap_pool_for_market(
            Origin::signed(BOB),
            0,
            <Runtime as zrml_swaps::Config>::MaxSwapFee::get(),
            <Runtime as zrml_swaps::Config>::MinLiquidity::get(),
            vec![<Runtime as zrml_swaps::Config>::MinWeight::get(); 2],
        ));
        assert_noop!(
            PredictionMarkets::deploy_swap_pool_for_market(
                Origin::signed(BOB),
                0,
                <Runtime as zrml_swaps::Config>::MaxSwapFee::get(),
                <Runtime as zrml_swaps::Config>::MinLiquidity::get(),
                vec![<Runtime as zrml_swaps::Config>::MinWeight::get(); 2],
            ),
            zrml_market_commons::Error::<Runtime>::PoolAlreadyExists,
        );
    });
}

#[test]
fn it_does_not_allow_to_deploy_a_pool_on_pending_advised_market() {
    ExtBuilder::default().build().execute_with(|| {
        // Creates a permissionless market.
        simple_create_categorical_market(MarketCreation::Advised, 0..1, ScoringRule::CPMM);

        assert_noop!(
            PredictionMarkets::deploy_swap_pool_for_market(
                Origin::signed(BOB),
                0,
                <Runtime as zrml_swaps::Config>::MaxSwapFee::get(),
                <Runtime as zrml_swaps::Config>::MinLiquidity::get(),
                vec![<Runtime as zrml_swaps::Config>::MinWeight::get(); 2],
            ),
            Error::<Runtime>::MarketIsNotActive,
        );
    });
}

#[test]
fn it_allows_to_sell_a_complete_set() {
    ExtBuilder::default().build().execute_with(|| {
        frame_system::Pallet::<Runtime>::set_block_number(1);
        // Creates a permissionless market.
        simple_create_categorical_market(MarketCreation::Permissionless, 0..2, ScoringRule::CPMM);

        assert_ok!(PredictionMarkets::buy_complete_set(Origin::signed(BOB), 0, CENT));

        assert_ok!(PredictionMarkets::sell_complete_set(Origin::signed(BOB), 0, CENT));

        let market = MarketCommons::market(&0).unwrap();

        // Check the outcome balances
        let assets = PredictionMarkets::outcome_assets(0, &market);
        for asset in assets.iter() {
            let bal = Tokens::free_balance(*asset, &BOB);
            assert_eq!(bal, 0);
        }

        // also check native balance
        let bal = Balances::free_balance(&BOB);
        assert_eq!(bal, 1_000 * BASE);

        System::assert_last_event(Event::SoldCompleteSet(0, CENT, BOB).into());
    });
}

#[test]
fn it_does_not_allow_zero_amounts_in_sell_complete_set() {
    ExtBuilder::default().build().execute_with(|| {
        simple_create_categorical_market(MarketCreation::Permissionless, 0..1, ScoringRule::CPMM);
        assert_noop!(
            PredictionMarkets::sell_complete_set(Origin::signed(BOB), 0, 0),
            Error::<Runtime>::ZeroAmount
        );
    });
}

#[test]
fn it_does_not_allow_to_sell_complete_sets_with_insufficient_balance() {
    ExtBuilder::default().build().execute_with(|| {
        simple_create_categorical_market(MarketCreation::Permissionless, 0..1, ScoringRule::CPMM);
        assert_ok!(PredictionMarkets::buy_complete_set(Origin::signed(BOB), 0, 2 * CENT));
        assert_eq!(AssetManager::slash(Asset::CategoricalOutcome(0, 1), &BOB, CENT), 0);
        assert_noop!(
            PredictionMarkets::sell_complete_set(Origin::signed(BOB), 0, 2 * CENT),
            Error::<Runtime>::InsufficientShareBalance
        );
    });
}

#[test]
fn it_allows_to_report_the_outcome_of_a_market() {
    ExtBuilder::default().build().execute_with(|| {
        let end = 100;
        simple_create_categorical_market(MarketCreation::Permissionless, 0..end, ScoringRule::CPMM);

        let market = MarketCommons::market(&0).unwrap();
        let grace_period = end + market.deadlines.grace_period;
        run_to_block(grace_period + 1);

        let market = MarketCommons::market(&0).unwrap();
        assert_eq!(market.status, MarketStatus::Closed);
        assert!(market.report.is_none());

        assert_ok!(PredictionMarkets::report(
            Origin::signed(BOB),
            0,
            OutcomeReport::Categorical(1)
        ));

        let market_after = MarketCommons::market(&0).unwrap();
        let report = market_after.report.unwrap();
        assert_eq!(market_after.status, MarketStatus::Reported);
        assert_eq!(report.outcome, OutcomeReport::Categorical(1));
        assert_eq!(report.by, market_after.oracle);

        // Reset and report again as approval origin
        let _ = MarketCommons::mutate_market(&0, |market| {
            market.status = MarketStatus::Closed;
            market.report = None;
            Ok(())
        });

        assert_ok!(PredictionMarkets::report(
            Origin::signed(SUDO),
            0,
            OutcomeReport::Categorical(1)
        ));
    });
}

#[test]
fn report_fails_before_grace_period_is_over() {
    ExtBuilder::default().build().execute_with(|| {
        let end = 100;
        simple_create_categorical_market(MarketCreation::Permissionless, 0..end, ScoringRule::CPMM);

        run_to_block(end);

        let market = MarketCommons::market(&0).unwrap();
        assert_eq!(market.status, MarketStatus::Closed);
        assert!(market.report.is_none());

        assert_noop!(
            PredictionMarkets::report(Origin::signed(BOB), 0, OutcomeReport::Categorical(1)),
            Error::<Runtime>::NotAllowedToReportYet
        );
    });
}

#[test]
fn it_allows_only_oracle_to_report_the_outcome_of_a_market_during_oracle_duration_blocks() {
    ExtBuilder::default().build().execute_with(|| {
        let end = 100;
        simple_create_categorical_market(MarketCreation::Permissionless, 0..end, ScoringRule::CPMM);

        let market = MarketCommons::market(&0).unwrap();
        let grace_period = end + market.deadlines.grace_period;
        run_to_block(grace_period);

        let market = MarketCommons::market(&0).unwrap();
        assert_eq!(market.status, MarketStatus::Closed);
        assert!(market.report.is_none());

        assert_noop!(
            PredictionMarkets::report(Origin::signed(CHARLIE), 0, OutcomeReport::Categorical(1)),
            Error::<Runtime>::ReporterNotOracle
        );

        assert_ok!(PredictionMarkets::report(
            Origin::signed(BOB),
            0,
            OutcomeReport::Categorical(1)
        ));

        let market_after = MarketCommons::market(&0).unwrap();
        let report = market_after.report.unwrap();
        assert_eq!(market_after.status, MarketStatus::Reported);
        assert_eq!(report.outcome, OutcomeReport::Categorical(1));
        assert_eq!(report.by, market_after.oracle);
    });
}

#[test]
fn it_allows_only_oracle_to_report_the_outcome_of_a_market_during_oracle_duration_moment() {
    ExtBuilder::default().build().execute_with(|| {
        assert_ok!(PredictionMarkets::create_market(
            Origin::signed(ALICE),
            BOB,
            MarketPeriod::Timestamp(0..100_000_000),
            get_deadlines(),
            gen_metadata(2),
            MarketCreation::Permissionless,
            MarketType::Categorical(2),
            MarketDisputeMechanism::SimpleDisputes,
            ScoringRule::CPMM
        ));

        assert_ok!(PredictionMarkets::buy_complete_set(Origin::signed(BOB), 0, CENT));

        // set the timestamp
        let market = MarketCommons::market(&0).unwrap();
        // set the timestamp
        set_timestamp_for_on_initialize(100_000_000);
        run_to_block(2); // Trigger `on_initialize`; must be at least block #2.
        let grace_period: u64 = market.deadlines.grace_period * MILLISECS_PER_BLOCK as u64;
        set_timestamp_for_on_initialize(100_000_000 + grace_period + MILLISECS_PER_BLOCK as u64);

        assert_noop!(
            PredictionMarkets::report(Origin::signed(EVE), 0, OutcomeReport::Categorical(1)),
            Error::<Runtime>::ReporterNotOracle
        );
        assert_ok!(PredictionMarkets::report(
            Origin::signed(BOB),
            0,
            OutcomeReport::Categorical(1)
        ));
    });
}

#[test]
fn report_fails_on_mismatched_outcome_for_categorical_market() {
    ExtBuilder::default().build().execute_with(|| {
        let end = 100;
        simple_create_categorical_market(MarketCreation::Permissionless, 0..end, ScoringRule::CPMM);
        let market = MarketCommons::market(&0).unwrap();
        let grace_period = end + market.deadlines.grace_period;
        run_to_block(grace_period + 1);
        assert_noop!(
            PredictionMarkets::report(Origin::signed(BOB), 0, OutcomeReport::Scalar(123)),
            Error::<Runtime>::OutcomeMismatch,
        );
        let market = MarketCommons::market(&0).unwrap();
        assert_eq!(market.status, MarketStatus::Closed);
        assert!(market.report.is_none());
    });
}

#[test]
fn report_fails_on_out_of_range_outcome_for_categorical_market() {
    ExtBuilder::default().build().execute_with(|| {
        let end = 100;
        simple_create_categorical_market(MarketCreation::Permissionless, 0..end, ScoringRule::CPMM);
        let market = MarketCommons::market(&0).unwrap();
        let grace_period = end + market.deadlines.grace_period;
        run_to_block(grace_period + 1);
        assert_noop!(
            PredictionMarkets::report(Origin::signed(BOB), 0, OutcomeReport::Categorical(2)),
            Error::<Runtime>::OutcomeMismatch,
        );
        let market = MarketCommons::market(&0).unwrap();
        assert_eq!(market.status, MarketStatus::Closed);
        assert!(market.report.is_none());
    });
}

#[test]
fn report_fails_on_mismatched_outcome_for_scalar_market() {
    ExtBuilder::default().build().execute_with(|| {
        let end = 100;
        simple_create_scalar_market(MarketCreation::Permissionless, 0..end, ScoringRule::CPMM);
        let market = MarketCommons::market(&0).unwrap();
        let grace_period = end + market.deadlines.grace_period;
        run_to_block(grace_period + 1);
        assert_noop!(
            PredictionMarkets::report(Origin::signed(BOB), 0, OutcomeReport::Categorical(0)),
            Error::<Runtime>::OutcomeMismatch,
        );
        let market = MarketCommons::market(&0).unwrap();
        assert_eq!(market.status, MarketStatus::Closed);
        assert!(market.report.is_none());
    });
}

#[test]
fn it_allows_to_dispute_the_outcome_of_a_market() {
    ExtBuilder::default().build().execute_with(|| {
        let end = 2;
        simple_create_categorical_market(MarketCreation::Permissionless, 0..end, ScoringRule::CPMM);

        // Run to the end of the trading phase.
        let market = MarketCommons::market(&0).unwrap();
        let grace_period = end + market.deadlines.grace_period;
        run_to_block(grace_period + 1);

        assert_ok!(PredictionMarkets::report(
            Origin::signed(BOB),
            0,
            OutcomeReport::Categorical(1)
        ));

        let dispute_at = grace_period + 2;
        run_to_block(dispute_at);

        assert_ok!(PredictionMarkets::dispute(
            Origin::signed(CHARLIE),
            0,
            OutcomeReport::Categorical(0)
        ));

        let market = MarketCommons::market(&0).unwrap();
        assert_eq!(market.status, MarketStatus::Disputed);

        let disputes = crate::Disputes::<Runtime>::get(0);
        assert_eq!(disputes.len(), 1);
        let dispute = &disputes[0];
        assert_eq!(dispute.at, dispute_at);
        assert_eq!(dispute.by, CHARLIE);
        assert_eq!(dispute.outcome, OutcomeReport::Categorical(0));

        let dispute_ends_at = dispute_at + market.deadlines.dispute_duration;
        let market_ids = MarketIdsPerDisputeBlock::<Runtime>::get(dispute_ends_at);
        assert_eq!(market_ids.len(), 1);
        assert_eq!(market_ids[0], 0);
    });
}

#[test]
fn it_allows_anyone_to_report_an_unreported_market() {
    ExtBuilder::default().build().execute_with(|| {
        let end = 2;
        simple_create_categorical_market(MarketCreation::Permissionless, 0..end, ScoringRule::CPMM);

        let market = MarketCommons::market(&0).unwrap();
        // Just skip to waaaay overdue.
        run_to_block(end + market.deadlines.grace_period + market.deadlines.oracle_duration + 1);

        assert_ok!(PredictionMarkets::report(
            Origin::signed(ALICE), // alice reports her own market now
            0,
            OutcomeReport::Categorical(1),
        ));

        let market = MarketCommons::market(&0).unwrap();
        assert_eq!(market.status, MarketStatus::Reported);
        assert_eq!(market.report.unwrap().by, ALICE);
        // but oracle was bob
        assert_eq!(market.oracle, BOB);

        // make sure it still resolves
        run_to_block(
            frame_system::Pallet::<Runtime>::block_number() + market.deadlines.dispute_duration,
        );

        let market_after = MarketCommons::market(&0).unwrap();
        assert_eq!(market_after.status, MarketStatus::Resolved);
    });
}

#[test]
fn it_correctly_resolves_a_market_that_was_reported_on() {
    ExtBuilder::default().build().execute_with(|| {
        let end = 2;
        simple_create_categorical_market(MarketCreation::Permissionless, 0..end, ScoringRule::CPMM);

        assert_ok!(PredictionMarkets::buy_complete_set(Origin::signed(CHARLIE), 0, CENT));

        let market = MarketCommons::market(&0).unwrap();
        let report_at = end + market.deadlines.grace_period + 1;
        run_to_block(report_at);

        assert_ok!(PredictionMarkets::report(
            Origin::signed(BOB),
            0,
            OutcomeReport::Categorical(1)
        ));

        let reported_ids =
            MarketIdsPerReportBlock::<Runtime>::get(report_at + market.deadlines.dispute_duration);
        assert_eq!(reported_ids.len(), 1);
        let id = reported_ids[0];
        assert_eq!(id, 0);

        run_blocks(market.deadlines.dispute_duration);

        let market = MarketCommons::market(&0);
        assert_eq!(market.unwrap().status, MarketStatus::Resolved);

        // Check balance of winning outcome asset.
        let share_b = Asset::CategoricalOutcome(0, 1);
        let share_b_total = Tokens::total_issuance(share_b);
        assert_eq!(share_b_total, CENT);
        let share_b_bal = Tokens::free_balance(share_b, &CHARLIE);
        assert_eq!(share_b_bal, CENT);

        // TODO(#792): Remove other assets.
        let share_a = Asset::CategoricalOutcome(0, 0);
        let share_a_total = Tokens::total_issuance(share_a);
        assert_eq!(share_a_total, CENT);
        let share_a_bal = Tokens::free_balance(share_a, &CHARLIE);
        assert_eq!(share_a_bal, CENT);

        let share_c = Asset::CategoricalOutcome(0, 2);
        let share_c_total = Tokens::total_issuance(share_c);
        assert_eq!(share_c_total, 0);
        let share_c_bal = Tokens::free_balance(share_c, &CHARLIE);
        assert_eq!(share_c_bal, 0);
    });
}

#[test]
fn it_resolves_a_disputed_market() {
    ExtBuilder::default().build().execute_with(|| {
        let end = 2;
        simple_create_categorical_market(MarketCreation::Permissionless, 0..end, ScoringRule::CPMM);

        assert_ok!(PredictionMarkets::buy_complete_set(Origin::signed(CHARLIE), 0, CENT));
        let market = MarketCommons::market(&0).unwrap();

        let report_at = end + market.deadlines.grace_period + 1;
        run_to_block(report_at);

        assert_ok!(PredictionMarkets::report(
            Origin::signed(BOB),
            0,
            OutcomeReport::Categorical(0)
        ));

        let dispute_at_0 = report_at + 1;
        run_to_block(dispute_at_0);

        assert_ok!(PredictionMarkets::dispute(
            Origin::signed(CHARLIE),
            0,
            OutcomeReport::Categorical(1)
        ));

        let dispute_at_1 = report_at + 2;
        run_to_block(dispute_at_1);

        assert_ok!(PredictionMarkets::dispute(
            Origin::signed(DAVE),
            0,
            OutcomeReport::Categorical(0)
        ));

        let dispute_at_2 = report_at + 3;
        run_to_block(dispute_at_2);

        assert_ok!(PredictionMarkets::dispute(
            Origin::signed(EVE),
            0,
            OutcomeReport::Categorical(1)
        ));

        let market = MarketCommons::market(&0).unwrap();
        assert_eq!(market.status, MarketStatus::Disputed);

        // check everyone's deposits
        let charlie_reserved = Balances::reserved_balance(&CHARLIE);
        assert_eq!(charlie_reserved, DisputeBond::get());

        let dave_reserved = Balances::reserved_balance(&DAVE);
        assert_eq!(dave_reserved, DisputeBond::get() + DisputeFactor::get());

        let eve_reserved = Balances::reserved_balance(&EVE);
        assert_eq!(eve_reserved, DisputeBond::get() + 2 * DisputeFactor::get());

        // check disputes length
        let disputes = crate::Disputes::<Runtime>::get(0);
        assert_eq!(disputes.len(), 3);

        // make sure the old mappings of market id per dispute block are erased
        let market_ids_1 = MarketIdsPerDisputeBlock::<Runtime>::get(
            dispute_at_0 + market.deadlines.dispute_duration,
        );
        assert_eq!(market_ids_1.len(), 0);

        let market_ids_2 = MarketIdsPerDisputeBlock::<Runtime>::get(
            dispute_at_1 + market.deadlines.dispute_duration,
        );
        assert_eq!(market_ids_2.len(), 0);

        let market_ids_3 = MarketIdsPerDisputeBlock::<Runtime>::get(
            dispute_at_2 + market.deadlines.dispute_duration,
        );
        assert_eq!(market_ids_3.len(), 1);

        run_blocks(market.deadlines.dispute_duration);

        let market_after = MarketCommons::market(&0).unwrap();
        assert_eq!(market_after.status, MarketStatus::Resolved);
        let disputes = crate::Disputes::<Runtime>::get(0);
        assert_eq!(disputes.len(), 0);

        assert_ok!(PredictionMarkets::redeem_shares(Origin::signed(CHARLIE), 0));

        // Make sure rewards are right:
        //
        // Slashed amounts:
        //     - Dave's reserve: DisputeBond::get() + DisputeFactor::get()
        //     - Alice's oracle bond: OracleBond::get()
        // Total: OracleBond::get() + DisputeBond::get() + DisputeFactor::get()
        //
        // Charlie and Eve each receive half of the total slashed amount as bounty.
        let dave_reserved = DisputeBond::get() + DisputeFactor::get();
        let total_slashed = OracleBond::get() + dave_reserved;

        let charlie_balance = Balances::free_balance(&CHARLIE);
        assert_eq!(charlie_balance, 1_000 * BASE + total_slashed / 2);
        let charlie_reserved_2 = Balances::reserved_balance(&CHARLIE);
        assert_eq!(charlie_reserved_2, 0);
        let eve_balance = Balances::free_balance(&EVE);
        assert_eq!(eve_balance, 1_000 * BASE + total_slashed / 2);

        let dave_balance = Balances::free_balance(&DAVE);
        assert_eq!(dave_balance, 1_000 * BASE - dave_reserved);

        let alice_balance = Balances::free_balance(&ALICE);
        assert_eq!(alice_balance, 1_000 * BASE - OracleBond::get());

        // bob kinda gets away scot-free since Alice is held responsible
        // for her designated reporter
        let bob_balance = Balances::free_balance(&BOB);
        assert_eq!(bob_balance, 1_000 * BASE);
    });
}

#[test_case(MarketStatus::Active; "active")]
#[test_case(MarketStatus::CollectingSubsidy; "collecting_subsidy")]
#[test_case(MarketStatus::InsufficientSubsidy; "insufficient_subsidy")]
#[test_case(MarketStatus::Closed; "closed")]
#[test_case(MarketStatus::Proposed; "proposed")]
#[test_case(MarketStatus::Resolved; "resolved")]
fn dispute_fails_unless_reported_or_disputed_market(status: MarketStatus) {
    ExtBuilder::default().build().execute_with(|| {
        // Creates a permissionless market.
        simple_create_categorical_market(MarketCreation::Permissionless, 0..1, ScoringRule::CPMM);

        assert_ok!(MarketCommons::mutate_market(&0, |market_inner| {
            market_inner.status = status;
            Ok(())
        }));

        assert_noop!(
            PredictionMarkets::dispute(Origin::signed(EVE), 0, OutcomeReport::Categorical(1)),
            Error::<Runtime>::InvalidMarketStatus
        );
    });
}

#[test]
fn it_resolves_a_disputed_market_to_default_if_dispute_mechanism_failed() {
    ExtBuilder::default().build().execute_with(|| {
        let end = 2;
        assert_ok!(PredictionMarkets::create_market(
            Origin::signed(ALICE),
            BOB,
            MarketPeriod::Block(0..2),
            get_deadlines(),
            gen_metadata(2),
            MarketCreation::Permissionless,
            MarketType::Categorical(<Runtime as Config>::MinCategories::get()),
            MarketDisputeMechanism::Authorized(ALICE),
            ScoringRule::CPMM,
        ));
        assert_ok!(PredictionMarkets::buy_complete_set(Origin::signed(CHARLIE), 0, CENT));

        let market = MarketCommons::market(&0).unwrap();
        let grace_period = market.deadlines.grace_period;
        run_to_block(end + grace_period + 1);
        assert_ok!(PredictionMarkets::report(
            Origin::signed(BOB),
            0,
            OutcomeReport::Categorical(0)
        ));
        let dispute_at_0 = end + grace_period + 2;
        run_to_block(dispute_at_0);
        assert_ok!(PredictionMarkets::dispute(
            Origin::signed(CHARLIE),
            0,
            OutcomeReport::Categorical(1)
        ));
        let dispute_at_1 = dispute_at_0 + 1;
        run_to_block(dispute_at_1);
        assert_ok!(PredictionMarkets::dispute(
            Origin::signed(DAVE),
            0,
            OutcomeReport::Categorical(0)
        ));
        let dispute_at_2 = dispute_at_1 + 1;
        run_to_block(dispute_at_2);
        assert_ok!(PredictionMarkets::dispute(
            Origin::signed(EVE),
            0,
            OutcomeReport::Categorical(1)
        ));

        let charlie_reserved = Balances::reserved_balance(&CHARLIE);
        let eve_reserved = Balances::reserved_balance(&EVE);
        let disputes = crate::Disputes::<Runtime>::get(0);
        assert_eq!(disputes.len(), 3);

        run_blocks(market.deadlines.dispute_duration);
        let market_after = MarketCommons::market(&0).unwrap();
        assert_eq!(market_after.status, MarketStatus::Resolved);
        let disputes = crate::Disputes::<Runtime>::get(0);
        assert_eq!(disputes.len(), 0);
        assert_ok!(PredictionMarkets::redeem_shares(Origin::signed(CHARLIE), 0));

        // make sure rewards are right
        //
        // slashed amounts
        // ---------------------------
        // - Charlie's reserve: DisputeBond::get()
        // - Eve's reserve: DisputeBond::get() + 2 * DisputeFactor::get()
        //
        // All goes to Dave (because Bob is - strictly speaking - not a disputor).
        assert_eq!(Balances::free_balance(&CHARLIE), 1_000 * BASE - charlie_reserved);
        assert_eq!(Balances::free_balance(&EVE), 1_000 * BASE - eve_reserved);
        let total_slashed = charlie_reserved + eve_reserved;
        assert_eq!(Balances::free_balance(&DAVE), 1_000 * BASE + total_slashed);

        // The oracle report was accepted, so Alice is not slashed.
        assert_eq!(Balances::free_balance(&ALICE), 1_000 * BASE);
        assert_eq!(Balances::free_balance(&BOB), 1_000 * BASE);
    });
}

#[test]
fn it_allows_to_redeem_shares() {
    ExtBuilder::default().build().execute_with(|| {
        let end = 2;
        simple_create_categorical_market(MarketCreation::Permissionless, 0..end, ScoringRule::CPMM);

        assert_ok!(PredictionMarkets::buy_complete_set(Origin::signed(CHARLIE), 0, CENT));
        let market = MarketCommons::market(&0).unwrap();
        let grace_period = end + market.deadlines.grace_period;
        run_to_block(grace_period + 1);

        assert_ok!(PredictionMarkets::report(
            Origin::signed(BOB),
            0,
            OutcomeReport::Categorical(1)
        ));
        run_blocks(market.deadlines.dispute_duration);
        let market = MarketCommons::market(&0).unwrap();
        assert_eq!(market.status, MarketStatus::Resolved);

        assert_ok!(PredictionMarkets::redeem_shares(Origin::signed(CHARLIE), 0));
        let bal = Balances::free_balance(&CHARLIE);
        assert_eq!(bal, 1_000 * BASE);
        System::assert_last_event(
            Event::TokensRedeemed(0, Asset::CategoricalOutcome(0, 1), CENT, CENT, CHARLIE).into(),
        );
    });
}

#[test]
fn create_market_and_deploy_assets_results_in_expected_balances_and_pool_params() {
    let oracle = ALICE;
    let period = MarketPeriod::Block(0..42);
    let metadata = gen_metadata(42);
    let category_count = 4;
    let market_type = MarketType::Categorical(category_count);
    let swap_fee = <Runtime as zrml_swaps::Config>::MaxSwapFee::get();
    let amount = 123 * BASE;
    let pool_id = 0;
    let weight = <Runtime as zrml_swaps::Config>::MinWeight::get();
    let weights = vec![weight; category_count.into()];
    let base_asset_weight = (category_count as u128) * weight;
    let total_weight = 2 * base_asset_weight;

    // Execute the combined convenience function
    ExtBuilder::default().build().execute_with(|| {
        assert_ok!(PredictionMarkets::create_cpmm_market_and_deploy_assets(
            Origin::signed(ALICE),
            oracle,
            period,
            get_deadlines(),
            metadata,
            market_type,
            MarketDisputeMechanism::SimpleDisputes,
            swap_fee,
            amount,
            weights,
        ));
        let market_id = 0;

        let pool_account = Swaps::pool_account_id(pool_id);
        assert_eq!(Tokens::free_balance(Asset::CategoricalOutcome(0, 0), &ALICE), 0);
        assert_eq!(Tokens::free_balance(Asset::CategoricalOutcome(0, 1), &ALICE), 0);
        assert_eq!(Tokens::free_balance(Asset::CategoricalOutcome(0, 2), &ALICE), 0);
        assert_eq!(Tokens::free_balance(Asset::CategoricalOutcome(0, 3), &ALICE), 0);

        assert_eq!(Tokens::free_balance(Asset::CategoricalOutcome(0, 0), &pool_account), amount);
        assert_eq!(Tokens::free_balance(Asset::CategoricalOutcome(0, 1), &pool_account), amount);
        assert_eq!(Tokens::free_balance(Asset::CategoricalOutcome(0, 2), &pool_account), amount);
        assert_eq!(Tokens::free_balance(Asset::CategoricalOutcome(0, 3), &pool_account), amount);
        assert_eq!(System::account(&pool_account).data.free, amount);

        let pool = Pools::<Runtime>::get(0).unwrap();
        let assets_expected = vec![
            Asset::CategoricalOutcome(market_id, 0),
            Asset::CategoricalOutcome(market_id, 1),
            Asset::CategoricalOutcome(market_id, 2),
            Asset::CategoricalOutcome(market_id, 3),
            Asset::Ztg,
        ];
        assert_eq!(pool.assets, assets_expected);
        assert_eq!(pool.base_asset, Asset::Ztg);
        assert_eq!(pool.market_id, market_id);
        assert_eq!(pool.scoring_rule, ScoringRule::CPMM);
        assert_eq!(pool.swap_fee, Some(swap_fee));
        assert_eq!(pool.total_subsidy, None);
        assert_eq!(pool.total_subsidy, None);
        assert_eq!(pool.total_weight, Some(total_weight));
        let pool_weights = pool.weights.unwrap();
        assert_eq!(pool_weights[&Asset::CategoricalOutcome(market_id, 0)], weight);
        assert_eq!(pool_weights[&Asset::CategoricalOutcome(market_id, 1)], weight);
        assert_eq!(pool_weights[&Asset::CategoricalOutcome(market_id, 2)], weight);
        assert_eq!(pool_weights[&Asset::CategoricalOutcome(market_id, 3)], weight);
        assert_eq!(pool_weights[&Asset::Ztg], base_asset_weight);
    });
}

#[test]
fn process_subsidy_activates_market_with_sufficient_subsidy() {
    ExtBuilder::default().build().execute_with(|| {
        let min_sub_period =
            <Runtime as crate::Config>::MinSubsidyPeriod::get() / (MILLISECS_PER_BLOCK as u64);
        let max_sub_period =
            <Runtime as crate::Config>::MaxSubsidyPeriod::get() / (MILLISECS_PER_BLOCK as u64);

        simple_create_categorical_market(
            MarketCreation::Permissionless,
            min_sub_period..max_sub_period,
            ScoringRule::RikiddoSigmoidFeeMarketEma,
        );
        let min_subsidy = <Runtime as zrml_swaps::Config>::MinSubsidy::get();
        assert_ok!(Swaps::pool_join_subsidy(Origin::signed(ALICE), 0, min_subsidy));
        run_to_block(min_sub_period);
        let subsidy_queue = crate::MarketsCollectingSubsidy::<Runtime>::get();
        assert_eq!(subsidy_queue.len(), 0);
        assert_eq!(MarketCommons::market(&0).unwrap().status, MarketStatus::Active);
    });
}

#[test]
fn process_subsidy_blocks_market_with_insufficient_subsidy() {
    ExtBuilder::default().build().execute_with(|| {
        let min_sub_period =
            <Runtime as crate::Config>::MinSubsidyPeriod::get() / (MILLISECS_PER_BLOCK as u64);
        let max_sub_period =
            <Runtime as crate::Config>::MaxSubsidyPeriod::get() / (MILLISECS_PER_BLOCK as u64);

        simple_create_categorical_market(
            MarketCreation::Permissionless,
            min_sub_period..max_sub_period,
            ScoringRule::RikiddoSigmoidFeeMarketEma,
        );
        let subsidy = <Runtime as zrml_swaps::Config>::MinSubsidy::get() / 3;
        assert_ok!(Swaps::pool_join_subsidy(Origin::signed(ALICE), 0, subsidy));
        assert_ok!(Swaps::pool_join_subsidy(Origin::signed(BOB), 0, subsidy));
        run_to_block(min_sub_period);
        let subsidy_queue = crate::MarketsCollectingSubsidy::<Runtime>::get();
        assert_eq!(subsidy_queue.len(), 0);
        assert_eq!(MarketCommons::market(&0).unwrap().status, MarketStatus::InsufficientSubsidy);

        // Check that the balances are correctly unreserved.
        assert_eq!(Balances::reserved_balance(&ALICE), 0);
        assert_eq!(Balances::reserved_balance(&BOB), 0);
    });
}

#[test]
fn process_subsidy_keeps_market_in_subsidy_queue_until_end_of_subsidy_phase() {
    ExtBuilder::default().build().execute_with(|| {
        let min_sub_period =
            <Runtime as crate::Config>::MinSubsidyPeriod::get() / (MILLISECS_PER_BLOCK as u64);
        let max_sub_period =
            <Runtime as crate::Config>::MaxSubsidyPeriod::get() / (MILLISECS_PER_BLOCK as u64);

        simple_create_categorical_market(
            MarketCreation::Permissionless,
            min_sub_period + 42..max_sub_period,
            ScoringRule::RikiddoSigmoidFeeMarketEma,
        );

        // Run to block where 2 markets are ready and process all markets.
        run_to_block(min_sub_period);
        let subsidy_queue = crate::MarketsCollectingSubsidy::<Runtime>::get();
        assert!(subsidy_queue.len() == 1);
        assert!(subsidy_queue[0].market_id == 0);
        assert!(MarketCommons::market(&0).unwrap().status == MarketStatus::CollectingSubsidy);
    });
}

#[test]
fn start_subsidy_creates_pool_and_starts_subsidy() {
    ExtBuilder::default().build().execute_with(|| {
        // Create advised categorical market using Rikiddo.
        simple_create_categorical_market(
            MarketCreation::Advised,
            1337..1338,
            ScoringRule::RikiddoSigmoidFeeMarketEma,
        );
        let market_id = 0;
        let mut market = MarketCommons::market(&market_id).unwrap();

        // Ensure and set correct market status.
        assert_err!(
            PredictionMarkets::start_subsidy(&market, market_id),
            crate::Error::<Runtime>::MarketIsNotCollectingSubsidy
        );
        assert_ok!(MarketCommons::mutate_market(&market_id, |market_inner| {
            market_inner.status = MarketStatus::CollectingSubsidy;
            market = market_inner.clone();
            Ok(())
        }));

        // Pool was created and market was registered for state transition into active.
        assert_ok!(PredictionMarkets::start_subsidy(&market, market_id));
        assert_ok!(MarketCommons::market_pool(&market_id));
        let mut inserted = false;

        for market in crate::MarketsCollectingSubsidy::<Runtime>::get() {
            if market.market_id == market_id {
                inserted = true;
            }
        }

        assert!(inserted);
    });
}

#[test]
fn the_entire_market_lifecycle_works_with_timestamps() {
    ExtBuilder::default().build().execute_with(|| {
        // Creates a permissionless market.
        assert_ok!(PredictionMarkets::create_market(
            Origin::signed(ALICE),
            BOB,
            MarketPeriod::Timestamp(0..100_000_000),
            get_deadlines(),
            gen_metadata(2),
            MarketCreation::Permissionless,
            MarketType::Categorical(2),
            MarketDisputeMechanism::SimpleDisputes,
            ScoringRule::CPMM
        ));

        // is ok
        assert_ok!(PredictionMarkets::buy_complete_set(Origin::signed(BOB), 0, CENT));
        let market = MarketCommons::market(&0).unwrap();

        // set the timestamp
        set_timestamp_for_on_initialize(100_000_000);
        run_to_block(2); // Trigger `on_initialize`; must be at least block #2.
        let grace_period: u64 = market.deadlines.grace_period * MILLISECS_PER_BLOCK as u64;
        set_timestamp_for_on_initialize(
            100_000_000 + grace_period + MILLISECS_PER_BLOCK as u64 + MILLISECS_PER_BLOCK as u64,
        );

        assert_noop!(
            PredictionMarkets::buy_complete_set(Origin::signed(BOB), 0, CENT),
            Error::<Runtime>::MarketIsNotActive,
        );

        assert_ok!(PredictionMarkets::report(
            Origin::signed(BOB),
            0,
            OutcomeReport::Categorical(1)
        ));
    });
}

#[test]
fn full_scalar_market_lifecycle() {
    ExtBuilder::default().build().execute_with(|| {
        assert_ok!(PredictionMarkets::create_market(
            Origin::signed(ALICE),
            BOB,
            MarketPeriod::Timestamp(0..100_000_000),
            get_deadlines(),
            gen_metadata(3),
            MarketCreation::Permissionless,
            MarketType::Scalar(10..=30),
            MarketDisputeMechanism::SimpleDisputes,
            ScoringRule::CPMM
        ));

        assert_ok!(PredictionMarkets::buy_complete_set(Origin::signed(CHARLIE), 0, 100 * BASE));

        // check balances
        let assets = PredictionMarkets::outcome_assets(0, &MarketCommons::market(&0).unwrap());
        assert_eq!(assets.len(), 2);
        for asset in assets.iter() {
            let bal = Tokens::free_balance(*asset, &CHARLIE);
            assert_eq!(bal, 100 * BASE);
        }
        let market = MarketCommons::market(&0).unwrap();

        set_timestamp_for_on_initialize(100_000_000);
        let report_at = 2;
        run_to_block(report_at); // Trigger `on_initialize`; must be at least block #2.
        let grace_period: u64 = market.deadlines.grace_period * MILLISECS_PER_BLOCK as u64;
        set_timestamp_for_on_initialize(
            100_000_000 + grace_period + MILLISECS_PER_BLOCK as u64 + MILLISECS_PER_BLOCK as u64,
        );

        // report
        assert_ok!(PredictionMarkets::report(Origin::signed(BOB), 0, OutcomeReport::Scalar(100)));

        let market_after_report = MarketCommons::market(&0).unwrap();
        assert!(market_after_report.report.is_some());
        let report = market_after_report.report.unwrap();
        assert_eq!(report.at, report_at);
        assert_eq!(report.by, BOB);
        assert_eq!(report.outcome, OutcomeReport::Scalar(100));

        // dispute
        assert_ok!(PredictionMarkets::dispute(Origin::signed(DAVE), 0, OutcomeReport::Scalar(25)));
        let disputes = crate::Disputes::<Runtime>::get(0);
        assert_eq!(disputes.len(), 1);

        run_blocks(market.deadlines.dispute_duration);

        let market_after_resolve = MarketCommons::market(&0).unwrap();
        assert_eq!(market_after_resolve.status, MarketStatus::Resolved);
        let disputes = crate::Disputes::<Runtime>::get(0);
        assert_eq!(disputes.len(), 0);

        // give EVE some shares
        assert_ok!(Tokens::transfer(
            Origin::signed(CHARLIE),
            EVE,
            Asset::ScalarOutcome(0, ScalarPosition::Short),
            50 * BASE
        ));

        assert_eq!(
            Tokens::free_balance(Asset::ScalarOutcome(0, ScalarPosition::Short), &CHARLIE),
            50 * BASE
        );

        assert_ok!(PredictionMarkets::redeem_shares(Origin::signed(CHARLIE), 0));
        for asset in assets.iter() {
            let bal = Tokens::free_balance(*asset, &CHARLIE);
            assert_eq!(bal, 0);
        }

        // check payouts is right for each CHARLIE and EVE
        let ztg_bal_charlie = Balances::free_balance(&CHARLIE);
        let ztg_bal_eve = Balances::free_balance(&EVE);
        assert_eq!(ztg_bal_charlie, 98750 * CENT); // 75 (LONG) + 12.5 (SHORT) + 900 (balance)
        assert_eq!(ztg_bal_eve, 1000 * BASE);
        System::assert_has_event(
            Event::TokensRedeemed(
                0,
                Asset::ScalarOutcome(0, ScalarPosition::Long),
                100 * BASE,
                75 * BASE,
                CHARLIE,
            )
            .into(),
        );
        System::assert_has_event(
            Event::TokensRedeemed(
                0,
                Asset::ScalarOutcome(0, ScalarPosition::Short),
                50 * BASE,
                1250 * CENT, // 12.5
                CHARLIE,
            )
            .into(),
        );

        assert_ok!(PredictionMarkets::redeem_shares(Origin::signed(EVE), 0));
        let ztg_bal_eve_after = Balances::free_balance(&EVE);
        assert_eq!(ztg_bal_eve_after, 101250 * CENT); // 12.5 (SHORT) + 1000 (balance)
        System::assert_last_event(
            Event::TokensRedeemed(
                0,
                Asset::ScalarOutcome(0, ScalarPosition::Short),
                50 * BASE,
                1250 * CENT, // 12.5
                EVE,
            )
            .into(),
        );
    })
}

#[test]
fn scalar_market_correctly_resolves_on_out_of_range_outcomes_below_threshold() {
    ExtBuilder::default().build().execute_with(|| {
        scalar_market_correctly_resolves_common(50);
        assert_eq!(Balances::free_balance(&CHARLIE), 900 * BASE);
        assert_eq!(Balances::free_balance(&EVE), 1100 * BASE);
    })
}

#[test]
fn scalar_market_correctly_resolves_on_out_of_range_outcomes_above_threshold() {
    ExtBuilder::default().build().execute_with(|| {
        scalar_market_correctly_resolves_common(250);
        assert_eq!(Balances::free_balance(&CHARLIE), 1000 * BASE);
        assert_eq!(Balances::free_balance(&EVE), 1000 * BASE);
    })
}

#[test]
fn reject_market_fails_on_permissionless_market() {
    ExtBuilder::default().build().execute_with(|| {
        // Creates an advised market.
        simple_create_categorical_market(MarketCreation::Permissionless, 0..1, ScoringRule::CPMM);
        assert_noop!(
            PredictionMarkets::reject_market(Origin::signed(SUDO), 0),
            Error::<Runtime>::InvalidMarketStatus
        );
    });
}

#[test]
fn reject_market_fails_on_approved_market() {
    ExtBuilder::default().build().execute_with(|| {
        // Creates an advised market.
        simple_create_categorical_market(MarketCreation::Advised, 0..1, ScoringRule::CPMM);
        assert_ok!(PredictionMarkets::approve_market(Origin::signed(SUDO), 0));
        assert_noop!(
            PredictionMarkets::reject_market(Origin::signed(SUDO), 0),
            Error::<Runtime>::InvalidMarketStatus
        );
    });
}

#[test]
fn market_resolve_does_not_hold_liquidity_withdraw() {
    ExtBuilder::default().build().execute_with(|| {
        let end = 100;
        assert_ok!(PredictionMarkets::create_market(
            Origin::signed(ALICE),
            BOB,
            MarketPeriod::Block(0..end),
            get_deadlines(),
            gen_metadata(2),
            MarketCreation::Permissionless,
            MarketType::Categorical(3),
            MarketDisputeMechanism::SimpleDisputes,
            ScoringRule::CPMM
        ));
        deploy_swap_pool(MarketCommons::market(&0).unwrap(), 0).unwrap();
        assert_ok!(PredictionMarkets::buy_complete_set(Origin::signed(ALICE), 0, BASE));
        assert_ok!(PredictionMarkets::buy_complete_set(Origin::signed(BOB), 0, 2 * BASE));
        assert_ok!(PredictionMarkets::buy_complete_set(Origin::signed(CHARLIE), 0, 3 * BASE));
        let market = MarketCommons::market(&0).unwrap();

        let grace_period = end + market.deadlines.grace_period;
        run_to_block(grace_period + 1);
        assert_ok!(PredictionMarkets::report(
            Origin::signed(BOB),
            0,
            OutcomeReport::Categorical(2)
        ));

        run_to_block(grace_period + market.deadlines.dispute_duration + 2);
        assert_ok!(Swaps::pool_exit(Origin::signed(FRED), 0, BASE * 100, vec![0, 0]));
        assert_ok!(PredictionMarkets::redeem_shares(Origin::signed(BOB), 0));
    })
}

#[test]
fn authorized_correctly_resolves_disputed_market() {
    ExtBuilder::default().build().execute_with(|| {
        let end = 2;
        assert_ok!(PredictionMarkets::create_market(
            Origin::signed(ALICE),
            BOB,
            MarketPeriod::Block(0..end),
            get_deadlines(),
            gen_metadata(2),
            MarketCreation::Permissionless,
            MarketType::Categorical(<Runtime as Config>::MinCategories::get()),
            MarketDisputeMechanism::Authorized(FRED),
            ScoringRule::CPMM,
        ));
        assert_ok!(PredictionMarkets::buy_complete_set(Origin::signed(CHARLIE), 0, CENT));

        let market = MarketCommons::market(&0).unwrap();
        let grace_period = end + market.deadlines.grace_period;
        run_to_block(grace_period + 1);
        assert_ok!(PredictionMarkets::report(
            Origin::signed(BOB),
            0,
            OutcomeReport::Categorical(0)
        ));
        let dispute_at_0 = grace_period + 1 + 1;
        run_to_block(dispute_at_0);
        assert_ok!(PredictionMarkets::dispute(
            Origin::signed(CHARLIE),
            0,
            OutcomeReport::Categorical(1)
        ));

        // Fred authorizses an outcome, but fat-fingers it on the first try.
        assert_ok!(Authorized::authorize_market_outcome(
            Origin::signed(FRED),
            0,
            OutcomeReport::Categorical(0)
        ));
        assert_ok!(Authorized::authorize_market_outcome(
            Origin::signed(FRED),
            0,
            OutcomeReport::Categorical(1)
        ));

        let dispute_at_1 = dispute_at_0 + 1;
        run_to_block(dispute_at_1);
        assert_ok!(PredictionMarkets::dispute(
            Origin::signed(DAVE),
            0,
            OutcomeReport::Categorical(0)
        ));
        let dispute_at_2 = dispute_at_1 + 1;
        run_to_block(dispute_at_2);
        assert_ok!(PredictionMarkets::dispute(
            Origin::signed(EVE),
            0,
            OutcomeReport::Categorical(1)
        ));

        let market = MarketCommons::market(&0).unwrap();
        assert_eq!(market.status, MarketStatus::Disputed);

        // check everyone's deposits
        let charlie_reserved = Balances::reserved_balance(&CHARLIE);
        assert_eq!(charlie_reserved, DisputeBond::get());

        let dave_reserved = Balances::reserved_balance(&DAVE);
        assert_eq!(dave_reserved, DisputeBond::get() + DisputeFactor::get());

        let eve_reserved = Balances::reserved_balance(&EVE);
        assert_eq!(eve_reserved, DisputeBond::get() + 2 * DisputeFactor::get());

        // check disputes length
        let disputes = crate::Disputes::<Runtime>::get(0);
        assert_eq!(disputes.len(), 3);

        // make sure the old mappings of market id per dispute block are erased
        let market_ids_1 = MarketIdsPerDisputeBlock::<Runtime>::get(
            dispute_at_0 + market.deadlines.dispute_duration,
        );
        assert_eq!(market_ids_1.len(), 0);

        let market_ids_2 = MarketIdsPerDisputeBlock::<Runtime>::get(
            dispute_at_1 + market.deadlines.dispute_duration,
        );
        assert_eq!(market_ids_2.len(), 0);

        let market_ids_3 = MarketIdsPerDisputeBlock::<Runtime>::get(
            dispute_at_2 + market.deadlines.dispute_duration,
        );
        assert_eq!(market_ids_3.len(), 1);

        run_blocks(market.deadlines.dispute_duration);

        let market_after = MarketCommons::market(&0).unwrap();
        assert_eq!(market_after.status, MarketStatus::Resolved);
        let disputes = crate::Disputes::<Runtime>::get(0);
        assert_eq!(disputes.len(), 0);

        assert_ok!(PredictionMarkets::redeem_shares(Origin::signed(CHARLIE), 0));

        // Make sure rewards are right:
        //
        // Slashed amounts:
        //     - Dave's reserve: DisputeBond::get() + DisputeFactor::get()
        //     - Alice's oracle bond: OracleBond::get()
        // Total: OracleBond::get() + DisputeBond::get() + DisputeFactor::get()
        //
        // Charlie and Eve each receive half of the total slashed amount as bounty.
        let dave_reserved = DisputeBond::get() + DisputeFactor::get();
        let total_slashed = OracleBond::get() + dave_reserved;

        let charlie_balance = Balances::free_balance(&CHARLIE);
        assert_eq!(charlie_balance, 1_000 * BASE + total_slashed / 2);
        let charlie_reserved_2 = Balances::reserved_balance(&CHARLIE);
        assert_eq!(charlie_reserved_2, 0);
        let eve_balance = Balances::free_balance(&EVE);
        assert_eq!(eve_balance, 1_000 * BASE + total_slashed / 2);

        let dave_balance = Balances::free_balance(&DAVE);
        assert_eq!(dave_balance, 1_000 * BASE - dave_reserved);

        let alice_balance = Balances::free_balance(&ALICE);
        assert_eq!(alice_balance, 1_000 * BASE - OracleBond::get());

        // bob kinda gets away scot-free since Alice is held responsible
        // for her designated reporter
        let bob_balance = Balances::free_balance(&BOB);
        assert_eq!(bob_balance, 1_000 * BASE);
    });
}

#[test]
fn on_resolution_defaults_to_oracle_report_in_case_of_unresolved_dispute() {
    ExtBuilder::default().build().execute_with(|| {
        let end = 2;
        let market_id = 0;
        assert_ok!(PredictionMarkets::create_market(
            Origin::signed(ALICE),
            BOB,
            MarketPeriod::Block(0..end),
            get_deadlines(),
            gen_metadata(2),
            MarketCreation::Permissionless,
            MarketType::Categorical(<Runtime as Config>::MinCategories::get()),
            MarketDisputeMechanism::Authorized(FRED),
            ScoringRule::CPMM,
        ));
        assert_ok!(PredictionMarkets::buy_complete_set(Origin::signed(CHARLIE), market_id, CENT));

        let market = MarketCommons::market(&0).unwrap();
        let grace_period = end + market.deadlines.grace_period;
        run_to_block(grace_period + 1);
        assert_ok!(PredictionMarkets::report(
            Origin::signed(BOB),
            market_id,
            OutcomeReport::Categorical(1)
        ));
        assert_ok!(PredictionMarkets::dispute(
            Origin::signed(CHARLIE),
            market_id,
            OutcomeReport::Categorical(0)
        ));
        let market = MarketCommons::market(&market_id).unwrap();
        assert_eq!(market.status, MarketStatus::Disputed);

        let charlie_reserved = Balances::reserved_balance(&CHARLIE);
        assert_eq!(charlie_reserved, DisputeBond::get());

        run_blocks(market.deadlines.dispute_duration);
        let market_after = MarketCommons::market(&market_id).unwrap();
        assert_eq!(market_after.status, MarketStatus::Resolved);
        let disputes = crate::Disputes::<Runtime>::get(0);
        assert_eq!(disputes.len(), 0);
        assert_ok!(PredictionMarkets::redeem_shares(Origin::signed(CHARLIE), market_id));

        // Make sure rewards are right:
        //
        // - Bob reported "correctly" and in time, so Alice and Bob don't get slashed
        // - Charlie started a dispute which was abandoned, hence he's slashed
        let charlie_balance = Balances::free_balance(&CHARLIE);
        assert_eq!(charlie_balance, 1_000 * BASE - charlie_reserved);
        let alice_balance = Balances::free_balance(&ALICE);
        assert_eq!(alice_balance, 1_000 * BASE);
        let bob_balance = Balances::free_balance(&BOB);
        assert_eq!(bob_balance, 1_000 * BASE);
    });
}

#[test]
fn approve_market_correctly_unreserves_advisory_bond() {
    ExtBuilder::default().build().execute_with(|| {
        assert_ok!(PredictionMarkets::create_market(
            Origin::signed(ALICE),
            BOB,
            MarketPeriod::Block(0..100),
            get_deadlines(),
            gen_metadata(2),
            MarketCreation::Advised,
            MarketType::Categorical(2),
            MarketDisputeMechanism::SimpleDisputes,
            ScoringRule::CPMM,
        ));
        // Reserve a sentinel amount to check that we don't unreserve too much.
        assert_ok!(Balances::reserve_named(
            &PredictionMarkets::reserve_id(),
            &ALICE,
            SENTINEL_AMOUNT
        ));
        let alice_balance_before = Balances::free_balance(&ALICE);
        assert_eq!(
            Balances::reserved_balance(&ALICE),
            SENTINEL_AMOUNT + AdvisoryBond::get() + OracleBond::get()
        );
        assert_ok!(PredictionMarkets::approve_market(Origin::signed(SUDO), 0));
        assert_eq!(Balances::reserved_balance(&ALICE), SENTINEL_AMOUNT + OracleBond::get());
        assert_eq!(Balances::free_balance(&ALICE), alice_balance_before + AdvisoryBond::get());
    });
}

#[test]
fn on_resolution_correctly_reserves_and_unreserves_bonds_for_permissionless_market_on_oracle_report()
 {
    ExtBuilder::default().build().execute_with(|| {
        let end = 100;
        assert_ok!(PredictionMarkets::create_market(
            Origin::signed(ALICE),
            BOB,
            MarketPeriod::Block(0..end),
            get_deadlines(),
            gen_metadata(2),
            MarketCreation::Permissionless,
            MarketType::Categorical(2),
            MarketDisputeMechanism::SimpleDisputes,
            ScoringRule::CPMM,
        ));
        // Reserve a sentinel amount to check that we don't unreserve too much.
        assert_ok!(Balances::reserve_named(
            &PredictionMarkets::reserve_id(),
            &ALICE,
            SENTINEL_AMOUNT
        ));
        let alice_balance_before = Balances::free_balance(&ALICE);
        assert_eq!(
            Balances::reserved_balance(&ALICE),
            SENTINEL_AMOUNT + ValidityBond::get() + OracleBond::get()
        );
        let market = MarketCommons::market(&0).unwrap();
        let grace_period = end + market.deadlines.grace_period;
        run_to_block(grace_period + 1);
        assert_ok!(PredictionMarkets::report(
            Origin::signed(BOB),
            0,
            OutcomeReport::Categorical(0)
        ));
        run_to_block(grace_period + market.deadlines.dispute_duration + 1);
        assert_eq!(Balances::reserved_balance(&ALICE), SENTINEL_AMOUNT);
        assert_eq!(
            Balances::free_balance(&ALICE),
            alice_balance_before + ValidityBond::get() + OracleBond::get()
        );
    });
}

#[test]
fn deploy_swap_pool_correctly_sets_weight_of_base_asset() {
    ExtBuilder::default().build().execute_with(|| {
        let weights = vec![
            <Runtime as zrml_swaps::Config>::MinWeight::get() + 11,
            <Runtime as zrml_swaps::Config>::MinWeight::get() + 22,
            <Runtime as zrml_swaps::Config>::MinWeight::get() + 33,
        ];
        assert_ok!(PredictionMarkets::create_cpmm_market_and_deploy_assets(
            Origin::signed(ALICE),
            ALICE,
            MarketPeriod::Block(0..42),
            get_deadlines(),
            gen_metadata(50),
            MarketType::Categorical(3),
            MarketDisputeMechanism::SimpleDisputes,
            1,
            <Runtime as zrml_swaps::Config>::MinLiquidity::get(),
            weights,
        ));
        let pool = <Pools<Runtime>>::get(0).unwrap();
        let pool_weights = pool.weights.unwrap();
        assert_eq!(
            pool_weights[&Asset::Ztg],
            3 * <Runtime as zrml_swaps::Config>::MinWeight::get() + 66
        );
    });
}

#[test]
fn deploy_swap_pool_for_market_returns_error_if_weights_is_too_short() {
    ExtBuilder::default().build().execute_with(|| {
        let category_count = 5;
        assert_ok!(PredictionMarkets::create_market(
            Origin::signed(ALICE),
            BOB,
            MarketPeriod::Block(0..100),
            get_deadlines(),
            gen_metadata(2),
            MarketCreation::Permissionless,
            MarketType::Categorical(category_count),
            MarketDisputeMechanism::SimpleDisputes,
            ScoringRule::CPMM
        ));
        let amount = 123 * BASE;
        assert_ok!(Balances::set_balance(Origin::root(), ALICE, 2 * amount, 0));
        assert_ok!(PredictionMarkets::buy_complete_set(Origin::signed(ALICE), 0, amount));
        // Attempt to create a pool with four weights; but we need five instead (base asset not
        // counted).
        assert_noop!(
            PredictionMarkets::deploy_swap_pool_for_market(
                Origin::signed(ALICE),
                0,
                1,
                amount,
                vec![
                    <Runtime as zrml_swaps::Config>::MinWeight::get();
                    (category_count - 1).into()
                ],
            ),
            Error::<Runtime>::WeightsLenMustEqualAssetsLen,
        );
    });
}

#[test]
fn deploy_swap_pool_for_market_returns_error_if_weights_is_too_long() {
    ExtBuilder::default().build().execute_with(|| {
        let category_count = 5;
        assert_ok!(PredictionMarkets::create_market(
            Origin::signed(ALICE),
            BOB,
            MarketPeriod::Block(0..100),
            get_deadlines(),
            gen_metadata(2),
            MarketCreation::Permissionless,
            MarketType::Categorical(category_count),
            MarketDisputeMechanism::SimpleDisputes,
            ScoringRule::CPMM
        ));
        let amount = 123 * BASE;
        assert_ok!(Balances::set_balance(Origin::root(), ALICE, 2 * amount, 0));
        assert_ok!(PredictionMarkets::buy_complete_set(Origin::signed(ALICE), 0, amount));
        // Attempt to create a pool with six weights; but we need five instead (base asset not
        // counted).
        assert_noop!(
            PredictionMarkets::deploy_swap_pool_for_market(
                Origin::signed(ALICE),
                0,
                <Runtime as zrml_swaps::Config>::MaxSwapFee::get(),
                amount,
                vec![
                    <Runtime as zrml_swaps::Config>::MinWeight::get();
                    (category_count + 1).into()
                ],
            ),
            Error::<Runtime>::WeightsLenMustEqualAssetsLen,
        );
    });
}

#[test]
fn on_resolution_correctly_reserves_and_unreserves_bonds_for_permissionless_market_on_outsider_report()
 {
    ExtBuilder::default().build().execute_with(|| {
        let end = 100;
        assert_ok!(PredictionMarkets::create_market(
            Origin::signed(ALICE),
            BOB,
            MarketPeriod::Block(0..100),
            get_deadlines(),
            gen_metadata(2),
            MarketCreation::Permissionless,
            MarketType::Categorical(2),
            MarketDisputeMechanism::SimpleDisputes,
            ScoringRule::CPMM,
        ));
        // Reserve a sentinel amount to check that we don't unreserve too much.
        assert_ok!(Balances::reserve_named(
            &PredictionMarkets::reserve_id(),
            &ALICE,
            SENTINEL_AMOUNT
        ));
        let alice_balance_before = Balances::free_balance(&ALICE);
        assert_eq!(
            Balances::reserved_balance(&ALICE),
            SENTINEL_AMOUNT + ValidityBond::get() + OracleBond::get()
        );
        let market = MarketCommons::market(&0).unwrap();
        let grace_period = end + market.deadlines.grace_period;
        let report_at = grace_period + market.deadlines.oracle_duration + 1;
        run_to_block(report_at);
        assert_ok!(PredictionMarkets::report(
            Origin::signed(CHARLIE),
            0,
            OutcomeReport::Categorical(1)
        ));
        run_blocks(market.deadlines.dispute_duration);
        assert_eq!(Balances::reserved_balance(&ALICE), SENTINEL_AMOUNT);
        // Check that validity bond didn't get slashed, but oracle bond did
        assert_eq!(Balances::free_balance(&ALICE), alice_balance_before + ValidityBond::get());
    });
}

#[test]
fn on_resolution_correctly_reserves_and_unreserves_bonds_for_approved_advised_market_on_oracle_report()
 {
    ExtBuilder::default().build().execute_with(|| {
        let end = 100;
        assert_ok!(PredictionMarkets::create_market(
            Origin::signed(ALICE),
            BOB,
            MarketPeriod::Block(0..end),
            get_deadlines(),
            gen_metadata(2),
            MarketCreation::Advised,
            MarketType::Categorical(2),
            MarketDisputeMechanism::SimpleDisputes,
            ScoringRule::CPMM,
        ));
        // Reserve a sentinel amount to check that we don't unreserve too much.
        assert_ok!(Balances::reserve_named(
            &PredictionMarkets::reserve_id(),
            &ALICE,
            SENTINEL_AMOUNT
        ));
        assert_ok!(PredictionMarkets::approve_market(Origin::signed(SUDO), 0));
        let alice_balance_before = Balances::free_balance(&ALICE);
        assert_eq!(Balances::reserved_balance(&ALICE), SENTINEL_AMOUNT + OracleBond::get());
        let market = MarketCommons::market(&0).unwrap();
        let grace_period = end + market.deadlines.grace_period;
        let report_at = grace_period + 1;
        run_to_block(report_at);
        assert_ok!(PredictionMarkets::report(
            Origin::signed(BOB),
            0,
            OutcomeReport::Categorical(1)
        ));
        run_blocks(market.deadlines.dispute_duration);
        assert_eq!(Balances::reserved_balance(&ALICE), SENTINEL_AMOUNT);
        // Check that nothing got slashed
        assert_eq!(Balances::free_balance(&ALICE), alice_balance_before + OracleBond::get());
    });
}

#[test]
fn on_resolution_correctly_reserves_and_unreserves_bonds_for_approved_advised_market_on_outsider_report()
 {
    ExtBuilder::default().build().execute_with(|| {
        let end = 100;
        assert_ok!(PredictionMarkets::create_market(
            Origin::signed(ALICE),
            BOB,
            MarketPeriod::Block(0..end),
            get_deadlines(),
            gen_metadata(2),
            MarketCreation::Advised,
            MarketType::Categorical(2),
            MarketDisputeMechanism::SimpleDisputes,
            ScoringRule::CPMM,
        ));
        // Reserve a sentinel amount to check that we don't unreserve too much.
        assert_ok!(Balances::reserve_named(
            &PredictionMarkets::reserve_id(),
            &ALICE,
            SENTINEL_AMOUNT
        ));
        assert_ok!(PredictionMarkets::approve_market(Origin::signed(SUDO), 0));
        let alice_balance_before = Balances::free_balance(&ALICE);
        assert_eq!(Balances::reserved_balance(&ALICE), SENTINEL_AMOUNT + OracleBond::get());
        let market = MarketCommons::market(&0).unwrap();
        let grace_period = end + market.deadlines.grace_period;
        let report_at = grace_period + market.deadlines.oracle_duration + 1;
        run_to_block(report_at);
        assert_ok!(PredictionMarkets::report(
            Origin::signed(CHARLIE),
            0,
            OutcomeReport::Categorical(1)
        ));
        run_blocks(market.deadlines.dispute_duration);
        // Check that oracle bond got slashed
        assert_eq!(Balances::reserved_balance(&ALICE), SENTINEL_AMOUNT);
        assert_eq!(Balances::free_balance(&ALICE), alice_balance_before);
    });
}

#[test]
fn report_fails_on_market_state_proposed() {
    ExtBuilder::default().build().execute_with(|| {
        assert_ok!(PredictionMarkets::create_market(
            Origin::signed(ALICE),
            BOB,
            MarketPeriod::Timestamp(0..100_000_000),
            get_deadlines(),
            gen_metadata(2),
            MarketCreation::Advised,
            MarketType::Categorical(2),
            MarketDisputeMechanism::SimpleDisputes,
            ScoringRule::CPMM
        ));
        assert_noop!(
            PredictionMarkets::report(Origin::signed(BOB), 0, OutcomeReport::Categorical(1)),
            Error::<Runtime>::MarketIsNotClosed,
        );
    });
}

#[test]
fn report_fails_on_market_state_closed_for_advised_market() {
    ExtBuilder::default().build().execute_with(|| {
        assert_ok!(PredictionMarkets::create_market(
            Origin::signed(ALICE),
            BOB,
            MarketPeriod::Timestamp(0..100_000_000),
            get_deadlines(),
            gen_metadata(2),
            MarketCreation::Advised,
            MarketType::Categorical(2),
            MarketDisputeMechanism::SimpleDisputes,
            ScoringRule::CPMM
        ));
        assert_noop!(
            PredictionMarkets::report(Origin::signed(BOB), 0, OutcomeReport::Categorical(1)),
            Error::<Runtime>::MarketIsNotClosed,
        );
    });
}

#[test]
fn report_fails_on_market_state_collecting_subsidy() {
    ExtBuilder::default().build().execute_with(|| {
        assert_ok!(PredictionMarkets::create_market(
            Origin::signed(ALICE),
            BOB,
            MarketPeriod::Timestamp(100_000_000..200_000_000),
            get_deadlines(),
            gen_metadata(2),
            MarketCreation::Advised,
            MarketType::Categorical(2),
            MarketDisputeMechanism::SimpleDisputes,
            ScoringRule::RikiddoSigmoidFeeMarketEma
        ));
        assert_noop!(
            PredictionMarkets::report(Origin::signed(BOB), 0, OutcomeReport::Categorical(1)),
            Error::<Runtime>::MarketIsNotClosed,
        );
    });
}

#[test]
fn report_fails_on_market_state_insufficient_subsidy() {
    ExtBuilder::default().build().execute_with(|| {
        assert_ok!(PredictionMarkets::create_market(
            Origin::signed(ALICE),
            BOB,
            MarketPeriod::Timestamp(100_000_000..200_000_000),
            get_deadlines(),
            gen_metadata(2),
            MarketCreation::Advised,
            MarketType::Categorical(2),
            MarketDisputeMechanism::SimpleDisputes,
            ScoringRule::RikiddoSigmoidFeeMarketEma
        ));
        let _ = MarketCommons::mutate_market(&0, |market| {
            market.status = MarketStatus::InsufficientSubsidy;
            Ok(())
        });
        assert_noop!(
            PredictionMarkets::report(Origin::signed(BOB), 0, OutcomeReport::Categorical(1)),
            Error::<Runtime>::MarketIsNotClosed,
        );
    });
}

#[test]
fn report_fails_on_market_state_active() {
    ExtBuilder::default().build().execute_with(|| {
        assert_ok!(PredictionMarkets::create_market(
            Origin::signed(ALICE),
            BOB,
            MarketPeriod::Timestamp(0..100_000_000),
            get_deadlines(),
            gen_metadata(2),
            MarketCreation::Permissionless,
            MarketType::Categorical(2),
            MarketDisputeMechanism::SimpleDisputes,
            ScoringRule::CPMM
        ));
        assert_noop!(
            PredictionMarkets::report(Origin::signed(BOB), 0, OutcomeReport::Categorical(1)),
            Error::<Runtime>::MarketIsNotClosed,
        );
    });
}

#[test]
fn report_fails_on_market_state_suspended() {
    ExtBuilder::default().build().execute_with(|| {
        assert_ok!(PredictionMarkets::create_market(
            Origin::signed(ALICE),
            BOB,
            MarketPeriod::Timestamp(0..100_000_000),
            get_deadlines(),
            gen_metadata(2),
            MarketCreation::Permissionless,
            MarketType::Categorical(2),
            MarketDisputeMechanism::SimpleDisputes,
            ScoringRule::CPMM
        ));
        let _ = MarketCommons::mutate_market(&0, |market| {
            market.status = MarketStatus::Suspended;
            Ok(())
        });
        assert_noop!(
            PredictionMarkets::report(Origin::signed(BOB), 0, OutcomeReport::Categorical(1)),
            Error::<Runtime>::MarketIsNotClosed,
        );
    });
}

#[test]
fn report_fails_on_market_state_resolved() {
    ExtBuilder::default().build().execute_with(|| {
        assert_ok!(PredictionMarkets::create_market(
            Origin::signed(ALICE),
            BOB,
            MarketPeriod::Timestamp(0..100_000_000),
            get_deadlines(),
            gen_metadata(2),
            MarketCreation::Advised,
            MarketType::Categorical(2),
            MarketDisputeMechanism::SimpleDisputes,
            ScoringRule::CPMM
        ));
        let _ = MarketCommons::mutate_market(&0, |market| {
            market.status = MarketStatus::Resolved;
            Ok(())
        });
        assert_noop!(
            PredictionMarkets::report(Origin::signed(BOB), 0, OutcomeReport::Categorical(1)),
            Error::<Runtime>::MarketIsNotClosed,
        );
    });
}

#[test]
fn report_fails_if_reporter_is_not_the_oracle() {
    ExtBuilder::default().build().execute_with(|| {
        assert_ok!(PredictionMarkets::create_market(
            Origin::signed(ALICE),
            BOB,
            MarketPeriod::Timestamp(0..100_000_000),
            get_deadlines(),
            gen_metadata(2),
            MarketCreation::Permissionless,
            MarketType::Categorical(2),
            MarketDisputeMechanism::SimpleDisputes,
            ScoringRule::CPMM
        ));
        let market = MarketCommons::market(&0).unwrap();
        set_timestamp_for_on_initialize(100_000_000);
        // Trigger hooks which close the market.
        run_to_block(2);
        let grace_period: u64 = market.deadlines.grace_period * MILLISECS_PER_BLOCK as u64;
        set_timestamp_for_on_initialize(100_000_000 + grace_period + MILLISECS_PER_BLOCK as u64);
        assert_noop!(
            PredictionMarkets::report(Origin::signed(CHARLIE), 0, OutcomeReport::Categorical(1)),
            Error::<Runtime>::ReporterNotOracle,
        );
    });
}

fn deploy_swap_pool(market: Market<u128, u64, u64>, market_id: u128) -> DispatchResultWithPostInfo {
    assert_ok!(PredictionMarkets::buy_complete_set(Origin::signed(FRED), 0, 100 * BASE));
    assert_ok!(Balances::transfer(
        Origin::signed(FRED),
        <Runtime as crate::Config>::PalletId::get().into_account(),
        100 * BASE
    ));
    let outcome_assets_len = PredictionMarkets::outcome_assets(market_id, &market).len();
    PredictionMarkets::deploy_swap_pool_for_market(
        Origin::signed(FRED),
        0,
        <Runtime as zrml_swaps::Config>::MaxSwapFee::get(),
        <Runtime as zrml_swaps::Config>::MinLiquidity::get(),
        vec![<Runtime as zrml_swaps::Config>::MinWeight::get(); outcome_assets_len],
    )
}

// Common code of `scalar_market_correctly_resolves_*`
fn scalar_market_correctly_resolves_common(reported_value: u128) {
    let end = 100;
    simple_create_scalar_market(MarketCreation::Permissionless, 0..end, ScoringRule::CPMM);
    assert_ok!(PredictionMarkets::buy_complete_set(Origin::signed(CHARLIE), 0, 100 * BASE));
    assert_ok!(Tokens::transfer(
        Origin::signed(CHARLIE),
        EVE,
        Asset::ScalarOutcome(0, ScalarPosition::Short),
        100 * BASE
    ));
    // (Eve now has 100 SHORT, Charlie has 100 LONG)

    let market = MarketCommons::market(&0).unwrap();
    let grace_period = end + market.deadlines.grace_period;
    run_to_block(grace_period + 1);
    assert_ok!(PredictionMarkets::report(
        Origin::signed(BOB),
        0,
        OutcomeReport::Scalar(reported_value)
    ));
    let market_after_report = MarketCommons::market(&0).unwrap();
    assert!(market_after_report.report.is_some());
    let report = market_after_report.report.unwrap();
    assert_eq!(report.at, grace_period + 1);
    assert_eq!(report.by, BOB);
    assert_eq!(report.outcome, OutcomeReport::Scalar(reported_value));

    run_blocks(market.deadlines.dispute_duration);
    let market_after_resolve = MarketCommons::market(&0).unwrap();
    assert_eq!(market_after_resolve.status, MarketStatus::Resolved);

    // Check balances before redeeming (just to make sure that our tests are based on correct
    // assumptions)!
    assert_eq!(Balances::free_balance(&CHARLIE), 900 * BASE);
    assert_eq!(Balances::free_balance(&EVE), 1000 * BASE);

    assert_ok!(PredictionMarkets::redeem_shares(Origin::signed(CHARLIE), 0));
    assert_ok!(PredictionMarkets::redeem_shares(Origin::signed(EVE), 0));
    let assets = PredictionMarkets::outcome_assets(0, &MarketCommons::market(&0).unwrap());
    for asset in assets.iter() {
        assert_eq!(Tokens::free_balance(*asset, &CHARLIE), 0);
        assert_eq!(Tokens::free_balance(*asset, &EVE), 0);
    }
}<|MERGE_RESOLUTION|>--- conflicted
+++ resolved
@@ -25,13 +25,8 @@
 use core::ops::{Range, RangeInclusive};
 use frame_support::{
     assert_err, assert_noop, assert_ok,
-<<<<<<< HEAD
-    dispatch::{DispatchError, DispatchResult},
+    dispatch::{DispatchError, DispatchResultWithPostInfo},
     traits::{NamedReservableCurrency, OnInitialize},
-=======
-    dispatch::{DispatchError, DispatchResultWithPostInfo},
-    traits::{Get, NamedReservableCurrency, OnInitialize},
->>>>>>> 2cd5c9e4
 };
 use test_case::test_case;
 
