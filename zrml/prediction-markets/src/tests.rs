--- conflicted
+++ resolved
@@ -600,15 +600,7 @@
             OutcomeReport::Categorical(1)
         ));
         run_to_block(grace_period + 2);
-<<<<<<< HEAD
-        assert_ok!(PredictionMarkets::dispute(Origin::signed(CHARLIE), 0,));
-=======
-        assert_ok!(PredictionMarkets::dispute(
-            RuntimeOrigin::signed(CHARLIE),
-            0,
-            OutcomeReport::Categorical(0)
-        ));
->>>>>>> 3aea0b9c
+        assert_ok!(PredictionMarkets::dispute(RuntimeOrigin::signed(CHARLIE), 0,));
         assert_ok!(AssetManager::deposit(Asset::Ztg, &ALICE, 2 * SENTINEL_AMOUNT));
         assert_ok!(Balances::reserve_named(
             &PredictionMarkets::reserve_id(),
@@ -654,24 +646,14 @@
             OutcomeReport::Categorical(1)
         ));
         run_to_block(grace_period + 2);
-<<<<<<< HEAD
-        assert_ok!(PredictionMarkets::dispute(Origin::signed(CHARLIE), 0,));
+        assert_ok!(PredictionMarkets::dispute(RuntimeOrigin::signed(CHARLIE), 0,));
         assert_ok!(SimpleDisputes::suggest_outcome(
-            Origin::signed(CHARLIE),
+            RuntimeOrigin::signed(CHARLIE),
             0,
             OutcomeReport::Categorical(0)
         ));
         assert_ok!(SimpleDisputes::suggest_outcome(
-            Origin::signed(DAVE),
-=======
-        assert_ok!(PredictionMarkets::dispute(
-            RuntimeOrigin::signed(CHARLIE),
-            0,
-            OutcomeReport::Categorical(0)
-        ));
-        assert_ok!(PredictionMarkets::dispute(
             RuntimeOrigin::signed(DAVE),
->>>>>>> 3aea0b9c
             0,
             OutcomeReport::Categorical(1)
         ));
@@ -929,15 +911,7 @@
             0,
             OutcomeReport::Categorical(1)
         ));
-<<<<<<< HEAD
-        assert_ok!(PredictionMarkets::dispute(Origin::signed(CHARLIE), 0,));
-=======
-        assert_ok!(PredictionMarkets::dispute(
-            RuntimeOrigin::signed(CHARLIE),
-            0,
-            OutcomeReport::Categorical(0)
-        ));
->>>>>>> 3aea0b9c
+        assert_ok!(PredictionMarkets::dispute(RuntimeOrigin::signed(CHARLIE), 0,));
         assert_ok!(AssetManager::deposit(Asset::Ztg, &ALICE, 2 * SENTINEL_AMOUNT));
         assert_ok!(Balances::reserve_named(
             &PredictionMarkets::reserve_id(),
@@ -2680,14 +2654,9 @@
         let dispute_at = grace_period + 2;
         run_to_block(dispute_at);
 
-<<<<<<< HEAD
-        assert_ok!(PredictionMarkets::dispute(Origin::signed(CHARLIE), 0,));
+        assert_ok!(PredictionMarkets::dispute(RuntimeOrigin::signed(CHARLIE), 0,));
         assert_ok!(SimpleDisputes::suggest_outcome(
-            Origin::signed(CHARLIE),
-=======
-        assert_ok!(PredictionMarkets::dispute(
             RuntimeOrigin::signed(CHARLIE),
->>>>>>> 3aea0b9c
             0,
             OutcomeReport::Categorical(0)
         ));
@@ -2740,11 +2709,10 @@
         let dispute_at = grace_period + 2;
         run_to_block(dispute_at);
 
-<<<<<<< HEAD
-        assert_ok!(PredictionMarkets::dispute(Origin::signed(CHARLIE), 0,));
-
-        assert_noop!(
-            PredictionMarkets::dispute(Origin::signed(CHARLIE), 0),
+        assert_ok!(PredictionMarkets::dispute(RuntimeOrigin::signed(CHARLIE), 0,));
+
+        assert_noop!(
+            PredictionMarkets::dispute(RuntimeOrigin::signed(CHARLIE), 0),
             Error::<Runtime>::InvalidMarketStatus,
         );
     });
@@ -2755,7 +2723,7 @@
     ExtBuilder::default().build().execute_with(|| {
         let end = 2;
         assert_ok!(PredictionMarkets::create_market(
-            Origin::signed(ALICE),
+            RuntimeOrigin::signed(ALICE),
             Asset::Ztg,
             BOB,
             MarketPeriod::Block(0..end),
@@ -2765,12 +2733,6 @@
             MarketType::Categorical(<Runtime as Config>::MinCategories::get()),
             MarketDisputeMechanism::Authorized,
             ScoringRule::CPMM,
-=======
-        assert_ok!(PredictionMarkets::dispute(
-            RuntimeOrigin::signed(CHARLIE),
-            0,
-            OutcomeReport::Categorical(0)
->>>>>>> 3aea0b9c
         ));
 
         // Run to the end of the trading phase.
@@ -2784,8 +2746,7 @@
         run_to_block(dispute_at);
 
         assert_noop!(
-<<<<<<< HEAD
-            PredictionMarkets::dispute(Origin::signed(CHARLIE), 0),
+            PredictionMarkets::dispute(RuntimeOrigin::signed(CHARLIE), 0),
             Error::<Runtime>::InvalidMarketStatus,
         );
     });
@@ -2796,7 +2757,7 @@
     ExtBuilder::default().build().execute_with(|| {
         let end = 2;
         assert_ok!(PredictionMarkets::create_market(
-            Origin::signed(ALICE),
+            RuntimeOrigin::signed(ALICE),
             Asset::Ztg,
             BOB,
             MarketPeriod::Block(0..end),
@@ -2814,7 +2775,7 @@
         run_to_block(grace_period + 1);
 
         assert_ok!(PredictionMarkets::report(
-            Origin::signed(BOB),
+            RuntimeOrigin::signed(BOB),
             0,
             OutcomeReport::Categorical(1)
         ));
@@ -2826,7 +2787,7 @@
         let reserved_charlie = Balances::reserved_balance(CHARLIE);
         assert_eq!(reserved_charlie, 0);
 
-        assert_ok!(PredictionMarkets::dispute(Origin::signed(CHARLIE), 0,));
+        assert_ok!(PredictionMarkets::dispute(RuntimeOrigin::signed(CHARLIE), 0,));
 
         let free_charlie_after = Balances::free_balance(CHARLIE);
         assert_eq!(free_charlie_before - free_charlie_after, DisputeBond::get());
@@ -2841,7 +2802,7 @@
     ExtBuilder::default().build().execute_with(|| {
         let end = 2;
         assert_ok!(PredictionMarkets::create_market(
-            Origin::signed(ALICE),
+            RuntimeOrigin::signed(ALICE),
             Asset::Ztg,
             BOB,
             MarketPeriod::Block(0..end),
@@ -2859,7 +2820,7 @@
         run_to_block(grace_period + 1);
 
         assert_ok!(PredictionMarkets::report(
-            Origin::signed(BOB),
+            RuntimeOrigin::signed(BOB),
             0,
             OutcomeReport::Categorical(1)
         ));
@@ -2871,7 +2832,7 @@
         assert_eq!(market.status, MarketStatus::Reported);
         assert_eq!(market.bonds.dispute, None);
 
-        assert_ok!(PredictionMarkets::dispute(Origin::signed(CHARLIE), 0,));
+        assert_ok!(PredictionMarkets::dispute(RuntimeOrigin::signed(CHARLIE), 0,));
 
         let market = MarketCommons::market(&0).unwrap();
         assert_eq!(market.status, MarketStatus::Disputed);
@@ -2887,7 +2848,7 @@
     ExtBuilder::default().build().execute_with(|| {
         let end = 2;
         assert_ok!(PredictionMarkets::create_market(
-            Origin::signed(ALICE),
+            RuntimeOrigin::signed(ALICE),
             Asset::Ztg,
             BOB,
             MarketPeriod::Block(0..end),
@@ -2905,7 +2866,7 @@
         run_to_block(grace_period + 1);
 
         assert_ok!(PredictionMarkets::report(
-            Origin::signed(BOB),
+            RuntimeOrigin::signed(BOB),
             0,
             OutcomeReport::Categorical(1)
         ));
@@ -2913,18 +2874,10 @@
         let dispute_at = grace_period + 2;
         run_to_block(dispute_at);
 
-        assert_ok!(PredictionMarkets::dispute(Origin::signed(CHARLIE), 0,));
+        assert_ok!(PredictionMarkets::dispute(RuntimeOrigin::signed(CHARLIE), 0,));
 
         System::assert_last_event(
             Event::MarketDisputed(0u32.into(), MarketStatus::Disputed).into(),
-=======
-            PredictionMarkets::dispute(
-                RuntimeOrigin::signed(CHARLIE),
-                0,
-                OutcomeReport::Categorical(1)
-            ),
-            AuthorizedError::<Runtime>::OnlyOneDisputeAllowed
->>>>>>> 3aea0b9c
         );
     });
 }
@@ -3048,7 +3001,7 @@
             OutcomeReport::Categorical(0)
         ));
 
-        assert_ok!(PredictionMarkets::dispute(Origin::signed(CHARLIE), 0,));
+        assert_ok!(PredictionMarkets::dispute(RuntimeOrigin::signed(CHARLIE), 0,));
 
         let market = MarketCommons::market(&0).unwrap();
         assert_eq!(market.status, MarketStatus::Disputed);
@@ -3059,13 +3012,8 @@
         let dispute_at_0 = report_at + 1;
         run_to_block(dispute_at_0);
 
-<<<<<<< HEAD
         assert_ok!(SimpleDisputes::suggest_outcome(
-            Origin::signed(CHARLIE),
-=======
-        assert_ok!(PredictionMarkets::dispute(
             RuntimeOrigin::signed(CHARLIE),
->>>>>>> 3aea0b9c
             0,
             OutcomeReport::Categorical(1)
         ));
@@ -3073,13 +3021,8 @@
         let dispute_at_1 = report_at + 2;
         run_to_block(dispute_at_1);
 
-<<<<<<< HEAD
         assert_ok!(SimpleDisputes::suggest_outcome(
-            Origin::signed(DAVE),
-=======
-        assert_ok!(PredictionMarkets::dispute(
             RuntimeOrigin::signed(DAVE),
->>>>>>> 3aea0b9c
             0,
             OutcomeReport::Categorical(0)
         ));
@@ -3087,13 +3030,8 @@
         let dispute_at_2 = report_at + 3;
         run_to_block(dispute_at_2);
 
-<<<<<<< HEAD
         assert_ok!(SimpleDisputes::suggest_outcome(
-            Origin::signed(EVE),
-=======
-        assert_ok!(PredictionMarkets::dispute(
             RuntimeOrigin::signed(EVE),
->>>>>>> 3aea0b9c
             0,
             OutcomeReport::Categorical(1)
         ));
@@ -3206,15 +3144,7 @@
         }));
 
         assert_noop!(
-<<<<<<< HEAD
-            PredictionMarkets::dispute(Origin::signed(EVE), 0),
-=======
-            PredictionMarkets::dispute(
-                RuntimeOrigin::signed(EVE),
-                0,
-                OutcomeReport::Categorical(1)
-            ),
->>>>>>> 3aea0b9c
+            PredictionMarkets::dispute(RuntimeOrigin::signed(EVE), 0),
             Error::<Runtime>::InvalidMarketStatus
         );
     });
@@ -3248,41 +3178,16 @@
         ));
         let dispute_at_0 = end + grace_period + 2;
         run_to_block(dispute_at_0);
-<<<<<<< HEAD
-        assert_ok!(PredictionMarkets::dispute(Origin::signed(CHARLIE), market_id,));
+        assert_ok!(PredictionMarkets::dispute(RuntimeOrigin::signed(CHARLIE), market_id,));
         for i in 1..=<Runtime as zrml_simple_disputes::Config>::MaxDisputes::get() {
             #[cfg(feature = "with-global-disputes")]
             assert_noop!(
-                PredictionMarkets::start_global_dispute(Origin::signed(CHARLIE), market_id),
+                PredictionMarkets::start_global_dispute(RuntimeOrigin::signed(CHARLIE), market_id),
                 Error::<Runtime>::MarketDisputeMechanismNotFailed
             );
 
             assert_ok!(SimpleDisputes::suggest_outcome(
-                Origin::signed(CHARLIE),
-=======
-        for i in 1..=<Runtime as Config>::MaxDisputes::get() {
-            if i == 1 {
-                #[cfg(feature = "with-global-disputes")]
-                assert_noop!(
-                    PredictionMarkets::start_global_dispute(
-                        RuntimeOrigin::signed(CHARLIE),
-                        market_id
-                    ),
-                    Error::<Runtime>::InvalidMarketStatus
-                );
-            } else {
-                #[cfg(feature = "with-global-disputes")]
-                assert_noop!(
-                    PredictionMarkets::start_global_dispute(
-                        RuntimeOrigin::signed(CHARLIE),
-                        market_id
-                    ),
-                    Error::<Runtime>::MaxDisputesNeeded
-                );
-            }
-            assert_ok!(PredictionMarkets::dispute(
                 RuntimeOrigin::signed(CHARLIE),
->>>>>>> 3aea0b9c
                 market_id,
                 OutcomeReport::Categorical(i.saturated_into()),
             ));
@@ -3375,15 +3280,7 @@
         run_to_block(dispute_at_0);
 
         // only one dispute allowed for authorized mdm
-<<<<<<< HEAD
-        assert_ok!(PredictionMarkets::dispute(Origin::signed(CHARLIE), market_id,));
-=======
-        assert_ok!(PredictionMarkets::dispute(
-            RuntimeOrigin::signed(CHARLIE),
-            market_id,
-            OutcomeReport::Categorical(1u32.saturated_into())
-        ));
->>>>>>> 3aea0b9c
+        assert_ok!(PredictionMarkets::dispute(RuntimeOrigin::signed(CHARLIE), market_id,));
         run_blocks(1);
         let market = MarketCommons::market(&market_id).unwrap();
         assert_eq!(market.status, MarketStatus::Disputed);
@@ -3926,22 +3823,13 @@
         assert_eq!(report.outcome, OutcomeReport::Scalar(100));
 
         // dispute
-<<<<<<< HEAD
-        assert_ok!(PredictionMarkets::dispute(Origin::signed(DAVE), 0));
+        assert_ok!(PredictionMarkets::dispute(RuntimeOrigin::signed(DAVE), 0));
         assert_ok!(SimpleDisputes::suggest_outcome(
-            Origin::signed(DAVE),
+            RuntimeOrigin::signed(DAVE),
             0,
             OutcomeReport::Scalar(25)
         ));
         let disputes = zrml_simple_disputes::Disputes::<Runtime>::get(0);
-=======
-        assert_ok!(PredictionMarkets::dispute(
-            RuntimeOrigin::signed(DAVE),
-            0,
-            OutcomeReport::Scalar(25)
-        ));
-        let disputes = crate::Disputes::<Runtime>::get(0);
->>>>>>> 3aea0b9c
         assert_eq!(disputes.len(), 1);
 
         run_blocks(market.deadlines.dispute_duration);
@@ -4163,15 +4051,7 @@
 
         let dispute_at = grace_period + 1 + 1;
         run_to_block(dispute_at);
-<<<<<<< HEAD
-        assert_ok!(PredictionMarkets::dispute(Origin::signed(CHARLIE), 0,));
-=======
-        assert_ok!(PredictionMarkets::dispute(
-            RuntimeOrigin::signed(CHARLIE),
-            0,
-            OutcomeReport::Categorical(1)
-        ));
->>>>>>> 3aea0b9c
+        assert_ok!(PredictionMarkets::dispute(RuntimeOrigin::signed(CHARLIE), 0,));
 
         if base_asset == Asset::Ztg {
             let charlie_balance = AssetManager::free_balance(Asset::Ztg, &CHARLIE);
@@ -4569,16 +4449,11 @@
 
         let dispute_at_0 = report_at + 1;
         run_to_block(dispute_at_0);
-<<<<<<< HEAD
-        assert_ok!(PredictionMarkets::dispute(Origin::signed(EVE), 0,));
+        assert_ok!(PredictionMarkets::dispute(RuntimeOrigin::signed(EVE), 0,));
         check_reserve(&EVE, DisputeBond::get());
 
         assert_ok!(SimpleDisputes::suggest_outcome(
-            Origin::signed(DAVE),
-=======
-        assert_ok!(PredictionMarkets::dispute(
-            RuntimeOrigin::signed(EVE),
->>>>>>> 3aea0b9c
+            RuntimeOrigin::signed(DAVE),
             0,
             OutcomeReport::Categorical(0)
         ));
@@ -4735,14 +4610,9 @@
             0,
             OutcomeReport::Categorical(0)
         ));
-<<<<<<< HEAD
-        assert_ok!(PredictionMarkets::dispute(Origin::signed(CHARLIE), 0,));
+        assert_ok!(PredictionMarkets::dispute(RuntimeOrigin::signed(CHARLIE), 0,));
         assert_ok!(SimpleDisputes::suggest_outcome(
-            Origin::signed(CHARLIE),
-=======
-        assert_ok!(PredictionMarkets::dispute(
             RuntimeOrigin::signed(CHARLIE),
->>>>>>> 3aea0b9c
             0,
             OutcomeReport::Categorical(1)
         ));
@@ -4791,14 +4661,9 @@
             0,
             OutcomeReport::Categorical(0)
         ));
-<<<<<<< HEAD
-        assert_ok!(PredictionMarkets::dispute(Origin::signed(CHARLIE), 0,));
+        assert_ok!(PredictionMarkets::dispute(RuntimeOrigin::signed(CHARLIE), 0,));
         assert_ok!(SimpleDisputes::suggest_outcome(
-            Origin::signed(CHARLIE),
-=======
-        assert_ok!(PredictionMarkets::dispute(
             RuntimeOrigin::signed(CHARLIE),
->>>>>>> 3aea0b9c
             0,
             OutcomeReport::Categorical(1)
         ));
@@ -4846,25 +4711,15 @@
             0,
             OutcomeReport::Categorical(0)
         ));
-        assert_ok!(PredictionMarkets::dispute(Origin::signed(EVE), 0,));
+        assert_ok!(PredictionMarkets::dispute(RuntimeOrigin::signed(EVE), 0,));
         // EVE disputes with wrong outcome
-<<<<<<< HEAD
         assert_ok!(SimpleDisputes::suggest_outcome(
-            Origin::signed(EVE),
+            RuntimeOrigin::signed(EVE),
             0,
             OutcomeReport::Categorical(1)
         ));
         assert_ok!(SimpleDisputes::suggest_outcome(
-            Origin::signed(CHARLIE),
-=======
-        assert_ok!(PredictionMarkets::dispute(
-            RuntimeOrigin::signed(EVE),
-            0,
-            OutcomeReport::Categorical(1)
-        ));
-        assert_ok!(PredictionMarkets::dispute(
             RuntimeOrigin::signed(CHARLIE),
->>>>>>> 3aea0b9c
             0,
             OutcomeReport::Categorical(0)
         ));
@@ -4916,25 +4771,15 @@
             0,
             OutcomeReport::Categorical(0)
         ));
-        assert_ok!(PredictionMarkets::dispute(Origin::signed(EVE), 0,));
+        assert_ok!(PredictionMarkets::dispute(RuntimeOrigin::signed(EVE), 0,));
         // EVE disputes with wrong outcome
-<<<<<<< HEAD
         assert_ok!(SimpleDisputes::suggest_outcome(
-            Origin::signed(EVE),
+            RuntimeOrigin::signed(EVE),
             0,
             OutcomeReport::Categorical(1)
         ));
         assert_ok!(SimpleDisputes::suggest_outcome(
-            Origin::signed(CHARLIE),
-=======
-        assert_ok!(PredictionMarkets::dispute(
-            RuntimeOrigin::signed(EVE),
-            0,
-            OutcomeReport::Categorical(1)
-        ));
-        assert_ok!(PredictionMarkets::dispute(
             RuntimeOrigin::signed(CHARLIE),
->>>>>>> 3aea0b9c
             0,
             OutcomeReport::Categorical(0)
         ));
@@ -4991,25 +4836,15 @@
         let outsider_balance_before = Balances::free_balance(&outsider);
         check_reserve(&outsider, OutsiderBond::get());
 
-        assert_ok!(PredictionMarkets::dispute(Origin::signed(EVE), 0,));
+        assert_ok!(PredictionMarkets::dispute(RuntimeOrigin::signed(EVE), 0,));
         // EVE disputes with wrong outcome
-<<<<<<< HEAD
         assert_ok!(SimpleDisputes::suggest_outcome(
-            Origin::signed(EVE),
+            RuntimeOrigin::signed(EVE),
             0,
             OutcomeReport::Categorical(1)
         ));
         assert_ok!(SimpleDisputes::suggest_outcome(
-            Origin::signed(FRED),
-=======
-        assert_ok!(PredictionMarkets::dispute(
-            RuntimeOrigin::signed(EVE),
-            0,
-            OutcomeReport::Categorical(1)
-        ));
-        assert_ok!(PredictionMarkets::dispute(
             RuntimeOrigin::signed(FRED),
->>>>>>> 3aea0b9c
             0,
             OutcomeReport::Categorical(0)
         ));
@@ -5072,25 +4907,15 @@
         let outsider_balance_before = Balances::free_balance(&outsider);
         check_reserve(&outsider, OutsiderBond::get());
 
-        assert_ok!(PredictionMarkets::dispute(Origin::signed(EVE), 0,));
+        assert_ok!(PredictionMarkets::dispute(RuntimeOrigin::signed(EVE), 0,));
         // EVE disputes with wrong outcome
-<<<<<<< HEAD
         assert_ok!(SimpleDisputes::suggest_outcome(
-            Origin::signed(EVE),
+            RuntimeOrigin::signed(EVE),
             0,
             OutcomeReport::Categorical(1)
         ));
         assert_ok!(SimpleDisputes::suggest_outcome(
-            Origin::signed(FRED),
-=======
-        assert_ok!(PredictionMarkets::dispute(
-            RuntimeOrigin::signed(EVE),
-            0,
-            OutcomeReport::Categorical(1)
-        ));
-        assert_ok!(PredictionMarkets::dispute(
             RuntimeOrigin::signed(FRED),
->>>>>>> 3aea0b9c
             0,
             OutcomeReport::Categorical(0)
         ));
