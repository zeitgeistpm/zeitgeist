// Copyright 2022-2023 Forecasting Technologies Ltd.
// Copyright 2021-2022 Zeitgeist PM LLC.
//
// This file is part of Zeitgeist.
//
// Zeitgeist is free software: you can redistribute it and/or modify it
// under the terms of the GNU General Public License as published by the
// Free Software Foundation, either version 3 of the License, or (at
// your option) any later version.
//
// Zeitgeist is distributed in the hope that it will be useful, but
// WITHOUT ANY WARRANTY; without even the implied warranty of
// MERCHANTABILITY or FITNESS FOR A PARTICULAR PURPOSE. See the GNU
// General Public License for more details.
//
// You should have received a copy of the GNU General Public License
// along with Zeitgeist. If not, see <https://www.gnu.org/licenses/>.

#![cfg(all(feature = "mock", test))]
#![allow(clippy::reversed_empty_ranges)]

extern crate alloc;

use crate::{
    mock::*, Config, Error, Event, LastTimeFrame, MarketIdsForEdit, MarketIdsPerCloseBlock,
    MarketIdsPerDisputeBlock, MarketIdsPerOpenBlock, MarketIdsPerReportBlock, TimeFrame,
};
use alloc::collections::BTreeMap;
use core::ops::{Range, RangeInclusive};
use frame_support::{
    assert_err, assert_noop, assert_ok,
    dispatch::{DispatchError, DispatchResultWithPostInfo},
    traits::{NamedReservableCurrency, OnInitialize},
};
use sp_runtime::{traits::BlakeTwo256, Perquintill};
use test_case::test_case;
use zrml_court::{types::*, Error as CError};

use orml_traits::{MultiCurrency, MultiReservableCurrency};
use sp_runtime::traits::{AccountIdConversion, Hash, SaturatedConversion, Zero};
use zeitgeist_primitives::{
<<<<<<< HEAD
    constants::mock::{
        MaxAppeals, MaxSelectedDraws, MinJurorStake, OutcomeBond, OutcomeFactor, OutsiderBond,
        BASE, CENT, MILLISECS_PER_BLOCK,
    },
=======
    constants::mock::{OutcomeBond, OutcomeFactor, OutsiderBond, BASE, CENT, MILLISECS_PER_BLOCK},
>>>>>>> ae0eccff
    traits::Swaps as SwapsPalletApi,
    types::{
        AccountIdTest, Asset, Balance, BlockNumber, Bond, Deadlines, Market, MarketBonds,
        MarketCreation, MarketDisputeMechanism, MarketId, MarketPeriod, MarketStatus, MarketType,
        Moment, MultiHash, OutcomeReport, PoolStatus, ScalarPosition, ScoringRule,
    },
};
<<<<<<< HEAD
use zrml_global_disputes::GlobalDisputesPalletApi;
=======
>>>>>>> ae0eccff
use zrml_market_commons::MarketCommonsPalletApi;
use zrml_swaps::Pools;
const LIQUIDITY: u128 = 100 * BASE;
const SENTINEL_AMOUNT: u128 = BASE;

fn get_deadlines() -> Deadlines<<Runtime as frame_system::Config>::BlockNumber> {
    Deadlines {
        grace_period: 1_u32.into(),
        oracle_duration: <Runtime as crate::Config>::MinOracleDuration::get(),
        dispute_duration: <Runtime as crate::Config>::MinDisputeDuration::get(),
    }
}

fn gen_metadata(byte: u8) -> MultiHash {
    let mut metadata = [byte; 50];
    metadata[0] = 0x15;
    metadata[1] = 0x30;
    MultiHash::Sha3_384(metadata)
}

fn reserve_sentinel_amounts() {
    // Reserve a sentinel amount to check that we don't unreserve too much.
    assert_ok!(Balances::reserve_named(&PredictionMarkets::reserve_id(), &ALICE, SENTINEL_AMOUNT));
    assert_ok!(Balances::reserve_named(&PredictionMarkets::reserve_id(), &BOB, SENTINEL_AMOUNT));
    assert_ok!(Balances::reserve_named(
        &PredictionMarkets::reserve_id(),
        &CHARLIE,
        SENTINEL_AMOUNT
    ));
    assert_ok!(Balances::reserve_named(&PredictionMarkets::reserve_id(), &DAVE, SENTINEL_AMOUNT));
    assert_ok!(Balances::reserve_named(&PredictionMarkets::reserve_id(), &EVE, SENTINEL_AMOUNT));
    assert_ok!(Balances::reserve_named(&PredictionMarkets::reserve_id(), &FRED, SENTINEL_AMOUNT));
    assert_eq!(Balances::reserved_balance(ALICE), SENTINEL_AMOUNT);
    assert_eq!(Balances::reserved_balance(BOB), SENTINEL_AMOUNT);
    assert_eq!(Balances::reserved_balance(CHARLIE), SENTINEL_AMOUNT);
    assert_eq!(Balances::reserved_balance(DAVE), SENTINEL_AMOUNT);
    assert_eq!(Balances::reserved_balance(EVE), SENTINEL_AMOUNT);
    assert_eq!(Balances::reserved_balance(FRED), SENTINEL_AMOUNT);
}

fn check_reserve(account: &AccountIdTest, expected: Balance) {
    assert_eq!(Balances::reserved_balance(account), SENTINEL_AMOUNT + expected);
}

fn simple_create_categorical_market(
    base_asset: Asset<MarketId>,
    creation: MarketCreation,
    period: Range<u64>,
    scoring_rule: ScoringRule,
) {
    assert_ok!(PredictionMarkets::create_market(
        RuntimeOrigin::signed(ALICE),
        base_asset,
        BOB,
        MarketPeriod::Block(period),
        get_deadlines(),
        gen_metadata(2),
        creation,
        MarketType::Categorical(<Runtime as crate::Config>::MinCategories::get()),
        MarketDisputeMechanism::SimpleDisputes,
        scoring_rule
    ));
}

fn simple_create_scalar_market(
    base_asset: Asset<MarketId>,
    creation: MarketCreation,
    period: Range<u64>,
    scoring_rule: ScoringRule,
) {
    assert_ok!(PredictionMarkets::create_market(
        RuntimeOrigin::signed(ALICE),
        base_asset,
        BOB,
        MarketPeriod::Block(period),
        get_deadlines(),
        gen_metadata(2),
        creation,
        MarketType::Scalar(100..=200),
        MarketDisputeMechanism::SimpleDisputes,
        scoring_rule
    ));
}

#[test]
fn admin_move_market_to_closed_successfully_closes_market_and_sets_end_blocknumber() {
    ExtBuilder::default().build().execute_with(|| {
        run_blocks(7);
        let now = frame_system::Pallet::<Runtime>::block_number();
        let end = 42;
        simple_create_categorical_market(
            Asset::Ztg,
            MarketCreation::Permissionless,
            now..end,
            ScoringRule::CPMM,
        );
        run_blocks(3);
        let market_id = 0;
        assert_ok!(PredictionMarkets::admin_move_market_to_closed(
            RuntimeOrigin::signed(SUDO),
            market_id
        ));
        let market = MarketCommons::market(&market_id).unwrap();
        assert_eq!(market.status, MarketStatus::Closed);
        let new_end = now + 3;
        assert_eq!(market.period, MarketPeriod::Block(now..new_end));
        assert_ne!(new_end, end);
        System::assert_last_event(Event::MarketClosed(market_id).into());
    });
}

#[test]
fn admin_move_market_to_closed_successfully_closes_market_and_sets_end_timestamp() {
    ExtBuilder::default().build().execute_with(|| {
        let start_block = 7;
        set_timestamp_for_on_initialize(start_block * MILLISECS_PER_BLOCK as u64);
        run_blocks(start_block);
        let start = <zrml_market_commons::Pallet<Runtime>>::now();

        let end = start + 42.saturated_into::<TimeFrame>() * MILLISECS_PER_BLOCK as u64;
        assert_ok!(PredictionMarkets::create_market(
            RuntimeOrigin::signed(ALICE),
            Asset::Ztg,
            BOB,
            MarketPeriod::Timestamp(start..end),
            get_deadlines(),
            gen_metadata(2),
            MarketCreation::Permissionless,
            MarketType::Categorical(<Runtime as crate::Config>::MinCategories::get()),
            MarketDisputeMechanism::SimpleDisputes,
            ScoringRule::CPMM
        ));
        let market_id = 0;
        let market = MarketCommons::market(&market_id).unwrap();
        assert_eq!(market.period, MarketPeriod::Timestamp(start..end));

        let shift_blocks = 3;
        let shift = shift_blocks * MILLISECS_PER_BLOCK as u64;
        // millisecs per block is substracted inside the function
        set_timestamp_for_on_initialize(start + shift + MILLISECS_PER_BLOCK as u64);
        run_blocks(shift_blocks);

        assert_ok!(PredictionMarkets::admin_move_market_to_closed(
            RuntimeOrigin::signed(SUDO),
            market_id
        ));
        let market = MarketCommons::market(&market_id).unwrap();
        assert_eq!(market.status, MarketStatus::Closed);
        let new_end = start + shift;
        assert_eq!(market.period, MarketPeriod::Timestamp(start..new_end));
        assert_ne!(new_end, end);
        System::assert_last_event(Event::MarketClosed(market_id).into());
    });
}

#[test]
fn admin_move_market_to_closed_fails_if_market_does_not_exist() {
    ExtBuilder::default().build().execute_with(|| {
        assert_noop!(
            PredictionMarkets::admin_move_market_to_closed(RuntimeOrigin::signed(SUDO), 0),
            zrml_market_commons::Error::<Runtime>::MarketDoesNotExist
        );
    });
}

#[test_case(MarketStatus::Closed; "closed")]
#[test_case(MarketStatus::Reported; "reported")]
#[test_case(MarketStatus::Disputed; "disputed")]
#[test_case(MarketStatus::Resolved; "resolved")]
#[test_case(MarketStatus::Proposed; "proposed")]
#[test_case(MarketStatus::CollectingSubsidy; "collecting subsidy")]
#[test_case(MarketStatus::InsufficientSubsidy; "insufficient subsidy")]
fn admin_move_market_to_closed_fails_if_market_is_not_active(market_status: MarketStatus) {
    ExtBuilder::default().build().execute_with(|| {
        simple_create_categorical_market(
            Asset::Ztg,
            MarketCreation::Permissionless,
            0..1,
            ScoringRule::CPMM,
        );
        let market_id = 0;
        assert_ok!(MarketCommons::mutate_market(&market_id, |market| {
            market.status = market_status;
            Ok(())
        }));
        assert_noop!(
            PredictionMarkets::admin_move_market_to_closed(RuntimeOrigin::signed(SUDO), market_id),
            Error::<Runtime>::MarketIsNotActive,
        );
    });
}

#[test]
fn admin_move_market_to_closed_correctly_clears_auto_open_and_close_blocks() {
    ExtBuilder::default().build().execute_with(|| {
        let category_count = 3;
        assert_ok!(PredictionMarkets::create_cpmm_market_and_deploy_assets(
            RuntimeOrigin::signed(ALICE),
            Asset::Ztg,
            ALICE,
            MarketPeriod::Block(22..66),
            get_deadlines(),
            gen_metadata(50),
            MarketType::Categorical(category_count),
            MarketDisputeMechanism::SimpleDisputes,
            0,
            LIQUIDITY,
            vec![<Runtime as zrml_swaps::Config>::MinWeight::get(); category_count.into()],
        ));
        assert_ok!(PredictionMarkets::create_cpmm_market_and_deploy_assets(
            RuntimeOrigin::signed(ALICE),
            Asset::Ztg,
            ALICE,
            MarketPeriod::Block(33..66),
            get_deadlines(),
            gen_metadata(50),
            MarketType::Categorical(category_count),
            MarketDisputeMechanism::SimpleDisputes,
            0,
            LIQUIDITY,
            vec![<Runtime as zrml_swaps::Config>::MinWeight::get(); category_count.into()],
        ));
        assert_ok!(PredictionMarkets::create_cpmm_market_and_deploy_assets(
            RuntimeOrigin::signed(ALICE),
            Asset::Ztg,
            ALICE,
            MarketPeriod::Block(22..33),
            get_deadlines(),
            gen_metadata(50),
            MarketType::Categorical(category_count),
            MarketDisputeMechanism::SimpleDisputes,
            0,
            LIQUIDITY,
            vec![<Runtime as zrml_swaps::Config>::MinWeight::get(); category_count.into()],
        ));
        assert_ok!(PredictionMarkets::admin_move_market_to_closed(RuntimeOrigin::signed(SUDO), 0));

        let auto_close = MarketIdsPerCloseBlock::<Runtime>::get(66);
        assert_eq!(auto_close.len(), 1);
        assert_eq!(auto_close[0], 1);

        let auto_open = MarketIdsPerOpenBlock::<Runtime>::get(22);
        assert_eq!(auto_open.len(), 1);
        assert_eq!(auto_open[0], 2);
    });
}

#[test_case(654..=321; "empty range")]
#[test_case(555..=555; "one element as range")]
fn create_scalar_market_fails_on_invalid_range(range: RangeInclusive<u128>) {
    ExtBuilder::default().build().execute_with(|| {
        assert_noop!(
            PredictionMarkets::create_market(
                RuntimeOrigin::signed(ALICE),
                Asset::Ztg,
                BOB,
                MarketPeriod::Block(123..456),
                get_deadlines(),
                gen_metadata(2),
                MarketCreation::Permissionless,
                MarketType::Scalar(range),
                MarketDisputeMechanism::SimpleDisputes,
                ScoringRule::CPMM,
            ),
            Error::<Runtime>::InvalidOutcomeRange
        );
    });
}

#[test]
fn create_market_fails_on_min_dispute_period() {
    ExtBuilder::default().build().execute_with(|| {
        let deadlines = Deadlines {
            grace_period: <Runtime as crate::Config>::MaxGracePeriod::get(),
            oracle_duration: <Runtime as crate::Config>::MaxOracleDuration::get(),
            dispute_duration: <Runtime as crate::Config>::MinDisputeDuration::get() - 1,
        };
        assert_noop!(
            PredictionMarkets::create_market(
                RuntimeOrigin::signed(ALICE),
                Asset::Ztg,
                BOB,
                MarketPeriod::Block(123..456),
                deadlines,
                gen_metadata(2),
                MarketCreation::Permissionless,
                MarketType::Categorical(2),
                MarketDisputeMechanism::SimpleDisputes,
                ScoringRule::CPMM,
            ),
            Error::<Runtime>::DisputeDurationSmallerThanMinDisputeDuration
        );
    });
}

#[test]
fn create_market_fails_on_min_oracle_duration() {
    ExtBuilder::default().build().execute_with(|| {
        let deadlines = Deadlines {
            grace_period: <Runtime as crate::Config>::MaxGracePeriod::get(),
            oracle_duration: <Runtime as crate::Config>::MinOracleDuration::get() - 1,
            dispute_duration: <Runtime as crate::Config>::MinDisputeDuration::get(),
        };
        assert_noop!(
            PredictionMarkets::create_market(
                RuntimeOrigin::signed(ALICE),
                Asset::Ztg,
                BOB,
                MarketPeriod::Block(123..456),
                deadlines,
                gen_metadata(2),
                MarketCreation::Permissionless,
                MarketType::Categorical(2),
                MarketDisputeMechanism::SimpleDisputes,
                ScoringRule::CPMM,
            ),
            Error::<Runtime>::OracleDurationSmallerThanMinOracleDuration
        );
    });
}

#[test]
fn create_market_fails_on_max_dispute_period() {
    ExtBuilder::default().build().execute_with(|| {
        let deadlines = Deadlines {
            grace_period: <Runtime as crate::Config>::MaxGracePeriod::get(),
            oracle_duration: <Runtime as crate::Config>::MaxOracleDuration::get(),
            dispute_duration: <Runtime as crate::Config>::MaxDisputeDuration::get() + 1,
        };
        assert_noop!(
            PredictionMarkets::create_market(
                RuntimeOrigin::signed(ALICE),
                Asset::Ztg,
                BOB,
                MarketPeriod::Block(123..456),
                deadlines,
                gen_metadata(2),
                MarketCreation::Permissionless,
                MarketType::Categorical(2),
                MarketDisputeMechanism::SimpleDisputes,
                ScoringRule::CPMM,
            ),
            Error::<Runtime>::DisputeDurationGreaterThanMaxDisputeDuration
        );
    });
}

#[test]
fn create_market_fails_on_max_grace_period() {
    ExtBuilder::default().build().execute_with(|| {
        let deadlines = Deadlines {
            grace_period: <Runtime as crate::Config>::MaxGracePeriod::get() + 1,
            oracle_duration: <Runtime as crate::Config>::MaxOracleDuration::get(),
            dispute_duration: <Runtime as crate::Config>::MaxDisputeDuration::get(),
        };
        assert_noop!(
            PredictionMarkets::create_market(
                RuntimeOrigin::signed(ALICE),
                Asset::Ztg,
                BOB,
                MarketPeriod::Block(123..456),
                deadlines,
                gen_metadata(2),
                MarketCreation::Permissionless,
                MarketType::Categorical(2),
                MarketDisputeMechanism::SimpleDisputes,
                ScoringRule::CPMM,
            ),
            Error::<Runtime>::GracePeriodGreaterThanMaxGracePeriod
        );
    });
}

#[test]
fn create_market_fails_on_max_oracle_duration() {
    ExtBuilder::default().build().execute_with(|| {
        let deadlines = Deadlines {
            grace_period: <Runtime as crate::Config>::MaxGracePeriod::get(),
            oracle_duration: <Runtime as crate::Config>::MaxOracleDuration::get() + 1,
            dispute_duration: <Runtime as crate::Config>::MaxDisputeDuration::get(),
        };
        assert_noop!(
            PredictionMarkets::create_market(
                RuntimeOrigin::signed(ALICE),
                Asset::Ztg,
                BOB,
                MarketPeriod::Block(123..456),
                deadlines,
                gen_metadata(2),
                MarketCreation::Permissionless,
                MarketType::Categorical(2),
                MarketDisputeMechanism::SimpleDisputes,
                ScoringRule::CPMM,
            ),
            Error::<Runtime>::OracleDurationGreaterThanMaxOracleDuration
        );
    });
}

#[cfg(feature = "parachain")]
#[test]
fn create_market_with_foreign_assets() {
    ExtBuilder::default().build().execute_with(|| {
        let deadlines = Deadlines {
            grace_period: <Runtime as crate::Config>::MaxGracePeriod::get(),
            oracle_duration: <Runtime as crate::Config>::MaxOracleDuration::get(),
            dispute_duration: <Runtime as crate::Config>::MaxDisputeDuration::get(),
        };

        // As per Mock asset_registry genesis ForeignAsset(420) has allow_as_base_asset set to false.

        assert_noop!(
            PredictionMarkets::create_market(
                RuntimeOrigin::signed(ALICE),
                Asset::ForeignAsset(420),
                BOB,
                MarketPeriod::Block(123..456),
                deadlines,
                gen_metadata(2),
                MarketCreation::Permissionless,
                MarketType::Categorical(2),
                MarketDisputeMechanism::SimpleDisputes,
                ScoringRule::CPMM,
            ),
            Error::<Runtime>::InvalidBaseAsset,
        );
        // As per Mock asset_registry genesis ForeignAsset(50) is not registered in asset_registry.
        assert_noop!(
            PredictionMarkets::create_market(
                RuntimeOrigin::signed(ALICE),
                Asset::ForeignAsset(50),
                BOB,
                MarketPeriod::Block(123..456),
                deadlines,
                gen_metadata(2),
                MarketCreation::Permissionless,
                MarketType::Categorical(2),
                MarketDisputeMechanism::SimpleDisputes,
                ScoringRule::CPMM,
            ),
            Error::<Runtime>::UnregisteredForeignAsset,
        );
        // As per Mock asset_registry genesis ForeignAsset(100) has allow_as_base_asset set to true.
        assert_ok!(PredictionMarkets::create_market(
            RuntimeOrigin::signed(ALICE),
            Asset::ForeignAsset(100),
            BOB,
            MarketPeriod::Block(123..456),
            deadlines,
            gen_metadata(2),
            MarketCreation::Permissionless,
            MarketType::Categorical(2),
            MarketDisputeMechanism::SimpleDisputes,
            ScoringRule::CPMM,
        ));
        let market = MarketCommons::market(&0).unwrap();
        assert_eq!(market.base_asset, Asset::ForeignAsset(100));
    });
}

#[test]
fn admin_destroy_market_correctly_slashes_permissionless_market_active() {
    // NOTE: Bonds are always in ZTG, irrespective of base_asset.
    let test = |base_asset: Asset<MarketId>| {
        simple_create_categorical_market(
            base_asset,
            MarketCreation::Permissionless,
            0..2,
            ScoringRule::CPMM,
        );
        assert_ok!(AssetManager::deposit(Asset::Ztg, &ALICE, 2 * SENTINEL_AMOUNT));
        assert_ok!(Balances::reserve_named(
            &PredictionMarkets::reserve_id(),
            &ALICE,
            SENTINEL_AMOUNT
        ));
        let balance_free_before_alice = Balances::free_balance(ALICE);
        assert_ok!(PredictionMarkets::admin_destroy_market(RuntimeOrigin::signed(SUDO), 0));
        assert_eq!(
            Balances::reserved_balance_named(&PredictionMarkets::reserve_id(), &ALICE),
            SENTINEL_AMOUNT
        );
        let balance_free_after_alice = Balances::free_balance(ALICE);
        assert_eq!(balance_free_before_alice, balance_free_after_alice);
    };
    ExtBuilder::default().build().execute_with(|| {
        test(Asset::Ztg);
    });
    #[cfg(feature = "parachain")]
    ExtBuilder::default().build().execute_with(|| {
        test(Asset::ForeignAsset(100));
    });
}

#[test]
fn admin_destroy_market_correctly_slashes_permissionless_market_reported() {
    // NOTE: Bonds are always in ZTG, irrespective of base_asset.
    let test = |base_asset: Asset<MarketId>| {
        let end = 2_u64;
        simple_create_categorical_market(
            base_asset,
            MarketCreation::Permissionless,
            0..end,
            ScoringRule::CPMM,
        );
        let market = MarketCommons::market(&0).unwrap();
        run_to_block(end + market.deadlines.grace_period);
        assert_ok!(PredictionMarkets::report(
            RuntimeOrigin::signed(BOB),
            0,
            OutcomeReport::Categorical(1)
        ));
        assert_ok!(AssetManager::deposit(Asset::Ztg, &ALICE, 2 * SENTINEL_AMOUNT));
        assert_ok!(Balances::reserve_named(
            &PredictionMarkets::reserve_id(),
            &ALICE,
            SENTINEL_AMOUNT
        ));
        let balance_free_before_alice = Balances::free_balance(ALICE);
        assert_ok!(PredictionMarkets::admin_destroy_market(RuntimeOrigin::signed(SUDO), 0));
        assert_eq!(
            Balances::reserved_balance_named(&PredictionMarkets::reserve_id(), &ALICE),
            SENTINEL_AMOUNT
        );
        let balance_free_after_alice = Balances::free_balance(ALICE);
        assert_eq!(balance_free_before_alice, balance_free_after_alice);
    };
    ExtBuilder::default().build().execute_with(|| {
        test(Asset::Ztg);
    });
    #[cfg(feature = "parachain")]
    ExtBuilder::default().build().execute_with(|| {
        test(Asset::ForeignAsset(100));
    });
}

#[test]
fn admin_destroy_market_correctly_slashes_permissionless_market_disputed() {
    // NOTE: Bonds are always in ZTG, irrespective of base_asset.
    let test = |base_asset: Asset<MarketId>| {
        let end = 2;
        simple_create_categorical_market(
            base_asset,
            MarketCreation::Permissionless,
            0..end,
            ScoringRule::CPMM,
        );
        let market = MarketCommons::market(&0).unwrap();
        let grace_period = end + market.deadlines.grace_period;
        assert_ne!(grace_period, 0);
        run_to_block(grace_period + 1);
        assert_ok!(PredictionMarkets::report(
            RuntimeOrigin::signed(BOB),
            0,
            OutcomeReport::Categorical(1)
        ));
        run_to_block(grace_period + 2);
        assert_ok!(PredictionMarkets::dispute(RuntimeOrigin::signed(CHARLIE), 0,));
        assert_ok!(AssetManager::deposit(Asset::Ztg, &ALICE, 2 * SENTINEL_AMOUNT));
        assert_ok!(Balances::reserve_named(
            &PredictionMarkets::reserve_id(),
            &ALICE,
            SENTINEL_AMOUNT
        ));
        let balance_free_before_alice = Balances::free_balance(ALICE);
        assert_ok!(PredictionMarkets::admin_destroy_market(RuntimeOrigin::signed(SUDO), 0));
        assert_eq!(
            Balances::reserved_balance_named(&PredictionMarkets::reserve_id(), &ALICE),
            SENTINEL_AMOUNT
        );
        let balance_free_after_alice = Balances::free_balance(ALICE);
        assert_eq!(balance_free_before_alice, balance_free_after_alice);
    };
    ExtBuilder::default().build().execute_with(|| {
        test(Asset::Ztg);
    });
    #[cfg(feature = "parachain")]
    ExtBuilder::default().build().execute_with(|| {
        test(Asset::ForeignAsset(100));
    });
}

#[test]
fn admin_destroy_market_correctly_slashes_dispute_bonds() {
    ExtBuilder::default().build().execute_with(|| {
        let end = 2;
        simple_create_categorical_market(
            Asset::Ztg,
            MarketCreation::Permissionless,
            0..end,
            ScoringRule::CPMM,
        );
        let market_id = 0;
        let market = MarketCommons::market(&market_id).unwrap();
        let grace_period = end + market.deadlines.grace_period;
        assert_ne!(grace_period, 0);
        run_to_block(grace_period + 1);
        assert_ok!(PredictionMarkets::report(
            RuntimeOrigin::signed(BOB),
            0,
            OutcomeReport::Categorical(1)
        ));
        run_to_block(grace_period + 2);
        assert_ok!(PredictionMarkets::dispute(RuntimeOrigin::signed(CHARLIE), 0,));
        assert_ok!(SimpleDisputes::suggest_outcome(
            RuntimeOrigin::signed(CHARLIE),
            0,
            OutcomeReport::Categorical(0)
        ));
        assert_ok!(SimpleDisputes::suggest_outcome(
            RuntimeOrigin::signed(DAVE),
            0,
            OutcomeReport::Categorical(1)
        ));
        let set_up_account = |account| {
            assert_ok!(AssetManager::deposit(Asset::Ztg, account, SENTINEL_AMOUNT));
            assert_ok!(Balances::reserve_named(
                &PredictionMarkets::reserve_id(),
                account,
                SENTINEL_AMOUNT,
            ));
        };
        set_up_account(&CHARLIE);
        set_up_account(&DAVE);

        let balance_free_before_charlie = Balances::free_balance(CHARLIE);
        let balance_free_before_dave = Balances::free_balance(DAVE);
        assert_ok!(PredictionMarkets::admin_destroy_market(RuntimeOrigin::signed(SUDO), market_id));
        assert_eq!(
            Balances::reserved_balance_named(&PredictionMarkets::reserve_id(), &CHARLIE),
            SENTINEL_AMOUNT,
        );
        assert_eq!(
            Balances::reserved_balance_named(&PredictionMarkets::reserve_id(), &DAVE),
            SENTINEL_AMOUNT,
        );
        assert_eq!(
            Balances::free_balance(CHARLIE),
            balance_free_before_charlie + zrml_simple_disputes::default_outcome_bond::<Runtime>(0)
        );
        assert_eq!(
            Balances::free_balance(DAVE),
            balance_free_before_dave + zrml_simple_disputes::default_outcome_bond::<Runtime>(1),
        );
        assert!(zrml_simple_disputes::Disputes::<Runtime>::get(market_id).is_empty());
    });
}

#[test]
fn admin_destroy_market_correctly_slashes_permissionless_market_resolved() {
    // NOTE: Bonds are always in ZTG, irrespective of base_asset.
    let test = |base_asset: Asset<MarketId>| {
        let end = 2;
        simple_create_categorical_market(
            base_asset,
            MarketCreation::Permissionless,
            0..end,
            ScoringRule::CPMM,
        );
        let market = MarketCommons::market(&0).unwrap();
        let grace_period = end + market.deadlines.grace_period;
        run_to_block(grace_period + 1);
        assert_ok!(PredictionMarkets::report(
            RuntimeOrigin::signed(BOB),
            0,
            OutcomeReport::Categorical(1)
        ));
        run_blocks(market.deadlines.dispute_duration);
        assert_eq!(Balances::reserved_balance_named(&PredictionMarkets::reserve_id(), &ALICE), 0);
        assert_ok!(AssetManager::deposit(Asset::Ztg, &ALICE, 2 * SENTINEL_AMOUNT));
        assert_ok!(Balances::reserve_named(
            &PredictionMarkets::reserve_id(),
            &ALICE,
            SENTINEL_AMOUNT
        ));
        let balance_free_before_alice = Balances::free_balance(ALICE);
        assert_ok!(PredictionMarkets::admin_destroy_market(RuntimeOrigin::signed(SUDO), 0));
        assert_eq!(
            Balances::reserved_balance_named(&PredictionMarkets::reserve_id(), &ALICE),
            SENTINEL_AMOUNT
        );
        let balance_free_after_alice = Balances::free_balance(ALICE);
        assert_eq!(balance_free_before_alice, balance_free_after_alice);
    };
    ExtBuilder::default().build().execute_with(|| {
        test(Asset::Ztg);
    });
    #[cfg(feature = "parachain")]
    ExtBuilder::default().build().execute_with(|| {
        test(Asset::ForeignAsset(100));
    });
}

#[test]
fn admin_destroy_market_correctly_slashes_advised_market_proposed() {
    // NOTE: Bonds are always in ZTG, irrespective of base_asset.
    let test = |base_asset: Asset<MarketId>| {
        simple_create_categorical_market(
            base_asset,
            MarketCreation::Advised,
            0..1,
            ScoringRule::CPMM,
        );
        assert_ok!(AssetManager::deposit(Asset::Ztg, &ALICE, 2 * SENTINEL_AMOUNT));
        assert_ok!(Balances::reserve_named(
            &PredictionMarkets::reserve_id(),
            &ALICE,
            SENTINEL_AMOUNT
        ));
        let balance_free_before_alice = Balances::free_balance(ALICE);
        assert_ok!(PredictionMarkets::admin_destroy_market(RuntimeOrigin::signed(SUDO), 0));
        assert_eq!(
            Balances::reserved_balance_named(&PredictionMarkets::reserve_id(), &ALICE),
            SENTINEL_AMOUNT
        );
        let balance_free_after_alice = Balances::free_balance(ALICE);
        assert_eq!(balance_free_before_alice, balance_free_after_alice);
    };
    ExtBuilder::default().build().execute_with(|| {
        test(Asset::Ztg);
    });
    #[cfg(feature = "parachain")]
    ExtBuilder::default().build().execute_with(|| {
        test(Asset::ForeignAsset(100));
    });
}

#[test]
fn admin_destroy_market_correctly_slashes_advised_market_proposed_with_edit_request() {
    // NOTE: Bonds are always in ZTG, irrespective of base_asset.
    let test = |base_asset: Asset<MarketId>| {
        simple_create_categorical_market(
            base_asset,
            MarketCreation::Advised,
            0..1,
            ScoringRule::CPMM,
        );
        assert_ok!(AssetManager::deposit(Asset::Ztg, &ALICE, 2 * SENTINEL_AMOUNT));
        assert_ok!(Balances::reserve_named(
            &PredictionMarkets::reserve_id(),
            &ALICE,
            SENTINEL_AMOUNT
        ));
        let balance_free_before_alice = Balances::free_balance(ALICE);
        let market = MarketCommons::market(&0);
        assert_eq!(market.unwrap().status, MarketStatus::Proposed);

        let edit_reason = vec![0_u8; <Runtime as Config>::MaxEditReasonLen::get() as usize];

        assert_ok!(PredictionMarkets::request_edit(RuntimeOrigin::signed(SUDO), 0, edit_reason));
        assert!(MarketIdsForEdit::<Runtime>::contains_key(0));
        assert_ok!(PredictionMarkets::admin_destroy_market(RuntimeOrigin::signed(SUDO), 0));
        assert_eq!(
            Balances::reserved_balance_named(&PredictionMarkets::reserve_id(), &ALICE),
            SENTINEL_AMOUNT
        );
        let balance_free_after_alice = Balances::free_balance(ALICE);
        assert_eq!(balance_free_before_alice, balance_free_after_alice);
        assert!(!MarketIdsForEdit::<Runtime>::contains_key(0));
    };
    ExtBuilder::default().build().execute_with(|| {
        test(Asset::Ztg);
    });
    #[cfg(feature = "parachain")]
    ExtBuilder::default().build().execute_with(|| {
        test(Asset::ForeignAsset(100));
    });
}

#[test]
fn admin_destroy_market_correctly_slashes_advised_market_active() {
    // NOTE: Bonds are always in ZTG, irrespective of base_asset.
    let test = |base_asset: Asset<MarketId>| {
        simple_create_categorical_market(
            base_asset,
            MarketCreation::Advised,
            0..1,
            ScoringRule::CPMM,
        );
        assert_ok!(PredictionMarkets::approve_market(RuntimeOrigin::signed(SUDO), 0));
        assert_ok!(AssetManager::deposit(Asset::Ztg, &ALICE, 2 * SENTINEL_AMOUNT));
        assert_ok!(Balances::reserve_named(
            &PredictionMarkets::reserve_id(),
            &ALICE,
            SENTINEL_AMOUNT
        ));
        let balance_free_before_alice = Balances::free_balance(ALICE);
        assert_ok!(PredictionMarkets::admin_destroy_market(RuntimeOrigin::signed(SUDO), 0));
        assert_eq!(
            Balances::reserved_balance_named(&PredictionMarkets::reserve_id(), &ALICE),
            SENTINEL_AMOUNT
        );
        let balance_free_after_alice = Balances::free_balance(ALICE);
        assert_eq!(balance_free_before_alice, balance_free_after_alice);
    };
    ExtBuilder::default().build().execute_with(|| {
        test(Asset::Ztg);
    });
    #[cfg(feature = "parachain")]
    ExtBuilder::default().build().execute_with(|| {
        test(Asset::ForeignAsset(100));
    });
}

#[test]
fn admin_destroy_market_correctly_slashes_advised_market_reported() {
    // NOTE: Bonds are always in ZTG, irrespective of base_asset.
    let test = |base_asset: Asset<MarketId>| {
        let end = 2;
        simple_create_categorical_market(
            base_asset,
            MarketCreation::Advised,
            0..end,
            ScoringRule::CPMM,
        );
        assert_ok!(PredictionMarkets::approve_market(RuntimeOrigin::signed(SUDO), 0));
        let market = MarketCommons::market(&0).unwrap();
        let grace_period = end + market.deadlines.grace_period;
        run_to_block(grace_period + 1);
        assert_ok!(PredictionMarkets::report(
            RuntimeOrigin::signed(BOB),
            0,
            OutcomeReport::Categorical(1)
        ));
        assert_ok!(AssetManager::deposit(Asset::Ztg, &ALICE, 2 * SENTINEL_AMOUNT));
        assert_ok!(Balances::reserve_named(
            &PredictionMarkets::reserve_id(),
            &ALICE,
            SENTINEL_AMOUNT
        ));
        let balance_free_before_alice = Balances::free_balance(ALICE);
        assert_ok!(PredictionMarkets::admin_destroy_market(RuntimeOrigin::signed(SUDO), 0));
        assert_eq!(
            Balances::reserved_balance_named(&PredictionMarkets::reserve_id(), &ALICE),
            SENTINEL_AMOUNT
        );
        let balance_free_after_alice = Balances::free_balance(ALICE);
        assert_eq!(balance_free_before_alice, balance_free_after_alice);
    };
    ExtBuilder::default().build().execute_with(|| {
        test(Asset::Ztg);
    });
    #[cfg(feature = "parachain")]
    ExtBuilder::default().build().execute_with(|| {
        test(Asset::ForeignAsset(100));
    });
}

#[test]
fn admin_destroy_market_correctly_slashes_advised_market_disputed() {
    // NOTE: Bonds are always in ZTG, irrespective of base_asset.
    let test = |base_asset: Asset<MarketId>| {
        let end = 2;
        simple_create_categorical_market(
            base_asset,
            MarketCreation::Advised,
            0..end,
            ScoringRule::CPMM,
        );
        assert_ok!(PredictionMarkets::approve_market(RuntimeOrigin::signed(SUDO), 0));
        let market = MarketCommons::market(&0).unwrap();
        let grace_period = end + market.deadlines.grace_period;
        run_to_block(grace_period + 1);
        assert_ok!(PredictionMarkets::report(
            RuntimeOrigin::signed(BOB),
            0,
            OutcomeReport::Categorical(1)
        ));
        assert_ok!(PredictionMarkets::dispute(RuntimeOrigin::signed(CHARLIE), 0,));
        assert_ok!(AssetManager::deposit(Asset::Ztg, &ALICE, 2 * SENTINEL_AMOUNT));
        assert_ok!(Balances::reserve_named(
            &PredictionMarkets::reserve_id(),
            &ALICE,
            SENTINEL_AMOUNT
        ));
        let balance_free_before_alice = Balances::free_balance(ALICE);
        assert_ok!(PredictionMarkets::admin_destroy_market(RuntimeOrigin::signed(SUDO), 0));
        assert_eq!(
            Balances::reserved_balance_named(&PredictionMarkets::reserve_id(), &ALICE),
            SENTINEL_AMOUNT
        );
        let balance_free_after_alice = Balances::free_balance(ALICE);
        assert_eq!(balance_free_before_alice, balance_free_after_alice);
    };
    ExtBuilder::default().build().execute_with(|| {
        test(Asset::Ztg);
    });
    #[cfg(feature = "parachain")]
    ExtBuilder::default().build().execute_with(|| {
        test(Asset::ForeignAsset(100));
    });
}

#[test]
fn admin_destroy_market_correctly_slashes_advised_market_resolved() {
    // NOTE: Bonds are always in ZTG, irrespective of base_asset.
    let test = |base_asset: Asset<MarketId>| {
        let end = 2;
        simple_create_categorical_market(
            base_asset,
            MarketCreation::Advised,
            0..end,
            ScoringRule::CPMM,
        );
        assert_ok!(PredictionMarkets::approve_market(RuntimeOrigin::signed(SUDO), 0));
        let market = MarketCommons::market(&0).unwrap();
        let grace_period = end + market.deadlines.grace_period;
        run_to_block(grace_period + 1);
        assert_ok!(PredictionMarkets::report(
            RuntimeOrigin::signed(BOB),
            0,
            OutcomeReport::Categorical(1)
        ));
        run_blocks(market.deadlines.dispute_duration);
        assert_eq!(Balances::reserved_balance_named(&PredictionMarkets::reserve_id(), &ALICE), 0);
        assert_ok!(AssetManager::deposit(Asset::Ztg, &ALICE, 2 * SENTINEL_AMOUNT));
        assert_ok!(Balances::reserve_named(
            &PredictionMarkets::reserve_id(),
            &ALICE,
            SENTINEL_AMOUNT
        ));
        let balance_free_before_alice = Balances::free_balance(ALICE);
        assert_ok!(PredictionMarkets::admin_destroy_market(RuntimeOrigin::signed(SUDO), 0));
        assert_eq!(
            Balances::reserved_balance_named(&PredictionMarkets::reserve_id(), &ALICE),
            SENTINEL_AMOUNT
        );
        let balance_free_after_alice = Balances::free_balance(ALICE);
        assert_eq!(balance_free_before_alice, balance_free_after_alice);
    };
    ExtBuilder::default().build().execute_with(|| {
        test(Asset::Ztg);
    });
    #[cfg(feature = "parachain")]
    ExtBuilder::default().build().execute_with(|| {
        test(Asset::ForeignAsset(100));
    });
}
#[test]
fn admin_destroy_market_correctly_cleans_up_accounts() {
    let test = |base_asset: Asset<MarketId>| {
        let alice_ztg_before_market_creation = AssetManager::free_balance(Asset::Ztg, &ALICE);
        let alice_base_asset_before_market_creation =
            AssetManager::free_balance(base_asset, &ALICE);
        let swap_fee = <Runtime as zrml_swaps::Config>::MaxSwapFee::get();
        assert_ok!(PredictionMarkets::create_cpmm_market_and_deploy_assets(
            RuntimeOrigin::signed(ALICE),
            base_asset,
            ALICE,
            MarketPeriod::Block(0..42),
            get_deadlines(),
            gen_metadata(50),
            MarketType::Categorical(3),
            MarketDisputeMechanism::SimpleDisputes,
            swap_fee,
            LIQUIDITY,
            vec![<Runtime as zrml_swaps::Config>::MinWeight::get(); 3],
        ));
        // Buy some outcome tokens for Alice so that we can check that they get destroyed.
        assert_ok!(PredictionMarkets::buy_complete_set(RuntimeOrigin::signed(ALICE), 0, BASE));
        let market_id = 0;
        let pool_id = 0;
        let pool_account = Swaps::pool_account_id(&pool_id);
        let market_account = MarketCommons::market_account(market_id);
        assert_ok!(PredictionMarkets::admin_destroy_market(RuntimeOrigin::signed(SUDO), 0));
        assert_eq!(AssetManager::free_balance(Asset::CategoricalOutcome(0, 0), &pool_account), 0);
        assert_eq!(AssetManager::free_balance(Asset::CategoricalOutcome(0, 1), &pool_account), 0);
        assert_eq!(AssetManager::free_balance(Asset::CategoricalOutcome(0, 2), &pool_account), 0);
        assert_eq!(AssetManager::free_balance(base_asset, &pool_account), 0);
        assert_eq!(AssetManager::free_balance(Asset::CategoricalOutcome(0, 0), &market_account), 0);
        assert_eq!(AssetManager::free_balance(Asset::CategoricalOutcome(0, 1), &market_account), 0);
        assert_eq!(AssetManager::free_balance(Asset::CategoricalOutcome(0, 2), &market_account), 0);
        assert_eq!(AssetManager::free_balance(base_asset, &market_account), 0);
        // premissionless market so using ValidityBond
        let creation_bond = <Runtime as Config>::ValidityBond::get();
        let oracle_bond = <Runtime as Config>::OracleBond::get();
        // substract LIQUIDITY twice, one for buy_complete_set() in
        // create_cpmm_market_and_deploy_assets() and one in swaps::create_pool()
        // then again substract BASE as buy_complete_set() above
        let expected_base_asset_value =
            alice_base_asset_before_market_creation - LIQUIDITY - LIQUIDITY - BASE;
        if base_asset == Asset::Ztg {
            let alice_base_asset_balance = AssetManager::free_balance(base_asset, &ALICE);
            assert_eq!(
                alice_base_asset_balance,
                expected_base_asset_value - creation_bond - oracle_bond
            );
        } else {
            let alice_base_asset_balance = AssetManager::free_balance(base_asset, &ALICE);
            assert_eq!(alice_base_asset_balance, expected_base_asset_value);
            let alice_ztg_balance = AssetManager::free_balance(Asset::Ztg, &ALICE);
            assert_eq!(
                alice_ztg_balance,
                alice_ztg_before_market_creation - creation_bond - oracle_bond
            );
        }
    };
    ExtBuilder::default().build().execute_with(|| {
        test(Asset::Ztg);
    });
    #[cfg(feature = "parachain")]
    ExtBuilder::default().build().execute_with(|| {
        test(Asset::ForeignAsset(100));
    });
}

#[test]
fn admin_destroy_market_correctly_clears_auto_open_and_close_blocks() {
    ExtBuilder::default().build().execute_with(|| {
        let category_count = 3;
        assert_ok!(PredictionMarkets::create_cpmm_market_and_deploy_assets(
            RuntimeOrigin::signed(ALICE),
            Asset::Ztg,
            ALICE,
            MarketPeriod::Block(22..66),
            get_deadlines(),
            gen_metadata(50),
            MarketType::Categorical(category_count),
            MarketDisputeMechanism::SimpleDisputes,
            0,
            LIQUIDITY,
            vec![<Runtime as zrml_swaps::Config>::MinWeight::get(); category_count.into()],
        ));
        assert_ok!(PredictionMarkets::create_cpmm_market_and_deploy_assets(
            RuntimeOrigin::signed(ALICE),
            Asset::Ztg,
            ALICE,
            MarketPeriod::Block(33..66),
            get_deadlines(),
            gen_metadata(50),
            MarketType::Categorical(category_count),
            MarketDisputeMechanism::SimpleDisputes,
            0,
            LIQUIDITY,
            vec![<Runtime as zrml_swaps::Config>::MinWeight::get(); category_count.into()],
        ));
        assert_ok!(PredictionMarkets::create_cpmm_market_and_deploy_assets(
            RuntimeOrigin::signed(ALICE),
            Asset::Ztg,
            ALICE,
            MarketPeriod::Block(22..33),
            get_deadlines(),
            gen_metadata(50),
            MarketType::Categorical(category_count),
            MarketDisputeMechanism::SimpleDisputes,
            0,
            LIQUIDITY,
            vec![<Runtime as zrml_swaps::Config>::MinWeight::get(); category_count.into()],
        ));
        assert_ok!(PredictionMarkets::admin_destroy_market(RuntimeOrigin::signed(SUDO), 0));

        let auto_close = MarketIdsPerCloseBlock::<Runtime>::get(66);
        assert_eq!(auto_close.len(), 1);
        assert_eq!(auto_close[0], 1);

        let auto_open = MarketIdsPerOpenBlock::<Runtime>::get(22);
        assert_eq!(auto_open.len(), 1);
        assert_eq!(auto_open[0], 2);
    });
}

#[test]
fn admin_move_market_to_resolved_resolves_reported_market() {
    // NOTE: Bonds are always in ZTG, irrespective of base_asset.
    let test = |base_asset: Asset<MarketId>| {
        let end = 33;
        simple_create_categorical_market(
            base_asset,
            MarketCreation::Permissionless,
            0..end,
            ScoringRule::CPMM,
        );
        let market_id = 0;

        // Give ALICE `SENTINEL_AMOUNT` free and reserved ZTG; we record the free balance to check
        // that the correct bonds are unreserved!
        assert_ok!(AssetManager::deposit(Asset::Ztg, &ALICE, 2 * SENTINEL_AMOUNT));
        assert_ok!(Balances::reserve_named(
            &PredictionMarkets::reserve_id(),
            &ALICE,
            SENTINEL_AMOUNT
        ));
        let balance_free_before = Balances::free_balance(ALICE);
        let balance_reserved_before =
            Balances::reserved_balance_named(&PredictionMarkets::reserve_id(), &ALICE);

        let market = MarketCommons::market(&0).unwrap();
        let grace_period = end + market.deadlines.grace_period;
        run_to_block(grace_period + 1);
        let category = 1;
        let outcome_report = OutcomeReport::Categorical(category);
        assert_ok!(PredictionMarkets::report(
            RuntimeOrigin::signed(BOB),
            market_id,
            outcome_report.clone()
        ));
        assert_ok!(PredictionMarkets::admin_move_market_to_resolved(
            RuntimeOrigin::signed(SUDO),
            market_id
        ));

        let market = MarketCommons::market(&market_id).unwrap();
        assert_eq!(market.status, MarketStatus::Resolved);
        assert_eq!(market.report.unwrap().outcome, outcome_report);
        assert_eq!(market.resolved_outcome.unwrap(), outcome_report);
        System::assert_last_event(
            Event::MarketResolved(market_id, MarketStatus::Resolved, outcome_report).into(),
        );

        assert_eq!(
            Balances::reserved_balance_named(&PredictionMarkets::reserve_id(), &ALICE),
            balance_reserved_before
                - <Runtime as Config>::OracleBond::get()
                - <Runtime as Config>::ValidityBond::get()
        );
        assert_eq!(
            Balances::free_balance(ALICE),
            balance_free_before
                + <Runtime as Config>::OracleBond::get()
                + <Runtime as Config>::ValidityBond::get()
        );
    };
    ExtBuilder::default().build().execute_with(|| {
        test(Asset::Ztg);
    });
    #[cfg(feature = "parachain")]
    ExtBuilder::default().build().execute_with(|| {
        test(Asset::ForeignAsset(100));
    });
}

#[test_case(MarketStatus::Active; "Active")]
#[test_case(MarketStatus::Closed; "Closed")]
#[test_case(MarketStatus::CollectingSubsidy; "CollectingSubsidy")]
#[test_case(MarketStatus::InsufficientSubsidy; "InsufficientSubsidy")]
fn admin_move_market_to_resovled_fails_if_market_is_not_reported_or_disputed(
    market_status: MarketStatus,
) {
    ExtBuilder::default().build().execute_with(|| {
        simple_create_categorical_market(
            Asset::Ztg,
            MarketCreation::Permissionless,
            0..33,
            ScoringRule::CPMM,
        );
        let market_id = 0;
        assert_ok!(MarketCommons::mutate_market(&market_id, |market| {
            market.status = market_status;
            Ok(())
        }));
        assert_noop!(
            PredictionMarkets::admin_move_market_to_resolved(
                RuntimeOrigin::signed(SUDO),
                market_id,
            ),
            Error::<Runtime>::InvalidMarketStatus,
        );
    });
}

#[test]
fn it_creates_binary_markets() {
    ExtBuilder::default().build().execute_with(|| {
        simple_create_categorical_market(
            Asset::Ztg,
            MarketCreation::Permissionless,
            0..2,
            ScoringRule::CPMM,
        );

        // check the correct amount was reserved
        let alice_reserved = Balances::reserved_balance(ALICE);
        assert_eq!(alice_reserved, ValidityBond::get() + OracleBond::get());

        // Creates an advised market.
        simple_create_categorical_market(
            Asset::Ztg,
            MarketCreation::Advised,
            0..2,
            ScoringRule::CPMM,
        );

        let new_alice_reserved = Balances::reserved_balance(ALICE);
        assert_eq!(new_alice_reserved, AdvisoryBond::get() + OracleBond::get() + alice_reserved);

        // Make sure that the market id has been incrementing
        let market_id = MarketCommons::latest_market_id().unwrap();
        assert_eq!(market_id, 1);
    });
}

#[test]
fn create_categorical_market_deposits_the_correct_event() {
    ExtBuilder::default().build().execute_with(|| {
        frame_system::Pallet::<Runtime>::set_block_number(1);
        simple_create_categorical_market(
            Asset::Ztg,
            MarketCreation::Permissionless,
            1..2,
            ScoringRule::CPMM,
        );
        let market_id = 0;
        let market = MarketCommons::market(&market_id).unwrap();
        let market_account = MarketCommons::market_account(market_id);
        System::assert_last_event(Event::MarketCreated(0, market_account, market).into());
    });
}

#[test]
fn create_scalar_market_deposits_the_correct_event() {
    ExtBuilder::default().build().execute_with(|| {
        frame_system::Pallet::<Runtime>::set_block_number(1);
        simple_create_scalar_market(
            Asset::Ztg,
            MarketCreation::Permissionless,
            1..2,
            ScoringRule::CPMM,
        );
        let market_id = 0;
        let market = MarketCommons::market(&market_id).unwrap();
        let market_account = MarketCommons::market_account(market_id);
        System::assert_last_event(Event::MarketCreated(0, market_account, market).into());
    });
}

#[test]
fn it_does_not_create_market_with_too_few_categories() {
    ExtBuilder::default().build().execute_with(|| {
        assert_noop!(
            PredictionMarkets::create_market(
                RuntimeOrigin::signed(ALICE),
                Asset::Ztg,
                BOB,
                MarketPeriod::Block(0..100),
                get_deadlines(),
                gen_metadata(2),
                MarketCreation::Advised,
                MarketType::Categorical(<Runtime as Config>::MinCategories::get() - 1),
                MarketDisputeMechanism::SimpleDisputes,
                ScoringRule::CPMM
            ),
            Error::<Runtime>::NotEnoughCategories
        );
    });
}

#[test]
fn it_does_not_create_market_with_too_many_categories() {
    ExtBuilder::default().build().execute_with(|| {
        assert_noop!(
            PredictionMarkets::create_market(
                RuntimeOrigin::signed(ALICE),
                Asset::Ztg,
                BOB,
                MarketPeriod::Block(0..100),
                get_deadlines(),
                gen_metadata(2),
                MarketCreation::Advised,
                MarketType::Categorical(<Runtime as Config>::MaxCategories::get() + 1),
                MarketDisputeMechanism::SimpleDisputes,
                ScoringRule::CPMM
            ),
            Error::<Runtime>::TooManyCategories
        );
    });
}

#[test]
fn it_allows_sudo_to_destroy_markets() {
    ExtBuilder::default().build().execute_with(|| {
        // Creates an advised market.
        simple_create_categorical_market(
            Asset::Ztg,
            MarketCreation::Advised,
            0..1,
            ScoringRule::CPMM,
        );

        // destroy the market
        assert_ok!(PredictionMarkets::admin_destroy_market(RuntimeOrigin::signed(SUDO), 0));

        assert_noop!(
            MarketCommons::market(&0),
            zrml_market_commons::Error::<Runtime>::MarketDoesNotExist
        );
    });
}

#[test]
fn it_allows_advisory_origin_to_approve_markets() {
    ExtBuilder::default().build().execute_with(|| {
        // Creates an advised market.
        simple_create_categorical_market(
            Asset::Ztg,
            MarketCreation::Advised,
            0..1,
            ScoringRule::CPMM,
        );

        // make sure it's in status proposed
        let market = MarketCommons::market(&0);
        assert_eq!(market.unwrap().status, MarketStatus::Proposed);

        // Make sure it fails from the random joe
        assert_noop!(
            PredictionMarkets::approve_market(RuntimeOrigin::signed(BOB), 0),
            DispatchError::BadOrigin
        );

        // Now it should work from SUDO
        assert_ok!(PredictionMarkets::approve_market(RuntimeOrigin::signed(SUDO), 0));

        let after_market = MarketCommons::market(&0);
        assert_eq!(after_market.unwrap().status, MarketStatus::Active);
    });
}

#[test]
fn it_allows_request_edit_origin_to_request_edits_for_markets() {
    ExtBuilder::default().build().execute_with(|| {
        frame_system::Pallet::<Runtime>::set_block_number(1);
        // Creates an advised market.
        simple_create_categorical_market(
            Asset::Ztg,
            MarketCreation::Advised,
            2..4,
            ScoringRule::CPMM,
        );

        // make sure it's in status proposed
        let market = MarketCommons::market(&0);
        assert_eq!(market.unwrap().status, MarketStatus::Proposed);

        let edit_reason = vec![0_u8; <Runtime as Config>::MaxEditReasonLen::get() as usize];
        // Make sure it fails from the random joe
        assert_noop!(
            PredictionMarkets::request_edit(RuntimeOrigin::signed(BOB), 0, edit_reason.clone()),
            DispatchError::BadOrigin
        );

        // Now it should work from SUDO
        assert_ok!(PredictionMarkets::request_edit(
            RuntimeOrigin::signed(SUDO),
            0,
            edit_reason.clone()
        ));
        System::assert_last_event(
            Event::MarketRequestedEdit(
                0,
                edit_reason.try_into().expect("Conversion to BoundedVec failed"),
            )
            .into(),
        );

        assert!(MarketIdsForEdit::<Runtime>::contains_key(0));
    });
}

#[test]
fn request_edit_fails_on_bad_origin() {
    ExtBuilder::default().build().execute_with(|| {
        frame_system::Pallet::<Runtime>::set_block_number(1);
        // Creates an advised market.
        simple_create_categorical_market(
            Asset::Ztg,
            MarketCreation::Advised,
            2..4,
            ScoringRule::CPMM,
        );

        // make sure it's in status proposed
        let market = MarketCommons::market(&0);
        assert_eq!(market.unwrap().status, MarketStatus::Proposed);

        let edit_reason = vec![0_u8; <Runtime as Config>::MaxEditReasonLen::get() as usize];
        // Make sure it fails from the random joe
        assert_noop!(
            PredictionMarkets::request_edit(RuntimeOrigin::signed(BOB), 0, edit_reason),
            DispatchError::BadOrigin
        );
    });
}

#[test]
fn edit_request_fails_if_edit_reason_is_too_long() {
    ExtBuilder::default().build().execute_with(|| {
        // Creates an advised market.
        simple_create_categorical_market(
            Asset::Ztg,
            MarketCreation::Advised,
            0..1,
            ScoringRule::CPMM,
        );

        // make sure it's in status proposed
        let market = MarketCommons::market(&0);
        assert_eq!(market.unwrap().status, MarketStatus::Proposed);

        let edit_reason = vec![0_u8; <Runtime as Config>::MaxEditReasonLen::get() as usize + 1];

        assert_noop!(
            PredictionMarkets::request_edit(RuntimeOrigin::signed(SUDO), 0, edit_reason),
            Error::<Runtime>::EditReasonLengthExceedsMaxEditReasonLen
        );
    });
}

#[test]
fn market_with_edit_request_cannot_be_approved() {
    ExtBuilder::default().build().execute_with(|| {
        // Creates an advised market.
        simple_create_categorical_market(
            Asset::Ztg,
            MarketCreation::Advised,
            0..1,
            ScoringRule::CPMM,
        );

        // make sure it's in status proposed
        let market = MarketCommons::market(&0);
        assert_eq!(market.unwrap().status, MarketStatus::Proposed);

        let edit_reason = vec![0_u8; <Runtime as Config>::MaxEditReasonLen::get() as usize];

        assert_ok!(PredictionMarkets::request_edit(RuntimeOrigin::signed(SUDO), 0, edit_reason));

        assert!(MarketIdsForEdit::<Runtime>::contains_key(0));
        assert_noop!(
            PredictionMarkets::approve_market(RuntimeOrigin::signed(SUDO), 0),
            Error::<Runtime>::MarketEditRequestAlreadyInProgress
        );
    });
}

#[test]
fn it_allows_the_advisory_origin_to_reject_markets() {
    ExtBuilder::default().build().execute_with(|| {
        run_to_block(2);
        // Creates an advised market.
        simple_create_categorical_market(
            Asset::Ztg,
            MarketCreation::Advised,
            4..6,
            ScoringRule::CPMM,
        );

        // make sure it's in status proposed
        let market = MarketCommons::market(&0);
        assert_eq!(market.unwrap().status, MarketStatus::Proposed);

        let reject_reason: Vec<u8> =
            vec![0; <Runtime as Config>::MaxRejectReasonLen::get() as usize];
        // Now it should work from SUDO
        assert_ok!(PredictionMarkets::reject_market(
            RuntimeOrigin::signed(SUDO),
            0,
            reject_reason.clone()
        ));
        let reject_reason = reject_reason.try_into().expect("BoundedVec conversion failed");
        System::assert_has_event(Event::MarketRejected(0, reject_reason).into());

        assert_noop!(
            MarketCommons::market(&0),
            zrml_market_commons::Error::<Runtime>::MarketDoesNotExist
        );
    });
}

#[test]
fn reject_errors_if_reject_reason_is_too_long() {
    ExtBuilder::default().build().execute_with(|| {
        // Creates an advised market.
        simple_create_categorical_market(
            Asset::Ztg,
            MarketCreation::Advised,
            0..1,
            ScoringRule::CPMM,
        );

        // make sure it's in status proposed
        let market = MarketCommons::market(&0);
        assert_eq!(market.unwrap().status, MarketStatus::Proposed);

        let reject_reason: Vec<u8> =
            vec![0; <Runtime as Config>::MaxRejectReasonLen::get() as usize + 1];
        assert_noop!(
            PredictionMarkets::reject_market(RuntimeOrigin::signed(SUDO), 0, reject_reason),
            Error::<Runtime>::RejectReasonLengthExceedsMaxRejectReasonLen
        );
    });
}

#[test]
fn it_allows_the_advisory_origin_to_reject_markets_with_edit_request() {
    ExtBuilder::default().build().execute_with(|| {
        // Creates an advised market.
        simple_create_categorical_market(
            Asset::Ztg,
            MarketCreation::Advised,
            0..1,
            ScoringRule::CPMM,
        );

        // make sure it's in status proposed
        let market = MarketCommons::market(&0);
        assert_eq!(market.unwrap().status, MarketStatus::Proposed);

        let edit_reason = vec![0_u8; <Runtime as Config>::MaxEditReasonLen::get() as usize];

        let reject_reason = vec![0_u8; <Runtime as Config>::MaxRejectReasonLen::get() as usize];
        assert_ok!(PredictionMarkets::request_edit(RuntimeOrigin::signed(SUDO), 0, edit_reason));
        assert!(MarketIdsForEdit::<Runtime>::contains_key(0));
        assert_ok!(PredictionMarkets::reject_market(RuntimeOrigin::signed(SUDO), 0, reject_reason));
        assert!(!MarketIdsForEdit::<Runtime>::contains_key(0));

        assert_noop!(
            MarketCommons::market(&0),
            zrml_market_commons::Error::<Runtime>::MarketDoesNotExist
        );
    });
}

#[test]
fn reject_market_unreserves_oracle_bond_and_slashes_advisory_bond() {
    // NOTE: Bonds are always in ZTG, irrespective of base_asset.
    let test = |base_asset: Asset<MarketId>| {
        simple_create_categorical_market(
            base_asset,
            MarketCreation::Advised,
            0..1,
            ScoringRule::CPMM,
        );

        // Give ALICE `SENTINEL_AMOUNT` free and reserved ZTG; we record the free balance to check
        // that the AdvisoryBond gets slashed but the OracleBond gets unreserved.
        assert_ok!(AssetManager::deposit(Asset::Ztg, &ALICE, 2 * SENTINEL_AMOUNT));
        assert_ok!(Balances::reserve_named(
            &PredictionMarkets::reserve_id(),
            &ALICE,
            SENTINEL_AMOUNT,
        ));
        assert!(Balances::free_balance(Treasury::account_id()).is_zero());

        let balance_free_before_alice = Balances::free_balance(ALICE);
        let balance_reserved_before_alice =
            Balances::reserved_balance_named(&PredictionMarkets::reserve_id(), &ALICE);

        let reject_reason: Vec<u8> =
            vec![0; <Runtime as Config>::MaxRejectReasonLen::get() as usize];
        assert_ok!(PredictionMarkets::reject_market(RuntimeOrigin::signed(SUDO), 0, reject_reason));

        // AdvisoryBond gets slashed after reject_market
        // OracleBond gets unreserved after reject_market
        let balance_reserved_after_alice =
            Balances::reserved_balance_named(&PredictionMarkets::reserve_id(), &ALICE);
        assert_eq!(
            balance_reserved_after_alice,
            balance_reserved_before_alice
                - <Runtime as Config>::OracleBond::get()
                - <Runtime as Config>::AdvisoryBond::get(),
        );
        let balance_free_after_alice = Balances::free_balance(ALICE);
        let slash_amount_advisory_bond = <Runtime as Config>::AdvisoryBondSlashPercentage::get()
            .mul_floor(<Runtime as Config>::AdvisoryBond::get());
        let advisory_bond_remains =
            <Runtime as Config>::AdvisoryBond::get() - slash_amount_advisory_bond;
        assert_eq!(
            balance_free_after_alice,
            balance_free_before_alice
                + <Runtime as Config>::OracleBond::get()
                + advisory_bond_remains,
        );

        // AdvisoryBond is transferred to the treasury
        let balance_treasury_after = Balances::free_balance(Treasury::account_id());
        assert_eq!(balance_treasury_after, slash_amount_advisory_bond);
    };
    ExtBuilder::default().build().execute_with(|| {
        test(Asset::Ztg);
    });
    #[cfg(feature = "parachain")]
    ExtBuilder::default().build().execute_with(|| {
        test(Asset::ForeignAsset(100));
    });
}

#[test]
fn reject_market_clears_auto_close_blocks() {
    // We don't have to check that reject market clears the cache for opening pools, since Cpmm pools
    // can not be deployed on pending advised pools.
    ExtBuilder::default().build().execute_with(|| {
        simple_create_categorical_market(
            Asset::Ztg,
            MarketCreation::Advised,
            33..66,
            ScoringRule::CPMM,
        );
        simple_create_categorical_market(
            Asset::Ztg,
            MarketCreation::Advised,
            22..66,
            ScoringRule::CPMM,
        );
        simple_create_categorical_market(
            Asset::Ztg,
            MarketCreation::Advised,
            22..33,
            ScoringRule::CPMM,
        );
        let reject_reason: Vec<u8> =
            vec![0; <Runtime as Config>::MaxRejectReasonLen::get() as usize];
        assert_ok!(PredictionMarkets::reject_market(RuntimeOrigin::signed(SUDO), 0, reject_reason));

        let auto_close = MarketIdsPerCloseBlock::<Runtime>::get(66);
        assert_eq!(auto_close.len(), 1);
        assert_eq!(auto_close[0], 1);
    });
}

#[test]
fn on_market_close_auto_rejects_expired_advised_market() {
    // NOTE: Bonds are always in ZTG, irrespective of base_asset.
    let test = |base_asset: Asset<MarketId>| {
        // Give ALICE `SENTINEL_AMOUNT` free and reserved ZTG; we record the free balance to check
        // that the AdvisoryBond and the OracleBond gets unreserved, when the advised market expires.
        assert_ok!(AssetManager::deposit(Asset::Ztg, &ALICE, 2 * SENTINEL_AMOUNT));
        assert_ok!(Balances::reserve_named(
            &PredictionMarkets::reserve_id(),
            &ALICE,
            SENTINEL_AMOUNT
        ));
        let balance_free_before_alice = Balances::free_balance(ALICE);
        let balance_reserved_before_alice =
            Balances::reserved_balance_named(&PredictionMarkets::reserve_id(), &ALICE);

        let end = 33;
        simple_create_categorical_market(
            base_asset,
            MarketCreation::Advised,
            0..end,
            ScoringRule::CPMM,
        );
        let market_id = 0;

        run_to_block(end);

        assert_eq!(
            Balances::reserved_balance_named(&PredictionMarkets::reserve_id(), &ALICE),
            balance_reserved_before_alice
        );
        assert_eq!(Balances::free_balance(ALICE), balance_free_before_alice);
        assert_noop!(
            MarketCommons::market(&market_id),
            zrml_market_commons::Error::<Runtime>::MarketDoesNotExist,
        );
        System::assert_has_event(Event::MarketExpired(market_id).into());
    };
    ExtBuilder::default().build().execute_with(|| {
        test(Asset::Ztg);
    });
    #[cfg(feature = "parachain")]
    ExtBuilder::default().build().execute_with(|| {
        test(Asset::ForeignAsset(100));
    });
}

#[test]
fn on_market_close_auto_rejects_expired_advised_market_with_edit_request() {
    let test = |base_asset: Asset<MarketId>| {
        // Give ALICE `SENTINEL_AMOUNT` free and reserved ZTG; we record the free balance to check
        // that the AdvisoryBond and the OracleBond gets unreserved, when the advised market expires.
        assert_ok!(AssetManager::deposit(Asset::Ztg, &ALICE, 2 * SENTINEL_AMOUNT));
        assert_ok!(Balances::reserve_named(
            &PredictionMarkets::reserve_id(),
            &ALICE,
            SENTINEL_AMOUNT
        ));
        let balance_free_before_alice = Balances::free_balance(ALICE);
        let balance_reserved_before_alice =
            Balances::reserved_balance_named(&PredictionMarkets::reserve_id(), &ALICE);

        let end = 33;
        simple_create_categorical_market(
            base_asset,
            MarketCreation::Advised,
            0..end,
            ScoringRule::CPMM,
        );
        run_to_block(2);
        let market_id = 0;
        let market = MarketCommons::market(&market_id);
        assert_eq!(market.unwrap().status, MarketStatus::Proposed);

        let edit_reason = vec![0_u8; <Runtime as Config>::MaxEditReasonLen::get() as usize];

        assert_ok!(PredictionMarkets::request_edit(
            RuntimeOrigin::signed(SUDO),
            market_id,
            edit_reason
        ));

        assert!(MarketIdsForEdit::<Runtime>::contains_key(0));
        run_blocks(end);
        assert!(!MarketIdsForEdit::<Runtime>::contains_key(0));

        assert_eq!(
            Balances::reserved_balance_named(&PredictionMarkets::reserve_id(), &ALICE),
            balance_reserved_before_alice
        );
        assert_eq!(Balances::free_balance(ALICE), balance_free_before_alice);
        assert_noop!(
            MarketCommons::market(&market_id),
            zrml_market_commons::Error::<Runtime>::MarketDoesNotExist,
        );
        System::assert_has_event(Event::MarketExpired(market_id).into());
    };
    ExtBuilder::default().build().execute_with(|| {
        test(Asset::Ztg);
    });
    #[cfg(feature = "parachain")]
    ExtBuilder::default().build().execute_with(|| {
        test(Asset::ForeignAsset(100));
    });
}

#[test]
fn on_market_open_successfully_auto_opens_market_pool_with_blocks() {
    ExtBuilder::default().build().execute_with(|| {
        let start = 33;
        let end = 66;
        let category_count = 3;
        assert_ok!(PredictionMarkets::create_cpmm_market_and_deploy_assets(
            RuntimeOrigin::signed(ALICE),
            Asset::Ztg,
            ALICE,
            MarketPeriod::Block(start..end),
            get_deadlines(),
            gen_metadata(50),
            MarketType::Categorical(category_count),
            MarketDisputeMechanism::SimpleDisputes,
            0,
            LIQUIDITY,
            vec![<Runtime as zrml_swaps::Config>::MinWeight::get(); category_count.into()],
        ));
        let market_id = 0;
        let pool_id = MarketCommons::market_pool(&market_id).unwrap();

        run_to_block(start - 1);
        let pool_before_open = Swaps::pool(pool_id).unwrap();
        assert_eq!(pool_before_open.pool_status, PoolStatus::Initialized);

        run_to_block(start);
        let pool_after_open = Swaps::pool(pool_id).unwrap();
        assert_eq!(pool_after_open.pool_status, PoolStatus::Active);
    });
}

#[test]
fn on_market_close_successfully_auto_closes_market_with_blocks() {
    ExtBuilder::default().build().execute_with(|| {
        let end = 33;
        let category_count = 3;
        assert_ok!(PredictionMarkets::create_cpmm_market_and_deploy_assets(
            RuntimeOrigin::signed(ALICE),
            Asset::Ztg,
            ALICE,
            MarketPeriod::Block(0..end),
            get_deadlines(),
            gen_metadata(50),
            MarketType::Categorical(category_count),
            MarketDisputeMechanism::SimpleDisputes,
            0,
            LIQUIDITY,
            vec![<Runtime as zrml_swaps::Config>::MinWeight::get(); category_count.into()],
        ));
        let market_id = 0;
        let pool_id = MarketCommons::market_pool(&market_id).unwrap();

        run_to_block(end - 1);
        let market_before_close = MarketCommons::market(&market_id).unwrap();
        assert_eq!(market_before_close.status, MarketStatus::Active);
        let pool_before_close = Swaps::pool(pool_id).unwrap();
        assert_eq!(pool_before_close.pool_status, PoolStatus::Active);

        run_to_block(end);
        let market_after_close = MarketCommons::market(&market_id).unwrap();
        assert_eq!(market_after_close.status, MarketStatus::Closed);
        let pool_after_close = Swaps::pool(pool_id).unwrap();
        assert_eq!(pool_after_close.pool_status, PoolStatus::Closed);

        System::assert_last_event(Event::MarketClosed(market_id).into());
    });
}

#[test]
fn on_market_open_successfully_auto_opens_market_with_timestamps() {
    ExtBuilder::default().build().execute_with(|| {
        let start: Moment = (33 * MILLISECS_PER_BLOCK).into();
        let end: Moment = (66 * MILLISECS_PER_BLOCK).into();
        let category_count = 3;
        assert_ok!(PredictionMarkets::create_cpmm_market_and_deploy_assets(
            RuntimeOrigin::signed(ALICE),
            Asset::Ztg,
            ALICE,
            MarketPeriod::Timestamp(start..end),
            get_deadlines(),
            gen_metadata(50),
            MarketType::Categorical(category_count),
            MarketDisputeMechanism::SimpleDisputes,
            0,
            LIQUIDITY,
            vec![<Runtime as zrml_swaps::Config>::MinWeight::get(); category_count.into()],
        ));
        let market_id = 0;
        let pool_id = MarketCommons::market_pool(&market_id).unwrap();

        // (Check that the market doesn't close too soon)
        set_timestamp_for_on_initialize(start - 1);
        run_blocks(1); // Trigger hook!
        let pool_before_close = Swaps::pool(pool_id).unwrap();
        assert_eq!(pool_before_close.pool_status, PoolStatus::Initialized);

        set_timestamp_for_on_initialize(start);
        run_blocks(1); // Trigger hook!
        let pool_after_close = Swaps::pool(pool_id).unwrap();
        assert_eq!(pool_after_close.pool_status, PoolStatus::Active);
    });
}

#[test]
fn on_market_close_successfully_auto_closes_market_with_timestamps() {
    ExtBuilder::default().build().execute_with(|| {
        let end: Moment = (2 * MILLISECS_PER_BLOCK).into();
        let category_count = 3;
        assert_ok!(PredictionMarkets::create_cpmm_market_and_deploy_assets(
            RuntimeOrigin::signed(ALICE),
            Asset::Ztg,
            ALICE,
            MarketPeriod::Timestamp(0..end),
            get_deadlines(),
            gen_metadata(50),
            MarketType::Categorical(category_count),
            MarketDisputeMechanism::SimpleDisputes,
            0,
            LIQUIDITY,
            vec![<Runtime as zrml_swaps::Config>::MinWeight::get(); category_count.into()],
        ));
        let market_id = 0;
        let pool_id = MarketCommons::market_pool(&market_id).unwrap();

        // (Check that the market doesn't close too soon)
        set_timestamp_for_on_initialize(end - 1);
        run_to_block(2); // Trigger `on_initialize`; must be at least block #2!
        let market_before_close = MarketCommons::market(&market_id).unwrap();
        assert_eq!(market_before_close.status, MarketStatus::Active);
        let pool_before_close = Swaps::pool(pool_id).unwrap();
        assert_eq!(pool_before_close.pool_status, PoolStatus::Active);

        set_timestamp_for_on_initialize(end);
        run_blocks(1);
        let market_after_close = MarketCommons::market(&market_id).unwrap();
        assert_eq!(market_after_close.status, MarketStatus::Closed);
        let pool_after_close = Swaps::pool(pool_id).unwrap();
        assert_eq!(pool_after_close.pool_status, PoolStatus::Closed);

        System::assert_last_event(Event::MarketClosed(market_id).into());
    });
}

#[test]
fn on_market_open_successfully_auto_opens_multiple_markets_after_stall() {
    // We check that `on_market_open` works correctly even if a block takes much longer than 12sec
    // to be produced and multiple markets are involved.
    ExtBuilder::default().build().execute_with(|| {
        // Mock last time frame to prevent it from defaulting.
        LastTimeFrame::<Runtime>::set(Some(0));

        let start: Moment = (33 * MILLISECS_PER_BLOCK).into();
        let end: Moment = (666 * MILLISECS_PER_BLOCK).into();
        let category_count = 3;
        assert_ok!(PredictionMarkets::create_cpmm_market_and_deploy_assets(
            RuntimeOrigin::signed(ALICE),
            Asset::Ztg,
            ALICE,
            MarketPeriod::Timestamp(start..end),
            get_deadlines(),
            gen_metadata(50),
            MarketType::Categorical(category_count),
            MarketDisputeMechanism::SimpleDisputes,
            0,
            LIQUIDITY,
            vec![<Runtime as zrml_swaps::Config>::MinWeight::get(); category_count.into()],
        ));
        assert_ok!(PredictionMarkets::create_cpmm_market_and_deploy_assets(
            RuntimeOrigin::signed(ALICE),
            Asset::Ztg,
            ALICE,
            MarketPeriod::Timestamp(start..end),
            get_deadlines(),
            gen_metadata(50),
            MarketType::Categorical(category_count),
            MarketDisputeMechanism::SimpleDisputes,
            0,
            LIQUIDITY,
            vec![<Runtime as zrml_swaps::Config>::MinWeight::get(); category_count.into()],
        ));

        // This block takes much longer than 12sec, but markets and pools still close correctly.
        set_timestamp_for_on_initialize(end / 2);
        run_to_block(2); // Trigger `on_initialize`; must be at least block #2!
        assert_eq!(Swaps::pool(0).unwrap().pool_status, PoolStatus::Active);
        assert_eq!(Swaps::pool(1).unwrap().pool_status, PoolStatus::Active);
    });
}

#[test]
fn on_market_close_successfully_auto_closes_multiple_markets_after_stall() {
    // We check that `on_market_close` works correctly even if a block takes much longer than 12sec
    // to be produced and multiple markets are involved.
    ExtBuilder::default().build().execute_with(|| {
        // Mock last time frame to prevent it from defaulting.
        LastTimeFrame::<Runtime>::set(Some(0));

        let end: Moment = (5 * MILLISECS_PER_BLOCK).into();
        let category_count = 3;
        assert_ok!(PredictionMarkets::create_cpmm_market_and_deploy_assets(
            RuntimeOrigin::signed(ALICE),
            Asset::Ztg,
            ALICE,
            MarketPeriod::Timestamp(0..end),
            get_deadlines(),
            gen_metadata(50),
            MarketType::Categorical(category_count),
            MarketDisputeMechanism::SimpleDisputes,
            0,
            LIQUIDITY,
            vec![<Runtime as zrml_swaps::Config>::MinWeight::get(); category_count.into()],
        ));
        assert_ok!(PredictionMarkets::create_cpmm_market_and_deploy_assets(
            RuntimeOrigin::signed(ALICE),
            Asset::Ztg,
            ALICE,
            MarketPeriod::Timestamp(0..end),
            get_deadlines(),
            gen_metadata(50),
            MarketType::Categorical(category_count),
            MarketDisputeMechanism::SimpleDisputes,
            0,
            LIQUIDITY,
            vec![<Runtime as zrml_swaps::Config>::MinWeight::get(); category_count.into()],
        ));

        // This block takes much longer than 12sec, but markets and pools still close correctly.
        set_timestamp_for_on_initialize(10 * end);
        run_to_block(2); // Trigger `on_initialize`; must be at least block #2!

        let market_after_close = MarketCommons::market(&0).unwrap();
        assert_eq!(market_after_close.status, MarketStatus::Closed);
        let pool_after_close = Swaps::pool(0).unwrap();
        assert_eq!(pool_after_close.pool_status, PoolStatus::Closed);
        System::assert_has_event(Event::MarketClosed(0).into());

        let market_after_close = MarketCommons::market(&1).unwrap();
        assert_eq!(market_after_close.status, MarketStatus::Closed);
        let pool_after_close = Swaps::pool(1).unwrap();
        assert_eq!(pool_after_close.pool_status, PoolStatus::Closed);
        System::assert_has_event(Event::MarketClosed(1).into());
    });
}

#[test]
fn on_initialize_skips_the_genesis_block() {
    // We ensure that a timestamp of zero will not be stored at genesis into LastTimeFrame storage.
    let blocks = 5;
    let end: Moment = (blocks * MILLISECS_PER_BLOCK).into();
    ExtBuilder::default().build().execute_with(|| {
        let category_count = 3;
        assert_ok!(PredictionMarkets::create_cpmm_market_and_deploy_assets(
            RuntimeOrigin::signed(ALICE),
            Asset::Ztg,
            ALICE,
            MarketPeriod::Timestamp(0..end),
            get_deadlines(),
            gen_metadata(50),
            MarketType::Categorical(category_count),
            MarketDisputeMechanism::SimpleDisputes,
            123,
            LIQUIDITY,
            vec![<Runtime as zrml_swaps::Config>::MinWeight::get(); category_count.into()],
        ));

        // Blocknumber = 0
        assert_eq!(Timestamp::get(), 0);
        PredictionMarkets::on_initialize(0);
        assert_eq!(LastTimeFrame::<Runtime>::get(), None);

        // Blocknumber = 1
        assert_eq!(Timestamp::get(), 0);
        PredictionMarkets::on_initialize(1);
        assert_eq!(LastTimeFrame::<Runtime>::get(), None);

        // Blocknumer != 0, 1
        set_timestamp_for_on_initialize(end);
        PredictionMarkets::on_initialize(2);
        assert_eq!(LastTimeFrame::<Runtime>::get(), Some(blocks.into()));
    });
}

#[test]
fn it_allows_to_buy_a_complete_set() {
    let test = |base_asset: Asset<MarketId>| {
        frame_system::Pallet::<Runtime>::set_block_number(1);
        // Creates a permissionless market.
        simple_create_categorical_market(
            base_asset,
            MarketCreation::Permissionless,
            0..2,
            ScoringRule::CPMM,
        );

        // Allows someone to generate a complete set
        assert_ok!(PredictionMarkets::buy_complete_set(RuntimeOrigin::signed(BOB), 0, CENT));

        let market = MarketCommons::market(&0).unwrap();

        // Check the outcome balances
        let assets = PredictionMarkets::outcome_assets(0, &market);
        for asset in assets.iter() {
            let bal = Tokens::free_balance(*asset, &BOB);
            assert_eq!(bal, CENT);
        }

        let market_account = MarketCommons::market_account(0);
        let bal = AssetManager::free_balance(base_asset, &BOB);
        assert_eq!(bal, 1_000 * BASE - CENT);

        let market_bal = AssetManager::free_balance(base_asset, &market_account);
        assert_eq!(market_bal, CENT);
        System::assert_last_event(Event::BoughtCompleteSet(0, CENT, BOB).into());
    };
    ExtBuilder::default().build().execute_with(|| {
        test(Asset::Ztg);
    });
    #[cfg(feature = "parachain")]
    ExtBuilder::default().build().execute_with(|| {
        test(Asset::ForeignAsset(100));
    });
}

#[test]
fn it_does_not_allow_to_buy_a_complete_set_on_pending_advised_market() {
    ExtBuilder::default().build().execute_with(|| {
        // Creates a permissionless market.
        simple_create_categorical_market(
            Asset::Ztg,
            MarketCreation::Advised,
            0..1,
            ScoringRule::CPMM,
        );
        assert_noop!(
            PredictionMarkets::buy_complete_set(RuntimeOrigin::signed(BOB), 0, CENT),
            Error::<Runtime>::MarketIsNotActive,
        );
    });
}

#[test]
fn create_categorical_market_fails_if_market_begin_is_equal_to_end() {
    ExtBuilder::default().build().execute_with(|| {
        assert_noop!(
            PredictionMarkets::create_market(
                RuntimeOrigin::signed(ALICE),
                Asset::Ztg,
                BOB,
                MarketPeriod::Block(3..3),
                get_deadlines(),
                gen_metadata(0),
                MarketCreation::Permissionless,
                MarketType::Categorical(3),
                MarketDisputeMechanism::Authorized,
                ScoringRule::CPMM,
            ),
            Error::<Runtime>::InvalidMarketPeriod,
        );
    });
}

#[test_case(MarketPeriod::Block(2..1); "block start greater than end")]
#[test_case(MarketPeriod::Block(3..3); "block start equal to end")]
#[test_case(MarketPeriod::Timestamp(2..1); "timestamp start greater than end")]
#[test_case(MarketPeriod::Timestamp(3..3); "timestamp start equal to end")]
#[test_case(
    MarketPeriod::Timestamp(0..(MILLISECS_PER_BLOCK - 1).into());
    "range shorter than block time"
)]
fn create_categorical_market_fails_if_market_period_is_invalid(
    period: MarketPeriod<BlockNumber, Moment>,
) {
    ExtBuilder::default().build().execute_with(|| {
        assert_noop!(
            PredictionMarkets::create_market(
                RuntimeOrigin::signed(ALICE),
                Asset::Ztg,
                BOB,
                period,
                get_deadlines(),
                gen_metadata(0),
                MarketCreation::Permissionless,
                MarketType::Categorical(3),
                MarketDisputeMechanism::Authorized,
                ScoringRule::CPMM,
            ),
            Error::<Runtime>::InvalidMarketPeriod,
        );
    });
}

#[test]
fn create_categorical_market_fails_if_end_is_not_far_enough_ahead() {
    ExtBuilder::default().build().execute_with(|| {
        let end_block = 33;
        run_to_block(end_block);
        assert_noop!(
            PredictionMarkets::create_market(
                RuntimeOrigin::signed(ALICE),
                Asset::Ztg,
                BOB,
                MarketPeriod::Block(0..end_block),
                get_deadlines(),
                gen_metadata(0),
                MarketCreation::Permissionless,
                MarketType::Categorical(3),
                MarketDisputeMechanism::Authorized,
                ScoringRule::CPMM,
            ),
            Error::<Runtime>::InvalidMarketPeriod,
        );

        let end_time = MILLISECS_PER_BLOCK as u64 / 2;
        assert_noop!(
            PredictionMarkets::create_market(
                RuntimeOrigin::signed(ALICE),
                Asset::Ztg,
                BOB,
                MarketPeriod::Timestamp(0..end_time),
                get_deadlines(),
                gen_metadata(0),
                MarketCreation::Permissionless,
                MarketType::Categorical(3),
                MarketDisputeMechanism::Authorized,
                ScoringRule::CPMM,
            ),
            Error::<Runtime>::InvalidMarketPeriod,
        );
    });
}

#[test]
fn it_does_not_allow_zero_amounts_in_buy_complete_set() {
    ExtBuilder::default().build().execute_with(|| {
        simple_create_categorical_market(
            Asset::Ztg,
            MarketCreation::Permissionless,
            0..1,
            ScoringRule::CPMM,
        );
        assert_noop!(
            PredictionMarkets::buy_complete_set(RuntimeOrigin::signed(BOB), 0, 0),
            Error::<Runtime>::ZeroAmount
        );
    });
}

#[test]
fn it_does_not_allow_buying_complete_sets_with_insufficient_balance() {
    let test = |base_asset: Asset<MarketId>| {
        simple_create_categorical_market(
            base_asset,
            MarketCreation::Permissionless,
            0..1,
            ScoringRule::CPMM,
        );
        assert_noop!(
            PredictionMarkets::buy_complete_set(RuntimeOrigin::signed(BOB), 0, 10000 * BASE),
            Error::<Runtime>::NotEnoughBalance
        );
    };
    ExtBuilder::default().build().execute_with(|| {
        test(Asset::Ztg);
    });
    #[cfg(feature = "parachain")]
    ExtBuilder::default().build().execute_with(|| {
        test(Asset::ForeignAsset(100));
    });
}
#[test]
fn it_allows_to_deploy_a_pool() {
    let test = |base_asset: Asset<MarketId>| {
        // Creates a permissionless market.
        simple_create_categorical_market(
            base_asset,
            MarketCreation::Permissionless,
            0..1,
            ScoringRule::CPMM,
        );

        assert_ok!(PredictionMarkets::buy_complete_set(RuntimeOrigin::signed(BOB), 0, 100 * BASE));

        assert_ok!(Balances::transfer(
            RuntimeOrigin::signed(BOB),
            <Runtime as crate::Config>::PalletId::get().into_account_truncating(),
            100 * BASE
        ));

        assert_ok!(PredictionMarkets::deploy_swap_pool_for_market(
            RuntimeOrigin::signed(BOB),
            0,
            <Runtime as zrml_swaps::Config>::MaxSwapFee::get(),
            LIQUIDITY,
            vec![<Runtime as zrml_swaps::Config>::MinWeight::get(); 2],
        ));
    };
    ExtBuilder::default().build().execute_with(|| {
        test(Asset::Ztg);
    });
    #[cfg(feature = "parachain")]
    ExtBuilder::default().build().execute_with(|| {
        test(Asset::ForeignAsset(100));
    });
}

#[test]
fn deploy_swap_pool_for_market_fails_if_market_has_a_pool() {
    ExtBuilder::default().build().execute_with(|| {
        simple_create_categorical_market(
            Asset::Ztg,
            MarketCreation::Permissionless,
            0..1,
            ScoringRule::CPMM,
        );
        assert_ok!(PredictionMarkets::buy_complete_set(RuntimeOrigin::signed(BOB), 0, 200 * BASE));
        assert_ok!(PredictionMarkets::deploy_swap_pool_for_market(
            RuntimeOrigin::signed(BOB),
            0,
            <Runtime as zrml_swaps::Config>::MaxSwapFee::get(),
            LIQUIDITY,
            vec![<Runtime as zrml_swaps::Config>::MinWeight::get(); 2],
        ));
        assert_noop!(
            PredictionMarkets::deploy_swap_pool_for_market(
                RuntimeOrigin::signed(BOB),
                0,
                <Runtime as zrml_swaps::Config>::MaxSwapFee::get(),
                LIQUIDITY,
                vec![<Runtime as zrml_swaps::Config>::MinWeight::get(); 2],
            ),
            zrml_market_commons::Error::<Runtime>::PoolAlreadyExists,
        );
    });
}

#[test]
fn it_does_not_allow_to_deploy_a_pool_on_pending_advised_market() {
    ExtBuilder::default().build().execute_with(|| {
        // Creates a permissionless market.
        simple_create_categorical_market(
            Asset::Ztg,
            MarketCreation::Advised,
            0..1,
            ScoringRule::CPMM,
        );

        assert_noop!(
            PredictionMarkets::deploy_swap_pool_for_market(
                RuntimeOrigin::signed(BOB),
                0,
                <Runtime as zrml_swaps::Config>::MaxSwapFee::get(),
                LIQUIDITY,
                vec![<Runtime as zrml_swaps::Config>::MinWeight::get(); 2],
            ),
            Error::<Runtime>::MarketIsNotActive,
        );
    });
}

#[test]
fn it_allows_to_sell_a_complete_set() {
    let test = |base_asset: Asset<MarketId>| {
        frame_system::Pallet::<Runtime>::set_block_number(1);
        // Creates a permissionless market.
        simple_create_categorical_market(
            base_asset,
            MarketCreation::Permissionless,
            0..2,
            ScoringRule::CPMM,
        );

        assert_ok!(PredictionMarkets::buy_complete_set(RuntimeOrigin::signed(BOB), 0, CENT));

        assert_ok!(PredictionMarkets::sell_complete_set(RuntimeOrigin::signed(BOB), 0, CENT));

        let market = MarketCommons::market(&0).unwrap();

        // Check the outcome balances
        let assets = PredictionMarkets::outcome_assets(0, &market);
        for asset in assets.iter() {
            let bal = Tokens::free_balance(*asset, &BOB);
            assert_eq!(bal, 0);
        }

        // also check native balance
        let bal = Balances::free_balance(BOB);
        assert_eq!(bal, 1_000 * BASE);

        System::assert_last_event(Event::SoldCompleteSet(0, CENT, BOB).into());
    };
    ExtBuilder::default().build().execute_with(|| {
        test(Asset::Ztg);
    });
    #[cfg(feature = "parachain")]
    ExtBuilder::default().build().execute_with(|| {
        test(Asset::ForeignAsset(100));
    });
}

#[test]
fn it_does_not_allow_zero_amounts_in_sell_complete_set() {
    ExtBuilder::default().build().execute_with(|| {
        simple_create_categorical_market(
            Asset::Ztg,
            MarketCreation::Permissionless,
            0..1,
            ScoringRule::CPMM,
        );
        assert_noop!(
            PredictionMarkets::sell_complete_set(RuntimeOrigin::signed(BOB), 0, 0),
            Error::<Runtime>::ZeroAmount
        );
    });
}

#[test]
fn it_does_not_allow_to_sell_complete_sets_with_insufficient_balance() {
    let test = |base_asset: Asset<MarketId>| {
        simple_create_categorical_market(
            base_asset,
            MarketCreation::Permissionless,
            0..1,
            ScoringRule::CPMM,
        );
        assert_ok!(PredictionMarkets::buy_complete_set(RuntimeOrigin::signed(BOB), 0, 2 * CENT));
        assert_eq!(AssetManager::slash(Asset::CategoricalOutcome(0, 1), &BOB, CENT), 0);
        assert_noop!(
            PredictionMarkets::sell_complete_set(RuntimeOrigin::signed(BOB), 0, 2 * CENT),
            Error::<Runtime>::InsufficientShareBalance
        );
    };
    ExtBuilder::default().build().execute_with(|| {
        test(Asset::Ztg);
    });
    #[cfg(feature = "parachain")]
    ExtBuilder::default().build().execute_with(|| {
        test(Asset::ForeignAsset(100));
    });
}

#[test]
fn it_allows_to_report_the_outcome_of_a_market() {
    ExtBuilder::default().build().execute_with(|| {
        let end = 100;
        simple_create_categorical_market(
            Asset::Ztg,
            MarketCreation::Permissionless,
            0..end,
            ScoringRule::CPMM,
        );

        let market = MarketCommons::market(&0).unwrap();
        let grace_period = end + market.deadlines.grace_period;
        run_to_block(grace_period + 1);

        let market = MarketCommons::market(&0).unwrap();
        assert_eq!(market.status, MarketStatus::Closed);
        assert!(market.report.is_none());

        assert_ok!(PredictionMarkets::report(
            RuntimeOrigin::signed(BOB),
            0,
            OutcomeReport::Categorical(1)
        ));

        let market_after = MarketCommons::market(&0).unwrap();
        let report = market_after.report.unwrap();
        assert_eq!(market_after.status, MarketStatus::Reported);
        assert_eq!(report.outcome, OutcomeReport::Categorical(1));
        assert_eq!(report.by, market_after.oracle);

        // Reset and report again as approval origin
        let _ = MarketCommons::mutate_market(&0, |market| {
            market.status = MarketStatus::Closed;
            market.report = None;
            Ok(())
        });

        assert_ok!(PredictionMarkets::report(
            RuntimeOrigin::signed(SUDO),
            0,
            OutcomeReport::Categorical(1)
        ));
    });
}

#[test]
fn report_fails_before_grace_period_is_over() {
    ExtBuilder::default().build().execute_with(|| {
        let end = 100;
        simple_create_categorical_market(
            Asset::Ztg,
            MarketCreation::Permissionless,
            0..end,
            ScoringRule::CPMM,
        );

        run_to_block(end);

        let market = MarketCommons::market(&0).unwrap();
        assert_eq!(market.status, MarketStatus::Closed);
        assert!(market.report.is_none());

        assert_noop!(
            PredictionMarkets::report(RuntimeOrigin::signed(BOB), 0, OutcomeReport::Categorical(1)),
            Error::<Runtime>::NotAllowedToReportYet
        );
    });
}

#[test]
fn it_allows_only_oracle_to_report_the_outcome_of_a_market_during_oracle_duration_blocks() {
    ExtBuilder::default().build().execute_with(|| {
        let end = 100;
        simple_create_categorical_market(
            Asset::Ztg,
            MarketCreation::Permissionless,
            0..end,
            ScoringRule::CPMM,
        );

        let market = MarketCommons::market(&0).unwrap();
        let grace_period = end + market.deadlines.grace_period;
        run_to_block(grace_period);

        let market = MarketCommons::market(&0).unwrap();
        assert_eq!(market.status, MarketStatus::Closed);
        assert!(market.report.is_none());

        assert_noop!(
            PredictionMarkets::report(
                RuntimeOrigin::signed(CHARLIE),
                0,
                OutcomeReport::Categorical(1)
            ),
            Error::<Runtime>::ReporterNotOracle
        );

        assert_ok!(PredictionMarkets::report(
            RuntimeOrigin::signed(BOB),
            0,
            OutcomeReport::Categorical(1)
        ));

        let market_after = MarketCommons::market(&0).unwrap();
        let report = market_after.report.unwrap();
        assert_eq!(market_after.status, MarketStatus::Reported);
        assert_eq!(report.outcome, OutcomeReport::Categorical(1));
        assert_eq!(report.by, market_after.oracle);
    });
}

#[test]
fn it_allows_only_oracle_to_report_the_outcome_of_a_market_during_oracle_duration_moment() {
    ExtBuilder::default().build().execute_with(|| {
        assert_ok!(PredictionMarkets::create_market(
            RuntimeOrigin::signed(ALICE),
            Asset::Ztg,
            BOB,
            MarketPeriod::Timestamp(0..100_000_000),
            get_deadlines(),
            gen_metadata(2),
            MarketCreation::Permissionless,
            MarketType::Categorical(2),
            MarketDisputeMechanism::SimpleDisputes,
            ScoringRule::CPMM
        ));

        assert_ok!(PredictionMarkets::buy_complete_set(RuntimeOrigin::signed(BOB), 0, CENT));

        // set the timestamp
        let market = MarketCommons::market(&0).unwrap();
        // set the timestamp

        set_timestamp_for_on_initialize(100_000_000);
        run_to_block(2); // Trigger `on_initialize`; must be at least block #2.
        let grace_period: u64 = market.deadlines.grace_period * MILLISECS_PER_BLOCK as u64;
        Timestamp::set_timestamp(100_000_000 + grace_period);

        assert_noop!(
            PredictionMarkets::report(RuntimeOrigin::signed(EVE), 0, OutcomeReport::Categorical(1)),
            Error::<Runtime>::ReporterNotOracle
        );
        assert_ok!(PredictionMarkets::report(
            RuntimeOrigin::signed(BOB),
            0,
            OutcomeReport::Categorical(1)
        ));
    });
}

#[test]
fn report_fails_on_mismatched_outcome_for_categorical_market() {
    ExtBuilder::default().build().execute_with(|| {
        let end = 100;
        simple_create_categorical_market(
            Asset::Ztg,
            MarketCreation::Permissionless,
            0..end,
            ScoringRule::CPMM,
        );
        let market = MarketCommons::market(&0).unwrap();
        let grace_period = end + market.deadlines.grace_period;
        run_to_block(grace_period + 1);
        assert_noop!(
            PredictionMarkets::report(RuntimeOrigin::signed(BOB), 0, OutcomeReport::Scalar(123)),
            Error::<Runtime>::OutcomeMismatch,
        );
        let market = MarketCommons::market(&0).unwrap();
        assert_eq!(market.status, MarketStatus::Closed);
        assert!(market.report.is_none());
    });
}

#[test]
fn report_fails_on_out_of_range_outcome_for_categorical_market() {
    ExtBuilder::default().build().execute_with(|| {
        let end = 100;
        simple_create_categorical_market(
            Asset::Ztg,
            MarketCreation::Permissionless,
            0..end,
            ScoringRule::CPMM,
        );
        let market = MarketCommons::market(&0).unwrap();
        let grace_period = end + market.deadlines.grace_period;
        run_to_block(grace_period + 1);
        assert_noop!(
            PredictionMarkets::report(RuntimeOrigin::signed(BOB), 0, OutcomeReport::Categorical(2)),
            Error::<Runtime>::OutcomeMismatch,
        );
        let market = MarketCommons::market(&0).unwrap();
        assert_eq!(market.status, MarketStatus::Closed);
        assert!(market.report.is_none());
    });
}

#[test]
fn report_fails_on_mismatched_outcome_for_scalar_market() {
    ExtBuilder::default().build().execute_with(|| {
        let end = 100;
        simple_create_scalar_market(
            Asset::Ztg,
            MarketCreation::Permissionless,
            0..end,
            ScoringRule::CPMM,
        );
        let market = MarketCommons::market(&0).unwrap();
        let grace_period = end + market.deadlines.grace_period;
        run_to_block(grace_period + 1);
        assert_noop!(
            PredictionMarkets::report(RuntimeOrigin::signed(BOB), 0, OutcomeReport::Categorical(0)),
            Error::<Runtime>::OutcomeMismatch,
        );
        let market = MarketCommons::market(&0).unwrap();
        assert_eq!(market.status, MarketStatus::Closed);
        assert!(market.report.is_none());
    });
}

#[test]
fn it_allows_to_dispute_the_outcome_of_a_market() {
    ExtBuilder::default().build().execute_with(|| {
        let end = 2;
        simple_create_categorical_market(
            Asset::Ztg,
            MarketCreation::Permissionless,
            0..end,
            ScoringRule::CPMM,
        );

        // Run to the end of the trading phase.
        let market = MarketCommons::market(&0).unwrap();
        let grace_period = end + market.deadlines.grace_period;
        run_to_block(grace_period + 1);

        assert_ok!(PredictionMarkets::report(
            RuntimeOrigin::signed(BOB),
            0,
            OutcomeReport::Categorical(1)
        ));

        let dispute_at = grace_period + 2;
        run_to_block(dispute_at);

        assert_ok!(PredictionMarkets::dispute(RuntimeOrigin::signed(CHARLIE), 0,));
        assert_ok!(SimpleDisputes::suggest_outcome(
            RuntimeOrigin::signed(CHARLIE),
            0,
            OutcomeReport::Categorical(0)
        ));

        let market = MarketCommons::market(&0).unwrap();
        assert_eq!(market.status, MarketStatus::Disputed);

        let disputes = zrml_simple_disputes::Disputes::<Runtime>::get(0);
        assert_eq!(disputes.len(), 1);
        let dispute = &disputes[0];
        assert_eq!(dispute.at, dispute_at);
        assert_eq!(dispute.by, CHARLIE);
        assert_eq!(dispute.outcome, OutcomeReport::Categorical(0));

        let dispute_ends_at = dispute_at + market.deadlines.dispute_duration;
        let market_ids = MarketIdsPerDisputeBlock::<Runtime>::get(dispute_ends_at);
        assert_eq!(market_ids.len(), 1);
        assert_eq!(market_ids[0], 0);
    });
}

#[test]
fn dispute_fails_disputed_already() {
    ExtBuilder::default().build().execute_with(|| {
        let end = 2;
        assert_ok!(PredictionMarkets::create_market(
            RuntimeOrigin::signed(ALICE),
            Asset::Ztg,
            BOB,
            MarketPeriod::Block(0..end),
            get_deadlines(),
            gen_metadata(2),
            MarketCreation::Permissionless,
            MarketType::Categorical(<Runtime as Config>::MinCategories::get()),
            MarketDisputeMechanism::Authorized,
            ScoringRule::CPMM,
        ));

        // Run to the end of the trading phase.
        let market = MarketCommons::market(&0).unwrap();
        let grace_period = end + market.deadlines.grace_period;
        run_to_block(grace_period + 1);

        assert_ok!(PredictionMarkets::report(
            RuntimeOrigin::signed(BOB),
            0,
            OutcomeReport::Categorical(1)
        ));

        let dispute_at = grace_period + 2;
        run_to_block(dispute_at);

        assert_ok!(PredictionMarkets::dispute(RuntimeOrigin::signed(CHARLIE), 0,));

        assert_noop!(
            PredictionMarkets::dispute(RuntimeOrigin::signed(CHARLIE), 0),
            Error::<Runtime>::InvalidMarketStatus,
        );
    });
}

#[test]
fn dispute_fails_if_market_not_reported() {
    ExtBuilder::default().build().execute_with(|| {
        let end = 2;
        assert_ok!(PredictionMarkets::create_market(
            RuntimeOrigin::signed(ALICE),
            Asset::Ztg,
            BOB,
            MarketPeriod::Block(0..end),
            get_deadlines(),
            gen_metadata(2),
            MarketCreation::Permissionless,
            MarketType::Categorical(<Runtime as Config>::MinCategories::get()),
            MarketDisputeMechanism::Authorized,
            ScoringRule::CPMM,
        ));

        // Run to the end of the trading phase.
        let market = MarketCommons::market(&0).unwrap();
        let grace_period = end + market.deadlines.grace_period;
        run_to_block(grace_period + 1);

        // no report happening here...

        let dispute_at = grace_period + 2;
        run_to_block(dispute_at);

        assert_noop!(
            PredictionMarkets::dispute(RuntimeOrigin::signed(CHARLIE), 0),
            Error::<Runtime>::InvalidMarketStatus,
        );
    });
}

#[test]
fn dispute_reserves_dispute_bond() {
    ExtBuilder::default().build().execute_with(|| {
        let end = 2;
        assert_ok!(PredictionMarkets::create_market(
            RuntimeOrigin::signed(ALICE),
            Asset::Ztg,
            BOB,
            MarketPeriod::Block(0..end),
            get_deadlines(),
            gen_metadata(2),
            MarketCreation::Permissionless,
            MarketType::Categorical(<Runtime as Config>::MinCategories::get()),
            MarketDisputeMechanism::Authorized,
            ScoringRule::CPMM,
        ));

        // Run to the end of the trading phase.
        let market = MarketCommons::market(&0).unwrap();
        let grace_period = end + market.deadlines.grace_period;
        run_to_block(grace_period + 1);

        assert_ok!(PredictionMarkets::report(
            RuntimeOrigin::signed(BOB),
            0,
            OutcomeReport::Categorical(1)
        ));

        let dispute_at = grace_period + 2;
        run_to_block(dispute_at);

        let free_charlie_before = Balances::free_balance(CHARLIE);
        let reserved_charlie = Balances::reserved_balance(CHARLIE);
        assert_eq!(reserved_charlie, 0);

        assert_ok!(PredictionMarkets::dispute(RuntimeOrigin::signed(CHARLIE), 0,));

        let free_charlie_after = Balances::free_balance(CHARLIE);
        assert_eq!(free_charlie_before - free_charlie_after, DisputeBond::get());

        let reserved_charlie = Balances::reserved_balance(CHARLIE);
        assert_eq!(reserved_charlie, DisputeBond::get());
    });
}

#[test]
fn dispute_updates_market() {
    ExtBuilder::default().build().execute_with(|| {
        let end = 2;
        assert_ok!(PredictionMarkets::create_market(
            RuntimeOrigin::signed(ALICE),
            Asset::Ztg,
            BOB,
            MarketPeriod::Block(0..end),
            get_deadlines(),
            gen_metadata(2),
            MarketCreation::Permissionless,
            MarketType::Categorical(<Runtime as Config>::MinCategories::get()),
            MarketDisputeMechanism::Authorized,
            ScoringRule::CPMM,
        ));

        // Run to the end of the trading phase.
        let market = MarketCommons::market(&0).unwrap();
        let grace_period = end + market.deadlines.grace_period;
        run_to_block(grace_period + 1);

        assert_ok!(PredictionMarkets::report(
            RuntimeOrigin::signed(BOB),
            0,
            OutcomeReport::Categorical(1)
        ));

        let dispute_at = grace_period + 2;
        run_to_block(dispute_at);

        let market = MarketCommons::market(&0).unwrap();
        assert_eq!(market.status, MarketStatus::Reported);
        assert_eq!(market.bonds.dispute, None);

        assert_ok!(PredictionMarkets::dispute(RuntimeOrigin::signed(CHARLIE), 0,));

        let market = MarketCommons::market(&0).unwrap();
        assert_eq!(market.status, MarketStatus::Disputed);
        assert_eq!(
            market.bonds.dispute,
            Some(Bond { who: CHARLIE, value: DisputeBond::get(), is_settled: false })
        );
    });
}

#[test]
fn dispute_emits_event() {
    ExtBuilder::default().build().execute_with(|| {
        let end = 2;
        assert_ok!(PredictionMarkets::create_market(
            RuntimeOrigin::signed(ALICE),
            Asset::Ztg,
            BOB,
            MarketPeriod::Block(0..end),
            get_deadlines(),
            gen_metadata(2),
            MarketCreation::Permissionless,
            MarketType::Categorical(<Runtime as Config>::MinCategories::get()),
            MarketDisputeMechanism::Authorized,
            ScoringRule::CPMM,
        ));

        // Run to the end of the trading phase.
        let market = MarketCommons::market(&0).unwrap();
        let grace_period = end + market.deadlines.grace_period;
        run_to_block(grace_period + 1);

        assert_ok!(PredictionMarkets::report(
            RuntimeOrigin::signed(BOB),
            0,
            OutcomeReport::Categorical(1)
        ));

        let dispute_at = grace_period + 2;
        run_to_block(dispute_at);

        assert_ok!(PredictionMarkets::dispute(RuntimeOrigin::signed(CHARLIE), 0,));

        System::assert_last_event(
            Event::MarketDisputed(0u32.into(), MarketStatus::Disputed).into(),
        );
    });
}

#[test]
fn it_allows_anyone_to_report_an_unreported_market() {
    ExtBuilder::default().build().execute_with(|| {
        let end = 2;
        simple_create_categorical_market(
            Asset::Ztg,
            MarketCreation::Permissionless,
            0..end,
            ScoringRule::CPMM,
        );

        let market = MarketCommons::market(&0).unwrap();
        // Just skip to waaaay overdue.
        run_to_block(end + market.deadlines.grace_period + market.deadlines.oracle_duration + 1);

        assert_ok!(PredictionMarkets::report(
            RuntimeOrigin::signed(ALICE), // alice reports her own market now
            0,
            OutcomeReport::Categorical(1),
        ));

        let market = MarketCommons::market(&0).unwrap();
        assert_eq!(market.status, MarketStatus::Reported);
        assert_eq!(market.report.unwrap().by, ALICE);
        // but oracle was bob
        assert_eq!(market.oracle, BOB);

        // make sure it still resolves
        run_to_block(
            frame_system::Pallet::<Runtime>::block_number() + market.deadlines.dispute_duration,
        );

        let market_after = MarketCommons::market(&0).unwrap();
        assert_eq!(market_after.status, MarketStatus::Resolved);
    });
}

#[test]
fn it_correctly_resolves_a_market_that_was_reported_on() {
    ExtBuilder::default().build().execute_with(|| {
        let end = 2;
        simple_create_categorical_market(
            Asset::Ztg,
            MarketCreation::Permissionless,
            0..end,
            ScoringRule::CPMM,
        );

        assert_ok!(PredictionMarkets::buy_complete_set(RuntimeOrigin::signed(CHARLIE), 0, CENT));

        let market = MarketCommons::market(&0).unwrap();
        let report_at = end + market.deadlines.grace_period + 1;
        run_to_block(report_at);

        assert_ok!(PredictionMarkets::report(
            RuntimeOrigin::signed(BOB),
            0,
            OutcomeReport::Categorical(1)
        ));

        let reported_ids =
            MarketIdsPerReportBlock::<Runtime>::get(report_at + market.deadlines.dispute_duration);
        assert_eq!(reported_ids.len(), 1);
        let id = reported_ids[0];
        assert_eq!(id, 0);

        run_blocks(market.deadlines.dispute_duration);

        let market = MarketCommons::market(&0).unwrap();
        assert_eq!(market.status, MarketStatus::Resolved);

        // Check balance of winning outcome asset.
        let share_b = Asset::CategoricalOutcome(0, 1);
        let share_b_total = Tokens::total_issuance(share_b);
        assert_eq!(share_b_total, CENT);
        let share_b_bal = Tokens::free_balance(share_b, &CHARLIE);
        assert_eq!(share_b_bal, CENT);

        // TODO(#792): Remove other assets.
        let share_a = Asset::CategoricalOutcome(0, 0);
        let share_a_total = Tokens::total_issuance(share_a);
        assert_eq!(share_a_total, CENT);
        let share_a_bal = Tokens::free_balance(share_a, &CHARLIE);
        assert_eq!(share_a_bal, CENT);

        let share_c = Asset::CategoricalOutcome(0, 2);
        let share_c_total = Tokens::total_issuance(share_c);
        assert_eq!(share_c_total, 0);
        let share_c_bal = Tokens::free_balance(share_c, &CHARLIE);
        assert_eq!(share_c_bal, 0);

        assert!(market.bonds.creation.unwrap().is_settled);
        assert!(market.bonds.oracle.unwrap().is_settled);
    });
}

#[test]
fn it_resolves_a_disputed_market() {
    let test = |base_asset: Asset<MarketId>| {
        let end = 2;
        simple_create_categorical_market(
            base_asset,
            MarketCreation::Permissionless,
            0..end,
            ScoringRule::CPMM,
        );

        assert_ok!(PredictionMarkets::buy_complete_set(RuntimeOrigin::signed(CHARLIE), 0, CENT));
        let market = MarketCommons::market(&0).unwrap();

        let report_at = end + market.deadlines.grace_period + 1;
        run_to_block(report_at);

        assert_ok!(PredictionMarkets::report(
            RuntimeOrigin::signed(BOB),
            0,
            OutcomeReport::Categorical(0)
        ));

        assert_ok!(PredictionMarkets::dispute(RuntimeOrigin::signed(CHARLIE), 0,));

        let market = MarketCommons::market(&0).unwrap();
        assert_eq!(market.status, MarketStatus::Disputed);

        let charlie_reserved = Balances::reserved_balance(&CHARLIE);
        assert_eq!(charlie_reserved, DisputeBond::get());

        let dispute_at_0 = report_at + 1;
        run_to_block(dispute_at_0);

        assert_ok!(SimpleDisputes::suggest_outcome(
            RuntimeOrigin::signed(CHARLIE),
            0,
            OutcomeReport::Categorical(1)
        ));

        let dispute_at_1 = report_at + 2;
        run_to_block(dispute_at_1);

        assert_ok!(SimpleDisputes::suggest_outcome(
            RuntimeOrigin::signed(DAVE),
            0,
            OutcomeReport::Categorical(0)
        ));

        let dispute_at_2 = report_at + 3;
        run_to_block(dispute_at_2);

        assert_ok!(SimpleDisputes::suggest_outcome(
            RuntimeOrigin::signed(EVE),
            0,
            OutcomeReport::Categorical(1)
        ));

        let market = MarketCommons::market(&0).unwrap();
        assert_eq!(market.status, MarketStatus::Disputed);

        // check everyone's deposits
        let charlie_reserved = Balances::reserved_balance(&CHARLIE);
        assert_eq!(charlie_reserved, DisputeBond::get() + OutcomeBond::get());

        let dave_reserved = Balances::reserved_balance(&DAVE);
        assert_eq!(dave_reserved, OutcomeBond::get() + OutcomeFactor::get());

        let eve_reserved = Balances::reserved_balance(&EVE);
        assert_eq!(eve_reserved, OutcomeBond::get() + 2 * OutcomeFactor::get());

        // check disputes length
        let disputes = zrml_simple_disputes::Disputes::<Runtime>::get(0);
        assert_eq!(disputes.len(), 3);

        // make sure the old mappings of market id per dispute block are erased
        let market_ids_1 = MarketIdsPerDisputeBlock::<Runtime>::get(
            dispute_at_0 + market.deadlines.dispute_duration,
        );
        assert_eq!(market_ids_1.len(), 0);

        let market_ids_2 = MarketIdsPerDisputeBlock::<Runtime>::get(
            dispute_at_1 + market.deadlines.dispute_duration,
        );
        assert_eq!(market_ids_2.len(), 0);

        let market_ids_3 = MarketIdsPerDisputeBlock::<Runtime>::get(
            dispute_at_2 + market.deadlines.dispute_duration,
        );
        assert_eq!(market_ids_3.len(), 1);

        run_blocks(market.deadlines.dispute_duration);

        let market_after = MarketCommons::market(&0).unwrap();
        assert_eq!(market_after.status, MarketStatus::Resolved);
        let disputes = zrml_simple_disputes::Disputes::<Runtime>::get(0);
        assert_eq!(disputes.len(), 0);

        assert_ok!(PredictionMarkets::redeem_shares(RuntimeOrigin::signed(CHARLIE), 0));

        // Make sure rewards are right:
        //
        // Slashed amounts:
        //     - Dave's reserve: OutcomeBond::get() + OutcomeFactor::get()
        //     - Alice's oracle bond: OracleBond::get()
        // simple-disputes reward: OutcomeBond::get() + OutcomeFactor::get()
        // Charlie gets OracleBond, because the dispute was justified.
        // A dispute is justified if the oracle's report is different to the final outcome.
        //
        // Charlie and Eve each receive half of the simple-disputes reward as bounty.
        let dave_reserved = OutcomeBond::get() + OutcomeFactor::get();
        let total_slashed = dave_reserved;

        let charlie_balance = Balances::free_balance(&CHARLIE);
        assert_eq!(charlie_balance, 1_000 * BASE + OracleBond::get() + total_slashed / 2);
        let charlie_reserved_2 = Balances::reserved_balance(&CHARLIE);
        assert_eq!(charlie_reserved_2, 0);
        let eve_balance = Balances::free_balance(EVE);
        assert_eq!(eve_balance, 1_000 * BASE + total_slashed / 2);

        let dave_balance = Balances::free_balance(DAVE);
        assert_eq!(dave_balance, 1_000 * BASE - dave_reserved);

        let alice_balance = Balances::free_balance(ALICE);
        assert_eq!(alice_balance, 1_000 * BASE - OracleBond::get());

        // bob kinda gets away scot-free since Alice is held responsible
        // for her designated reporter
        let bob_balance = Balances::free_balance(BOB);
        assert_eq!(bob_balance, 1_000 * BASE);

        assert!(market_after.bonds.creation.unwrap().is_settled);
        assert!(market_after.bonds.oracle.unwrap().is_settled);
        assert!(market_after.bonds.dispute.unwrap().is_settled);
    };
    ExtBuilder::default().build().execute_with(|| {
        test(Asset::Ztg);
    });
    #[cfg(feature = "parachain")]
    ExtBuilder::default().build().execute_with(|| {
        test(Asset::ForeignAsset(100));
    });
}

#[test]
fn it_resolves_a_disputed_court_market() {
    let test = |base_asset: Asset<MarketId>| {
        let juror_0 = 1000;
        let juror_1 = 1001;
        let juror_2 = 1002;
        let juror_3 = 1003;
        let juror_4 = 1004;
        let juror_5 = 1005;

        for j in &[juror_0, juror_1, juror_2, juror_3, juror_4, juror_5] {
            let amount = MinJurorStake::get() + *j as u128;
            assert_ok!(AssetManager::deposit(Asset::Ztg, j, amount + SENTINEL_AMOUNT));
            assert_ok!(Court::join_court(RuntimeOrigin::signed(*j), amount));
        }

        // just to have enough jurors for the dispute
        for j in 1006..(1006 + Court::necessary_draws_weight(0usize) as u32) {
            let juror = j as u128;
            let amount = MinJurorStake::get() + juror;
            assert_ok!(AssetManager::deposit(Asset::Ztg, &juror, amount + SENTINEL_AMOUNT));
            assert_ok!(Court::join_court(RuntimeOrigin::signed(juror), amount));
        }

        let end = 2;
        assert_ok!(PredictionMarkets::create_market(
            RuntimeOrigin::signed(ALICE),
            base_asset,
            BOB,
            MarketPeriod::Block(0..end),
            get_deadlines(),
            gen_metadata(2),
            MarketCreation::Permissionless,
            MarketType::Categorical(<Runtime as crate::Config>::MinCategories::get()),
            MarketDisputeMechanism::Court,
            ScoringRule::CPMM,
        ));

        let market_id = 0;
        let market = MarketCommons::market(&0).unwrap();

        let report_at = end + market.deadlines.grace_period + 1;
        run_to_block(report_at);

        assert_ok!(PredictionMarkets::report(
            RuntimeOrigin::signed(BOB),
            market_id,
            OutcomeReport::Categorical(0)
        ));

        assert_ok!(PredictionMarkets::dispute(RuntimeOrigin::signed(CHARLIE), market_id,));

        let court = zrml_court::Courts::<Runtime>::get(market_id).unwrap();
        let vote_start = court.round_ends.pre_vote + 1;

        run_to_block(vote_start);

        // overwrite draws to disregard randomness
        zrml_court::SelectedDraws::<Runtime>::remove(market_id);
        let mut draws = zrml_court::SelectedDraws::<Runtime>::get(market_id);
        for juror in &[juror_0, juror_1, juror_2, juror_3, juror_4, juror_5] {
            let draw = Draw {
                court_participant: *juror,
                weight: 1,
                vote: Vote::Drawn,
                slashable: MinJurorStake::get(),
            };
            let index = draws
                .binary_search_by_key(juror, |draw| draw.court_participant)
                .unwrap_or_else(|j| j);
            draws.try_insert(index, draw).unwrap();
        }
        let old_draws = draws.clone();
        zrml_court::SelectedDraws::<Runtime>::insert(market_id, draws);

        let salt = <Runtime as frame_system::Config>::Hash::default();

        // outcome_0 is the plurality decision => right outcome
        let outcome_0 = OutcomeReport::Categorical(0);
        let vote_item_0 = VoteItem::Outcome(outcome_0.clone());
        // outcome_1 is the wrong outcome
        let outcome_1 = OutcomeReport::Categorical(1);
        let vote_item_1 = VoteItem::Outcome(outcome_1);

        let commitment_0 = BlakeTwo256::hash_of(&(juror_0, vote_item_0.clone(), salt));
        assert_ok!(Court::vote(RuntimeOrigin::signed(juror_0), market_id, commitment_0));

        // juror_1 votes for non-plurality outcome => slashed later
        let commitment_1 = BlakeTwo256::hash_of(&(juror_1, vote_item_1.clone(), salt));
        assert_ok!(Court::vote(RuntimeOrigin::signed(juror_1), market_id, commitment_1));

        let commitment_2 = BlakeTwo256::hash_of(&(juror_2, vote_item_0.clone(), salt));
        assert_ok!(Court::vote(RuntimeOrigin::signed(juror_2), market_id, commitment_2));

        let commitment_3 = BlakeTwo256::hash_of(&(juror_3, vote_item_0.clone(), salt));
        assert_ok!(Court::vote(RuntimeOrigin::signed(juror_3), market_id, commitment_3));

        // juror_4 fails to vote in time

        let commitment_5 = BlakeTwo256::hash_of(&(juror_5, vote_item_0.clone(), salt));
        assert_ok!(Court::vote(RuntimeOrigin::signed(juror_5), market_id, commitment_5));

        // juror_3 is denounced by juror_0 => slashed later
        assert_ok!(Court::denounce_vote(
            RuntimeOrigin::signed(juror_0),
            market_id,
            juror_3,
            vote_item_0.clone(),
            salt
        ));

        let aggregation_start = court.round_ends.vote + 1;
        run_to_block(aggregation_start);

        assert_ok!(Court::reveal_vote(
            RuntimeOrigin::signed(juror_0),
            market_id,
            vote_item_0.clone(),
            salt
        ));
        assert_ok!(Court::reveal_vote(
            RuntimeOrigin::signed(juror_1),
            market_id,
            vote_item_1,
            salt
        ));

        let wrong_salt = BlakeTwo256::hash_of(&69);
        assert_noop!(
            Court::reveal_vote(
                RuntimeOrigin::signed(juror_2),
                market_id,
                vote_item_0.clone(),
                wrong_salt
            ),
            CError::<Runtime>::CommitmentHashMismatch
        );
        assert_ok!(Court::reveal_vote(
            RuntimeOrigin::signed(juror_2),
            market_id,
            vote_item_0.clone(),
            salt
        ));

        assert_noop!(
            Court::reveal_vote(
                RuntimeOrigin::signed(juror_3),
                market_id,
                vote_item_0.clone(),
                salt
            ),
            CError::<Runtime>::VoteAlreadyDenounced
        );

        assert_noop!(
<<<<<<< HEAD
            Court::reveal_vote(
                RuntimeOrigin::signed(juror_4),
                market_id,
                vote_item_0.clone(),
                salt
            ),
            CError::<Runtime>::JurorDidNotVote
=======
            PredictionMarkets::dispute(RuntimeOrigin::signed(EVE), 0),
            Error::<Runtime>::InvalidMarketStatus
>>>>>>> ae0eccff
        );

        // juror_5 fails to reveal in time

        let resolve_at = court.round_ends.appeal;
        let market_ids = MarketIdsPerDisputeBlock::<Runtime>::get(resolve_at);
        assert_eq!(market_ids.len(), 1);

        run_blocks(resolve_at);

        let market_after = MarketCommons::market(&0).unwrap();
        assert_eq!(market_after.status, MarketStatus::Resolved);
        assert_eq!(market_after.resolved_outcome, Some(outcome_0));
        let court_after = zrml_court::Courts::<Runtime>::get(market_id).unwrap();
        assert_eq!(court_after.status, CourtStatus::Closed { winner: vote_item_0 });

        let free_juror_0_before = Balances::free_balance(&juror_0);
        let free_juror_1_before = Balances::free_balance(&juror_1);
        let free_juror_2_before = Balances::free_balance(&juror_2);
        let free_juror_3_before = Balances::free_balance(&juror_3);
        let free_juror_4_before = Balances::free_balance(&juror_4);
        let free_juror_5_before = Balances::free_balance(&juror_5);

        assert_ok!(Court::reassign_court_stakes(RuntimeOrigin::signed(juror_0), market_id));

        let free_juror_0_after = Balances::free_balance(&juror_0);
        let slashable_juror_0 =
            old_draws.iter().find(|draw| draw.court_participant == juror_0).unwrap().slashable;
        let free_juror_1_after = Balances::free_balance(&juror_1);
        let slashable_juror_1 =
            old_draws.iter().find(|draw| draw.court_participant == juror_1).unwrap().slashable;
        let free_juror_2_after = Balances::free_balance(&juror_2);
        let slashable_juror_2 =
            old_draws.iter().find(|draw| draw.court_participant == juror_2).unwrap().slashable;
        let free_juror_3_after = Balances::free_balance(&juror_3);
        let slashable_juror_3 =
            old_draws.iter().find(|draw| draw.court_participant == juror_3).unwrap().slashable;
        let free_juror_4_after = Balances::free_balance(&juror_4);
        let slashable_juror_4 =
            old_draws.iter().find(|draw| draw.court_participant == juror_4).unwrap().slashable;
        let free_juror_5_after = Balances::free_balance(&juror_5);
        let slashable_juror_5 =
            old_draws.iter().find(|draw| draw.court_participant == juror_5).unwrap().slashable;

        let mut total_slashed = 0;
        // juror_1 voted for the wrong outcome => slashed
        assert_eq!(free_juror_1_before - free_juror_1_after, slashable_juror_1);
        total_slashed += slashable_juror_1;
        // juror_3 was denounced by juror_0 => slashed
        assert_eq!(free_juror_3_before - free_juror_3_after, slashable_juror_3);
        total_slashed += slashable_juror_3;
        // juror_4 failed to vote => slashed
        assert_eq!(free_juror_4_before - free_juror_4_after, slashable_juror_4);
        total_slashed += slashable_juror_4;
        // juror_5 failed to reveal => slashed
        assert_eq!(free_juror_5_before - free_juror_5_after, slashable_juror_5);
        total_slashed += slashable_juror_5;
        // juror_0 and juror_2 voted for the right outcome => rewarded
        let total_winner_stake = slashable_juror_0 + slashable_juror_2;
        let juror_0_share = Perquintill::from_rational(slashable_juror_0, total_winner_stake);
        assert_eq!(free_juror_0_after, free_juror_0_before + juror_0_share * total_slashed);
        let juror_2_share = Perquintill::from_rational(slashable_juror_2, total_winner_stake);
        assert_eq!(free_juror_2_after, free_juror_2_before + juror_2_share * total_slashed);
    };
    ExtBuilder::default().build().execute_with(|| {
        test(Asset::Ztg);
    });
    #[cfg(feature = "parachain")]
    ExtBuilder::default().build().execute_with(|| {
        test(Asset::ForeignAsset(100));
    });
}

fn simulate_appeal_cycle(market_id: MarketId) {
    let court = zrml_court::Courts::<Runtime>::get(market_id).unwrap();
    let vote_start = court.round_ends.pre_vote + 1;

    run_to_block(vote_start);

    let salt = <Runtime as frame_system::Config>::Hash::default();

    let wrong_outcome = OutcomeReport::Categorical(1);
    let wrong_vote_item = VoteItem::Outcome(wrong_outcome);

    let draws = zrml_court::SelectedDraws::<Runtime>::get(market_id);
    for draw in &draws {
        let commitment =
            BlakeTwo256::hash_of(&(draw.court_participant, wrong_vote_item.clone(), salt));
        assert_ok!(Court::vote(
            RuntimeOrigin::signed(draw.court_participant),
            market_id,
            commitment
        ));
    }

    let aggregation_start = court.round_ends.vote + 1;
    run_to_block(aggregation_start);

    for draw in draws {
        assert_ok!(Court::reveal_vote(
            RuntimeOrigin::signed(draw.court_participant),
            market_id,
            wrong_vote_item.clone(),
            salt,
        ));
    }

    let resolve_at = court.round_ends.appeal;
    let market_ids = MarketIdsPerDisputeBlock::<Runtime>::get(resolve_at);
    assert_eq!(market_ids.len(), 1);

    run_to_block(resolve_at - 1);

    let market_after = MarketCommons::market(&0).unwrap();
    assert_eq!(market_after.status, MarketStatus::Disputed);
}

#[test]
fn it_appeals_a_court_market_to_global_dispute() {
    let test = |base_asset: Asset<MarketId>| {
        let mut free_before = BTreeMap::new();
        let jurors = 1000..(1000 + MaxSelectedDraws::get() as u128);
        for j in jurors {
            let amount = MinJurorStake::get() + j as u128;
            assert_ok!(AssetManager::deposit(Asset::Ztg, &j, amount + SENTINEL_AMOUNT));
            assert_ok!(Court::join_court(RuntimeOrigin::signed(j), amount));
            free_before.insert(j, Balances::free_balance(&j));
        }

        let end = 2;
        assert_ok!(PredictionMarkets::create_market(
            RuntimeOrigin::signed(ALICE),
            base_asset,
            BOB,
            MarketPeriod::Block(0..end),
            get_deadlines(),
            gen_metadata(2),
            MarketCreation::Permissionless,
            MarketType::Categorical(<Runtime as crate::Config>::MinCategories::get()),
            MarketDisputeMechanism::Court,
            ScoringRule::CPMM,
        ));

        let market_id = 0;
        let market = MarketCommons::market(&0).unwrap();

        let report_at = end + market.deadlines.grace_period + 1;
        run_to_block(report_at);

        assert_ok!(PredictionMarkets::report(
            RuntimeOrigin::signed(BOB),
            market_id,
            OutcomeReport::Categorical(0)
        ));
<<<<<<< HEAD

        let dispute_block = report_at;
        assert_ok!(PredictionMarkets::dispute(RuntimeOrigin::signed(CHARLIE), market_id,));

        for _ in 0..(MaxAppeals::get() - 1) {
            simulate_appeal_cycle(market_id);
            assert_ok!(Court::appeal(RuntimeOrigin::signed(BOB), market_id));
        }

        let court = zrml_court::Courts::<Runtime>::get(market_id).unwrap();
        let appeals = court.appeals;
        assert_eq!(appeals.len(), (MaxAppeals::get() - 1) as usize);
=======
        let dispute_at_0 = end + grace_period + 2;
        run_to_block(dispute_at_0);
        assert_ok!(PredictionMarkets::dispute(RuntimeOrigin::signed(CHARLIE), market_id,));
        for i in 1..=<Runtime as zrml_simple_disputes::Config>::MaxDisputes::get() {
            #[cfg(feature = "with-global-disputes")]
            assert_noop!(
                PredictionMarkets::start_global_dispute(RuntimeOrigin::signed(CHARLIE), market_id),
                Error::<Runtime>::MarketDisputeMechanismNotFailed
            );

            assert_ok!(SimpleDisputes::suggest_outcome(
                RuntimeOrigin::signed(CHARLIE),
                market_id,
                OutcomeReport::Categorical(i.saturated_into()),
            ));
            run_blocks(1);
            let market = MarketCommons::market(&market_id).unwrap();
            assert_eq!(market.status, MarketStatus::Disputed);
        }

        let disputes = zrml_simple_disputes::Disputes::<Runtime>::get(market_id);
        assert_eq!(disputes.len(), <Runtime as Config>::MaxDisputes::get() as usize);
>>>>>>> ae0eccff

        assert_noop!(
            PredictionMarkets::start_global_dispute(RuntimeOrigin::signed(BOB), market_id),
            Error::<Runtime>::MarketDisputeMechanismNotFailed
        );

        simulate_appeal_cycle(market_id);
        assert_ok!(Court::appeal(RuntimeOrigin::signed(BOB), market_id));

        assert_noop!(
            Court::appeal(RuntimeOrigin::signed(BOB), market_id),
            CError::<Runtime>::MaxAppealsReached
        );

<<<<<<< HEAD
        assert!(!GlobalDisputes::is_started(&market_id));
=======
            // report check
            assert_eq!(
                GlobalDisputes::get_voting_outcome_info(&market_id, &OutcomeReport::Categorical(0)),
                Some((Zero::zero(), vec![BOB])),
            );
            for i in 1..=<Runtime as Config>::MaxDisputes::get() {
                let dispute_bond =
                    zrml_simple_disputes::default_outcome_bond::<Runtime>((i - 1).into());
                assert_eq!(
                    GlobalDisputes::get_voting_outcome_info(
                        &market_id,
                        &OutcomeReport::Categorical(i.saturated_into())
                    ),
                    Some((dispute_bond, vec![CHARLIE])),
                );
            }
>>>>>>> ae0eccff

        assert_ok!(PredictionMarkets::start_global_dispute(RuntimeOrigin::signed(BOB), market_id));

        let now = <frame_system::Pallet<Runtime>>::block_number();

        assert!(GlobalDisputes::is_started(&market_id));
        System::assert_last_event(Event::GlobalDisputeStarted(market_id).into());

        // remove_last_dispute_from_market_ids_per_dispute_block works
        let removable_market_ids = MarketIdsPerDisputeBlock::<Runtime>::get(dispute_block);
        assert_eq!(removable_market_ids.len(), 0);

        let market_ids = MarketIdsPerDisputeBlock::<Runtime>::get(
            now + <Runtime as Config>::GlobalDisputePeriod::get(),
        );
        assert_eq!(market_ids, vec![market_id]);

        assert_noop!(
            PredictionMarkets::start_global_dispute(RuntimeOrigin::signed(CHARLIE), market_id),
            Error::<Runtime>::GlobalDisputeAlreadyStarted
        );
    };
    ExtBuilder::default().build().execute_with(|| {
        test(Asset::Ztg);
    });
    #[cfg(feature = "parachain")]
    ExtBuilder::default().build().execute_with(|| {
        test(Asset::ForeignAsset(100));
    });
}

#[test_case(MarketStatus::Active; "active")]
#[test_case(MarketStatus::CollectingSubsidy; "collecting_subsidy")]
#[test_case(MarketStatus::InsufficientSubsidy; "insufficient_subsidy")]
#[test_case(MarketStatus::Closed; "closed")]
#[test_case(MarketStatus::Proposed; "proposed")]
#[test_case(MarketStatus::Resolved; "resolved")]
fn dispute_fails_unless_reported_or_disputed_market(status: MarketStatus) {
    ExtBuilder::default().build().execute_with(|| {
        // Creates a permissionless market.
        simple_create_categorical_market(
            Asset::Ztg,
            MarketCreation::Permissionless,
            0..1,
            ScoringRule::CPMM,
        );

        assert_ok!(MarketCommons::mutate_market(&0, |market_inner| {
            market_inner.status = status;
            Ok(())
        }));

        assert_noop!(
            PredictionMarkets::dispute(RuntimeOrigin::signed(EVE), 0),
            Error::<Runtime>::InvalidMarketStatus
        );
    });
}

#[test]
fn start_global_dispute_fails_on_wrong_mdm() {
    ExtBuilder::default().build().execute_with(|| {
        let end = 2;
        assert_ok!(PredictionMarkets::create_market(
            RuntimeOrigin::signed(ALICE),
            Asset::Ztg,
            BOB,
            MarketPeriod::Block(0..2),
            get_deadlines(),
            gen_metadata(2),
            MarketCreation::Permissionless,
            MarketType::Categorical(<Runtime as Config>::MaxDisputes::get() + 1),
            MarketDisputeMechanism::Authorized,
            ScoringRule::CPMM,
        ));
        let market_id = MarketCommons::latest_market_id().unwrap();

        let market = MarketCommons::market(&market_id).unwrap();
        let grace_period = market.deadlines.grace_period;
        run_to_block(end + grace_period + 1);
        assert_ok!(PredictionMarkets::report(
            RuntimeOrigin::signed(BOB),
            market_id,
            OutcomeReport::Categorical(0)
        ));
        let dispute_at_0 = end + grace_period + 2;
        run_to_block(dispute_at_0);

        // only one dispute allowed for authorized mdm
        assert_ok!(PredictionMarkets::dispute(RuntimeOrigin::signed(CHARLIE), market_id,));
        run_blocks(1);
        let market = MarketCommons::market(&market_id).unwrap();
        assert_eq!(market.status, MarketStatus::Disputed);

        assert_noop!(
            PredictionMarkets::start_global_dispute(RuntimeOrigin::signed(CHARLIE), market_id),
            Error::<Runtime>::InvalidDisputeMechanism
        );
    });
}

#[test]
fn it_allows_to_redeem_shares() {
    let test = |base_asset: Asset<MarketId>| {
        let end = 2;
        simple_create_categorical_market(
            base_asset,
            MarketCreation::Permissionless,
            0..end,
            ScoringRule::CPMM,
        );

        assert_ok!(PredictionMarkets::buy_complete_set(RuntimeOrigin::signed(CHARLIE), 0, CENT));
        let market = MarketCommons::market(&0).unwrap();
        let grace_period = end + market.deadlines.grace_period;
        run_to_block(grace_period + 1);

        assert_ok!(PredictionMarkets::report(
            RuntimeOrigin::signed(BOB),
            0,
            OutcomeReport::Categorical(1)
        ));
        run_blocks(market.deadlines.dispute_duration);
        let market = MarketCommons::market(&0).unwrap();
        assert_eq!(market.status, MarketStatus::Resolved);

        assert_ok!(PredictionMarkets::redeem_shares(RuntimeOrigin::signed(CHARLIE), 0));
        let bal = Balances::free_balance(CHARLIE);
        assert_eq!(bal, 1_000 * BASE);
        System::assert_last_event(
            Event::TokensRedeemed(0, Asset::CategoricalOutcome(0, 1), CENT, CENT, CHARLIE).into(),
        );
    };
    ExtBuilder::default().build().execute_with(|| {
        test(Asset::Ztg);
    });
    #[cfg(feature = "parachain")]
    ExtBuilder::default().build().execute_with(|| {
        test(Asset::ForeignAsset(100));
    });
}

#[test]
fn create_market_and_deploy_assets_results_in_expected_balances_and_pool_params() {
    let test = |base_asset: Asset<MarketId>| {
        let oracle = ALICE;
        let period = MarketPeriod::Block(0..42);
        let metadata = gen_metadata(42);
        let category_count = 4;
        let market_type = MarketType::Categorical(category_count);
        let swap_fee = <Runtime as zrml_swaps::Config>::MaxSwapFee::get();
        let amount = 123 * BASE;
        let pool_id = 0;
        let weight = <Runtime as zrml_swaps::Config>::MinWeight::get();
        let weights = vec![weight; category_count.into()];
        let base_asset_weight = (category_count as u128) * weight;
        let total_weight = 2 * base_asset_weight;
        assert_ok!(PredictionMarkets::create_cpmm_market_and_deploy_assets(
            RuntimeOrigin::signed(ALICE),
            base_asset,
            oracle,
            period,
            get_deadlines(),
            metadata,
            market_type,
            MarketDisputeMechanism::SimpleDisputes,
            swap_fee,
            amount,
            weights,
        ));
        let market_id = 0;

        let pool_account = Swaps::pool_account_id(&pool_id);
        assert_eq!(Tokens::free_balance(Asset::CategoricalOutcome(0, 0), &ALICE), 0);
        assert_eq!(Tokens::free_balance(Asset::CategoricalOutcome(0, 1), &ALICE), 0);
        assert_eq!(Tokens::free_balance(Asset::CategoricalOutcome(0, 2), &ALICE), 0);
        assert_eq!(Tokens::free_balance(Asset::CategoricalOutcome(0, 3), &ALICE), 0);

        assert_eq!(Tokens::free_balance(Asset::CategoricalOutcome(0, 0), &pool_account), amount);
        assert_eq!(Tokens::free_balance(Asset::CategoricalOutcome(0, 1), &pool_account), amount);
        assert_eq!(Tokens::free_balance(Asset::CategoricalOutcome(0, 2), &pool_account), amount);
        assert_eq!(Tokens::free_balance(Asset::CategoricalOutcome(0, 3), &pool_account), amount);
        assert_eq!(AssetManager::free_balance(base_asset, &pool_account), amount);

        let pool = Pools::<Runtime>::get(0).unwrap();
        let assets_expected = vec![
            Asset::CategoricalOutcome(market_id, 0),
            Asset::CategoricalOutcome(market_id, 1),
            Asset::CategoricalOutcome(market_id, 2),
            Asset::CategoricalOutcome(market_id, 3),
            base_asset,
        ];
        assert_eq!(pool.assets, assets_expected);
        assert_eq!(pool.base_asset, base_asset);
        assert_eq!(pool.market_id, market_id);
        assert_eq!(pool.scoring_rule, ScoringRule::CPMM);
        assert_eq!(pool.swap_fee, Some(swap_fee));
        assert_eq!(pool.total_subsidy, None);
        assert_eq!(pool.total_subsidy, None);
        assert_eq!(pool.total_weight, Some(total_weight));
        let pool_weights = pool.weights.unwrap();
        assert_eq!(pool_weights[&Asset::CategoricalOutcome(market_id, 0)], weight);
        assert_eq!(pool_weights[&Asset::CategoricalOutcome(market_id, 1)], weight);
        assert_eq!(pool_weights[&Asset::CategoricalOutcome(market_id, 2)], weight);
        assert_eq!(pool_weights[&Asset::CategoricalOutcome(market_id, 3)], weight);
        assert_eq!(pool_weights[&base_asset], base_asset_weight);
    };

    ExtBuilder::default().build().execute_with(|| {
        test(Asset::Ztg);
    });
    #[cfg(feature = "parachain")]
    ExtBuilder::default().build().execute_with(|| {
        test(Asset::ForeignAsset(100));
    });
}

#[test]
fn process_subsidy_activates_market_with_sufficient_subsidy() {
    let test = |base_asset: Asset<MarketId>| {
        let min_sub_period =
            <Runtime as crate::Config>::MinSubsidyPeriod::get() / (MILLISECS_PER_BLOCK as u64);
        let max_sub_period =
            <Runtime as crate::Config>::MaxSubsidyPeriod::get() / (MILLISECS_PER_BLOCK as u64);

        simple_create_categorical_market(
            base_asset,
            MarketCreation::Permissionless,
            min_sub_period..max_sub_period,
            ScoringRule::RikiddoSigmoidFeeMarketEma,
        );
        let min_subsidy = <Runtime as zrml_swaps::Config>::MinSubsidy::get();
        assert_ok!(Swaps::pool_join_subsidy(RuntimeOrigin::signed(ALICE), 0, min_subsidy));
        run_to_block(min_sub_period);
        let subsidy_queue = crate::MarketsCollectingSubsidy::<Runtime>::get();
        assert_eq!(subsidy_queue.len(), 0);
        assert_eq!(MarketCommons::market(&0).unwrap().status, MarketStatus::Active);
    };
    ExtBuilder::default().build().execute_with(|| {
        test(Asset::Ztg);
    });
    #[cfg(feature = "parachain")]
    ExtBuilder::default().build().execute_with(|| {
        test(Asset::ForeignAsset(100));
    });
}

#[test]
fn process_subsidy_blocks_market_with_insufficient_subsidy() {
    let test = |base_asset: Asset<MarketId>| {
        let min_sub_period =
            <Runtime as crate::Config>::MinSubsidyPeriod::get() / (MILLISECS_PER_BLOCK as u64);
        let max_sub_period =
            <Runtime as crate::Config>::MaxSubsidyPeriod::get() / (MILLISECS_PER_BLOCK as u64);

        simple_create_categorical_market(
            base_asset,
            MarketCreation::Permissionless,
            min_sub_period..max_sub_period,
            ScoringRule::RikiddoSigmoidFeeMarketEma,
        );
        let subsidy = <Runtime as zrml_swaps::Config>::MinSubsidy::get() / 3;
        assert_ok!(Swaps::pool_join_subsidy(RuntimeOrigin::signed(ALICE), 0, subsidy));
        assert_ok!(Swaps::pool_join_subsidy(RuntimeOrigin::signed(BOB), 0, subsidy));
        run_to_block(min_sub_period);
        let subsidy_queue = crate::MarketsCollectingSubsidy::<Runtime>::get();
        assert_eq!(subsidy_queue.len(), 0);
        assert_eq!(MarketCommons::market(&0).unwrap().status, MarketStatus::InsufficientSubsidy);

        // Check that the balances are correctly unreserved.
        assert_eq!(AssetManager::reserved_balance(base_asset, &ALICE), 0);
        assert_eq!(AssetManager::reserved_balance(base_asset, &BOB), 0);
    };
    ExtBuilder::default().build().execute_with(|| {
        test(Asset::Ztg);
    });
    #[cfg(feature = "parachain")]
    ExtBuilder::default().build().execute_with(|| {
        test(Asset::ForeignAsset(100));
    });
}

#[test]
fn process_subsidy_keeps_market_in_subsidy_queue_until_end_of_subsidy_phase() {
    let test = |base_asset: Asset<MarketId>| {
        let min_sub_period =
            <Runtime as crate::Config>::MinSubsidyPeriod::get() / (MILLISECS_PER_BLOCK as u64);
        let max_sub_period =
            <Runtime as crate::Config>::MaxSubsidyPeriod::get() / (MILLISECS_PER_BLOCK as u64);

        simple_create_categorical_market(
            base_asset,
            MarketCreation::Permissionless,
            min_sub_period + 42..max_sub_period,
            ScoringRule::RikiddoSigmoidFeeMarketEma,
        );

        // Run to block where 2 markets are ready and process all markets.
        run_to_block(min_sub_period);
        let subsidy_queue = crate::MarketsCollectingSubsidy::<Runtime>::get();
        assert!(subsidy_queue.len() == 1);
        assert!(subsidy_queue[0].market_id == 0);
        assert!(MarketCommons::market(&0).unwrap().status == MarketStatus::CollectingSubsidy);
    };
    ExtBuilder::default().build().execute_with(|| {
        test(Asset::Ztg);
    });
    #[cfg(feature = "parachain")]
    ExtBuilder::default().build().execute_with(|| {
        test(Asset::ForeignAsset(100));
    });
}

#[test]
fn start_subsidy_creates_pool_and_starts_subsidy() {
    let test = |base_asset: Asset<MarketId>| {
        // Create advised categorical market using Rikiddo.
        simple_create_categorical_market(
            base_asset,
            MarketCreation::Advised,
            1337..1338,
            ScoringRule::RikiddoSigmoidFeeMarketEma,
        );
        let market_id = 0;
        let mut market = MarketCommons::market(&market_id).unwrap();

        // Ensure and set correct market status.
        assert_err!(
            PredictionMarkets::start_subsidy(&market, market_id),
            Error::<Runtime>::MarketIsNotCollectingSubsidy
        );
        assert_ok!(MarketCommons::mutate_market(&market_id, |market_inner| {
            market_inner.status = MarketStatus::CollectingSubsidy;
            market = market_inner.clone();
            Ok(())
        }));

        // Pool was created and market was registered for state transition into active.
        assert_ok!(PredictionMarkets::start_subsidy(&market, market_id));
        assert_ok!(MarketCommons::market_pool(&market_id));
        let mut inserted = false;

        for market in crate::MarketsCollectingSubsidy::<Runtime>::get() {
            if market.market_id == market_id {
                inserted = true;
            }
        }

        assert!(inserted);
    };
    ExtBuilder::default().build().execute_with(|| {
        test(Asset::Ztg);
    });
    #[cfg(feature = "parachain")]
    ExtBuilder::default().build().execute_with(|| {
        test(Asset::ForeignAsset(100));
    });
}

#[test]
fn only_creator_can_edit_market() {
    ExtBuilder::default().build().execute_with(|| {
        // Creates an advised market.
        simple_create_categorical_market(
            Asset::Ztg,
            MarketCreation::Advised,
            0..1,
            ScoringRule::CPMM,
        );

        // make sure it's in status proposed
        let market = MarketCommons::market(&0);
        assert_eq!(market.unwrap().status, MarketStatus::Proposed);

        let edit_reason = vec![0_u8; <Runtime as Config>::MaxEditReasonLen::get() as usize];

        // Now it should work from SUDO
        assert_ok!(PredictionMarkets::request_edit(RuntimeOrigin::signed(SUDO), 0, edit_reason));

        assert!(MarketIdsForEdit::<Runtime>::contains_key(0));

        // ALICE is market creator through simple_create_categorical_market
        assert_noop!(
            PredictionMarkets::edit_market(
                RuntimeOrigin::signed(BOB),
                Asset::Ztg,
                0,
                CHARLIE,
                MarketPeriod::Block(0..1),
                get_deadlines(),
                gen_metadata(2),
                MarketType::Categorical(<Runtime as crate::Config>::MinCategories::get()),
                MarketDisputeMechanism::SimpleDisputes,
                ScoringRule::CPMM
            ),
            Error::<Runtime>::EditorNotCreator
        );
    });
}

#[test]
fn edit_cycle_for_proposed_markets() {
    ExtBuilder::default().build().execute_with(|| {
        // Creates an advised market.
        run_to_block(1);
        simple_create_categorical_market(
            Asset::Ztg,
            MarketCreation::Advised,
            2..4,
            ScoringRule::CPMM,
        );

        // make sure it's in status proposed
        let market = MarketCommons::market(&0);
        assert_eq!(market.unwrap().status, MarketStatus::Proposed);

        let edit_reason = vec![0_u8; <Runtime as Config>::MaxEditReasonLen::get() as usize];

        // Now it should work from SUDO
        assert_ok!(PredictionMarkets::request_edit(RuntimeOrigin::signed(SUDO), 0, edit_reason));

        assert!(MarketIdsForEdit::<Runtime>::contains_key(0));

        // BOB was the oracle before through simple_create_categorical_market
        // After this edit its changed to ALICE
        assert_ok!(PredictionMarkets::edit_market(
            RuntimeOrigin::signed(ALICE),
            Asset::Ztg,
            0,
            CHARLIE,
            MarketPeriod::Block(2..4),
            get_deadlines(),
            gen_metadata(2),
            MarketType::Categorical(<Runtime as crate::Config>::MinCategories::get()),
            MarketDisputeMechanism::SimpleDisputes,
            ScoringRule::CPMM
        ));
        let edited_market = MarketCommons::market(&0).expect("Market not found");
        System::assert_last_event(Event::MarketEdited(0, edited_market).into());
        assert!(!MarketIdsForEdit::<Runtime>::contains_key(0));
        // verify oracle is CHARLIE
        let market = MarketCommons::market(&0);
        assert_eq!(market.unwrap().oracle, CHARLIE);
    });
}

#[cfg(feature = "parachain")]
#[test]
fn edit_market_with_foreign_asset() {
    ExtBuilder::default().build().execute_with(|| {
        // Creates an advised market.
        simple_create_categorical_market(
            Asset::Ztg,
            MarketCreation::Advised,
            0..1,
            ScoringRule::CPMM,
        );

        // make sure it's in status proposed
        let market = MarketCommons::market(&0);
        assert_eq!(market.unwrap().status, MarketStatus::Proposed);

        let edit_reason = vec![0_u8; <Runtime as Config>::MaxEditReasonLen::get() as usize];

        // Now it should work from SUDO
        assert_ok!(PredictionMarkets::request_edit(RuntimeOrigin::signed(SUDO), 0, edit_reason));

        assert!(MarketIdsForEdit::<Runtime>::contains_key(0));

        // ALICE is market creator through simple_create_categorical_market
        // As per Mock asset_registry genesis ForeignAsset(50) is not registered in asset_registry.
        assert_noop!(
            PredictionMarkets::edit_market(
                RuntimeOrigin::signed(ALICE),
                Asset::ForeignAsset(50),
                0,
                CHARLIE,
                MarketPeriod::Block(0..1),
                get_deadlines(),
                gen_metadata(2),
                MarketType::Categorical(<Runtime as crate::Config>::MinCategories::get()),
                MarketDisputeMechanism::SimpleDisputes,
                ScoringRule::CPMM
            ),
            Error::<Runtime>::UnregisteredForeignAsset
        );
        // As per Mock asset_registry genesis ForeignAsset(420) has allow_as_base_asset set to false.
        assert_noop!(
            PredictionMarkets::edit_market(
                RuntimeOrigin::signed(ALICE),
                Asset::ForeignAsset(420),
                0,
                CHARLIE,
                MarketPeriod::Block(0..1),
                get_deadlines(),
                gen_metadata(2),
                MarketType::Categorical(<Runtime as crate::Config>::MinCategories::get()),
                MarketDisputeMechanism::SimpleDisputes,
                ScoringRule::CPMM
            ),
            Error::<Runtime>::InvalidBaseAsset,
        );
        // As per Mock asset_registry genesis ForeignAsset(100) has allow_as_base_asset set to true.
        assert_ok!(PredictionMarkets::edit_market(
            RuntimeOrigin::signed(ALICE),
            Asset::ForeignAsset(100),
            0,
            CHARLIE,
            MarketPeriod::Block(0..1),
            get_deadlines(),
            gen_metadata(2),
            MarketType::Categorical(<Runtime as crate::Config>::MinCategories::get()),
            MarketDisputeMechanism::SimpleDisputes,
            ScoringRule::CPMM
        ));
        let market = MarketCommons::market(&0).unwrap();
        assert_eq!(market.base_asset, Asset::ForeignAsset(100));
    });
}

#[test]
fn the_entire_market_lifecycle_works_with_timestamps() {
    ExtBuilder::default().build().execute_with(|| {
        // Creates a permissionless market.
        assert_ok!(PredictionMarkets::create_market(
            RuntimeOrigin::signed(ALICE),
            Asset::Ztg,
            BOB,
            MarketPeriod::Timestamp(0..100_000_000),
            get_deadlines(),
            gen_metadata(2),
            MarketCreation::Permissionless,
            MarketType::Categorical(2),
            MarketDisputeMechanism::SimpleDisputes,
            ScoringRule::CPMM
        ));

        // is ok
        assert_ok!(PredictionMarkets::buy_complete_set(RuntimeOrigin::signed(BOB), 0, CENT));
        let market = MarketCommons::market(&0).unwrap();

        // set the timestamp
        set_timestamp_for_on_initialize(100_000_000);
        run_to_block(2); // Trigger `on_initialize`; must be at least block #2.
        let grace_period: u64 = market.deadlines.grace_period * MILLISECS_PER_BLOCK as u64;
        Timestamp::set_timestamp(100_000_000 + grace_period);

        assert_noop!(
            PredictionMarkets::buy_complete_set(RuntimeOrigin::signed(BOB), 0, CENT),
            Error::<Runtime>::MarketIsNotActive,
        );

        assert_ok!(PredictionMarkets::report(
            RuntimeOrigin::signed(BOB),
            0,
            OutcomeReport::Categorical(1)
        ));
    });
}

#[test]
fn full_scalar_market_lifecycle() {
    let test = |base_asset: Asset<MarketId>| {
        assert_ok!(PredictionMarkets::create_market(
            RuntimeOrigin::signed(ALICE),
            base_asset,
            BOB,
            MarketPeriod::Timestamp(0..100_000_000),
            get_deadlines(),
            gen_metadata(3),
            MarketCreation::Permissionless,
            MarketType::Scalar(10..=30),
            MarketDisputeMechanism::SimpleDisputes,
            ScoringRule::CPMM
        ));

        assert_ok!(PredictionMarkets::buy_complete_set(
            RuntimeOrigin::signed(CHARLIE),
            0,
            100 * BASE
        ));

        // check balances
        let assets = PredictionMarkets::outcome_assets(0, &MarketCommons::market(&0).unwrap());
        assert_eq!(assets.len(), 2);
        for asset in assets.iter() {
            let bal = Tokens::free_balance(*asset, &CHARLIE);
            assert_eq!(bal, 100 * BASE);
        }
        let market = MarketCommons::market(&0).unwrap();

        set_timestamp_for_on_initialize(100_000_000);
        let report_at = 2;
        run_to_block(report_at); // Trigger `on_initialize`; must be at least block #2.
        let grace_period: u64 = market.deadlines.grace_period * MILLISECS_PER_BLOCK as u64;
        Timestamp::set_timestamp(100_000_000 + grace_period);

        // report
        assert_ok!(PredictionMarkets::report(
            RuntimeOrigin::signed(BOB),
            0,
            OutcomeReport::Scalar(100)
        ));

        let market_after_report = MarketCommons::market(&0).unwrap();
        assert!(market_after_report.report.is_some());
        let report = market_after_report.report.unwrap();
        assert_eq!(report.at, report_at);
        assert_eq!(report.by, BOB);
        assert_eq!(report.outcome, OutcomeReport::Scalar(100));

        // dispute
        assert_ok!(PredictionMarkets::dispute(RuntimeOrigin::signed(DAVE), 0));
        assert_ok!(SimpleDisputes::suggest_outcome(
            RuntimeOrigin::signed(DAVE),
            0,
            OutcomeReport::Scalar(25)
        ));
        let disputes = zrml_simple_disputes::Disputes::<Runtime>::get(0);
        assert_eq!(disputes.len(), 1);

        run_blocks(market.deadlines.dispute_duration);

        let market_after_resolve = MarketCommons::market(&0).unwrap();
        assert_eq!(market_after_resolve.status, MarketStatus::Resolved);
        let disputes = zrml_simple_disputes::Disputes::<Runtime>::get(0);
        assert_eq!(disputes.len(), 0);

        // give EVE some shares
        assert_ok!(Tokens::transfer(
            RuntimeOrigin::signed(CHARLIE),
            EVE,
            Asset::ScalarOutcome(0, ScalarPosition::Short),
            50 * BASE
        ));

        assert_eq!(
            Tokens::free_balance(Asset::ScalarOutcome(0, ScalarPosition::Short), &CHARLIE),
            50 * BASE
        );

        assert_ok!(PredictionMarkets::redeem_shares(RuntimeOrigin::signed(CHARLIE), 0));
        for asset in assets.iter() {
            let bal = Tokens::free_balance(*asset, &CHARLIE);
            assert_eq!(bal, 0);
        }

        // check payouts is right for each CHARLIE and EVE
        let base_asset_bal_charlie = AssetManager::free_balance(base_asset, &CHARLIE);
        let base_asset_bal_eve = AssetManager::free_balance(base_asset, &EVE);
        assert_eq!(base_asset_bal_charlie, 98750 * CENT); // 75 (LONG) + 12.5 (SHORT) + 900 (balance)
        assert_eq!(base_asset_bal_eve, 1000 * BASE);
        System::assert_has_event(
            Event::TokensRedeemed(
                0,
                Asset::ScalarOutcome(0, ScalarPosition::Long),
                100 * BASE,
                75 * BASE,
                CHARLIE,
            )
            .into(),
        );
        System::assert_has_event(
            Event::TokensRedeemed(
                0,
                Asset::ScalarOutcome(0, ScalarPosition::Short),
                50 * BASE,
                1250 * CENT, // 12.5
                CHARLIE,
            )
            .into(),
        );

        assert_ok!(PredictionMarkets::redeem_shares(RuntimeOrigin::signed(EVE), 0));
        let base_asset_bal_eve_after = AssetManager::free_balance(base_asset, &EVE);
        assert_eq!(base_asset_bal_eve_after, 101250 * CENT); // 12.5 (SHORT) + 1000 (balance)
        System::assert_last_event(
            Event::TokensRedeemed(
                0,
                Asset::ScalarOutcome(0, ScalarPosition::Short),
                50 * BASE,
                1250 * CENT, // 12.5
                EVE,
            )
            .into(),
        );
    };
    ExtBuilder::default().build().execute_with(|| {
        test(Asset::Ztg);
    });
    #[cfg(feature = "parachain")]
    ExtBuilder::default().build().execute_with(|| {
        test(Asset::ForeignAsset(100));
    });
}

#[test]
fn scalar_market_correctly_resolves_on_out_of_range_outcomes_below_threshold() {
    let test = |base_asset: Asset<MarketId>| {
        scalar_market_correctly_resolves_common(base_asset, 50);
        assert_eq!(AssetManager::free_balance(base_asset, &CHARLIE), 900 * BASE);
        assert_eq!(AssetManager::free_balance(base_asset, &EVE), 1100 * BASE);
    };
    ExtBuilder::default().build().execute_with(|| {
        test(Asset::Ztg);
    });
    #[cfg(feature = "parachain")]
    ExtBuilder::default().build().execute_with(|| {
        test(Asset::ForeignAsset(100));
    });
}

#[test]
fn scalar_market_correctly_resolves_on_out_of_range_outcomes_above_threshold() {
    let test = |base_asset: Asset<MarketId>| {
        scalar_market_correctly_resolves_common(base_asset, 250);
        assert_eq!(AssetManager::free_balance(base_asset, &CHARLIE), 1000 * BASE);
        assert_eq!(AssetManager::free_balance(base_asset, &EVE), 1000 * BASE);
    };
    ExtBuilder::default().build().execute_with(|| {
        test(Asset::Ztg);
    });
    #[cfg(feature = "parachain")]
    ExtBuilder::default().build().execute_with(|| {
        test(Asset::ForeignAsset(100));
    });
}

#[test]
fn reject_market_fails_on_permissionless_market() {
    ExtBuilder::default().build().execute_with(|| {
        // Creates an advised market.
        simple_create_categorical_market(
            Asset::Ztg,
            MarketCreation::Permissionless,
            0..1,
            ScoringRule::CPMM,
        );
        let reject_reason: Vec<u8> =
            vec![0; <Runtime as Config>::MaxRejectReasonLen::get() as usize];
        assert_noop!(
            PredictionMarkets::reject_market(RuntimeOrigin::signed(SUDO), 0, reject_reason),
            Error::<Runtime>::InvalidMarketStatus
        );
    });
}

#[test]
fn reject_market_fails_on_approved_market() {
    ExtBuilder::default().build().execute_with(|| {
        // Creates an advised market.
        simple_create_categorical_market(
            Asset::Ztg,
            MarketCreation::Advised,
            0..1,
            ScoringRule::CPMM,
        );
        assert_ok!(PredictionMarkets::approve_market(RuntimeOrigin::signed(SUDO), 0));
        let reject_reason: Vec<u8> =
            vec![0; <Runtime as Config>::MaxRejectReasonLen::get() as usize];
        assert_noop!(
            PredictionMarkets::reject_market(RuntimeOrigin::signed(SUDO), 0, reject_reason),
            Error::<Runtime>::InvalidMarketStatus
        );
    });
}

#[test]
fn market_resolve_does_not_hold_liquidity_withdraw() {
    ExtBuilder::default().build().execute_with(|| {
        let end = 100;
        assert_ok!(PredictionMarkets::create_market(
            RuntimeOrigin::signed(ALICE),
            Asset::Ztg,
            BOB,
            MarketPeriod::Block(0..end),
            get_deadlines(),
            gen_metadata(2),
            MarketCreation::Permissionless,
            MarketType::Categorical(3),
            MarketDisputeMechanism::SimpleDisputes,
            ScoringRule::CPMM
        ));
        deploy_swap_pool(MarketCommons::market(&0).unwrap(), 0).unwrap();
        assert_ok!(PredictionMarkets::buy_complete_set(RuntimeOrigin::signed(ALICE), 0, BASE));
        assert_ok!(PredictionMarkets::buy_complete_set(RuntimeOrigin::signed(BOB), 0, 2 * BASE));
        assert_ok!(PredictionMarkets::buy_complete_set(
            RuntimeOrigin::signed(CHARLIE),
            0,
            3 * BASE
        ));
        let market = MarketCommons::market(&0).unwrap();

        let grace_period = end + market.deadlines.grace_period;
        run_to_block(grace_period + 1);
        assert_ok!(PredictionMarkets::report(
            RuntimeOrigin::signed(BOB),
            0,
            OutcomeReport::Categorical(2)
        ));

        run_to_block(grace_period + market.deadlines.dispute_duration + 2);
        assert_ok!(Swaps::pool_exit(RuntimeOrigin::signed(FRED), 0, BASE * 100, vec![0, 0]));
        assert_ok!(PredictionMarkets::redeem_shares(RuntimeOrigin::signed(BOB), 0));
    })
}

#[test]
fn authorized_correctly_resolves_disputed_market() {
    // NOTE: Bonds are always in ZTG, irrespective of base_asset.
    let test = |base_asset: Asset<MarketId>| {
        let end = 2;
        assert_ok!(PredictionMarkets::create_market(
            RuntimeOrigin::signed(ALICE),
            base_asset,
            BOB,
            MarketPeriod::Block(0..end),
            get_deadlines(),
            gen_metadata(2),
            MarketCreation::Permissionless,
            MarketType::Categorical(<Runtime as Config>::MinCategories::get()),
            MarketDisputeMechanism::Authorized,
            ScoringRule::CPMM,
        ));
        assert_ok!(PredictionMarkets::buy_complete_set(RuntimeOrigin::signed(CHARLIE), 0, CENT));

        let market = MarketCommons::market(&0).unwrap();
        let grace_period = end + market.deadlines.grace_period;
        run_to_block(grace_period + 1);
        assert_ok!(PredictionMarkets::report(
            RuntimeOrigin::signed(BOB),
            0,
            OutcomeReport::Categorical(0)
        ));

        let charlie_balance = AssetManager::free_balance(base_asset, &CHARLIE);
        assert_eq!(charlie_balance, 1_000 * BASE - CENT);

        let dispute_at = grace_period + 1 + 1;
        run_to_block(dispute_at);
        assert_ok!(PredictionMarkets::dispute(RuntimeOrigin::signed(CHARLIE), 0,));

        if base_asset == Asset::Ztg {
            let charlie_balance = AssetManager::free_balance(Asset::Ztg, &CHARLIE);
            assert_eq!(charlie_balance, 1_000 * BASE - CENT - DisputeBond::get());
        } else {
            let charlie_balance = AssetManager::free_balance(Asset::Ztg, &CHARLIE);
            assert_eq!(charlie_balance, 1_000 * BASE - DisputeBond::get());
            let charlie_balance = AssetManager::free_balance(base_asset, &CHARLIE);
            assert_eq!(charlie_balance, 1_000 * BASE - CENT);
        }

        // Fred authorizses an outcome, but fat-fingers it on the first try.
        assert_ok!(Authorized::authorize_market_outcome(
            RuntimeOrigin::signed(AuthorizedDisputeResolutionUser::get()),
            0,
            OutcomeReport::Categorical(0)
        ));
        assert_ok!(Authorized::authorize_market_outcome(
            RuntimeOrigin::signed(AuthorizedDisputeResolutionUser::get()),
            0,
            OutcomeReport::Categorical(1)
        ));

        let market = MarketCommons::market(&0).unwrap();
        assert_eq!(market.status, MarketStatus::Disputed);

        // check everyone's deposits
        let charlie_reserved = Balances::reserved_balance(CHARLIE);
        assert_eq!(charlie_reserved, DisputeBond::get());

        let market_ids_1 = MarketIdsPerDisputeBlock::<Runtime>::get(
            dispute_at + <Runtime as zrml_authorized::Config>::CorrectionPeriod::get(),
        );
        assert_eq!(market_ids_1.len(), 1);

        if base_asset == Asset::Ztg {
            let charlie_balance = AssetManager::free_balance(Asset::Ztg, &CHARLIE);
            assert_eq!(charlie_balance, 1_000 * BASE - CENT - DisputeBond::get());
        } else {
            let charlie_balance = AssetManager::free_balance(Asset::Ztg, &CHARLIE);
            assert_eq!(charlie_balance, 1_000 * BASE - DisputeBond::get());
            let charlie_balance = AssetManager::free_balance(base_asset, &CHARLIE);
            assert_eq!(charlie_balance, 1_000 * BASE - CENT);
        }

        run_blocks(<Runtime as zrml_authorized::Config>::CorrectionPeriod::get() - 1);

        let market_after = MarketCommons::market(&0).unwrap();
        assert_eq!(market_after.status, MarketStatus::Disputed);

        if base_asset == Asset::Ztg {
            let charlie_balance = AssetManager::free_balance(Asset::Ztg, &CHARLIE);
            assert_eq!(charlie_balance, 1_000 * BASE - CENT - DisputeBond::get());
        } else {
            let charlie_balance = AssetManager::free_balance(Asset::Ztg, &CHARLIE);
            assert_eq!(charlie_balance, 1_000 * BASE - DisputeBond::get());
            let charlie_balance = AssetManager::free_balance(base_asset, &CHARLIE);
            assert_eq!(charlie_balance, 1_000 * BASE - CENT);
        }

        run_blocks(1);

        if base_asset == Asset::Ztg {
            let charlie_balance = AssetManager::free_balance(Asset::Ztg, &CHARLIE);
            assert_eq!(charlie_balance, 1_000 * BASE - CENT + OracleBond::get());
        } else {
            let charlie_balance = AssetManager::free_balance(Asset::Ztg, &CHARLIE);
            assert_eq!(charlie_balance, 1_000 * BASE + OracleBond::get());
            let charlie_balance = AssetManager::free_balance(base_asset, &CHARLIE);
            assert_eq!(charlie_balance, 1_000 * BASE - CENT);
        }

        let market_after = MarketCommons::market(&0).unwrap();
        assert_eq!(market_after.status, MarketStatus::Resolved);
        let disputes = zrml_simple_disputes::Disputes::<Runtime>::get(0);
        assert_eq!(disputes.len(), 0);

        assert_ok!(PredictionMarkets::redeem_shares(RuntimeOrigin::signed(CHARLIE), 0));

        if base_asset == Asset::Ztg {
            let charlie_balance = AssetManager::free_balance(Asset::Ztg, &CHARLIE);
            assert_eq!(charlie_balance, 1_000 * BASE + OracleBond::get());
        } else {
            let charlie_balance = AssetManager::free_balance(Asset::Ztg, &CHARLIE);
            assert_eq!(charlie_balance, 1_000 * BASE + OracleBond::get());
            let charlie_balance = AssetManager::free_balance(base_asset, &CHARLIE);
            assert_eq!(charlie_balance, 1_000 * BASE);
        }
        let charlie_reserved_2 = AssetManager::reserved_balance(Asset::Ztg, &CHARLIE);
        assert_eq!(charlie_reserved_2, 0);

        let alice_balance = AssetManager::free_balance(Asset::Ztg, &ALICE);
        assert_eq!(alice_balance, 1_000 * BASE - OracleBond::get());

        // bob kinda gets away scot-free since Alice is held responsible
        // for her designated reporter
        let bob_balance = AssetManager::free_balance(Asset::Ztg, &BOB);
        assert_eq!(bob_balance, 1_000 * BASE);

        assert!(market_after.bonds.creation.unwrap().is_settled);
        assert!(market_after.bonds.oracle.unwrap().is_settled);
    };
    ExtBuilder::default().build().execute_with(|| {
        test(Asset::Ztg);
    });
    #[cfg(feature = "parachain")]
    ExtBuilder::default().build().execute_with(|| {
        test(Asset::ForeignAsset(100));
    });
}

#[test]
fn approve_market_correctly_unreserves_advisory_bond() {
    // NOTE: Bonds are always in ZTG, irrespective of base_asset.
    let test = |base_asset: Asset<MarketId>| {
        reserve_sentinel_amounts();
        assert_ok!(PredictionMarkets::create_market(
            RuntimeOrigin::signed(ALICE),
            base_asset,
            BOB,
            MarketPeriod::Block(0..100),
            get_deadlines(),
            gen_metadata(2),
            MarketCreation::Advised,
            MarketType::Categorical(2),
            MarketDisputeMechanism::SimpleDisputes,
            ScoringRule::CPMM,
        ));
        let market_id = 0;
        let alice_balance_before = Balances::free_balance(ALICE);
        check_reserve(&ALICE, AdvisoryBond::get() + OracleBond::get());
        assert_ok!(PredictionMarkets::approve_market(RuntimeOrigin::signed(SUDO), market_id));
        check_reserve(&ALICE, OracleBond::get());
        assert_eq!(Balances::free_balance(ALICE), alice_balance_before + AdvisoryBond::get());
        let market = MarketCommons::market(&market_id).unwrap();
        assert!(market.bonds.creation.unwrap().is_settled);
    };
    ExtBuilder::default().build().execute_with(|| {
        test(Asset::Ztg);
    });
    #[cfg(feature = "parachain")]
    ExtBuilder::default().build().execute_with(|| {
        test(Asset::ForeignAsset(100));
    });
}

#[test]
fn deploy_swap_pool_correctly_sets_weight_of_base_asset() {
    ExtBuilder::default().build().execute_with(|| {
        let weights = vec![
            <Runtime as zrml_swaps::Config>::MinWeight::get() + 11,
            <Runtime as zrml_swaps::Config>::MinWeight::get() + 22,
            <Runtime as zrml_swaps::Config>::MinWeight::get() + 33,
        ];
        assert_ok!(PredictionMarkets::create_cpmm_market_and_deploy_assets(
            RuntimeOrigin::signed(ALICE),
            Asset::Ztg,
            ALICE,
            MarketPeriod::Block(0..42),
            get_deadlines(),
            gen_metadata(50),
            MarketType::Categorical(3),
            MarketDisputeMechanism::SimpleDisputes,
            1,
            LIQUIDITY,
            weights,
        ));
        let pool = <Pools<Runtime>>::get(0).unwrap();
        let pool_weights = pool.weights.unwrap();
        assert_eq!(
            pool_weights[&Asset::Ztg],
            3 * <Runtime as zrml_swaps::Config>::MinWeight::get() + 66
        );
    });
}

#[test]
fn deploy_swap_pool_for_market_returns_error_if_weights_is_too_short() {
    ExtBuilder::default().build().execute_with(|| {
        let category_count = 5;
        assert_ok!(PredictionMarkets::create_market(
            RuntimeOrigin::signed(ALICE),
            Asset::Ztg,
            BOB,
            MarketPeriod::Block(0..100),
            get_deadlines(),
            gen_metadata(2),
            MarketCreation::Permissionless,
            MarketType::Categorical(category_count),
            MarketDisputeMechanism::SimpleDisputes,
            ScoringRule::CPMM
        ));
        let amount = 123 * BASE;
        assert_ok!(Balances::set_balance(RuntimeOrigin::root(), ALICE, 2 * amount, 0));
        assert_ok!(PredictionMarkets::buy_complete_set(RuntimeOrigin::signed(ALICE), 0, amount));
        // Attempt to create a pool with four weights; but we need five instead (base asset not
        // counted).
        assert_noop!(
            PredictionMarkets::deploy_swap_pool_for_market(
                RuntimeOrigin::signed(ALICE),
                0,
                1,
                amount,
                vec![
                    <Runtime as zrml_swaps::Config>::MinWeight::get();
                    (category_count - 1).into()
                ],
            ),
            Error::<Runtime>::WeightsLenMustEqualAssetsLen,
        );
    });
}

#[test]
fn deploy_swap_pool_for_market_returns_error_if_weights_is_too_long() {
    ExtBuilder::default().build().execute_with(|| {
        let category_count = 5;
        assert_ok!(PredictionMarkets::create_market(
            RuntimeOrigin::signed(ALICE),
            Asset::Ztg,
            BOB,
            MarketPeriod::Block(0..100),
            get_deadlines(),
            gen_metadata(2),
            MarketCreation::Permissionless,
            MarketType::Categorical(category_count),
            MarketDisputeMechanism::SimpleDisputes,
            ScoringRule::CPMM
        ));
        let amount = 123 * BASE;
        assert_ok!(Balances::set_balance(RuntimeOrigin::root(), ALICE, 2 * amount, 0));
        assert_ok!(PredictionMarkets::buy_complete_set(RuntimeOrigin::signed(ALICE), 0, amount));
        // Attempt to create a pool with six weights; but we need five instead (base asset not
        // counted).
        assert_noop!(
            PredictionMarkets::deploy_swap_pool_for_market(
                RuntimeOrigin::signed(ALICE),
                0,
                <Runtime as zrml_swaps::Config>::MaxSwapFee::get(),
                amount,
                vec![
                    <Runtime as zrml_swaps::Config>::MinWeight::get();
                    (category_count + 1).into()
                ],
            ),
            Error::<Runtime>::WeightsLenMustEqualAssetsLen,
        );
    });
}

#[test]
fn on_resolution_correctly_reserves_and_unreserves_bonds_for_permissionless_market_on_oracle_report()
 {
    // NOTE: Bonds are always in ZTG, irrespective of base_asset.
    let test = |base_asset: Asset<MarketId>| {
        reserve_sentinel_amounts();
        let end = 100;
        assert_ok!(PredictionMarkets::create_market(
            RuntimeOrigin::signed(ALICE),
            base_asset,
            BOB,
            MarketPeriod::Block(0..end),
            get_deadlines(),
            gen_metadata(2),
            MarketCreation::Permissionless,
            MarketType::Categorical(2),
            MarketDisputeMechanism::SimpleDisputes,
            ScoringRule::CPMM,
        ));
        let alice_balance_before = Balances::free_balance(ALICE);
        check_reserve(&ALICE, ValidityBond::get() + OracleBond::get());
        let market = MarketCommons::market(&0).unwrap();
        let grace_period = end + market.deadlines.grace_period;
        run_to_block(grace_period + 1);
        assert_ok!(PredictionMarkets::report(
            RuntimeOrigin::signed(BOB),
            0,
            OutcomeReport::Categorical(0)
        ));
        run_to_block(grace_period + market.deadlines.dispute_duration + 1);
        check_reserve(&ALICE, 0);
        assert_eq!(
            Balances::free_balance(ALICE),
            alice_balance_before + ValidityBond::get() + OracleBond::get()
        );
    };
    ExtBuilder::default().build().execute_with(|| {
        test(Asset::Ztg);
    });
    #[cfg(feature = "parachain")]
    ExtBuilder::default().build().execute_with(|| {
        test(Asset::ForeignAsset(100));
    });
}

#[test]
fn on_resolution_correctly_reserves_and_unreserves_bonds_for_permissionless_market_on_outsider_report()
 {
    // NOTE: Bonds are always in ZTG, irrespective of base_asset.
    let test = |base_asset: Asset<MarketId>| {
        reserve_sentinel_amounts();
        let end = 100;
        assert_ok!(PredictionMarkets::create_market(
            RuntimeOrigin::signed(ALICE),
            base_asset,
            BOB,
            MarketPeriod::Block(0..100),
            get_deadlines(),
            gen_metadata(2),
            MarketCreation::Permissionless,
            MarketType::Categorical(2),
            MarketDisputeMechanism::SimpleDisputes,
            ScoringRule::CPMM,
        ));
        let alice_balance_before = Balances::free_balance(ALICE);
        check_reserve(&ALICE, ValidityBond::get() + OracleBond::get());

        let charlie_balance_before = Balances::free_balance(CHARLIE);
        let market = MarketCommons::market(&0).unwrap();
        let grace_period = end + market.deadlines.grace_period;
        let report_at = grace_period + market.deadlines.oracle_duration + 1;
        run_to_block(report_at);

        assert!(market.bonds.outsider.is_none());
        assert_ok!(PredictionMarkets::report(
            RuntimeOrigin::signed(CHARLIE),
            0,
            OutcomeReport::Categorical(1)
        ));

        let market = MarketCommons::market(&0).unwrap();
        assert_eq!(market.bonds.outsider, Some(Bond::new(CHARLIE, OutsiderBond::get())));
        check_reserve(&CHARLIE, OutsiderBond::get());
        assert_eq!(Balances::free_balance(CHARLIE), charlie_balance_before - OutsiderBond::get());
        let charlie_balance_before = Balances::free_balance(CHARLIE);

        run_blocks(market.deadlines.dispute_duration);
        check_reserve(&ALICE, 0);
        // Check that validity bond didn't get slashed, but oracle bond did
        assert_eq!(Balances::free_balance(ALICE), alice_balance_before + ValidityBond::get());

        check_reserve(&CHARLIE, 0);
        // Check that the outsider gets the OracleBond together with the OutsiderBond
        assert_eq!(
            Balances::free_balance(CHARLIE),
            charlie_balance_before + OracleBond::get() + OutsiderBond::get()
        );
        let market = MarketCommons::market(&0).unwrap();
        assert!(market.bonds.outsider.unwrap().is_settled);
    };
    ExtBuilder::default().build().execute_with(|| {
        test(Asset::Ztg);
    });
    #[cfg(feature = "parachain")]
    ExtBuilder::default().build().execute_with(|| {
        test(Asset::ForeignAsset(100));
    });
}

#[test]
fn outsider_reports_wrong_outcome() {
    // NOTE: Bonds are always in ZTG, irrespective of base_asset.
    let test = |base_asset: Asset<MarketId>| {
        reserve_sentinel_amounts();

        let end = 100;
        let alice_balance_before = Balances::free_balance(ALICE);
        assert_ok!(PredictionMarkets::create_market(
            RuntimeOrigin::signed(ALICE),
            base_asset,
            BOB,
            MarketPeriod::Block(0..end),
            get_deadlines(),
            gen_metadata(2),
            MarketCreation::Permissionless,
            MarketType::Categorical(2),
            MarketDisputeMechanism::SimpleDisputes,
            ScoringRule::CPMM,
        ));

        let outsider = CHARLIE;

        let market = MarketCommons::market(&0).unwrap();
        let grace_period = end + market.deadlines.grace_period;
        let report_at = grace_period + market.deadlines.oracle_duration + 1;
        run_to_block(report_at);
        assert_ok!(PredictionMarkets::report(
            RuntimeOrigin::signed(outsider),
            0,
            OutcomeReport::Categorical(1)
        ));

        let outsider_balance_before = Balances::free_balance(outsider);
        check_reserve(&outsider, OutsiderBond::get());

        let dispute_at_0 = report_at + 1;
        run_to_block(dispute_at_0);
        assert_ok!(PredictionMarkets::dispute(RuntimeOrigin::signed(EVE), 0,));
        check_reserve(&EVE, DisputeBond::get());

        assert_ok!(SimpleDisputes::suggest_outcome(
            RuntimeOrigin::signed(DAVE),
            0,
            OutcomeReport::Categorical(0)
        ));

        let outcome_bond = zrml_simple_disputes::default_outcome_bond::<Runtime>(0);

        check_reserve(&DAVE, outcome_bond);

        let eve_balance_before = Balances::free_balance(&EVE);
        let dave_balance_before = Balances::free_balance(&DAVE);

        // on_resolution called
        run_blocks(market.deadlines.dispute_duration);

        assert_eq!(Balances::free_balance(ALICE), alice_balance_before - OracleBond::get());

        check_reserve(&outsider, 0);
        assert_eq!(Balances::free_balance(outsider), outsider_balance_before);

        // disputor EVE gets the OracleBond and OutsiderBond and DisputeBond
        assert_eq!(
            Balances::free_balance(&EVE),
            eve_balance_before + DisputeBond::get() + OutsiderBond::get() + OracleBond::get()
        );
        // DAVE gets his outcome bond back
        assert_eq!(Balances::free_balance(&DAVE), dave_balance_before + outcome_bond);
    };
    ExtBuilder::default().build().execute_with(|| {
        test(Asset::Ztg);
    });
    #[cfg(feature = "parachain")]
    ExtBuilder::default().build().execute_with(|| {
        test(Asset::ForeignAsset(100));
    });
}

#[test]
fn on_resolution_correctly_reserves_and_unreserves_bonds_for_approved_advised_market_on_oracle_report()
 {
    // NOTE: Bonds are always in ZTG, irrespective of base_asset.
    let test = |base_asset: Asset<MarketId>| {
        reserve_sentinel_amounts();
        let end = 100;
        assert_ok!(PredictionMarkets::create_market(
            RuntimeOrigin::signed(ALICE),
            base_asset,
            BOB,
            MarketPeriod::Block(0..end),
            get_deadlines(),
            gen_metadata(2),
            MarketCreation::Advised,
            MarketType::Categorical(2),
            MarketDisputeMechanism::SimpleDisputes,
            ScoringRule::CPMM,
        ));
        assert_ok!(PredictionMarkets::approve_market(RuntimeOrigin::signed(SUDO), 0));
        let alice_balance_before = Balances::free_balance(ALICE);
        check_reserve(&ALICE, OracleBond::get());
        let market = MarketCommons::market(&0).unwrap();
        let grace_period = end + market.deadlines.grace_period;
        let report_at = grace_period + 1;
        run_to_block(report_at);
        assert_ok!(PredictionMarkets::report(
            RuntimeOrigin::signed(BOB),
            0,
            OutcomeReport::Categorical(1)
        ));
        run_blocks(market.deadlines.dispute_duration);
        check_reserve(&ALICE, 0);
        // Check that nothing got slashed
        assert_eq!(Balances::free_balance(ALICE), alice_balance_before + OracleBond::get());
    };
    ExtBuilder::default().build().execute_with(|| {
        test(Asset::Ztg);
    });
    #[cfg(feature = "parachain")]
    ExtBuilder::default().build().execute_with(|| {
        test(Asset::ForeignAsset(100));
    });
}

#[test]
fn on_resolution_correctly_reserves_and_unreserves_bonds_for_approved_advised_market_on_outsider_report()
 {
    // NOTE: Bonds are always in ZTG, irrespective of base_asset.
    let test = |base_asset: Asset<MarketId>| {
        reserve_sentinel_amounts();
        let end = 100;
        assert_ok!(PredictionMarkets::create_market(
            RuntimeOrigin::signed(ALICE),
            base_asset,
            BOB,
            MarketPeriod::Block(0..end),
            get_deadlines(),
            gen_metadata(2),
            MarketCreation::Advised,
            MarketType::Categorical(2),
            MarketDisputeMechanism::SimpleDisputes,
            ScoringRule::CPMM,
        ));
        assert_ok!(PredictionMarkets::approve_market(RuntimeOrigin::signed(SUDO), 0));
        let alice_balance_before = Balances::free_balance(ALICE);
        check_reserve(&ALICE, OracleBond::get());
        let market = MarketCommons::market(&0).unwrap();
        let grace_period = end + market.deadlines.grace_period;
        let report_at = grace_period + market.deadlines.oracle_duration + 1;
        run_to_block(report_at);
        assert_ok!(PredictionMarkets::report(
            RuntimeOrigin::signed(CHARLIE),
            0,
            OutcomeReport::Categorical(1)
        ));
        run_blocks(market.deadlines.dispute_duration);
        // Check that oracle bond got slashed
        check_reserve(&ALICE, 0);
        assert_eq!(Balances::free_balance(ALICE), alice_balance_before);
    };
    ExtBuilder::default().build().execute_with(|| {
        test(Asset::Ztg);
    });
    #[cfg(feature = "parachain")]
    ExtBuilder::default().build().execute_with(|| {
        test(Asset::ForeignAsset(100));
    });
}

#[test]
fn on_resolution_correctly_reserves_and_unreserves_bonds_for_permissionless_market_with_correct_disputed_outcome_with_oracle_report()
 {
    // Oracle reports in time but incorrect report, so OracleBond gets slashed on resolution
    // NOTE: Bonds are always in ZTG, irrespective of base_asset.
    let test = |base_asset: Asset<MarketId>| {
        reserve_sentinel_amounts();
        let end = 100;
        assert_ok!(PredictionMarkets::create_market(
            RuntimeOrigin::signed(ALICE),
            base_asset,
            BOB,
            MarketPeriod::Block(0..end),
            get_deadlines(),
            gen_metadata(2),
            MarketCreation::Permissionless,
            MarketType::Categorical(2),
            MarketDisputeMechanism::SimpleDisputes,
            ScoringRule::CPMM,
        ));
        let alice_balance_before = Balances::free_balance(ALICE);
        check_reserve(&ALICE, ValidityBond::get() + OracleBond::get());
        let market = MarketCommons::market(&0).unwrap();
        let grace_period = end + market.deadlines.grace_period;
        run_to_block(grace_period + 1);
        assert_ok!(PredictionMarkets::report(
            RuntimeOrigin::signed(BOB),
            0,
            OutcomeReport::Categorical(0)
        ));
        assert_ok!(PredictionMarkets::dispute(RuntimeOrigin::signed(CHARLIE), 0,));
        assert_ok!(SimpleDisputes::suggest_outcome(
            RuntimeOrigin::signed(CHARLIE),
            0,
            OutcomeReport::Categorical(1)
        ));
        run_blocks(market.deadlines.dispute_duration);
        check_reserve(&ALICE, 0);
        // ValidityBond bond is returned but OracleBond is slashed
        assert_eq!(Balances::free_balance(ALICE), alice_balance_before + ValidityBond::get());
    };
    ExtBuilder::default().build().execute_with(|| {
        test(Asset::Ztg);
    });
    #[cfg(feature = "parachain")]
    ExtBuilder::default().build().execute_with(|| {
        test(Asset::ForeignAsset(100));
    });
}

#[test]
fn on_resolution_correctly_reserves_and_unreserves_bonds_for_approved_advised_market_with_correct_disputed_outcome_with_oracle_report()
 {
    // Oracle reports in time but incorrect report, so OracleBond gets slashed on resolution
    // NOTE: Bonds are always in ZTG, irrespective of base_asset.
    let test = |base_asset: Asset<MarketId>| {
        reserve_sentinel_amounts();
        let end = 100;
        assert_ok!(PredictionMarkets::create_market(
            RuntimeOrigin::signed(ALICE),
            base_asset,
            BOB,
            MarketPeriod::Block(0..end),
            get_deadlines(),
            gen_metadata(2),
            MarketCreation::Advised,
            MarketType::Categorical(2),
            MarketDisputeMechanism::SimpleDisputes,
            ScoringRule::CPMM,
        ));
        assert_ok!(PredictionMarkets::approve_market(RuntimeOrigin::signed(SUDO), 0));
        let alice_balance_before = Balances::free_balance(ALICE);
        check_reserve(&ALICE, OracleBond::get());
        let market = MarketCommons::market(&0).unwrap();
        let grace_period = end + market.deadlines.grace_period;
        run_to_block(grace_period + 1);
        assert_ok!(PredictionMarkets::report(
            RuntimeOrigin::signed(BOB),
            0,
            OutcomeReport::Categorical(0)
        ));
        assert_ok!(PredictionMarkets::dispute(RuntimeOrigin::signed(CHARLIE), 0,));
        assert_ok!(SimpleDisputes::suggest_outcome(
            RuntimeOrigin::signed(CHARLIE),
            0,
            OutcomeReport::Categorical(1)
        ));
        run_blocks(market.deadlines.dispute_duration);
        check_reserve(&ALICE, 0);
        // ValidityBond bond is returned but OracleBond is slashed
        assert_eq!(Balances::free_balance(ALICE), alice_balance_before);
    };
    ExtBuilder::default().build().execute_with(|| {
        test(Asset::Ztg);
    });
    #[cfg(feature = "parachain")]
    ExtBuilder::default().build().execute_with(|| {
        test(Asset::ForeignAsset(100));
    });
}

#[test]
fn on_resolution_correctly_reserves_and_unreserves_bonds_for_permissionless_market_with_wrong_disputed_outcome_with_oracle_report()
 {
    // Oracle reports in time and correct report, so OracleBond does not get slashed on resolution
    // NOTE: Bonds are always in ZTG, irrespective of base_asset.
    let test = |base_asset: Asset<MarketId>| {
        reserve_sentinel_amounts();
        let end = 100;
        assert_ok!(PredictionMarkets::create_market(
            RuntimeOrigin::signed(ALICE),
            base_asset,
            BOB,
            MarketPeriod::Block(0..end),
            get_deadlines(),
            gen_metadata(2),
            MarketCreation::Permissionless,
            MarketType::Categorical(2),
            MarketDisputeMechanism::SimpleDisputes,
            ScoringRule::CPMM,
        ));
        let alice_balance_before = Balances::free_balance(ALICE);
        check_reserve(&ALICE, ValidityBond::get() + OracleBond::get());
        let market = MarketCommons::market(&0).unwrap();
        let grace_period = end + market.deadlines.grace_period;
        run_to_block(grace_period + 1);
        assert_ok!(PredictionMarkets::report(
            RuntimeOrigin::signed(BOB),
            0,
            OutcomeReport::Categorical(0)
        ));
        assert_ok!(PredictionMarkets::dispute(RuntimeOrigin::signed(EVE), 0,));
        // EVE disputes with wrong outcome
        assert_ok!(SimpleDisputes::suggest_outcome(
            RuntimeOrigin::signed(EVE),
            0,
            OutcomeReport::Categorical(1)
        ));
        assert_ok!(SimpleDisputes::suggest_outcome(
            RuntimeOrigin::signed(CHARLIE),
            0,
            OutcomeReport::Categorical(0)
        ));
        run_blocks(market.deadlines.dispute_duration);
        check_reserve(&ALICE, 0);
        // ValidityBond bond is returned but OracleBond is not slashed
        assert_eq!(
            Balances::free_balance(ALICE),
            alice_balance_before + ValidityBond::get() + OracleBond::get()
        );
    };
    ExtBuilder::default().build().execute_with(|| {
        test(Asset::Ztg);
    });
    #[cfg(feature = "parachain")]
    ExtBuilder::default().build().execute_with(|| {
        test(Asset::ForeignAsset(100));
    });
}

#[test]
fn on_resolution_correctly_reserves_and_unreserves_bonds_for_advised_approved_market_with_wrong_disputed_outcome_with_oracle_report()
 {
    // Oracle reports in time and correct report, so OracleBond does not get slashed on resolution
    // NOTE: Bonds are always in ZTG, irrespective of base_asset.
    let test = |base_asset: Asset<MarketId>| {
        reserve_sentinel_amounts();
        let end = 100;
        assert_ok!(PredictionMarkets::create_market(
            RuntimeOrigin::signed(ALICE),
            base_asset,
            BOB,
            MarketPeriod::Block(0..end),
            get_deadlines(),
            gen_metadata(2),
            MarketCreation::Advised,
            MarketType::Categorical(2),
            MarketDisputeMechanism::SimpleDisputes,
            ScoringRule::CPMM,
        ));
        assert_ok!(PredictionMarkets::approve_market(RuntimeOrigin::signed(SUDO), 0));
        let alice_balance_before = Balances::free_balance(ALICE);
        check_reserve(&ALICE, OracleBond::get());
        let market = MarketCommons::market(&0).unwrap();
        let grace_period = end + market.deadlines.grace_period;
        run_to_block(grace_period + 1);
        assert_ok!(PredictionMarkets::report(
            RuntimeOrigin::signed(BOB),
            0,
            OutcomeReport::Categorical(0)
        ));
        assert_ok!(PredictionMarkets::dispute(RuntimeOrigin::signed(EVE), 0,));
        // EVE disputes with wrong outcome
        assert_ok!(SimpleDisputes::suggest_outcome(
            RuntimeOrigin::signed(EVE),
            0,
            OutcomeReport::Categorical(1)
        ));
        assert_ok!(SimpleDisputes::suggest_outcome(
            RuntimeOrigin::signed(CHARLIE),
            0,
            OutcomeReport::Categorical(0)
        ));
        run_blocks(market.deadlines.dispute_duration);
        check_reserve(&ALICE, 0);
        // ValidityBond bond is returned but OracleBond is not slashed
        assert_eq!(Balances::free_balance(ALICE), alice_balance_before + OracleBond::get());
    };
    ExtBuilder::default().build().execute_with(|| {
        test(Asset::Ztg);
    });
    #[cfg(feature = "parachain")]
    ExtBuilder::default().build().execute_with(|| {
        test(Asset::ForeignAsset(100));
    });
}

#[test]
fn on_resolution_correctly_reserves_and_unreserves_bonds_for_permissionless_market_with_disputed_outcome_with_outsider_report()
 {
    // Oracle does not report in time, so OracleBond gets slashed on resolution
    // NOTE: Bonds are always in ZTG, irrespective of base_asset.
    let test = |base_asset: Asset<MarketId>| {
        reserve_sentinel_amounts();
        let end = 100;
        assert_ok!(PredictionMarkets::create_market(
            RuntimeOrigin::signed(ALICE),
            base_asset,
            BOB,
            MarketPeriod::Block(0..end),
            get_deadlines(),
            gen_metadata(2),
            MarketCreation::Permissionless,
            MarketType::Categorical(2),
            MarketDisputeMechanism::SimpleDisputes,
            ScoringRule::CPMM,
        ));

        let alice_balance_before = Balances::free_balance(ALICE);
        check_reserve(&ALICE, ValidityBond::get() + OracleBond::get());

        let outsider = CHARLIE;

        let market = MarketCommons::market(&0).unwrap();
        let after_oracle_duration =
            end + market.deadlines.grace_period + market.deadlines.oracle_duration + 1;
        run_to_block(after_oracle_duration);
        // CHARLIE is not an Oracle
        assert_ok!(PredictionMarkets::report(
            RuntimeOrigin::signed(outsider),
            0,
            OutcomeReport::Categorical(0)
        ));
        let outsider_balance_before = Balances::free_balance(&outsider);
        check_reserve(&outsider, OutsiderBond::get());

        assert_ok!(PredictionMarkets::dispute(RuntimeOrigin::signed(EVE), 0,));
        // EVE disputes with wrong outcome
        assert_ok!(SimpleDisputes::suggest_outcome(
            RuntimeOrigin::signed(EVE),
            0,
            OutcomeReport::Categorical(1)
        ));
        assert_ok!(SimpleDisputes::suggest_outcome(
            RuntimeOrigin::signed(FRED),
            0,
            OutcomeReport::Categorical(0)
        ));
        run_blocks(market.deadlines.dispute_duration);
        check_reserve(&ALICE, 0);
        // ValidityBond bond is returned but OracleBond is slashed
        assert_eq!(Balances::free_balance(ALICE), alice_balance_before + ValidityBond::get());

        check_reserve(&outsider, 0);
        assert_eq!(
            Balances::free_balance(outsider),
            outsider_balance_before + OracleBond::get() + OutsiderBond::get()
        );
    };
    ExtBuilder::default().build().execute_with(|| {
        test(Asset::Ztg);
    });
    #[cfg(feature = "parachain")]
    ExtBuilder::default().build().execute_with(|| {
        test(Asset::ForeignAsset(100));
    });
}

#[test]
fn on_resolution_correctly_reserves_and_unreserves_bonds_for_advised_approved_market_with_disputed_outcome_with_outsider_report()
 {
    // Oracle does not report in time, so OracleBond gets slashed on resolution
    // NOTE: Bonds are always in ZTG
    let test = |base_asset: Asset<MarketId>| {
        reserve_sentinel_amounts();
        let end = 100;
        assert_ok!(PredictionMarkets::create_market(
            RuntimeOrigin::signed(ALICE),
            base_asset,
            BOB,
            MarketPeriod::Block(0..end),
            get_deadlines(),
            gen_metadata(2),
            MarketCreation::Advised,
            MarketType::Categorical(2),
            MarketDisputeMechanism::SimpleDisputes,
            ScoringRule::CPMM,
        ));

        let outsider = CHARLIE;

        assert_ok!(PredictionMarkets::approve_market(RuntimeOrigin::signed(SUDO), 0));
        let alice_balance_before = Balances::free_balance(ALICE);
        check_reserve(&ALICE, OracleBond::get());
        let market = MarketCommons::market(&0).unwrap();
        let after_oracle_duration =
            end + market.deadlines.grace_period + market.deadlines.oracle_duration + 1;
        run_to_block(after_oracle_duration);
        // CHARLIE is not an Oracle
        assert_ok!(PredictionMarkets::report(
            RuntimeOrigin::signed(outsider),
            0,
            OutcomeReport::Categorical(0)
        ));
        let outsider_balance_before = Balances::free_balance(&outsider);
        check_reserve(&outsider, OutsiderBond::get());

        assert_ok!(PredictionMarkets::dispute(RuntimeOrigin::signed(EVE), 0,));
        // EVE disputes with wrong outcome
        assert_ok!(SimpleDisputes::suggest_outcome(
            RuntimeOrigin::signed(EVE),
            0,
            OutcomeReport::Categorical(1)
        ));
        assert_ok!(SimpleDisputes::suggest_outcome(
            RuntimeOrigin::signed(FRED),
            0,
            OutcomeReport::Categorical(0)
        ));
        run_blocks(market.deadlines.dispute_duration);
        check_reserve(&ALICE, 0);
        // ValidityBond bond is returned but OracleBond is slashed
        assert_eq!(Balances::free_balance(ALICE), alice_balance_before);

        check_reserve(&outsider, 0);
        assert_eq!(
            Balances::free_balance(outsider),
            outsider_balance_before + OracleBond::get() + OutsiderBond::get()
        );
    };
    ExtBuilder::default().build().execute_with(|| {
        test(Asset::Ztg);
    });
    #[cfg(feature = "parachain")]
    ExtBuilder::default().build().execute_with(|| {
        test(Asset::ForeignAsset(100));
    });
}

#[test]
fn report_fails_on_market_state_proposed() {
    ExtBuilder::default().build().execute_with(|| {
        assert_ok!(PredictionMarkets::create_market(
            RuntimeOrigin::signed(ALICE),
            Asset::Ztg,
            BOB,
            MarketPeriod::Timestamp(0..100_000_000),
            get_deadlines(),
            gen_metadata(2),
            MarketCreation::Advised,
            MarketType::Categorical(2),
            MarketDisputeMechanism::SimpleDisputes,
            ScoringRule::CPMM
        ));
        assert_noop!(
            PredictionMarkets::report(RuntimeOrigin::signed(BOB), 0, OutcomeReport::Categorical(1)),
            Error::<Runtime>::MarketIsNotClosed,
        );
    });
}

#[test]
fn report_fails_on_market_state_closed_for_advised_market() {
    ExtBuilder::default().build().execute_with(|| {
        assert_ok!(PredictionMarkets::create_market(
            RuntimeOrigin::signed(ALICE),
            Asset::Ztg,
            BOB,
            MarketPeriod::Timestamp(0..100_000_000),
            get_deadlines(),
            gen_metadata(2),
            MarketCreation::Advised,
            MarketType::Categorical(2),
            MarketDisputeMechanism::SimpleDisputes,
            ScoringRule::CPMM
        ));
        assert_noop!(
            PredictionMarkets::report(RuntimeOrigin::signed(BOB), 0, OutcomeReport::Categorical(1)),
            Error::<Runtime>::MarketIsNotClosed,
        );
    });
}

#[test]
fn report_fails_on_market_state_collecting_subsidy() {
    ExtBuilder::default().build().execute_with(|| {
        assert_ok!(PredictionMarkets::create_market(
            RuntimeOrigin::signed(ALICE),
            Asset::Ztg,
            BOB,
            MarketPeriod::Timestamp(100_000_000..200_000_000),
            get_deadlines(),
            gen_metadata(2),
            MarketCreation::Advised,
            MarketType::Categorical(2),
            MarketDisputeMechanism::SimpleDisputes,
            ScoringRule::RikiddoSigmoidFeeMarketEma
        ));
        assert_noop!(
            PredictionMarkets::report(RuntimeOrigin::signed(BOB), 0, OutcomeReport::Categorical(1)),
            Error::<Runtime>::MarketIsNotClosed,
        );
    });
}

#[test]
fn report_fails_on_market_state_insufficient_subsidy() {
    ExtBuilder::default().build().execute_with(|| {
        assert_ok!(PredictionMarkets::create_market(
            RuntimeOrigin::signed(ALICE),
            Asset::Ztg,
            BOB,
            MarketPeriod::Timestamp(100_000_000..200_000_000),
            get_deadlines(),
            gen_metadata(2),
            MarketCreation::Advised,
            MarketType::Categorical(2),
            MarketDisputeMechanism::SimpleDisputes,
            ScoringRule::RikiddoSigmoidFeeMarketEma
        ));
        let _ = MarketCommons::mutate_market(&0, |market| {
            market.status = MarketStatus::InsufficientSubsidy;
            Ok(())
        });
        assert_noop!(
            PredictionMarkets::report(RuntimeOrigin::signed(BOB), 0, OutcomeReport::Categorical(1)),
            Error::<Runtime>::MarketIsNotClosed,
        );
    });
}

#[test]
fn report_fails_on_market_state_active() {
    ExtBuilder::default().build().execute_with(|| {
        assert_ok!(PredictionMarkets::create_market(
            RuntimeOrigin::signed(ALICE),
            Asset::Ztg,
            BOB,
            MarketPeriod::Timestamp(0..100_000_000),
            get_deadlines(),
            gen_metadata(2),
            MarketCreation::Permissionless,
            MarketType::Categorical(2),
            MarketDisputeMechanism::SimpleDisputes,
            ScoringRule::CPMM
        ));
        assert_noop!(
            PredictionMarkets::report(RuntimeOrigin::signed(BOB), 0, OutcomeReport::Categorical(1)),
            Error::<Runtime>::MarketIsNotClosed,
        );
    });
}

#[test]
fn report_fails_on_market_state_suspended() {
    ExtBuilder::default().build().execute_with(|| {
        assert_ok!(PredictionMarkets::create_market(
            RuntimeOrigin::signed(ALICE),
            Asset::Ztg,
            BOB,
            MarketPeriod::Timestamp(0..100_000_000),
            get_deadlines(),
            gen_metadata(2),
            MarketCreation::Permissionless,
            MarketType::Categorical(2),
            MarketDisputeMechanism::SimpleDisputes,
            ScoringRule::CPMM
        ));
        let _ = MarketCommons::mutate_market(&0, |market| {
            market.status = MarketStatus::Suspended;
            Ok(())
        });
        assert_noop!(
            PredictionMarkets::report(RuntimeOrigin::signed(BOB), 0, OutcomeReport::Categorical(1)),
            Error::<Runtime>::MarketIsNotClosed,
        );
    });
}

#[test]
fn report_fails_on_market_state_resolved() {
    ExtBuilder::default().build().execute_with(|| {
        assert_ok!(PredictionMarkets::create_market(
            RuntimeOrigin::signed(ALICE),
            Asset::Ztg,
            BOB,
            MarketPeriod::Timestamp(0..100_000_000),
            get_deadlines(),
            gen_metadata(2),
            MarketCreation::Advised,
            MarketType::Categorical(2),
            MarketDisputeMechanism::SimpleDisputes,
            ScoringRule::CPMM
        ));
        let _ = MarketCommons::mutate_market(&0, |market| {
            market.status = MarketStatus::Resolved;
            Ok(())
        });
        assert_noop!(
            PredictionMarkets::report(RuntimeOrigin::signed(BOB), 0, OutcomeReport::Categorical(1)),
            Error::<Runtime>::MarketIsNotClosed,
        );
    });
}

#[test]
fn report_fails_if_reporter_is_not_the_oracle() {
    ExtBuilder::default().build().execute_with(|| {
        assert_ok!(PredictionMarkets::create_market(
            RuntimeOrigin::signed(ALICE),
            Asset::Ztg,
            BOB,
            MarketPeriod::Timestamp(0..100_000_000),
            get_deadlines(),
            gen_metadata(2),
            MarketCreation::Permissionless,
            MarketType::Categorical(2),
            MarketDisputeMechanism::SimpleDisputes,
            ScoringRule::CPMM
        ));
        let market = MarketCommons::market(&0).unwrap();
        set_timestamp_for_on_initialize(100_000_000);
        // Trigger hooks which close the market.
        run_to_block(2);
        let grace_period: u64 = market.deadlines.grace_period * MILLISECS_PER_BLOCK as u64;
        set_timestamp_for_on_initialize(100_000_000 + grace_period + MILLISECS_PER_BLOCK as u64);
        assert_noop!(
            PredictionMarkets::report(
                RuntimeOrigin::signed(CHARLIE),
                0,
                OutcomeReport::Categorical(1)
            ),
            Error::<Runtime>::ReporterNotOracle,
        );
    });
}

#[test]
fn create_market_succeeds_if_market_duration_is_maximal_in_blocks() {
    ExtBuilder::default().build().execute_with(|| {
        let now = 1;
        frame_system::Pallet::<Runtime>::set_block_number(now);
        let start = 5;
        let end = now + <Runtime as Config>::MaxMarketLifetime::get();
        assert!(
            end > start,
            "Test failed due to misconfiguration: `MaxMarketLifetime` is too small"
        );
        assert_ok!(PredictionMarkets::create_market(
            RuntimeOrigin::signed(ALICE),
            Asset::Ztg,
            BOB,
            MarketPeriod::Block(start..end),
            get_deadlines(),
            gen_metadata(0),
            MarketCreation::Permissionless,
            MarketType::Categorical(3),
            MarketDisputeMechanism::Authorized,
            ScoringRule::CPMM,
        ));
    });
}

#[test]
fn create_market_suceeds_if_market_duration_is_maximal_in_moments() {
    ExtBuilder::default().build().execute_with(|| {
        let now = 12_001u64;
        Timestamp::set_timestamp(now);
        let start = 5 * MILLISECS_PER_BLOCK as u64;
        let end =
            now + <Runtime as Config>::MaxMarketLifetime::get() * (MILLISECS_PER_BLOCK as u64);
        assert!(
            end > start,
            "Test failed due to misconfiguration: `MaxMarketLifetime` is too small"
        );
        assert_ok!(PredictionMarkets::create_market(
            RuntimeOrigin::signed(ALICE),
            Asset::Ztg,
            BOB,
            MarketPeriod::Timestamp(start..end),
            get_deadlines(),
            gen_metadata(0),
            MarketCreation::Permissionless,
            MarketType::Categorical(3),
            MarketDisputeMechanism::Authorized,
            ScoringRule::CPMM,
        ));
    });
}

#[test]
fn create_market_fails_if_market_duration_is_too_long_in_blocks() {
    ExtBuilder::default().build().execute_with(|| {
        let now = 1;
        frame_system::Pallet::<Runtime>::set_block_number(now);
        let start = 5;
        let end = now + <Runtime as Config>::MaxMarketLifetime::get() + 1;
        assert!(
            end > start,
            "Test failed due to misconfiguration: `MaxMarketLifetime` is too small"
        );
        assert_noop!(
            PredictionMarkets::create_market(
                RuntimeOrigin::signed(ALICE),
                Asset::Ztg,
                BOB,
                MarketPeriod::Block(start..end),
                get_deadlines(),
                gen_metadata(0),
                MarketCreation::Permissionless,
                MarketType::Categorical(3),
                MarketDisputeMechanism::Authorized,
                ScoringRule::CPMM,
            ),
            crate::Error::<Runtime>::MarketDurationTooLong,
        );
    });
}

#[test]
fn create_market_fails_if_market_duration_is_too_long_in_moments() {
    ExtBuilder::default().build().execute_with(|| {
        let now = 12_001u64;
        Timestamp::set_timestamp(now);
        let start = 5 * MILLISECS_PER_BLOCK as u64;
        let end = now
            + (<Runtime as Config>::MaxMarketLifetime::get() + 1) * (MILLISECS_PER_BLOCK as u64);
        assert!(
            end > start,
            "Test failed due to misconfiguration: `MaxMarketLifetime` is too small"
        );
        assert_noop!(
            PredictionMarkets::create_market(
                RuntimeOrigin::signed(ALICE),
                Asset::Ztg,
                BOB,
                MarketPeriod::Timestamp(start..end),
                get_deadlines(),
                gen_metadata(0),
                MarketCreation::Permissionless,
                MarketType::Categorical(3),
                MarketDisputeMechanism::Authorized,
                ScoringRule::CPMM,
            ),
            crate::Error::<Runtime>::MarketDurationTooLong,
        );
    });
}

#[test_case(
    MarketCreation::Advised,
    ScoringRule::CPMM,
    MarketStatus::Proposed,
    MarketBonds {
        creation: Some(Bond::new(ALICE, <Runtime as Config>::AdvisoryBond::get())),
        oracle: Some(Bond::new(ALICE, <Runtime as Config>::OracleBond::get())),
        outsider: None,
        dispute: None,
    }
)]
#[test_case(
    MarketCreation::Permissionless,
    ScoringRule::CPMM,
    MarketStatus::Active,
    MarketBonds {
        creation: Some(Bond::new(ALICE, <Runtime as Config>::ValidityBond::get())),
        oracle: Some(Bond::new(ALICE, <Runtime as Config>::OracleBond::get())),
        outsider: None,
        dispute: None,
    }
)]
fn create_market_sets_the_correct_market_parameters_and_reserves_the_correct_amount(
    creation: MarketCreation,
    scoring_rule: ScoringRule,
    status: MarketStatus,
    bonds: MarketBonds<AccountIdTest, Balance>,
) {
    ExtBuilder::default().build().execute_with(|| {
        let creator = ALICE;
        let oracle = BOB;
        let period = MarketPeriod::Block(1..2);
        let deadlines = Deadlines {
            grace_period: 1,
            oracle_duration: <Runtime as crate::Config>::MinOracleDuration::get() + 2,
            dispute_duration: <Runtime as crate::Config>::MinDisputeDuration::get() + 3,
        };
        let metadata = gen_metadata(0x99);
        let MultiHash::Sha3_384(multihash) = metadata;
        let market_type = MarketType::Categorical(7);
        let dispute_mechanism = MarketDisputeMechanism::Authorized;
        assert_ok!(PredictionMarkets::create_market(
            RuntimeOrigin::signed(creator),
            Asset::Ztg,
            oracle,
            period.clone(),
            deadlines,
            metadata,
            creation.clone(),
            market_type.clone(),
            dispute_mechanism.clone(),
            scoring_rule,
        ));
        let market = MarketCommons::market(&0).unwrap();
        assert_eq!(market.creator, creator);
        assert_eq!(market.creation, creation);
        assert_eq!(market.creator_fee, 0);
        assert_eq!(market.oracle, oracle);
        assert_eq!(market.metadata, multihash);
        assert_eq!(market.market_type, market_type);
        assert_eq!(market.period, period);
        assert_eq!(market.deadlines, deadlines);
        assert_eq!(market.scoring_rule, scoring_rule);
        assert_eq!(market.status, status);
        assert_eq!(market.report, None);
        assert_eq!(market.resolved_outcome, None);
        assert_eq!(market.dispute_mechanism, dispute_mechanism);
        assert_eq!(market.bonds, bonds);
    });
}

fn deploy_swap_pool(
    market: Market<AccountIdTest, Balance, BlockNumber, Moment, Asset<u128>>,
    market_id: u128,
) -> DispatchResultWithPostInfo {
    assert_ok!(PredictionMarkets::buy_complete_set(RuntimeOrigin::signed(FRED), 0, 100 * BASE));
    assert_ok!(Balances::transfer(
        RuntimeOrigin::signed(FRED),
        <Runtime as crate::Config>::PalletId::get().into_account_truncating(),
        100 * BASE
    ));
    let outcome_assets_len = PredictionMarkets::outcome_assets(market_id, &market).len();
    PredictionMarkets::deploy_swap_pool_for_market(
        RuntimeOrigin::signed(FRED),
        0,
        <Runtime as zrml_swaps::Config>::MaxSwapFee::get(),
        LIQUIDITY,
        vec![<Runtime as zrml_swaps::Config>::MinWeight::get(); outcome_assets_len],
    )
}

// Common code of `scalar_market_correctly_resolves_*`
fn scalar_market_correctly_resolves_common(base_asset: Asset<MarketId>, reported_value: u128) {
    let end = 100;
    simple_create_scalar_market(
        base_asset,
        MarketCreation::Permissionless,
        0..end,
        ScoringRule::CPMM,
    );
    assert_ok!(PredictionMarkets::buy_complete_set(RuntimeOrigin::signed(CHARLIE), 0, 100 * BASE));
    assert_ok!(Tokens::transfer(
        RuntimeOrigin::signed(CHARLIE),
        EVE,
        Asset::ScalarOutcome(0, ScalarPosition::Short),
        100 * BASE
    ));
    // (Eve now has 100 SHORT, Charlie has 100 LONG)

    let market = MarketCommons::market(&0).unwrap();
    let grace_period = end + market.deadlines.grace_period;
    run_to_block(grace_period + 1);
    assert_ok!(PredictionMarkets::report(
        RuntimeOrigin::signed(BOB),
        0,
        OutcomeReport::Scalar(reported_value)
    ));
    let market_after_report = MarketCommons::market(&0).unwrap();
    assert!(market_after_report.report.is_some());
    let report = market_after_report.report.unwrap();
    assert_eq!(report.at, grace_period + 1);
    assert_eq!(report.by, BOB);
    assert_eq!(report.outcome, OutcomeReport::Scalar(reported_value));

    run_blocks(market.deadlines.dispute_duration);
    let market_after_resolve = MarketCommons::market(&0).unwrap();
    assert_eq!(market_after_resolve.status, MarketStatus::Resolved);

    // Check balances before redeeming (just to make sure that our tests are based on correct
    // assumptions)!
    assert_eq!(AssetManager::free_balance(base_asset, &CHARLIE), 900 * BASE);
    assert_eq!(AssetManager::free_balance(base_asset, &EVE), 1000 * BASE);

    assert_ok!(PredictionMarkets::redeem_shares(RuntimeOrigin::signed(CHARLIE), 0));
    assert_ok!(PredictionMarkets::redeem_shares(RuntimeOrigin::signed(EVE), 0));
    let assets = PredictionMarkets::outcome_assets(0, &MarketCommons::market(&0).unwrap());
    for asset in assets.iter() {
        assert_eq!(AssetManager::free_balance(*asset, &CHARLIE), 0);
        assert_eq!(AssetManager::free_balance(*asset, &EVE), 0);
    }
}<|MERGE_RESOLUTION|>--- conflicted
+++ resolved
@@ -39,14 +39,10 @@
 use orml_traits::{MultiCurrency, MultiReservableCurrency};
 use sp_runtime::traits::{AccountIdConversion, Hash, SaturatedConversion, Zero};
 use zeitgeist_primitives::{
-<<<<<<< HEAD
     constants::mock::{
         MaxAppeals, MaxSelectedDraws, MinJurorStake, OutcomeBond, OutcomeFactor, OutsiderBond,
         BASE, CENT, MILLISECS_PER_BLOCK,
     },
-=======
-    constants::mock::{OutcomeBond, OutcomeFactor, OutsiderBond, BASE, CENT, MILLISECS_PER_BLOCK},
->>>>>>> ae0eccff
     traits::Swaps as SwapsPalletApi,
     types::{
         AccountIdTest, Asset, Balance, BlockNumber, Bond, Deadlines, Market, MarketBonds,
@@ -54,10 +50,7 @@
         Moment, MultiHash, OutcomeReport, PoolStatus, ScalarPosition, ScoringRule,
     },
 };
-<<<<<<< HEAD
 use zrml_global_disputes::GlobalDisputesPalletApi;
-=======
->>>>>>> ae0eccff
 use zrml_market_commons::MarketCommonsPalletApi;
 use zrml_swaps::Pools;
 const LIQUIDITY: u128 = 100 * BASE;
@@ -3021,7 +3014,7 @@
         let market = MarketCommons::market(&0).unwrap();
         assert_eq!(market.status, MarketStatus::Disputed);
 
-        let charlie_reserved = Balances::reserved_balance(&CHARLIE);
+        let charlie_reserved = Balances::reserved_balance(CHARLIE);
         assert_eq!(charlie_reserved, DisputeBond::get());
 
         let dispute_at_0 = report_at + 1;
@@ -3055,13 +3048,13 @@
         assert_eq!(market.status, MarketStatus::Disputed);
 
         // check everyone's deposits
-        let charlie_reserved = Balances::reserved_balance(&CHARLIE);
+        let charlie_reserved = Balances::reserved_balance(CHARLIE);
         assert_eq!(charlie_reserved, DisputeBond::get() + OutcomeBond::get());
 
-        let dave_reserved = Balances::reserved_balance(&DAVE);
+        let dave_reserved = Balances::reserved_balance(DAVE);
         assert_eq!(dave_reserved, OutcomeBond::get() + OutcomeFactor::get());
 
-        let eve_reserved = Balances::reserved_balance(&EVE);
+        let eve_reserved = Balances::reserved_balance(EVE);
         assert_eq!(eve_reserved, OutcomeBond::get() + 2 * OutcomeFactor::get());
 
         // check disputes length
@@ -3106,9 +3099,9 @@
         let dave_reserved = OutcomeBond::get() + OutcomeFactor::get();
         let total_slashed = dave_reserved;
 
-        let charlie_balance = Balances::free_balance(&CHARLIE);
+        let charlie_balance = Balances::free_balance(CHARLIE);
         assert_eq!(charlie_balance, 1_000 * BASE + OracleBond::get() + total_slashed / 2);
-        let charlie_reserved_2 = Balances::reserved_balance(&CHARLIE);
+        let charlie_reserved_2 = Balances::reserved_balance(CHARLIE);
         assert_eq!(charlie_reserved_2, 0);
         let eve_balance = Balances::free_balance(EVE);
         assert_eq!(eve_balance, 1_000 * BASE + total_slashed / 2);
@@ -3148,7 +3141,7 @@
         let juror_5 = 1005;
 
         for j in &[juror_0, juror_1, juror_2, juror_3, juror_4, juror_5] {
-            let amount = MinJurorStake::get() + *j as u128;
+            let amount = MinJurorStake::get() + *j;
             assert_ok!(AssetManager::deposit(Asset::Ztg, j, amount + SENTINEL_AMOUNT));
             assert_ok!(Court::join_court(RuntimeOrigin::signed(*j), amount));
         }
@@ -3292,7 +3285,6 @@
         );
 
         assert_noop!(
-<<<<<<< HEAD
             Court::reveal_vote(
                 RuntimeOrigin::signed(juror_4),
                 market_id,
@@ -3300,10 +3292,6 @@
                 salt
             ),
             CError::<Runtime>::JurorDidNotVote
-=======
-            PredictionMarkets::dispute(RuntimeOrigin::signed(EVE), 0),
-            Error::<Runtime>::InvalidMarketStatus
->>>>>>> ae0eccff
         );
 
         // juror_5 fails to reveal in time
@@ -3320,31 +3308,31 @@
         let court_after = zrml_court::Courts::<Runtime>::get(market_id).unwrap();
         assert_eq!(court_after.status, CourtStatus::Closed { winner: vote_item_0 });
 
-        let free_juror_0_before = Balances::free_balance(&juror_0);
-        let free_juror_1_before = Balances::free_balance(&juror_1);
-        let free_juror_2_before = Balances::free_balance(&juror_2);
-        let free_juror_3_before = Balances::free_balance(&juror_3);
-        let free_juror_4_before = Balances::free_balance(&juror_4);
-        let free_juror_5_before = Balances::free_balance(&juror_5);
+        let free_juror_0_before = Balances::free_balance(juror_0);
+        let free_juror_1_before = Balances::free_balance(juror_1);
+        let free_juror_2_before = Balances::free_balance(juror_2);
+        let free_juror_3_before = Balances::free_balance(juror_3);
+        let free_juror_4_before = Balances::free_balance(juror_4);
+        let free_juror_5_before = Balances::free_balance(juror_5);
 
         assert_ok!(Court::reassign_court_stakes(RuntimeOrigin::signed(juror_0), market_id));
 
-        let free_juror_0_after = Balances::free_balance(&juror_0);
+        let free_juror_0_after = Balances::free_balance(juror_0);
         let slashable_juror_0 =
             old_draws.iter().find(|draw| draw.court_participant == juror_0).unwrap().slashable;
-        let free_juror_1_after = Balances::free_balance(&juror_1);
+        let free_juror_1_after = Balances::free_balance(juror_1);
         let slashable_juror_1 =
             old_draws.iter().find(|draw| draw.court_participant == juror_1).unwrap().slashable;
-        let free_juror_2_after = Balances::free_balance(&juror_2);
+        let free_juror_2_after = Balances::free_balance(juror_2);
         let slashable_juror_2 =
             old_draws.iter().find(|draw| draw.court_participant == juror_2).unwrap().slashable;
-        let free_juror_3_after = Balances::free_balance(&juror_3);
+        let free_juror_3_after = Balances::free_balance(juror_3);
         let slashable_juror_3 =
             old_draws.iter().find(|draw| draw.court_participant == juror_3).unwrap().slashable;
-        let free_juror_4_after = Balances::free_balance(&juror_4);
+        let free_juror_4_after = Balances::free_balance(juror_4);
         let slashable_juror_4 =
             old_draws.iter().find(|draw| draw.court_participant == juror_4).unwrap().slashable;
-        let free_juror_5_after = Balances::free_balance(&juror_5);
+        let free_juror_5_after = Balances::free_balance(juror_5);
         let slashable_juror_5 =
             old_draws.iter().find(|draw| draw.court_participant == juror_5).unwrap().slashable;
 
@@ -3427,10 +3415,10 @@
         let mut free_before = BTreeMap::new();
         let jurors = 1000..(1000 + MaxSelectedDraws::get() as u128);
         for j in jurors {
-            let amount = MinJurorStake::get() + j as u128;
+            let amount = MinJurorStake::get() + j;
             assert_ok!(AssetManager::deposit(Asset::Ztg, &j, amount + SENTINEL_AMOUNT));
             assert_ok!(Court::join_court(RuntimeOrigin::signed(j), amount));
-            free_before.insert(j, Balances::free_balance(&j));
+            free_before.insert(j, Balances::free_balance(j));
         }
 
         let end = 2;
@@ -3458,7 +3446,6 @@
             market_id,
             OutcomeReport::Categorical(0)
         ));
-<<<<<<< HEAD
 
         let dispute_block = report_at;
         assert_ok!(PredictionMarkets::dispute(RuntimeOrigin::signed(CHARLIE), market_id,));
@@ -3471,30 +3458,6 @@
         let court = zrml_court::Courts::<Runtime>::get(market_id).unwrap();
         let appeals = court.appeals;
         assert_eq!(appeals.len(), (MaxAppeals::get() - 1) as usize);
-=======
-        let dispute_at_0 = end + grace_period + 2;
-        run_to_block(dispute_at_0);
-        assert_ok!(PredictionMarkets::dispute(RuntimeOrigin::signed(CHARLIE), market_id,));
-        for i in 1..=<Runtime as zrml_simple_disputes::Config>::MaxDisputes::get() {
-            #[cfg(feature = "with-global-disputes")]
-            assert_noop!(
-                PredictionMarkets::start_global_dispute(RuntimeOrigin::signed(CHARLIE), market_id),
-                Error::<Runtime>::MarketDisputeMechanismNotFailed
-            );
-
-            assert_ok!(SimpleDisputes::suggest_outcome(
-                RuntimeOrigin::signed(CHARLIE),
-                market_id,
-                OutcomeReport::Categorical(i.saturated_into()),
-            ));
-            run_blocks(1);
-            let market = MarketCommons::market(&market_id).unwrap();
-            assert_eq!(market.status, MarketStatus::Disputed);
-        }
-
-        let disputes = zrml_simple_disputes::Disputes::<Runtime>::get(market_id);
-        assert_eq!(disputes.len(), <Runtime as Config>::MaxDisputes::get() as usize);
->>>>>>> ae0eccff
 
         assert_noop!(
             PredictionMarkets::start_global_dispute(RuntimeOrigin::signed(BOB), market_id),
@@ -3509,26 +3472,7 @@
             CError::<Runtime>::MaxAppealsReached
         );
 
-<<<<<<< HEAD
         assert!(!GlobalDisputes::is_started(&market_id));
-=======
-            // report check
-            assert_eq!(
-                GlobalDisputes::get_voting_outcome_info(&market_id, &OutcomeReport::Categorical(0)),
-                Some((Zero::zero(), vec![BOB])),
-            );
-            for i in 1..=<Runtime as Config>::MaxDisputes::get() {
-                let dispute_bond =
-                    zrml_simple_disputes::default_outcome_bond::<Runtime>((i - 1).into());
-                assert_eq!(
-                    GlobalDisputes::get_voting_outcome_info(
-                        &market_id,
-                        &OutcomeReport::Categorical(i.saturated_into())
-                    ),
-                    Some((dispute_bond, vec![CHARLIE])),
-                );
-            }
->>>>>>> ae0eccff
 
         assert_ok!(PredictionMarkets::start_global_dispute(RuntimeOrigin::signed(BOB), market_id));
 
@@ -4780,8 +4724,8 @@
 
         check_reserve(&DAVE, outcome_bond);
 
-        let eve_balance_before = Balances::free_balance(&EVE);
-        let dave_balance_before = Balances::free_balance(&DAVE);
+        let eve_balance_before = Balances::free_balance(EVE);
+        let dave_balance_before = Balances::free_balance(DAVE);
 
         // on_resolution called
         run_blocks(market.deadlines.dispute_duration);
@@ -4793,11 +4737,11 @@
 
         // disputor EVE gets the OracleBond and OutsiderBond and DisputeBond
         assert_eq!(
-            Balances::free_balance(&EVE),
+            Balances::free_balance(EVE),
             eve_balance_before + DisputeBond::get() + OutsiderBond::get() + OracleBond::get()
         );
         // DAVE gets his outcome bond back
-        assert_eq!(Balances::free_balance(&DAVE), dave_balance_before + outcome_bond);
+        assert_eq!(Balances::free_balance(DAVE), dave_balance_before + outcome_bond);
     };
     ExtBuilder::default().build().execute_with(|| {
         test(Asset::Ztg);
@@ -5151,7 +5095,7 @@
             0,
             OutcomeReport::Categorical(0)
         ));
-        let outsider_balance_before = Balances::free_balance(&outsider);
+        let outsider_balance_before = Balances::free_balance(outsider);
         check_reserve(&outsider, OutsiderBond::get());
 
         assert_ok!(PredictionMarkets::dispute(RuntimeOrigin::signed(EVE), 0,));
@@ -5222,7 +5166,7 @@
             0,
             OutcomeReport::Categorical(0)
         ));
-        let outsider_balance_before = Balances::free_balance(&outsider);
+        let outsider_balance_before = Balances::free_balance(outsider);
         check_reserve(&outsider, OutsiderBond::get());
 
         assert_ok!(PredictionMarkets::dispute(RuntimeOrigin::signed(EVE), 0,));
