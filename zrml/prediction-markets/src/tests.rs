--- conflicted
+++ resolved
@@ -19,14 +19,8 @@
 #![allow(clippy::reversed_empty_ranges)]
 
 use crate::{
-<<<<<<< HEAD
     mock::*, Config, Error, Event, LastTimeFrame, MarketIdsForEdit, MarketIdsPerCloseBlock,
-    MarketIdsPerDisputeBlock, MarketIdsPerOpenBlock, MarketIdsPerReportBlock,
-=======
-    default_dispute_bond, mock::*, Config, Disputes, Error, Event, LastTimeFrame, MarketIdsForEdit,
-    MarketIdsPerCloseBlock, MarketIdsPerDisputeBlock, MarketIdsPerOpenBlock,
-    MarketIdsPerReportBlock, TimeFrame,
->>>>>>> 0fd31bf8
+    MarketIdsPerDisputeBlock, MarketIdsPerOpenBlock, MarketIdsPerReportBlock, TimeFrame,
 };
 use core::ops::{Range, RangeInclusive};
 use frame_support::{
@@ -39,11 +33,7 @@
 use orml_traits::{MultiCurrency, MultiReservableCurrency};
 use sp_runtime::traits::{AccountIdConversion, SaturatedConversion, Zero};
 use zeitgeist_primitives::{
-<<<<<<< HEAD
-    constants::mock::{OutcomeBond, OutcomeFactor, BASE, CENT, MILLISECS_PER_BLOCK},
-=======
-    constants::mock::{DisputeFactor, OutsiderBond, BASE, CENT, MILLISECS_PER_BLOCK},
->>>>>>> 0fd31bf8
+    constants::mock::{OutcomeBond, OutcomeFactor, OutsiderBond, BASE, CENT, MILLISECS_PER_BLOCK},
     traits::Swaps as SwapsPalletApi,
     types::{
         AccountIdTest, Asset, Balance, BlockNumber, Bond, Deadlines, Market, MarketBonds,
@@ -4260,11 +4250,22 @@
 
         let dispute_at_0 = report_at + 1;
         run_to_block(dispute_at_0);
+        let eve_reserved = Balances::reserved_balance(&EVE);
+
         assert_ok!(PredictionMarkets::dispute(
             Origin::signed(EVE),
             0,
+        ));
+
+        assert_eq!(eve_reserved, DisputeBond::get());
+        
+        assert_ok!(SimpleDisputes::reserve_outcome(
+            Origin::signed(EVE),
+            0,
             OutcomeReport::Categorical(0)
         ));
+        
+        assert_eq!(eve_reserved, DisputeBond::get() + zrml_simple_disputes::default_outcome_bond::<Runtime>(0));
 
         let eve_balance_before = Balances::free_balance(&EVE);
 
@@ -4635,14 +4636,10 @@
             0,
             OutcomeReport::Categorical(0)
         ));
-<<<<<<< HEAD
-        assert_ok!(PredictionMarkets::dispute(Origin::signed(EVE), 0,));
-=======
-
         let outsider_balance_before = Balances::free_balance(&outsider);
         check_reserve(&outsider, OutsiderBond::get());
 
->>>>>>> 0fd31bf8
+        assert_ok!(PredictionMarkets::dispute(Origin::signed(EVE), 0,));
         // EVE disputes with wrong outcome
         assert_ok!(SimpleDisputes::reserve_outcome(
             Origin::signed(EVE),
@@ -4710,14 +4707,10 @@
             0,
             OutcomeReport::Categorical(0)
         ));
-<<<<<<< HEAD
-        assert_ok!(PredictionMarkets::dispute(Origin::signed(EVE), 0,));
-=======
-
         let outsider_balance_before = Balances::free_balance(&outsider);
         check_reserve(&outsider, OutsiderBond::get());
 
->>>>>>> 0fd31bf8
+        assert_ok!(PredictionMarkets::dispute(Origin::signed(EVE), 0,));
         // EVE disputes with wrong outcome
         assert_ok!(SimpleDisputes::reserve_outcome(
             Origin::signed(EVE),
@@ -5062,11 +5055,8 @@
     MarketBonds {
         creation: Some(Bond::new(ALICE, <Runtime as Config>::AdvisoryBond::get())),
         oracle: Some(Bond::new(ALICE, <Runtime as Config>::OracleBond::get())),
-<<<<<<< HEAD
+        outsider: None,
         dispute: None,
-=======
-        outsider: None,
->>>>>>> 0fd31bf8
     }
 )]
 #[test_case(
@@ -5076,11 +5066,8 @@
     MarketBonds {
         creation: Some(Bond::new(ALICE, <Runtime as Config>::ValidityBond::get())),
         oracle: Some(Bond::new(ALICE, <Runtime as Config>::OracleBond::get())),
-<<<<<<< HEAD
+        outsider: None,
         dispute: None,
-=======
-        outsider: None,
->>>>>>> 0fd31bf8
     }
 )]
 fn create_market_sets_the_correct_market_parameters_and_reserves_the_correct_amount(
