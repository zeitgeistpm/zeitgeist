--- conflicted
+++ resolved
@@ -3040,7 +3040,6 @@
         assert_eq!(market.status, MarketStatus::Disputed);
 
         // check everyone's deposits
-<<<<<<< HEAD
         let charlie_reserved = Balances::reserved_balance(&CHARLIE);
         assert_eq!(charlie_reserved, DisputeBond::get() + OutcomeBond::get());
 
@@ -3049,16 +3048,6 @@
 
         let eve_reserved = Balances::reserved_balance(&EVE);
         assert_eq!(eve_reserved, OutcomeBond::get() + 2 * OutcomeFactor::get());
-=======
-        let charlie_reserved = Balances::reserved_balance(CHARLIE);
-        assert_eq!(charlie_reserved, DisputeBond::get());
-
-        let dave_reserved = Balances::reserved_balance(DAVE);
-        assert_eq!(dave_reserved, DisputeBond::get() + DisputeFactor::get());
-
-        let eve_reserved = Balances::reserved_balance(EVE);
-        assert_eq!(eve_reserved, DisputeBond::get() + 2 * DisputeFactor::get());
->>>>>>> bb26c6d8
 
         // check disputes length
         let disputes = zrml_simple_disputes::Disputes::<Runtime>::get(0);
@@ -3102,15 +3091,9 @@
         let dave_reserved = OutcomeBond::get() + OutcomeFactor::get();
         let total_slashed = dave_reserved;
 
-<<<<<<< HEAD
         let charlie_balance = Balances::free_balance(&CHARLIE);
         assert_eq!(charlie_balance, 1_000 * BASE + OracleBond::get() + total_slashed / 2);
         let charlie_reserved_2 = Balances::reserved_balance(&CHARLIE);
-=======
-        let charlie_balance = Balances::free_balance(CHARLIE);
-        assert_eq!(charlie_balance, 1_000 * BASE + total_slashed / 2);
-        let charlie_reserved_2 = Balances::reserved_balance(CHARLIE);
->>>>>>> bb26c6d8
         assert_eq!(charlie_reserved_2, 0);
         let eve_balance = Balances::free_balance(EVE);
         assert_eq!(eve_balance, 1_000 * BASE + total_slashed / 2);
@@ -4475,16 +4458,12 @@
             OutcomeReport::Categorical(0)
         ));
 
-<<<<<<< HEAD
         let outcome_bond = zrml_simple_disputes::default_outcome_bond::<Runtime>(0);
 
         check_reserve(&DAVE, outcome_bond);
 
         let eve_balance_before = Balances::free_balance(&EVE);
         let dave_balance_before = Balances::free_balance(&DAVE);
-=======
-        let eve_balance_before = Balances::free_balance(EVE);
->>>>>>> bb26c6d8
 
         // on_resolution called
         run_blocks(market.deadlines.dispute_duration);
@@ -4496,13 +4475,8 @@
 
         // disputor EVE gets the OracleBond and OutsiderBond and DisputeBond
         assert_eq!(
-<<<<<<< HEAD
             Balances::free_balance(&EVE),
             eve_balance_before + DisputeBond::get() + OutsiderBond::get() + OracleBond::get()
-=======
-            Balances::free_balance(EVE),
-            eve_balance_before + dispute_bond + OutsiderBond::get() + OracleBond::get()
->>>>>>> bb26c6d8
         );
         // DAVE gets his outcome bond back
         assert_eq!(Balances::free_balance(&DAVE), dave_balance_before + outcome_bond);
@@ -4859,12 +4833,7 @@
             0,
             OutcomeReport::Categorical(0)
         ));
-<<<<<<< HEAD
         let outsider_balance_before = Balances::free_balance(&outsider);
-=======
-
-        let outsider_balance_before = Balances::free_balance(outsider);
->>>>>>> bb26c6d8
         check_reserve(&outsider, OutsiderBond::get());
 
         assert_ok!(PredictionMarkets::dispute(RuntimeOrigin::signed(EVE), 0,));
@@ -4935,12 +4904,7 @@
             0,
             OutcomeReport::Categorical(0)
         ));
-<<<<<<< HEAD
         let outsider_balance_before = Balances::free_balance(&outsider);
-=======
-
-        let outsider_balance_before = Balances::free_balance(outsider);
->>>>>>> bb26c6d8
         check_reserve(&outsider, OutsiderBond::get());
 
         assert_ok!(PredictionMarkets::dispute(RuntimeOrigin::signed(EVE), 0,));
