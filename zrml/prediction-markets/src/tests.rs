--- conflicted
+++ resolved
@@ -1755,15 +1755,8 @@
         assert_eq!(dispute.by, CHARLIE);
         assert_eq!(dispute.outcome, OutcomeReport::Categorical(0));
 
-<<<<<<< HEAD
-        let market_ids = MarketIdsPerDisputeBlock::<Runtime>::get(
-            dispute_at + <Runtime as Config>::DisputePeriod::get(),
-        );
-
-=======
         let dispute_ends_at = dispute_at + market.deadlines.dispute_duration;
         let market_ids = MarketIdsPerDisputeBlock::<Runtime>::get(dispute_ends_at);
->>>>>>> a55ea66a
         assert_eq!(market_ids.len(), 1);
         assert_eq!(market_ids[0], 0);
     });
@@ -1819,14 +1812,8 @@
             OutcomeReport::Categorical(1)
         ));
 
-<<<<<<< HEAD
-        let reported_ids = MarketIdsPerReportBlock::<Runtime>::get(
-            report_at + <Runtime as Config>::DisputePeriod::get(),
-        );
-=======
         let reported_ids =
             MarketIdsPerReportBlock::<Runtime>::get(report_at + market.deadlines.dispute_duration);
->>>>>>> a55ea66a
         assert_eq!(reported_ids.len(), 1);
         let id = reported_ids[0];
         assert_eq!(id, 0);
@@ -1922,32 +1909,18 @@
 
         // make sure the old mappings of market id per dispute block are erased
         let market_ids_1 = MarketIdsPerDisputeBlock::<Runtime>::get(
-<<<<<<< HEAD
-            dispute_at_0 + <Runtime as Config>::DisputePeriod::get(),
-=======
             dispute_at_0 + market.deadlines.dispute_duration,
->>>>>>> a55ea66a
         );
         assert_eq!(market_ids_1.len(), 0);
 
         let market_ids_2 = MarketIdsPerDisputeBlock::<Runtime>::get(
-<<<<<<< HEAD
-            dispute_at_1 + <Runtime as Config>::DisputePeriod::get(),
-=======
             dispute_at_1 + market.deadlines.dispute_duration,
->>>>>>> a55ea66a
         );
         assert_eq!(market_ids_2.len(), 0);
 
         let market_ids_3 = MarketIdsPerDisputeBlock::<Runtime>::get(
-<<<<<<< HEAD
-            dispute_at_2 + <Runtime as Config>::DisputePeriod::get(),
-        );
-
-=======
             dispute_at_2 + market.deadlines.dispute_duration,
         );
->>>>>>> a55ea66a
         assert_eq!(market_ids_3.len(), 1);
 
         run_blocks(market.deadlines.dispute_duration);
@@ -2609,32 +2582,18 @@
 
         // make sure the old mappings of market id per dispute block are erased
         let market_ids_1 = MarketIdsPerDisputeBlock::<Runtime>::get(
-<<<<<<< HEAD
-            dispute_at_0 + <Runtime as Config>::DisputePeriod::get(),
-=======
             dispute_at_0 + market.deadlines.dispute_duration,
->>>>>>> a55ea66a
         );
         assert_eq!(market_ids_1.len(), 0);
 
         let market_ids_2 = MarketIdsPerDisputeBlock::<Runtime>::get(
-<<<<<<< HEAD
-            dispute_at_1 + <Runtime as Config>::DisputePeriod::get(),
-=======
             dispute_at_1 + market.deadlines.dispute_duration,
->>>>>>> a55ea66a
         );
         assert_eq!(market_ids_2.len(), 0);
 
         let market_ids_3 = MarketIdsPerDisputeBlock::<Runtime>::get(
-<<<<<<< HEAD
-            dispute_at_2 + <Runtime as Config>::DisputePeriod::get(),
-        );
-
-=======
             dispute_at_2 + market.deadlines.dispute_duration,
         );
->>>>>>> a55ea66a
         assert_eq!(market_ids_3.len(), 1);
 
         run_blocks(market.deadlines.dispute_duration);
