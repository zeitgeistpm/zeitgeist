--- conflicted
+++ resolved
@@ -5669,12 +5669,71 @@
 }
 
 #[test]
-<<<<<<< HEAD
 fn create_market_and_deploy_pool_works() {
     ExtBuilder::default().build().execute_with(|| {
         let creator = ALICE;
+        let creator_fee = Perbill::from_parts(1);
         let oracle = BOB;
-=======
+        let period = MarketPeriod::Block(1..2);
+        let deadlines = Deadlines {
+            grace_period: 1,
+            oracle_duration: <Runtime as crate::Config>::MinOracleDuration::get() + 2,
+            dispute_duration: <Runtime as crate::Config>::MinDisputeDuration::get() + 3,
+        };
+        let metadata = gen_metadata(0x99);
+        let MultiHash::Sha3_384(multihash) = metadata;
+        let market_type = MarketType::Categorical(7);
+        let dispute_mechanism = MarketDisputeMechanism::Authorized;
+        let amount = 1234567890;
+        let swap_prices = vec![50 * CENT, 50 * CENT];
+        let swap_fee = CENT;
+        let market_id = 0;
+        assert_ok!(PredictionMarkets::create_market_and_deploy_pool(
+            RuntimeOrigin::signed(creator),
+            Asset::Ztg,
+            creator_fee,
+            oracle,
+            period.clone(),
+            deadlines,
+            metadata,
+            market_type.clone(),
+            dispute_mechanism.clone(),
+            amount,
+            swap_prices.clone(),
+            swap_fee,
+        ));
+        let market = MarketCommons::market(&0).unwrap();
+        let bonds = MarketBonds {
+            creation: Some(Bond::new(ALICE, <Runtime as Config>::ValidityBond::get())),
+            oracle: Some(Bond::new(ALICE, <Runtime as Config>::OracleBond::get())),
+            outsider: None,
+            dispute: None,
+        };
+        assert_eq!(market.creator, creator);
+        assert_eq!(market.creation, MarketCreation::Permissionless);
+        assert_eq!(market.creator_fee, creator_fee);
+        assert_eq!(market.oracle, oracle);
+        assert_eq!(market.metadata, multihash);
+        assert_eq!(market.market_type, market_type);
+        assert_eq!(market.period, period);
+        assert_eq!(market.deadlines, deadlines);
+        assert_eq!(market.scoring_rule, ScoringRule::Lmsr);
+        assert_eq!(market.status, MarketStatus::Active);
+        assert_eq!(market.report, None);
+        assert_eq!(market.resolved_outcome, None);
+        assert_eq!(market.dispute_mechanism, dispute_mechanism);
+        assert_eq!(market.bonds, bonds);
+        assert!(DeployPoolMock::called_once_with(
+            creator,
+            market_id,
+            amount,
+            swap_prices,
+            swap_fee
+        ));
+    });
+}
+
+#[test]
 fn create_cpmm_market_and_deploy_assets_sets_the_correct_market_parameters_and_reserves_the_correct_amount()
  {
     ExtBuilder::default().build().execute_with(|| {
@@ -5686,7 +5745,6 @@
             outsider: None,
             dispute: None,
         };
->>>>>>> 851c8039
         let period = MarketPeriod::Block(1..2);
         let deadlines = Deadlines {
             grace_period: 1,
@@ -5695,17 +5753,6 @@
         };
         let metadata = gen_metadata(0x99);
         let MultiHash::Sha3_384(multihash) = metadata;
-<<<<<<< HEAD
-        let market_type = MarketType::Categorical(7);
-        let dispute_mechanism = MarketDisputeMechanism::Authorized;
-        let amount = 1234567890;
-        let swap_prices = vec![50 * CENT, 50 * CENT];
-        let swap_fee = CENT;
-        let market_id = 0;
-        assert_ok!(PredictionMarkets::create_market_and_deploy_pool(
-            RuntimeOrigin::signed(creator),
-            Asset::Ztg,
-=======
         let category_count = 7;
         let market_type = MarketType::Categorical(category_count);
         let dispute_mechanism = MarketDisputeMechanism::Authorized;
@@ -5717,29 +5764,12 @@
             RuntimeOrigin::signed(creator),
             Asset::Ztg,
             creator_fee,
->>>>>>> 851c8039
             oracle,
             period.clone(),
             deadlines,
             metadata,
             market_type.clone(),
             dispute_mechanism.clone(),
-<<<<<<< HEAD
-            amount,
-            swap_prices.clone(),
-            swap_fee,
-        ));
-        let market = MarketCommons::market(&0).unwrap();
-        let bonds = MarketBonds {
-            creation: Some(Bond::new(ALICE, <Runtime as Config>::ValidityBond::get())),
-            oracle: Some(Bond::new(ALICE, <Runtime as Config>::OracleBond::get())),
-            outsider: None,
-            dispute: None,
-        };
-        assert_eq!(market.creator, creator);
-        assert_eq!(market.creation, MarketCreation::Permissionless);
-        assert_eq!(market.creator_fee, 0);
-=======
             lp_fee,
             LIQUIDITY,
             weights.clone(),
@@ -5748,49 +5778,25 @@
         assert_eq!(market.creator, creator);
         assert_eq!(market.creation, MarketCreation::Permissionless);
         assert_eq!(market.creator_fee, creator_fee);
->>>>>>> 851c8039
         assert_eq!(market.oracle, oracle);
         assert_eq!(market.metadata, multihash);
         assert_eq!(market.market_type, market_type);
         assert_eq!(market.period, period);
         assert_eq!(market.deadlines, deadlines);
-<<<<<<< HEAD
-        assert_eq!(market.scoring_rule, ScoringRule::Lmsr);
-=======
         assert_eq!(market.scoring_rule, ScoringRule::CPMM);
->>>>>>> 851c8039
         assert_eq!(market.status, MarketStatus::Active);
         assert_eq!(market.report, None);
         assert_eq!(market.resolved_outcome, None);
         assert_eq!(market.dispute_mechanism, dispute_mechanism);
         assert_eq!(market.bonds, bonds);
-<<<<<<< HEAD
-        assert!(DeployPoolMock::called_once_with(
-            creator,
-            market_id,
-            amount,
-            swap_prices,
-            swap_fee
-        ));
-=======
->>>>>>> 851c8039
-    });
-}
-
-#[test]
-<<<<<<< HEAD
+    });
+}
+
+#[test]
 fn create_market_and_deploy_pool_errors() {
     ExtBuilder::default().build().execute_with(|| {
         let creator = ALICE;
         let oracle = BOB;
-=======
-fn create_market_functions_respect_fee_boundaries() {
-    ExtBuilder::default().build().execute_with(|| {
-        let creator = ALICE;
-        let oracle = BOB;
-        let base_asset = Asset::Ztg;
-        let mut creator_fee = <Runtime as crate::Config>::MaxCreatorFee::get();
->>>>>>> 851c8039
         let period = MarketPeriod::Block(1..2);
         let deadlines = Deadlines {
             grace_period: 1,
@@ -5798,7 +5804,6 @@
             dispute_duration: <Runtime as crate::Config>::MinDisputeDuration::get() + 3,
         };
         let metadata = gen_metadata(0x99);
-<<<<<<< HEAD
         let market_type = MarketType::Categorical(7);
         let dispute_mechanism = MarketDisputeMechanism::Authorized;
         let amount = 1234567890;
@@ -5809,6 +5814,7 @@
             PredictionMarkets::create_market_and_deploy_pool(
                 RuntimeOrigin::signed(creator),
                 Asset::Ztg,
+                Perbill::zero(),
                 oracle,
                 period.clone(),
                 deadlines,
@@ -5820,7 +5826,24 @@
                 swap_fee,
             ),
             DispatchError::Other("neo-swaps"),
-=======
+        );
+    });
+}
+
+#[test]
+fn create_market_functions_respect_fee_boundaries() {
+    ExtBuilder::default().build().execute_with(|| {
+        let creator = ALICE;
+        let oracle = BOB;
+        let base_asset = Asset::Ztg;
+        let mut creator_fee = <Runtime as crate::Config>::MaxCreatorFee::get();
+        let period = MarketPeriod::Block(1..2);
+        let deadlines = Deadlines {
+            grace_period: 1,
+            oracle_duration: <Runtime as crate::Config>::MinOracleDuration::get() + 2,
+            dispute_duration: <Runtime as crate::Config>::MinDisputeDuration::get() + 3,
+        };
+        let metadata = gen_metadata(0x99);
         let category_count = 3;
         let weight = <Runtime as zrml_swaps::Config>::MinWeight::get();
         let weights = vec![weight; category_count.into()];
@@ -5892,7 +5915,6 @@
                 weights,
             ),
             Error::<Runtime>::FeeTooHigh
->>>>>>> 851c8039
         );
     });
 }
