--- conflicted
+++ resolved
@@ -1147,32 +1147,16 @@
 }
 
 #[test]
-<<<<<<< HEAD
-fn report_failss_on_market_state_proposed() {
-=======
 fn approve_market_correctly_unreserves_advisory_bond() {
->>>>>>> ff563b8b
     ExtBuilder::default().build().execute_with(|| {
         assert_ok!(PredictionMarkets::create_categorical_market(
             Origin::signed(ALICE),
             BOB,
-<<<<<<< HEAD
-            MarketPeriod::Timestamp(0..100_000_000),
-=======
             MarketPeriod::Block(0..100),
->>>>>>> ff563b8b
             gen_metadata(2),
             MarketCreation::Advised,
             2,
             MarketDisputeMechanism::SimpleDisputes,
-<<<<<<< HEAD
-            ScoringRule::CPMM
-        ));
-        assert_noop!(
-            PredictionMarkets::report(Origin::signed(BOB), 0, OutcomeReport::Categorical(1)),
-            Error::<Runtime>::MarketIsNotClosed,
-        );
-=======
             ScoringRule::CPMM,
         ));
         // Reserve a sentinel amount to check that we don't unreserve too much.
@@ -1185,54 +1169,16 @@
         assert_ok!(PredictionMarkets::approve_market(Origin::signed(SUDO), 0));
         assert_eq!(Balances::reserved_balance(&ALICE), SENTINEL_AMOUNT + OracleBond::get());
         assert_eq!(Balances::free_balance(&ALICE), alice_balance_before + AdvisoryBond::get());
->>>>>>> ff563b8b
-    });
-}
-
-#[test]
-<<<<<<< HEAD
-fn report_fails_on_market_state_closed_for_advised_market() {
-=======
+    });
+}
+
+#[test]
 fn on_resolution_correctly_reserves_and_unreserves_bonds_for_permissionless_market_on_oracle_report()
  {
->>>>>>> ff563b8b
     ExtBuilder::default().build().execute_with(|| {
         assert_ok!(PredictionMarkets::create_categorical_market(
             Origin::signed(ALICE),
             BOB,
-<<<<<<< HEAD
-            MarketPeriod::Timestamp(0..100_000_000),
-            gen_metadata(2),
-            MarketCreation::Advised,
-            2,
-            MarketDisputeMechanism::SimpleDisputes,
-            ScoringRule::CPMM
-        ));
-        Timestamp::set_timestamp(123_456_789); // Market is now "closed".
-        assert_noop!(
-            PredictionMarkets::report(Origin::signed(BOB), 0, OutcomeReport::Categorical(1)),
-            Error::<Runtime>::MarketIsNotClosed,
-        );
-    });
-}
-
-#[test]
-fn report_fails_on_market_state_collecting_subsidy() {
-    ExtBuilder::default().build().execute_with(|| {
-        assert_ok!(PredictionMarkets::create_categorical_market(
-            Origin::signed(ALICE),
-            BOB,
-            MarketPeriod::Timestamp(100_000_000..200_000_000),
-            gen_metadata(2),
-            MarketCreation::Advised,
-            2,
-            MarketDisputeMechanism::SimpleDisputes,
-            ScoringRule::RikiddoSigmoidFeeMarketEma
-        ));
-        assert_noop!(
-            PredictionMarkets::report(Origin::signed(BOB), 0, OutcomeReport::Categorical(1)),
-            Error::<Runtime>::MarketIsNotClosed,
-=======
             MarketPeriod::Block(0..100),
             gen_metadata(2),
             MarketCreation::Permissionless,
@@ -1258,87 +1204,22 @@
         assert_eq!(
             Balances::free_balance(&ALICE),
             alice_balance_before + ValidityBond::get() + OracleBond::get()
->>>>>>> ff563b8b
-        );
-    });
-}
-
-#[test]
-<<<<<<< HEAD
-fn report_fails_on_market_state_insufficient_subsidy() {
-=======
+        );
+    });
+}
+
+#[test]
 fn on_resolution_correctly_reserves_and_unreserves_bonds_for_permissionless_market_on_outsider_report()
  {
->>>>>>> ff563b8b
     ExtBuilder::default().build().execute_with(|| {
         assert_ok!(PredictionMarkets::create_categorical_market(
             Origin::signed(ALICE),
             BOB,
-<<<<<<< HEAD
-            MarketPeriod::Timestamp(100_000_000..200_000_000),
+            MarketPeriod::Block(0..100),
             gen_metadata(2),
-            MarketCreation::Advised,
+            MarketCreation::Permissionless,
             2,
             MarketDisputeMechanism::SimpleDisputes,
-            ScoringRule::RikiddoSigmoidFeeMarketEma
-        ));
-        let _ = MarketCommons::mutate_market(&0, |market| {
-            market.status = MarketStatus::InsufficientSubsidy;
-            Ok(())
-        });
-        assert_noop!(
-            PredictionMarkets::report(Origin::signed(BOB), 0, OutcomeReport::Categorical(1)),
-            Error::<Runtime>::MarketIsNotClosed,
-        );
-    });
-}
-
-#[test]
-fn report_fails_on_market_state_active() {
-    ExtBuilder::default().build().execute_with(|| {
-        assert_ok!(PredictionMarkets::create_categorical_market(
-            Origin::signed(ALICE),
-            BOB,
-            MarketPeriod::Timestamp(0..100_000_000),
-=======
-            MarketPeriod::Block(0..100),
->>>>>>> ff563b8b
-            gen_metadata(2),
-            MarketCreation::Permissionless,
-            2,
-            MarketDisputeMechanism::SimpleDisputes,
-<<<<<<< HEAD
-            ScoringRule::CPMM
-        ));
-        assert_noop!(
-            PredictionMarkets::report(Origin::signed(BOB), 0, OutcomeReport::Categorical(1)),
-            Error::<Runtime>::MarketIsNotClosed,
-        );
-    });
-}
-
-#[test]
-fn report_fails_on_market_state_suspended() {
-    ExtBuilder::default().build().execute_with(|| {
-        assert_ok!(PredictionMarkets::create_categorical_market(
-            Origin::signed(ALICE),
-            BOB,
-            MarketPeriod::Timestamp(0..100_000_000),
-            gen_metadata(2),
-            MarketCreation::Permissionless,
-            2,
-            MarketDisputeMechanism::SimpleDisputes,
-            ScoringRule::CPMM
-        ));
-        let _ = MarketCommons::mutate_market(&0, |market| {
-            market.status = MarketStatus::Suspended;
-            Ok(())
-        });
-        assert_noop!(
-            PredictionMarkets::report(Origin::signed(BOB), 0, OutcomeReport::Categorical(1)),
-            Error::<Runtime>::MarketIsNotClosed,
-        );
-=======
             ScoringRule::CPMM,
         ));
         // Reserve a sentinel amount to check that we don't unreserve too much.
@@ -1358,43 +1239,21 @@
         assert_eq!(Balances::reserved_balance(&ALICE), SENTINEL_AMOUNT);
         // Check that validity bond didn't get slashed, but oracle bond did
         assert_eq!(Balances::free_balance(&ALICE), alice_balance_before + ValidityBond::get());
->>>>>>> ff563b8b
-    });
-}
-
-#[test]
-<<<<<<< HEAD
-fn report_fails_on_market_state_resolved() {
-=======
+    });
+}
+
+#[test]
 fn on_resolution_correctly_reserves_and_unreserves_bonds_for_approved_advised_market_on_oracle_report()
  {
->>>>>>> ff563b8b
     ExtBuilder::default().build().execute_with(|| {
         assert_ok!(PredictionMarkets::create_categorical_market(
             Origin::signed(ALICE),
             BOB,
-<<<<<<< HEAD
-            MarketPeriod::Timestamp(0..100_000_000),
-=======
             MarketPeriod::Block(0..100),
->>>>>>> ff563b8b
             gen_metadata(2),
             MarketCreation::Advised,
             2,
             MarketDisputeMechanism::SimpleDisputes,
-<<<<<<< HEAD
-            ScoringRule::CPMM
-        ));
-        Timestamp::set_timestamp(123_456_789);
-        let _ = MarketCommons::mutate_market(&0, |market| {
-            market.status = MarketStatus::Resolved;
-            Ok(())
-        });
-        assert_noop!(
-            PredictionMarkets::report(Origin::signed(BOB), 0, OutcomeReport::Categorical(1)),
-            Error::<Runtime>::MarketIsNotClosed,
-        );
-=======
             ScoringRule::CPMM,
         ));
         // Reserve a sentinel amount to check that we don't unreserve too much.
@@ -1412,35 +1271,16 @@
         assert_eq!(Balances::reserved_balance(&ALICE), SENTINEL_AMOUNT);
         // Check that nothing got slashed
         assert_eq!(Balances::free_balance(&ALICE), alice_balance_before + OracleBond::get());
->>>>>>> ff563b8b
-    });
-}
-
-#[test]
-<<<<<<< HEAD
-fn report_fails_if_reporter_is_not_the_oracle() {
-=======
+    });
+}
+
+#[test]
 fn on_resolution_correctly_reserves_and_unreserves_bonds_for_approved_advised_market_on_outsider_report()
  {
->>>>>>> ff563b8b
     ExtBuilder::default().build().execute_with(|| {
         assert_ok!(PredictionMarkets::create_categorical_market(
             Origin::signed(ALICE),
             BOB,
-<<<<<<< HEAD
-            MarketPeriod::Timestamp(0..100_000_000),
-            gen_metadata(2),
-            MarketCreation::Permissionless,
-            2,
-            MarketDisputeMechanism::SimpleDisputes,
-            ScoringRule::CPMM
-        ));
-        Timestamp::set_timestamp(123_456_789);
-        assert_noop!(
-            PredictionMarkets::report(Origin::signed(CHARLIE), 0, OutcomeReport::Categorical(1)),
-            Error::<Runtime>::ReporterNotOracle,
-        );
-=======
             MarketPeriod::Block(0..100),
             gen_metadata(2),
             MarketCreation::Advised,
@@ -1463,7 +1303,181 @@
         // Check that oracle bond got slashed
         assert_eq!(Balances::reserved_balance(&ALICE), SENTINEL_AMOUNT);
         assert_eq!(Balances::free_balance(&ALICE), alice_balance_before);
->>>>>>> ff563b8b
+    });
+}
+
+#[test]
+fn report_fails_on_market_state_proposed() {
+    ExtBuilder::default().build().execute_with(|| {
+        assert_ok!(PredictionMarkets::create_categorical_market(
+            Origin::signed(ALICE),
+            BOB,
+            MarketPeriod::Timestamp(0..100_000_000),
+            gen_metadata(2),
+            MarketCreation::Advised,
+            2,
+            MarketDisputeMechanism::SimpleDisputes,
+            ScoringRule::CPMM
+        ));
+        assert_noop!(
+            PredictionMarkets::report(Origin::signed(BOB), 0, OutcomeReport::Categorical(1)),
+            Error::<Runtime>::MarketIsNotClosed,
+        );
+    });
+}
+
+#[test]
+fn report_fails_on_market_state_closed_for_advised_market() {
+    ExtBuilder::default().build().execute_with(|| {
+        assert_ok!(PredictionMarkets::create_categorical_market(
+            Origin::signed(ALICE),
+            BOB,
+            MarketPeriod::Timestamp(0..100_000_000),
+            gen_metadata(2),
+            MarketCreation::Advised,
+            2,
+            MarketDisputeMechanism::SimpleDisputes,
+            ScoringRule::CPMM
+        ));
+        Timestamp::set_timestamp(123_456_789); // Market is now "closed".
+        assert_noop!(
+            PredictionMarkets::report(Origin::signed(BOB), 0, OutcomeReport::Categorical(1)),
+            Error::<Runtime>::MarketIsNotClosed,
+        );
+    });
+}
+
+#[test]
+fn report_fails_on_market_state_collecting_subsidy() {
+    ExtBuilder::default().build().execute_with(|| {
+        assert_ok!(PredictionMarkets::create_categorical_market(
+            Origin::signed(ALICE),
+            BOB,
+            MarketPeriod::Timestamp(100_000_000..200_000_000),
+            gen_metadata(2),
+            MarketCreation::Advised,
+            2,
+            MarketDisputeMechanism::SimpleDisputes,
+            ScoringRule::RikiddoSigmoidFeeMarketEma
+        ));
+        assert_noop!(
+            PredictionMarkets::report(Origin::signed(BOB), 0, OutcomeReport::Categorical(1)),
+            Error::<Runtime>::MarketIsNotClosed,
+        );
+    });
+}
+
+#[test]
+fn report_fails_on_market_state_insufficient_subsidy() {
+    ExtBuilder::default().build().execute_with(|| {
+        assert_ok!(PredictionMarkets::create_categorical_market(
+            Origin::signed(ALICE),
+            BOB,
+            MarketPeriod::Timestamp(100_000_000..200_000_000),
+            gen_metadata(2),
+            MarketCreation::Advised,
+            2,
+            MarketDisputeMechanism::SimpleDisputes,
+            ScoringRule::RikiddoSigmoidFeeMarketEma
+        ));
+        let _ = MarketCommons::mutate_market(&0, |market| {
+            market.status = MarketStatus::InsufficientSubsidy;
+            Ok(())
+        });
+        assert_noop!(
+            PredictionMarkets::report(Origin::signed(BOB), 0, OutcomeReport::Categorical(1)),
+            Error::<Runtime>::MarketIsNotClosed,
+        );
+    });
+}
+
+#[test]
+fn report_fails_on_market_state_active() {
+    ExtBuilder::default().build().execute_with(|| {
+        assert_ok!(PredictionMarkets::create_categorical_market(
+            Origin::signed(ALICE),
+            BOB,
+            MarketPeriod::Timestamp(0..100_000_000),
+            gen_metadata(2),
+            MarketCreation::Permissionless,
+            2,
+            MarketDisputeMechanism::SimpleDisputes,
+            ScoringRule::CPMM
+        ));
+        assert_noop!(
+            PredictionMarkets::report(Origin::signed(BOB), 0, OutcomeReport::Categorical(1)),
+            Error::<Runtime>::MarketIsNotClosed,
+        );
+    });
+}
+
+#[test]
+fn report_fails_on_market_state_suspended() {
+    ExtBuilder::default().build().execute_with(|| {
+        assert_ok!(PredictionMarkets::create_categorical_market(
+            Origin::signed(ALICE),
+            BOB,
+            MarketPeriod::Timestamp(0..100_000_000),
+            gen_metadata(2),
+            MarketCreation::Permissionless,
+            2,
+            MarketDisputeMechanism::SimpleDisputes,
+            ScoringRule::CPMM
+        ));
+        let _ = MarketCommons::mutate_market(&0, |market| {
+            market.status = MarketStatus::Suspended;
+            Ok(())
+        });
+        assert_noop!(
+            PredictionMarkets::report(Origin::signed(BOB), 0, OutcomeReport::Categorical(1)),
+            Error::<Runtime>::MarketIsNotClosed,
+        );
+    });
+}
+
+#[test]
+fn report_fails_on_market_state_resolved() {
+    ExtBuilder::default().build().execute_with(|| {
+        assert_ok!(PredictionMarkets::create_categorical_market(
+            Origin::signed(ALICE),
+            BOB,
+            MarketPeriod::Timestamp(0..100_000_000),
+            gen_metadata(2),
+            MarketCreation::Advised,
+            2,
+            MarketDisputeMechanism::SimpleDisputes,
+            ScoringRule::CPMM
+        ));
+        Timestamp::set_timestamp(123_456_789);
+        let _ = MarketCommons::mutate_market(&0, |market| {
+            market.status = MarketStatus::Resolved;
+            Ok(())
+        });
+        assert_noop!(
+            PredictionMarkets::report(Origin::signed(BOB), 0, OutcomeReport::Categorical(1)),
+            Error::<Runtime>::MarketIsNotClosed,
+        );
+    });
+}
+
+#[test]
+fn report_fails_if_reporter_is_not_the_oracle() {
+    ExtBuilder::default().build().execute_with(|| {
+        assert_ok!(PredictionMarkets::create_categorical_market(
+            Origin::signed(ALICE),
+            BOB,
+            MarketPeriod::Timestamp(0..100_000_000),
+            gen_metadata(2),
+            MarketCreation::Permissionless,
+            2,
+            MarketDisputeMechanism::SimpleDisputes,
+            ScoringRule::CPMM
+        ));
+        Timestamp::set_timestamp(123_456_789);
+        assert_noop!(
+            PredictionMarkets::report(Origin::signed(CHARLIE), 0, OutcomeReport::Categorical(1)),
+            Error::<Runtime>::ReporterNotOracle,
+        );
     });
 }
 
