--- conflicted
+++ resolved
@@ -3464,24 +3464,36 @@
             Error::<Runtime>::MarketDisputeMechanismNotFailed
         );
 
-<<<<<<< HEAD
+        simulate_appeal_cycle(market_id);
+        assert_ok!(Court::appeal(RuntimeOrigin::signed(BOB), market_id));
+
+        assert_noop!(
+            Court::appeal(RuntimeOrigin::signed(BOB), market_id),
+            CError::<Runtime>::MaxAppealsReached
+        );
+
+        assert!(!GlobalDisputes::is_started(&market_id));
+
+        assert_ok!(PredictionMarkets::start_global_dispute(RuntimeOrigin::signed(BOB), market_id));
+
+        let now = <frame_system::Pallet<Runtime>>::block_number();
+
+        assert!(GlobalDisputes::is_started(&market_id));
+        System::assert_last_event(Event::GlobalDisputeStarted(market_id).into());
+
         #[cfg(feature = "with-global-disputes")]
         {
             use zrml_global_disputes::{
                 types::{OutcomeInfo, Possession},
                 GlobalDisputesPalletApi, Outcomes, PossessionOf,
             };
-=======
-        simulate_appeal_cycle(market_id);
-        assert_ok!(Court::appeal(RuntimeOrigin::signed(BOB), market_id));
->>>>>>> 4f5fe1f5
-
-        assert_noop!(
-            Court::appeal(RuntimeOrigin::signed(BOB), market_id),
-            CError::<Runtime>::MaxAppealsReached
-        );
-
-<<<<<<< HEAD
+
+            let now = <frame_system::Pallet<Runtime>>::block_number();
+            assert_ok!(PredictionMarkets::start_global_dispute(
+                RuntimeOrigin::signed(CHARLIE),
+                market_id
+            ));
+
             // report check
             let possession: PossessionOf<Runtime> = Possession::Shared {
                 owners: frame_support::BoundedVec::try_from(vec![BOB]).unwrap(),
@@ -3507,13 +3519,11 @@
                     outcome_info
                 );
             }
-=======
-        assert!(!GlobalDisputes::is_started(&market_id));
->>>>>>> 4f5fe1f5
-
-        assert_ok!(PredictionMarkets::start_global_dispute(RuntimeOrigin::signed(BOB), market_id));
-
-<<<<<<< HEAD
+
+            // remove_last_dispute_from_market_ids_per_dispute_block works
+            let removable_market_ids = MarketIdsPerDisputeBlock::<Runtime>::get(dispute_block);
+            assert_eq!(removable_market_ids.len(), 0);
+
             let add_outcome_end = now + GlobalDisputes::get_add_outcome_period();
             let vote_end = add_outcome_end + GlobalDisputes::get_vote_period();
             let market_ids = MarketIdsPerDisputeBlock::<Runtime>::get(vote_end);
@@ -3526,11 +3536,6 @@
                 Error::<Runtime>::GlobalDisputeExistsAlready
             );
         }
-=======
-        let now = <frame_system::Pallet<Runtime>>::block_number();
-
-        assert!(GlobalDisputes::is_started(&market_id));
-        System::assert_last_event(Event::GlobalDisputeStarted(market_id).into());
 
         // remove_last_dispute_from_market_ids_per_dispute_block works
         let removable_market_ids = MarketIdsPerDisputeBlock::<Runtime>::get(dispute_block);
@@ -3540,18 +3545,14 @@
             now + <Runtime as Config>::GlobalDisputePeriod::get(),
         );
         assert_eq!(market_ids, vec![market_id]);
+        assert!(GlobalDisputes::is_started(&market_id));
+        System::assert_last_event(Event::GlobalDisputeStarted(market_id).into());
 
         assert_noop!(
             PredictionMarkets::start_global_dispute(RuntimeOrigin::signed(CHARLIE), market_id),
             Error::<Runtime>::GlobalDisputeAlreadyStarted
         );
-    };
-    ExtBuilder::default().build().execute_with(|| {
-        test(Asset::Ztg);
-    });
-    #[cfg(feature = "parachain")]
-    ExtBuilder::default().build().execute_with(|| {
-        test(Asset::ForeignAsset(100));
+        }
     });
 }
 
@@ -3580,7 +3581,6 @@
             PredictionMarkets::dispute(RuntimeOrigin::signed(EVE), 0),
             Error::<Runtime>::InvalidMarketStatus
         );
->>>>>>> 4f5fe1f5
     });
 }
 
