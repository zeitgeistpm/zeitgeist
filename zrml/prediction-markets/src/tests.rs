// Copyright 2021-2022 Zeitgeist PM LLC.
//
// This file is part of Zeitgeist.
//
// Zeitgeist is free software: you can redistribute it and/or modify it
// under the terms of the GNU General Public License as published by the
// Free Software Foundation, either version 3 of the License, or (at
// your option) any later version.
//
// Zeitgeist is distributed in the hope that it will be useful, but
// WITHOUT ANY WARRANTY; without even the implied warranty of
// MERCHANTABILITY or FITNESS FOR A PARTICULAR PURPOSE. See the GNU
// General Public License for more details.
//
// You should have received a copy of the GNU General Public License
// along with Zeitgeist. If not, see <https://www.gnu.org/licenses/>.

#![cfg(all(feature = "mock", test))]
#![allow(clippy::reversed_empty_ranges)]

use crate::{
    default_dispute_bond, mock::*, Config, Disputes, Error, Event, LastTimeFrame, MarketIdsForEdit,
    MarketIdsPerCloseBlock, MarketIdsPerDisputeBlock, MarketIdsPerOpenBlock,
    MarketIdsPerReportBlock,
};
use core::ops::{Range, RangeInclusive};
use frame_support::{
    assert_err, assert_noop, assert_ok,
    dispatch::{DispatchError, DispatchResultWithPostInfo},
    traits::{NamedReservableCurrency, OnInitialize},
};
use test_case::test_case;

use orml_traits::{MultiCurrency, MultiReservableCurrency};
use sp_runtime::traits::{AccountIdConversion, SaturatedConversion, Zero};
use zeitgeist_primitives::{
    constants::mock::{DisputeFactor, BASE, CENT, MILLISECS_PER_BLOCK},
    traits::Swaps as SwapsPalletApi,
    types::{
        AccountIdTest, Asset, Balance, BlockNumber, Bond, Deadlines, Market, MarketBonds,
        MarketCreation, MarketDisputeMechanism, MarketId, MarketPeriod, MarketStatus, MarketType,
        Moment, MultiHash, OutcomeReport, PoolStatus, ScalarPosition, ScoringRule,
    },
};
use zrml_authorized::Error as AuthorizedError;
use zrml_market_commons::MarketCommonsPalletApi;
use zrml_swaps::Pools;

const SENTINEL_AMOUNT: u128 = BASE;

fn get_deadlines() -> Deadlines<<Runtime as frame_system::Config>::BlockNumber> {
    Deadlines {
        grace_period: 1_u32.into(),
        oracle_duration: <Runtime as crate::Config>::MinOracleDuration::get(),
        dispute_duration: <Runtime as crate::Config>::MinDisputeDuration::get(),
    }
}

fn gen_metadata(byte: u8) -> MultiHash {
    let mut metadata = [byte; 50];
    metadata[0] = 0x15;
    metadata[1] = 0x30;
    MultiHash::Sha3_384(metadata)
}

fn simple_create_categorical_market(
    base_asset: Asset<MarketId>,
    creation: MarketCreation,
    period: Range<u64>,
    scoring_rule: ScoringRule,
) {
    assert_ok!(PredictionMarkets::create_market(
        Origin::signed(ALICE),
        base_asset,
        BOB,
        MarketPeriod::Block(period),
        get_deadlines(),
        gen_metadata(2),
        creation,
        MarketType::Categorical(<Runtime as crate::Config>::MinCategories::get()),
        MarketDisputeMechanism::SimpleDisputes,
        scoring_rule
    ));
}

fn simple_create_scalar_market(
    base_asset: Asset<MarketId>,
    creation: MarketCreation,
    period: Range<u64>,
    scoring_rule: ScoringRule,
) {
    assert_ok!(PredictionMarkets::create_market(
        Origin::signed(ALICE),
        base_asset,
        BOB,
        MarketPeriod::Block(period),
        get_deadlines(),
        gen_metadata(2),
        creation,
        MarketType::Scalar(100..=200),
        MarketDisputeMechanism::SimpleDisputes,
        scoring_rule
    ));
}

#[test]
fn admin_move_market_to_closed_successfully_closes_market() {
    ExtBuilder::default().build().execute_with(|| {
        frame_system::Pallet::<Runtime>::set_block_number(1);
        simple_create_categorical_market(
            Asset::Ztg,
            MarketCreation::Permissionless,
            0..2,
            ScoringRule::CPMM,
        );
        let market_id = 0;
        assert_ok!(PredictionMarkets::admin_move_market_to_closed(Origin::signed(SUDO), market_id));
        let market = MarketCommons::market(&market_id).unwrap();
        assert_eq!(market.status, MarketStatus::Closed);
        System::assert_last_event(Event::MarketClosed(market_id).into());
    });
}

#[test]
fn admin_move_market_to_closed_fails_if_market_does_not_exist() {
    ExtBuilder::default().build().execute_with(|| {
        assert_noop!(
            PredictionMarkets::admin_move_market_to_closed(Origin::signed(SUDO), 0),
            zrml_market_commons::Error::<Runtime>::MarketDoesNotExist
        );
    });
}

#[test_case(MarketStatus::Closed; "closed")]
#[test_case(MarketStatus::Reported; "reported")]
#[test_case(MarketStatus::Disputed; "disputed")]
#[test_case(MarketStatus::Resolved; "resolved")]
#[test_case(MarketStatus::Proposed; "proposed")]
#[test_case(MarketStatus::CollectingSubsidy; "collecting subsidy")]
#[test_case(MarketStatus::InsufficientSubsidy; "insufficient subsidy")]
fn admin_move_market_to_closed_fails_if_market_is_not_active(market_status: MarketStatus) {
    ExtBuilder::default().build().execute_with(|| {
        simple_create_categorical_market(
            Asset::Ztg,
            MarketCreation::Permissionless,
            0..1,
            ScoringRule::CPMM,
        );
        let market_id = 0;
        assert_ok!(MarketCommons::mutate_market(&market_id, |market| {
            market.status = market_status;
            Ok(())
        }));
        assert_noop!(
            PredictionMarkets::admin_move_market_to_closed(Origin::signed(SUDO), market_id),
            Error::<Runtime>::MarketIsNotActive,
        );
    });
}

#[test]
fn admin_move_market_to_closed_correctly_clears_auto_open_and_close_blocks() {
    ExtBuilder::default().build().execute_with(|| {
        let category_count = 3;
        assert_ok!(PredictionMarkets::create_cpmm_market_and_deploy_assets(
            Origin::signed(ALICE),
            Asset::Ztg,
            ALICE,
            MarketPeriod::Block(22..66),
            get_deadlines(),
            gen_metadata(50),
            MarketType::Categorical(category_count),
            MarketDisputeMechanism::SimpleDisputes,
            0,
            <Runtime as zrml_swaps::Config>::MinLiquidity::get(),
            vec![<Runtime as zrml_swaps::Config>::MinWeight::get(); category_count.into()],
        ));
        assert_ok!(PredictionMarkets::create_cpmm_market_and_deploy_assets(
            Origin::signed(ALICE),
            Asset::Ztg,
            ALICE,
            MarketPeriod::Block(33..66),
            get_deadlines(),
            gen_metadata(50),
            MarketType::Categorical(category_count),
            MarketDisputeMechanism::SimpleDisputes,
            0,
            <Runtime as zrml_swaps::Config>::MinLiquidity::get(),
            vec![<Runtime as zrml_swaps::Config>::MinWeight::get(); category_count.into()],
        ));
        assert_ok!(PredictionMarkets::create_cpmm_market_and_deploy_assets(
            Origin::signed(ALICE),
            Asset::Ztg,
            ALICE,
            MarketPeriod::Block(22..33),
            get_deadlines(),
            gen_metadata(50),
            MarketType::Categorical(category_count),
            MarketDisputeMechanism::SimpleDisputes,
            0,
            <Runtime as zrml_swaps::Config>::MinLiquidity::get(),
            vec![<Runtime as zrml_swaps::Config>::MinWeight::get(); category_count.into()],
        ));
        assert_ok!(PredictionMarkets::admin_move_market_to_closed(Origin::signed(SUDO), 0));

        let auto_close = MarketIdsPerCloseBlock::<Runtime>::get(66);
        assert_eq!(auto_close.len(), 1);
        assert_eq!(auto_close[0], 1);

        let auto_open = MarketIdsPerOpenBlock::<Runtime>::get(22);
        assert_eq!(auto_open.len(), 1);
        assert_eq!(auto_open[0], 2);
    });
}

#[test_case(654..=321; "empty range")]
#[test_case(555..=555; "one element as range")]
fn create_scalar_market_fails_on_invalid_range(range: RangeInclusive<u128>) {
    ExtBuilder::default().build().execute_with(|| {
        assert_noop!(
            PredictionMarkets::create_market(
                Origin::signed(ALICE),
                Asset::Ztg,
                BOB,
                MarketPeriod::Block(123..456),
                get_deadlines(),
                gen_metadata(2),
                MarketCreation::Permissionless,
                MarketType::Scalar(range),
                MarketDisputeMechanism::SimpleDisputes,
                ScoringRule::CPMM,
            ),
            Error::<Runtime>::InvalidOutcomeRange
        );
    });
}

#[test]
fn create_market_fails_on_min_dispute_period() {
    ExtBuilder::default().build().execute_with(|| {
        let deadlines = Deadlines {
            grace_period: <Runtime as crate::Config>::MaxGracePeriod::get(),
            oracle_duration: <Runtime as crate::Config>::MaxOracleDuration::get(),
            dispute_duration: <Runtime as crate::Config>::MinDisputeDuration::get() - 1,
        };
        assert_noop!(
            PredictionMarkets::create_market(
                Origin::signed(ALICE),
                Asset::Ztg,
                BOB,
                MarketPeriod::Block(123..456),
                deadlines,
                gen_metadata(2),
                MarketCreation::Permissionless,
                MarketType::Categorical(2),
                MarketDisputeMechanism::SimpleDisputes,
                ScoringRule::CPMM,
            ),
            Error::<Runtime>::DisputeDurationSmallerThanMinDisputeDuration
        );
    });
}

#[test]
fn create_market_fails_on_min_oracle_duration() {
    ExtBuilder::default().build().execute_with(|| {
        let deadlines = Deadlines {
            grace_period: <Runtime as crate::Config>::MaxGracePeriod::get(),
            oracle_duration: <Runtime as crate::Config>::MinOracleDuration::get() - 1,
            dispute_duration: <Runtime as crate::Config>::MinDisputeDuration::get(),
        };
        assert_noop!(
            PredictionMarkets::create_market(
                Origin::signed(ALICE),
                Asset::Ztg,
                BOB,
                MarketPeriod::Block(123..456),
                deadlines,
                gen_metadata(2),
                MarketCreation::Permissionless,
                MarketType::Categorical(2),
                MarketDisputeMechanism::SimpleDisputes,
                ScoringRule::CPMM,
            ),
            Error::<Runtime>::OracleDurationSmallerThanMinOracleDuration
        );
    });
}

#[test]
fn create_market_fails_on_max_dispute_period() {
    ExtBuilder::default().build().execute_with(|| {
        let deadlines = Deadlines {
            grace_period: <Runtime as crate::Config>::MaxGracePeriod::get(),
            oracle_duration: <Runtime as crate::Config>::MaxOracleDuration::get(),
            dispute_duration: <Runtime as crate::Config>::MaxDisputeDuration::get() + 1,
        };
        assert_noop!(
            PredictionMarkets::create_market(
                Origin::signed(ALICE),
                Asset::Ztg,
                BOB,
                MarketPeriod::Block(123..456),
                deadlines,
                gen_metadata(2),
                MarketCreation::Permissionless,
                MarketType::Categorical(2),
                MarketDisputeMechanism::SimpleDisputes,
                ScoringRule::CPMM,
            ),
            Error::<Runtime>::DisputeDurationGreaterThanMaxDisputeDuration
        );
    });
}

#[test]
fn create_market_fails_on_max_grace_period() {
    ExtBuilder::default().build().execute_with(|| {
        let deadlines = Deadlines {
            grace_period: <Runtime as crate::Config>::MaxGracePeriod::get() + 1,
            oracle_duration: <Runtime as crate::Config>::MaxOracleDuration::get(),
            dispute_duration: <Runtime as crate::Config>::MaxDisputeDuration::get(),
        };
        assert_noop!(
            PredictionMarkets::create_market(
                Origin::signed(ALICE),
                Asset::Ztg,
                BOB,
                MarketPeriod::Block(123..456),
                deadlines,
                gen_metadata(2),
                MarketCreation::Permissionless,
                MarketType::Categorical(2),
                MarketDisputeMechanism::SimpleDisputes,
                ScoringRule::CPMM,
            ),
            Error::<Runtime>::GracePeriodGreaterThanMaxGracePeriod
        );
    });
}

#[test]
fn create_market_fails_on_max_oracle_duration() {
    ExtBuilder::default().build().execute_with(|| {
        let deadlines = Deadlines {
            grace_period: <Runtime as crate::Config>::MaxGracePeriod::get(),
            oracle_duration: <Runtime as crate::Config>::MaxOracleDuration::get() + 1,
            dispute_duration: <Runtime as crate::Config>::MaxDisputeDuration::get(),
        };
        assert_noop!(
            PredictionMarkets::create_market(
                Origin::signed(ALICE),
                Asset::Ztg,
                BOB,
                MarketPeriod::Block(123..456),
                deadlines,
                gen_metadata(2),
                MarketCreation::Permissionless,
                MarketType::Categorical(2),
                MarketDisputeMechanism::SimpleDisputes,
                ScoringRule::CPMM,
            ),
            Error::<Runtime>::OracleDurationGreaterThanMaxOracleDuration
        );
    });
}

#[cfg(feature = "parachain")]
#[test]
fn create_market_with_foreign_assets() {
    ExtBuilder::default().build().execute_with(|| {
        let deadlines = Deadlines {
            grace_period: <Runtime as crate::Config>::MaxGracePeriod::get(),
            oracle_duration: <Runtime as crate::Config>::MaxOracleDuration::get(),
            dispute_duration: <Runtime as crate::Config>::MaxDisputeDuration::get(),
        };

        // As per Mock asset_registry genesis ForeignAsset(420) has allow_as_base_asset set to false.

        assert_noop!(
            PredictionMarkets::create_market(
                Origin::signed(ALICE),
                Asset::ForeignAsset(420),
                BOB,
                MarketPeriod::Block(123..456),
                deadlines,
                gen_metadata(2),
                MarketCreation::Permissionless,
                MarketType::Categorical(2),
                MarketDisputeMechanism::SimpleDisputes,
                ScoringRule::CPMM,
            ),
            Error::<Runtime>::InvalidBaseAsset,
        );
        // As per Mock asset_registry genesis ForeignAsset(50) is not registered in asset_registry.
        assert_noop!(
            PredictionMarkets::create_market(
                Origin::signed(ALICE),
                Asset::ForeignAsset(50),
                BOB,
                MarketPeriod::Block(123..456),
                deadlines,
                gen_metadata(2),
                MarketCreation::Permissionless,
                MarketType::Categorical(2),
                MarketDisputeMechanism::SimpleDisputes,
                ScoringRule::CPMM,
            ),
            Error::<Runtime>::UnregisteredForeignAsset,
        );
        // As per Mock asset_registry genesis ForeignAsset(100) has allow_as_base_asset set to true.
        assert_ok!(PredictionMarkets::create_market(
            Origin::signed(ALICE),
            Asset::ForeignAsset(100),
            BOB,
            MarketPeriod::Block(123..456),
            deadlines,
            gen_metadata(2),
            MarketCreation::Permissionless,
            MarketType::Categorical(2),
            MarketDisputeMechanism::SimpleDisputes,
            ScoringRule::CPMM,
        ));
        let market = MarketCommons::market(&0).unwrap();
        assert_eq!(market.base_asset, Asset::ForeignAsset(100));
    });
}

#[test]
fn admin_destroy_market_correctly_slashes_permissionless_market_active() {
    // NOTE: Bonds are always in ZTG, irrespective of base_asset.
    let test = |base_asset: Asset<MarketId>| {
        simple_create_categorical_market(
            base_asset,
            MarketCreation::Permissionless,
            0..2,
            ScoringRule::CPMM,
        );
        assert_ok!(AssetManager::deposit(Asset::Ztg, &ALICE, 2 * SENTINEL_AMOUNT));
        assert_ok!(Balances::reserve_named(
            &PredictionMarkets::reserve_id(),
            &ALICE,
            SENTINEL_AMOUNT
        ));
        let balance_free_before_alice = Balances::free_balance(&ALICE);
        assert_ok!(PredictionMarkets::admin_destroy_market(Origin::signed(SUDO), 0));
        assert_eq!(
            Balances::reserved_balance_named(&PredictionMarkets::reserve_id(), &ALICE),
            SENTINEL_AMOUNT
        );
        let balance_free_after_alice = Balances::free_balance(&ALICE);
        assert_eq!(balance_free_before_alice, balance_free_after_alice);
    };
    ExtBuilder::default().build().execute_with(|| {
        test(Asset::Ztg);
    });
    #[cfg(feature = "parachain")]
    ExtBuilder::default().build().execute_with(|| {
        test(Asset::ForeignAsset(100));
    });
}

#[test]
fn admin_destroy_market_correctly_slashes_permissionless_market_reported() {
    // NOTE: Bonds are always in ZTG, irrespective of base_asset.
    let test = |base_asset: Asset<MarketId>| {
        let end = 2_u64;
        simple_create_categorical_market(
            base_asset,
            MarketCreation::Permissionless,
            0..end,
            ScoringRule::CPMM,
        );
        let market = MarketCommons::market(&0).unwrap();
        run_to_block(end + market.deadlines.grace_period);
        assert_ok!(PredictionMarkets::report(
            Origin::signed(BOB),
            0,
            OutcomeReport::Categorical(1)
        ));
        assert_ok!(AssetManager::deposit(Asset::Ztg, &ALICE, 2 * SENTINEL_AMOUNT));
        assert_ok!(Balances::reserve_named(
            &PredictionMarkets::reserve_id(),
            &ALICE,
            SENTINEL_AMOUNT
        ));
        let balance_free_before_alice = Balances::free_balance(&ALICE);
        assert_ok!(PredictionMarkets::admin_destroy_market(Origin::signed(SUDO), 0));
        assert_eq!(
            Balances::reserved_balance_named(&PredictionMarkets::reserve_id(), &ALICE),
            SENTINEL_AMOUNT
        );
        let balance_free_after_alice = Balances::free_balance(&ALICE);
        assert_eq!(balance_free_before_alice, balance_free_after_alice);
    };
    ExtBuilder::default().build().execute_with(|| {
        test(Asset::Ztg);
    });
    #[cfg(feature = "parachain")]
    ExtBuilder::default().build().execute_with(|| {
        test(Asset::ForeignAsset(100));
    });
}

#[test]
fn admin_destroy_market_correctly_slashes_permissionless_market_disputed() {
    // NOTE: Bonds are always in ZTG, irrespective of base_asset.
    let test = |base_asset: Asset<MarketId>| {
        let end = 2;
        simple_create_categorical_market(
            base_asset,
            MarketCreation::Permissionless,
            0..end,
            ScoringRule::CPMM,
        );
        let market = MarketCommons::market(&0).unwrap();
        let grace_period = end + market.deadlines.grace_period;
        assert_ne!(grace_period, 0);
        run_to_block(grace_period + 1);
        assert_ok!(PredictionMarkets::report(
            Origin::signed(BOB),
            0,
            OutcomeReport::Categorical(1)
        ));
        run_to_block(grace_period + 2);
        assert_ok!(PredictionMarkets::dispute(
            Origin::signed(CHARLIE),
            0,
            OutcomeReport::Categorical(0)
        ));
        assert_ok!(AssetManager::deposit(Asset::Ztg, &ALICE, 2 * SENTINEL_AMOUNT));
        assert_ok!(Balances::reserve_named(
            &PredictionMarkets::reserve_id(),
            &ALICE,
            SENTINEL_AMOUNT
        ));
        let balance_free_before_alice = Balances::free_balance(&ALICE);
        assert_ok!(PredictionMarkets::admin_destroy_market(Origin::signed(SUDO), 0));
        assert_eq!(
            Balances::reserved_balance_named(&PredictionMarkets::reserve_id(), &ALICE),
            SENTINEL_AMOUNT
        );
        let balance_free_after_alice = Balances::free_balance(&ALICE);
        assert_eq!(balance_free_before_alice, balance_free_after_alice);
    };
    ExtBuilder::default().build().execute_with(|| {
        test(Asset::Ztg);
    });
    #[cfg(feature = "parachain")]
    ExtBuilder::default().build().execute_with(|| {
        test(Asset::ForeignAsset(100));
    });
}

#[test]
fn admin_destroy_market_correctly_unreserves_dispute_bonds() {
<<<<<<< HEAD
    ExtBuilder::default().build().execute_with(|| {
        let end = 2;
        simple_create_categorical_market(MarketCreation::Permissionless, 0..end, ScoringRule::CPMM);
        let market_id = 0;
        let market = MarketCommons::market(&market_id).unwrap();
        let grace_period = end + market.deadlines.grace_period;
        assert_ne!(grace_period, 0);
        run_to_block(grace_period + 1);
        assert_ok!(PredictionMarkets::report(
            Origin::signed(BOB),
            0,
            OutcomeReport::Categorical(1)
        ));
        run_to_block(grace_period + 2);
        assert_ok!(PredictionMarkets::dispute(
            Origin::signed(CHARLIE),
            0,
            OutcomeReport::Categorical(0)
        ));
        assert_ok!(PredictionMarkets::dispute(
            Origin::signed(DAVE),
            0,
            OutcomeReport::Categorical(1)
        ));
        let set_up_account = |account| {
            assert_ok!(AssetManager::deposit(Asset::Ztg, account, SENTINEL_AMOUNT));
            assert_ok!(Balances::reserve_named(
                &PredictionMarkets::reserve_id(),
                account,
                SENTINEL_AMOUNT,
            ));
        };
        set_up_account(&CHARLIE);
        set_up_account(&DAVE);

        let balance_free_before_charlie = Balances::free_balance(&CHARLIE);
        let balance_free_before_dave = Balances::free_balance(&DAVE);
        assert_ok!(PredictionMarkets::admin_destroy_market(Origin::signed(SUDO), market_id));
        assert_eq!(
            Balances::reserved_balance_named(&PredictionMarkets::reserve_id(), &CHARLIE),
            SENTINEL_AMOUNT,
        );
        assert_eq!(
            Balances::reserved_balance_named(&PredictionMarkets::reserve_id(), &DAVE),
            SENTINEL_AMOUNT,
        );
        assert_eq!(
            Balances::free_balance(CHARLIE),
            balance_free_before_charlie + default_dispute_bond::<Runtime>(0)
        );
        assert_eq!(
            Balances::free_balance(DAVE),
            balance_free_before_dave + default_dispute_bond::<Runtime>(1),
        );
        assert!(Disputes::<Runtime>::get(market_id).is_empty());
    });
}

#[test]
fn admin_destroy_market_correctly_slashes_permissionless_market_resolved() {
=======
>>>>>>> fb386e12
    ExtBuilder::default().build().execute_with(|| {
        let end = 2;
        simple_create_categorical_market(
            Asset::Ztg,
            MarketCreation::Permissionless,
            0..end,
            ScoringRule::CPMM,
        );
        let market_id = 0;
        let market = MarketCommons::market(&market_id).unwrap();
        let grace_period = end + market.deadlines.grace_period;
        assert_ne!(grace_period, 0);
        run_to_block(grace_period + 1);
        assert_ok!(PredictionMarkets::report(
            Origin::signed(BOB),
            0,
            OutcomeReport::Categorical(1)
        ));
        run_to_block(grace_period + 2);
        assert_ok!(PredictionMarkets::dispute(
            Origin::signed(CHARLIE),
            0,
            OutcomeReport::Categorical(0)
        ));
        assert_ok!(PredictionMarkets::dispute(
            Origin::signed(DAVE),
            0,
            OutcomeReport::Categorical(1)
        ));
        let set_up_account = |account| {
            assert_ok!(AssetManager::deposit(Asset::Ztg, account, SENTINEL_AMOUNT));
            assert_ok!(Balances::reserve_named(
                &PredictionMarkets::reserve_id(),
                account,
                SENTINEL_AMOUNT,
            ));
        };
        set_up_account(&CHARLIE);
        set_up_account(&DAVE);

        let balance_free_before_charlie = Balances::free_balance(&CHARLIE);
        let balance_free_before_dave = Balances::free_balance(&DAVE);
        assert_ok!(PredictionMarkets::admin_destroy_market(Origin::signed(SUDO), market_id));
        assert_eq!(
            Balances::reserved_balance_named(&PredictionMarkets::reserve_id(), &CHARLIE),
            SENTINEL_AMOUNT,
        );
        assert_eq!(
            Balances::reserved_balance_named(&PredictionMarkets::reserve_id(), &DAVE),
            SENTINEL_AMOUNT,
        );
        assert_eq!(
            Balances::free_balance(CHARLIE),
            balance_free_before_charlie + default_dispute_bond::<Runtime>(0)
        );
        assert_eq!(
            Balances::free_balance(DAVE),
            balance_free_before_dave + default_dispute_bond::<Runtime>(1),
        );
        assert!(Disputes::<Runtime>::get(market_id).is_empty());
    });
}

#[test]
fn admin_destroy_market_correctly_slashes_permissionless_market_resolved() {
    // NOTE: Bonds are always in ZTG, irrespective of base_asset.
    let test = |base_asset: Asset<MarketId>| {
        let end = 2;
        simple_create_categorical_market(
            base_asset,
            MarketCreation::Permissionless,
            0..end,
            ScoringRule::CPMM,
        );
        let market = MarketCommons::market(&0).unwrap();
        let grace_period = end + market.deadlines.grace_period;
        run_to_block(grace_period + 1);
        assert_ok!(PredictionMarkets::report(
            Origin::signed(BOB),
            0,
            OutcomeReport::Categorical(1)
        ));
        run_blocks(market.deadlines.dispute_duration);
        assert_eq!(Balances::reserved_balance_named(&PredictionMarkets::reserve_id(), &ALICE), 0);
        assert_ok!(AssetManager::deposit(Asset::Ztg, &ALICE, 2 * SENTINEL_AMOUNT));
        assert_ok!(Balances::reserve_named(
            &PredictionMarkets::reserve_id(),
            &ALICE,
            SENTINEL_AMOUNT
        ));
        let balance_free_before_alice = Balances::free_balance(&ALICE);
        assert_ok!(PredictionMarkets::admin_destroy_market(Origin::signed(SUDO), 0));
        assert_eq!(
            Balances::reserved_balance_named(&PredictionMarkets::reserve_id(), &ALICE),
            SENTINEL_AMOUNT
        );
        let balance_free_after_alice = Balances::free_balance(&ALICE);
        assert_eq!(balance_free_before_alice, balance_free_after_alice);
    };
    ExtBuilder::default().build().execute_with(|| {
        test(Asset::Ztg);
    });
    #[cfg(feature = "parachain")]
    ExtBuilder::default().build().execute_with(|| {
        test(Asset::ForeignAsset(100));
    });
}

#[test]
fn admin_destroy_market_correctly_slashes_advised_market_proposed() {
    // NOTE: Bonds are always in ZTG, irrespective of base_asset.
    let test = |base_asset: Asset<MarketId>| {
        simple_create_categorical_market(
            base_asset,
            MarketCreation::Advised,
            0..1,
            ScoringRule::CPMM,
        );
        assert_ok!(AssetManager::deposit(Asset::Ztg, &ALICE, 2 * SENTINEL_AMOUNT));
        assert_ok!(Balances::reserve_named(
            &PredictionMarkets::reserve_id(),
            &ALICE,
            SENTINEL_AMOUNT
        ));
        let balance_free_before_alice = Balances::free_balance(&ALICE);
        assert_ok!(PredictionMarkets::admin_destroy_market(Origin::signed(SUDO), 0));
        assert_eq!(
            Balances::reserved_balance_named(&PredictionMarkets::reserve_id(), &ALICE),
            SENTINEL_AMOUNT
        );
        let balance_free_after_alice = Balances::free_balance(&ALICE);
        assert_eq!(balance_free_before_alice, balance_free_after_alice);
    };
    ExtBuilder::default().build().execute_with(|| {
        test(Asset::Ztg);
    });
    #[cfg(feature = "parachain")]
    ExtBuilder::default().build().execute_with(|| {
        test(Asset::ForeignAsset(100));
    });
}

#[test]
fn admin_destroy_market_correctly_slashes_advised_market_proposed_with_edit_request() {
    // NOTE: Bonds are always in ZTG, irrespective of base_asset.
    let test = |base_asset: Asset<MarketId>| {
        simple_create_categorical_market(
            base_asset,
            MarketCreation::Advised,
            0..1,
            ScoringRule::CPMM,
        );
        assert_ok!(AssetManager::deposit(Asset::Ztg, &ALICE, 2 * SENTINEL_AMOUNT));
        assert_ok!(Balances::reserve_named(
            &PredictionMarkets::reserve_id(),
            &ALICE,
            SENTINEL_AMOUNT
        ));
        let balance_free_before_alice = Balances::free_balance(&ALICE);
        let market = MarketCommons::market(&0);
        assert_eq!(market.unwrap().status, MarketStatus::Proposed);

        let edit_reason = vec![0_u8; <Runtime as Config>::MaxEditReasonLen::get() as usize];

        assert_ok!(PredictionMarkets::request_edit(Origin::signed(SUDO), 0, edit_reason));
        assert!(MarketIdsForEdit::<Runtime>::contains_key(0));
        assert_ok!(PredictionMarkets::admin_destroy_market(Origin::signed(SUDO), 0));
        assert_eq!(
            Balances::reserved_balance_named(&PredictionMarkets::reserve_id(), &ALICE),
            SENTINEL_AMOUNT
        );
        let balance_free_after_alice = Balances::free_balance(&ALICE);
        assert_eq!(balance_free_before_alice, balance_free_after_alice);
        assert!(!MarketIdsForEdit::<Runtime>::contains_key(0));
    };
    ExtBuilder::default().build().execute_with(|| {
        test(Asset::Ztg);
    });
    #[cfg(feature = "parachain")]
    ExtBuilder::default().build().execute_with(|| {
        test(Asset::ForeignAsset(100));
    });
}

#[test]
fn admin_destroy_market_correctly_slashes_advised_market_active() {
    // NOTE: Bonds are always in ZTG, irrespective of base_asset.
    let test = |base_asset: Asset<MarketId>| {
        simple_create_categorical_market(
            base_asset,
            MarketCreation::Advised,
            0..1,
            ScoringRule::CPMM,
        );
        assert_ok!(PredictionMarkets::approve_market(Origin::signed(SUDO), 0));
        assert_ok!(AssetManager::deposit(Asset::Ztg, &ALICE, 2 * SENTINEL_AMOUNT));
        assert_ok!(Balances::reserve_named(
            &PredictionMarkets::reserve_id(),
            &ALICE,
            SENTINEL_AMOUNT
        ));
        let balance_free_before_alice = Balances::free_balance(&ALICE);
        assert_ok!(PredictionMarkets::admin_destroy_market(Origin::signed(SUDO), 0));
        assert_eq!(
            Balances::reserved_balance_named(&PredictionMarkets::reserve_id(), &ALICE),
            SENTINEL_AMOUNT
        );
        let balance_free_after_alice = Balances::free_balance(&ALICE);
        assert_eq!(balance_free_before_alice, balance_free_after_alice);
    };
    ExtBuilder::default().build().execute_with(|| {
        test(Asset::Ztg);
    });
    #[cfg(feature = "parachain")]
    ExtBuilder::default().build().execute_with(|| {
        test(Asset::ForeignAsset(100));
    });
}

#[test]
fn admin_destroy_market_correctly_slashes_advised_market_reported() {
    // NOTE: Bonds are always in ZTG, irrespective of base_asset.
    let test = |base_asset: Asset<MarketId>| {
        let end = 2;
        simple_create_categorical_market(
            base_asset,
            MarketCreation::Advised,
            0..end,
            ScoringRule::CPMM,
        );
        assert_ok!(PredictionMarkets::approve_market(Origin::signed(SUDO), 0));
        let market = MarketCommons::market(&0).unwrap();
        let grace_period = end + market.deadlines.grace_period;
        run_to_block(grace_period + 1);
        assert_ok!(PredictionMarkets::report(
            Origin::signed(BOB),
            0,
            OutcomeReport::Categorical(1)
        ));
        assert_ok!(AssetManager::deposit(Asset::Ztg, &ALICE, 2 * SENTINEL_AMOUNT));
        assert_ok!(Balances::reserve_named(
            &PredictionMarkets::reserve_id(),
            &ALICE,
            SENTINEL_AMOUNT
        ));
        let balance_free_before_alice = Balances::free_balance(&ALICE);
        assert_ok!(PredictionMarkets::admin_destroy_market(Origin::signed(SUDO), 0));
        assert_eq!(
            Balances::reserved_balance_named(&PredictionMarkets::reserve_id(), &ALICE),
            SENTINEL_AMOUNT
        );
        let balance_free_after_alice = Balances::free_balance(&ALICE);
        assert_eq!(balance_free_before_alice, balance_free_after_alice);
    };
    ExtBuilder::default().build().execute_with(|| {
        test(Asset::Ztg);
    });
    #[cfg(feature = "parachain")]
    ExtBuilder::default().build().execute_with(|| {
        test(Asset::ForeignAsset(100));
    });
}

#[test]
fn admin_destroy_market_correctly_slashes_advised_market_disputed() {
    // NOTE: Bonds are always in ZTG, irrespective of base_asset.
    let test = |base_asset: Asset<MarketId>| {
        let end = 2;
        simple_create_categorical_market(
            base_asset,
            MarketCreation::Advised,
            0..end,
            ScoringRule::CPMM,
        );
        assert_ok!(PredictionMarkets::approve_market(Origin::signed(SUDO), 0));
        let market = MarketCommons::market(&0).unwrap();
        let grace_period = end + market.deadlines.grace_period;
        run_to_block(grace_period + 1);
        assert_ok!(PredictionMarkets::report(
            Origin::signed(BOB),
            0,
            OutcomeReport::Categorical(1)
        ));
        assert_ok!(PredictionMarkets::dispute(
            Origin::signed(CHARLIE),
            0,
            OutcomeReport::Categorical(0)
        ));
        assert_ok!(AssetManager::deposit(Asset::Ztg, &ALICE, 2 * SENTINEL_AMOUNT));
        assert_ok!(Balances::reserve_named(
            &PredictionMarkets::reserve_id(),
            &ALICE,
            SENTINEL_AMOUNT
        ));
        let balance_free_before_alice = Balances::free_balance(&ALICE);
        assert_ok!(PredictionMarkets::admin_destroy_market(Origin::signed(SUDO), 0));
        assert_eq!(
            Balances::reserved_balance_named(&PredictionMarkets::reserve_id(), &ALICE),
            SENTINEL_AMOUNT
        );
        let balance_free_after_alice = Balances::free_balance(&ALICE);
        assert_eq!(balance_free_before_alice, balance_free_after_alice);
    };
    ExtBuilder::default().build().execute_with(|| {
        test(Asset::Ztg);
    });
    #[cfg(feature = "parachain")]
    ExtBuilder::default().build().execute_with(|| {
        test(Asset::ForeignAsset(100));
    });
}

#[test]
fn admin_destroy_market_correctly_slashes_advised_market_resolved() {
    // NOTE: Bonds are always in ZTG, irrespective of base_asset.
    let test = |base_asset: Asset<MarketId>| {
        let end = 2;
        simple_create_categorical_market(
            base_asset,
            MarketCreation::Advised,
            0..end,
            ScoringRule::CPMM,
        );
        assert_ok!(PredictionMarkets::approve_market(Origin::signed(SUDO), 0));
        let market = MarketCommons::market(&0).unwrap();
        let grace_period = end + market.deadlines.grace_period;
        run_to_block(grace_period + 1);
        assert_ok!(PredictionMarkets::report(
            Origin::signed(BOB),
            0,
            OutcomeReport::Categorical(1)
        ));
        run_blocks(market.deadlines.dispute_duration);
        assert_eq!(Balances::reserved_balance_named(&PredictionMarkets::reserve_id(), &ALICE), 0);
        assert_ok!(AssetManager::deposit(Asset::Ztg, &ALICE, 2 * SENTINEL_AMOUNT));
        assert_ok!(Balances::reserve_named(
            &PredictionMarkets::reserve_id(),
            &ALICE,
            SENTINEL_AMOUNT
        ));
        let balance_free_before_alice = Balances::free_balance(&ALICE);
        assert_ok!(PredictionMarkets::admin_destroy_market(Origin::signed(SUDO), 0));
        assert_eq!(
            Balances::reserved_balance_named(&PredictionMarkets::reserve_id(), &ALICE),
            SENTINEL_AMOUNT
        );
        let balance_free_after_alice = Balances::free_balance(&ALICE);
        assert_eq!(balance_free_before_alice, balance_free_after_alice);
    };
    ExtBuilder::default().build().execute_with(|| {
        test(Asset::Ztg);
    });
    #[cfg(feature = "parachain")]
    ExtBuilder::default().build().execute_with(|| {
        test(Asset::ForeignAsset(100));
    });
}
#[test]
fn admin_destroy_market_correctly_cleans_up_accounts() {
    let test = |base_asset: Asset<MarketId>| {
        let alice_ztg_before_market_creation = AssetManager::free_balance(Asset::Ztg, &ALICE);
        let alice_base_asset_before_market_creation =
            AssetManager::free_balance(base_asset, &ALICE);
        let swap_fee = <Runtime as zrml_swaps::Config>::MaxSwapFee::get();
        let min_liquidity = <Runtime as zrml_swaps::Config>::MinLiquidity::get();
        assert_ok!(PredictionMarkets::create_cpmm_market_and_deploy_assets(
            Origin::signed(ALICE),
            base_asset,
            ALICE,
            MarketPeriod::Block(0..42),
            get_deadlines(),
            gen_metadata(50),
            MarketType::Categorical(3),
            MarketDisputeMechanism::SimpleDisputes,
            swap_fee,
            min_liquidity,
            vec![<Runtime as zrml_swaps::Config>::MinWeight::get(); 3],
        ));
        // Buy some outcome tokens for Alice so that we can check that they get destroyed.
        assert_ok!(PredictionMarkets::buy_complete_set(Origin::signed(ALICE), 0, BASE));
        let market_id = 0;
        let pool_id = 0;
        let pool_account = Swaps::pool_account_id(&pool_id);
        let market_account = MarketCommons::market_account(market_id);
        assert_ok!(PredictionMarkets::admin_destroy_market(Origin::signed(SUDO), 0));
        assert_eq!(AssetManager::free_balance(Asset::CategoricalOutcome(0, 0), &pool_account), 0);
        assert_eq!(AssetManager::free_balance(Asset::CategoricalOutcome(0, 1), &pool_account), 0);
        assert_eq!(AssetManager::free_balance(Asset::CategoricalOutcome(0, 2), &pool_account), 0);
        assert_eq!(AssetManager::free_balance(base_asset, &pool_account), 0);
        assert_eq!(AssetManager::free_balance(Asset::CategoricalOutcome(0, 0), &market_account), 0);
        assert_eq!(AssetManager::free_balance(Asset::CategoricalOutcome(0, 1), &market_account), 0);
        assert_eq!(AssetManager::free_balance(Asset::CategoricalOutcome(0, 2), &market_account), 0);
        assert_eq!(AssetManager::free_balance(base_asset, &market_account), 0);
        // premissionless market so using ValidityBond
        let creation_bond = <Runtime as Config>::ValidityBond::get();
        let oracle_bond = <Runtime as Config>::OracleBond::get();
        // substract min_liquidity twice, one for buy_complete_set() in
        // create_cpmm_market_and_deploy_assets() and one in swaps::create_pool()
        // then again substract BASE as buy_complete_set() above
        let expected_base_asset_value =
            alice_base_asset_before_market_creation - min_liquidity - min_liquidity - BASE;
        if base_asset == Asset::Ztg {
            let alice_base_asset_balance = AssetManager::free_balance(base_asset, &ALICE);
            assert_eq!(
                alice_base_asset_balance,
                expected_base_asset_value - creation_bond - oracle_bond
            );
        } else {
            let alice_base_asset_balance = AssetManager::free_balance(base_asset, &ALICE);
            assert_eq!(alice_base_asset_balance, expected_base_asset_value);
            let alice_ztg_balance = AssetManager::free_balance(Asset::Ztg, &ALICE);
            assert_eq!(
                alice_ztg_balance,
                alice_ztg_before_market_creation - creation_bond - oracle_bond
            );
        }
    };
    ExtBuilder::default().build().execute_with(|| {
        test(Asset::Ztg);
    });
    #[cfg(feature = "parachain")]
    ExtBuilder::default().build().execute_with(|| {
        test(Asset::ForeignAsset(100));
    });
}

#[test]
fn admin_destroy_market_correctly_clears_auto_open_and_close_blocks() {
    ExtBuilder::default().build().execute_with(|| {
        let category_count = 3;
        assert_ok!(PredictionMarkets::create_cpmm_market_and_deploy_assets(
            Origin::signed(ALICE),
            Asset::Ztg,
            ALICE,
            MarketPeriod::Block(22..66),
            get_deadlines(),
            gen_metadata(50),
            MarketType::Categorical(category_count),
            MarketDisputeMechanism::SimpleDisputes,
            0,
            <Runtime as zrml_swaps::Config>::MinLiquidity::get(),
            vec![<Runtime as zrml_swaps::Config>::MinWeight::get(); category_count.into()],
        ));
        assert_ok!(PredictionMarkets::create_cpmm_market_and_deploy_assets(
            Origin::signed(ALICE),
            Asset::Ztg,
            ALICE,
            MarketPeriod::Block(33..66),
            get_deadlines(),
            gen_metadata(50),
            MarketType::Categorical(category_count),
            MarketDisputeMechanism::SimpleDisputes,
            0,
            <Runtime as zrml_swaps::Config>::MinLiquidity::get(),
            vec![<Runtime as zrml_swaps::Config>::MinWeight::get(); category_count.into()],
        ));
        assert_ok!(PredictionMarkets::create_cpmm_market_and_deploy_assets(
            Origin::signed(ALICE),
            Asset::Ztg,
            ALICE,
            MarketPeriod::Block(22..33),
            get_deadlines(),
            gen_metadata(50),
            MarketType::Categorical(category_count),
            MarketDisputeMechanism::SimpleDisputes,
            0,
            <Runtime as zrml_swaps::Config>::MinLiquidity::get(),
            vec![<Runtime as zrml_swaps::Config>::MinWeight::get(); category_count.into()],
        ));
        assert_ok!(PredictionMarkets::admin_destroy_market(Origin::signed(SUDO), 0));

        let auto_close = MarketIdsPerCloseBlock::<Runtime>::get(66);
        assert_eq!(auto_close.len(), 1);
        assert_eq!(auto_close[0], 1);

        let auto_open = MarketIdsPerOpenBlock::<Runtime>::get(22);
        assert_eq!(auto_open.len(), 1);
        assert_eq!(auto_open[0], 2);
    });
}

#[test]
fn admin_move_market_to_resolved_resolves_reported_market() {
    // NOTE: Bonds are always in ZTG, irrespective of base_asset.
    let test = |base_asset: Asset<MarketId>| {
        let end = 33;
        simple_create_categorical_market(
            base_asset,
            MarketCreation::Permissionless,
            0..end,
            ScoringRule::CPMM,
        );
        let market_id = 0;

        // Give ALICE `SENTINEL_AMOUNT` free and reserved ZTG; we record the free balance to check
        // that the correct bonds are unreserved!
        assert_ok!(AssetManager::deposit(Asset::Ztg, &ALICE, 2 * SENTINEL_AMOUNT));
        assert_ok!(Balances::reserve_named(
            &PredictionMarkets::reserve_id(),
            &ALICE,
            SENTINEL_AMOUNT
        ));
        let balance_free_before = Balances::free_balance(&ALICE);
        let balance_reserved_before =
            Balances::reserved_balance_named(&PredictionMarkets::reserve_id(), &ALICE);

        let market = MarketCommons::market(&0).unwrap();
        let grace_period = end + market.deadlines.grace_period;
        run_to_block(grace_period + 1);
        let category = 1;
        let outcome_report = OutcomeReport::Categorical(category);
        assert_ok!(PredictionMarkets::report(
            Origin::signed(BOB),
            market_id,
            outcome_report.clone()
        ));
        assert_ok!(PredictionMarkets::admin_move_market_to_resolved(
            Origin::signed(SUDO),
            market_id
        ));

        let market = MarketCommons::market(&market_id).unwrap();
        assert_eq!(market.status, MarketStatus::Resolved);
        assert_eq!(market.report.unwrap().outcome, outcome_report);
        assert_eq!(market.resolved_outcome.unwrap(), outcome_report);
        System::assert_last_event(
            Event::MarketResolved(market_id, MarketStatus::Resolved, outcome_report).into(),
        );

        assert_eq!(
            Balances::reserved_balance_named(&PredictionMarkets::reserve_id(), &ALICE),
            balance_reserved_before
                - <Runtime as Config>::OracleBond::get()
                - <Runtime as Config>::ValidityBond::get()
        );
        assert_eq!(
            Balances::free_balance(&ALICE),
            balance_free_before
                + <Runtime as Config>::OracleBond::get()
                + <Runtime as Config>::ValidityBond::get()
        );
    };
    ExtBuilder::default().build().execute_with(|| {
        test(Asset::Ztg);
    });
    #[cfg(feature = "parachain")]
    ExtBuilder::default().build().execute_with(|| {
        test(Asset::ForeignAsset(100));
    });
}

#[test_case(MarketStatus::Active; "Active")]
#[test_case(MarketStatus::Closed; "Closed")]
#[test_case(MarketStatus::CollectingSubsidy; "CollectingSubsidy")]
#[test_case(MarketStatus::InsufficientSubsidy; "InsufficientSubsidy")]
fn admin_move_market_to_resovled_fails_if_market_is_not_reported_or_disputed(
    market_status: MarketStatus,
) {
    ExtBuilder::default().build().execute_with(|| {
        simple_create_categorical_market(
            Asset::Ztg,
            MarketCreation::Permissionless,
            0..33,
            ScoringRule::CPMM,
        );
        let market_id = 0;
        assert_ok!(MarketCommons::mutate_market(&market_id, |market| {
            market.status = market_status;
            Ok(())
        }));
        assert_noop!(
            PredictionMarkets::admin_move_market_to_resolved(Origin::signed(SUDO), market_id,),
            Error::<Runtime>::InvalidMarketStatus,
        );
    });
}

#[test]
fn it_creates_binary_markets() {
    ExtBuilder::default().build().execute_with(|| {
        simple_create_categorical_market(
            Asset::Ztg,
            MarketCreation::Permissionless,
            0..2,
            ScoringRule::CPMM,
        );

        // check the correct amount was reserved
        let alice_reserved = Balances::reserved_balance(&ALICE);
        assert_eq!(alice_reserved, ValidityBond::get() + OracleBond::get());

        // Creates an advised market.
        simple_create_categorical_market(
            Asset::Ztg,
            MarketCreation::Advised,
            0..2,
            ScoringRule::CPMM,
        );

        let new_alice_reserved = Balances::reserved_balance(&ALICE);
        assert_eq!(new_alice_reserved, AdvisoryBond::get() + OracleBond::get() + alice_reserved);

        // Make sure that the market id has been incrementing
        let market_id = MarketCommons::latest_market_id().unwrap();
        assert_eq!(market_id, 1);
    });
}

#[test]
fn create_categorical_market_deposits_the_correct_event() {
    ExtBuilder::default().build().execute_with(|| {
        frame_system::Pallet::<Runtime>::set_block_number(1);
        simple_create_categorical_market(
            Asset::Ztg,
            MarketCreation::Permissionless,
            1..2,
            ScoringRule::CPMM,
        );
        let market_id = 0;
        let market = MarketCommons::market(&market_id).unwrap();
        let market_account = MarketCommons::market_account(market_id);
        System::assert_last_event(Event::MarketCreated(0, market_account, market).into());
    });
}

#[test]
fn create_scalar_market_deposits_the_correct_event() {
    ExtBuilder::default().build().execute_with(|| {
        frame_system::Pallet::<Runtime>::set_block_number(1);
        simple_create_scalar_market(
            Asset::Ztg,
            MarketCreation::Permissionless,
            1..2,
            ScoringRule::CPMM,
        );
        let market_id = 0;
        let market = MarketCommons::market(&market_id).unwrap();
        let market_account = MarketCommons::market_account(market_id);
        System::assert_last_event(Event::MarketCreated(0, market_account, market).into());
    });
}

#[test]
fn it_does_not_create_market_with_too_few_categories() {
    ExtBuilder::default().build().execute_with(|| {
        assert_noop!(
            PredictionMarkets::create_market(
                Origin::signed(ALICE),
                Asset::Ztg,
                BOB,
                MarketPeriod::Block(0..100),
                get_deadlines(),
                gen_metadata(2),
                MarketCreation::Advised,
                MarketType::Categorical(<Runtime as Config>::MinCategories::get() - 1),
                MarketDisputeMechanism::SimpleDisputes,
                ScoringRule::CPMM
            ),
            Error::<Runtime>::NotEnoughCategories
        );
    });
}

#[test]
fn it_does_not_create_market_with_too_many_categories() {
    ExtBuilder::default().build().execute_with(|| {
        assert_noop!(
            PredictionMarkets::create_market(
                Origin::signed(ALICE),
                Asset::Ztg,
                BOB,
                MarketPeriod::Block(0..100),
                get_deadlines(),
                gen_metadata(2),
                MarketCreation::Advised,
                MarketType::Categorical(<Runtime as Config>::MaxCategories::get() + 1),
                MarketDisputeMechanism::SimpleDisputes,
                ScoringRule::CPMM
            ),
            Error::<Runtime>::TooManyCategories
        );
    });
}

#[test]
fn it_allows_sudo_to_destroy_markets() {
    ExtBuilder::default().build().execute_with(|| {
        // Creates an advised market.
        simple_create_categorical_market(
            Asset::Ztg,
            MarketCreation::Advised,
            0..1,
            ScoringRule::CPMM,
        );

        // destroy the market
        assert_ok!(PredictionMarkets::admin_destroy_market(Origin::signed(SUDO), 0));

        assert_noop!(
            MarketCommons::market(&0),
            zrml_market_commons::Error::<Runtime>::MarketDoesNotExist
        );
    });
}

#[test]
fn it_allows_advisory_origin_to_approve_markets() {
    ExtBuilder::default().build().execute_with(|| {
        // Creates an advised market.
        simple_create_categorical_market(
            Asset::Ztg,
            MarketCreation::Advised,
            0..1,
            ScoringRule::CPMM,
        );

        // make sure it's in status proposed
        let market = MarketCommons::market(&0);
        assert_eq!(market.unwrap().status, MarketStatus::Proposed);

        // Make sure it fails from the random joe
        assert_noop!(
            PredictionMarkets::approve_market(Origin::signed(BOB), 0),
            DispatchError::BadOrigin
        );

        // Now it should work from SUDO
        assert_ok!(PredictionMarkets::approve_market(Origin::signed(SUDO), 0));

        let after_market = MarketCommons::market(&0);
        assert_eq!(after_market.unwrap().status, MarketStatus::Active);
    });
}

#[test]
fn it_allows_request_edit_origin_to_request_edits_for_markets() {
    ExtBuilder::default().build().execute_with(|| {
        frame_system::Pallet::<Runtime>::set_block_number(1);
        // Creates an advised market.
        simple_create_categorical_market(
            Asset::Ztg,
            MarketCreation::Advised,
            2..4,
            ScoringRule::CPMM,
        );

        // make sure it's in status proposed
        let market = MarketCommons::market(&0);
        assert_eq!(market.unwrap().status, MarketStatus::Proposed);

        let edit_reason = vec![0_u8; <Runtime as Config>::MaxEditReasonLen::get() as usize];
        // Make sure it fails from the random joe
        assert_noop!(
            PredictionMarkets::request_edit(Origin::signed(BOB), 0, edit_reason.clone()),
            DispatchError::BadOrigin
        );

        // Now it should work from SUDO
        assert_ok!(PredictionMarkets::request_edit(Origin::signed(SUDO), 0, edit_reason.clone()));
        System::assert_last_event(
            Event::MarketRequestedEdit(
                0,
                edit_reason.try_into().expect("Conversion to BoundedVec failed"),
            )
            .into(),
        );

        assert!(MarketIdsForEdit::<Runtime>::contains_key(0));
    });
}

#[test]
fn request_edit_fails_on_bad_origin() {
    ExtBuilder::default().build().execute_with(|| {
        frame_system::Pallet::<Runtime>::set_block_number(1);
        // Creates an advised market.
        simple_create_categorical_market(
            Asset::Ztg,
            MarketCreation::Advised,
            2..4,
            ScoringRule::CPMM,
        );

        // make sure it's in status proposed
        let market = MarketCommons::market(&0);
        assert_eq!(market.unwrap().status, MarketStatus::Proposed);

        let edit_reason = vec![0_u8; <Runtime as Config>::MaxEditReasonLen::get() as usize];
        // Make sure it fails from the random joe
        assert_noop!(
            PredictionMarkets::request_edit(Origin::signed(BOB), 0, edit_reason),
            DispatchError::BadOrigin
        );
    });
}

#[test]
fn edit_request_fails_if_edit_reason_is_too_long() {
    ExtBuilder::default().build().execute_with(|| {
        // Creates an advised market.
        simple_create_categorical_market(
            Asset::Ztg,
            MarketCreation::Advised,
            0..1,
            ScoringRule::CPMM,
        );

        // make sure it's in status proposed
        let market = MarketCommons::market(&0);
        assert_eq!(market.unwrap().status, MarketStatus::Proposed);

        let edit_reason = vec![0_u8; <Runtime as Config>::MaxEditReasonLen::get() as usize + 1];

        assert_noop!(
            PredictionMarkets::request_edit(Origin::signed(SUDO), 0, edit_reason),
            Error::<Runtime>::EditReasonLengthExceedsMaxEditReasonLen
        );
    });
}

#[test]
fn market_with_edit_request_cannot_be_approved() {
    ExtBuilder::default().build().execute_with(|| {
        // Creates an advised market.
        simple_create_categorical_market(
            Asset::Ztg,
            MarketCreation::Advised,
            0..1,
            ScoringRule::CPMM,
        );

        // make sure it's in status proposed
        let market = MarketCommons::market(&0);
        assert_eq!(market.unwrap().status, MarketStatus::Proposed);

        let edit_reason = vec![0_u8; <Runtime as Config>::MaxEditReasonLen::get() as usize];

        assert_ok!(PredictionMarkets::request_edit(Origin::signed(SUDO), 0, edit_reason));

        assert!(MarketIdsForEdit::<Runtime>::contains_key(0));
        assert_noop!(
            PredictionMarkets::approve_market(Origin::signed(SUDO), 0),
            Error::<Runtime>::MarketEditRequestAlreadyInProgress
        );
    });
}

#[test]
fn it_allows_the_advisory_origin_to_reject_markets() {
    ExtBuilder::default().build().execute_with(|| {
        run_to_block(2);
        // Creates an advised market.
        simple_create_categorical_market(
            Asset::Ztg,
            MarketCreation::Advised,
            4..6,
            ScoringRule::CPMM,
        );

        // make sure it's in status proposed
        let market = MarketCommons::market(&0);
        assert_eq!(market.unwrap().status, MarketStatus::Proposed);

        let reject_reason: Vec<u8> =
            vec![0; <Runtime as Config>::MaxRejectReasonLen::get() as usize];
        // Now it should work from SUDO
        assert_ok!(PredictionMarkets::reject_market(
            Origin::signed(SUDO),
            0,
            reject_reason.clone()
        ));
        let reject_reason = reject_reason.try_into().expect("BoundedVec conversion failed");
        System::assert_has_event(Event::MarketRejected(0, reject_reason).into());

        assert_noop!(
            MarketCommons::market(&0),
            zrml_market_commons::Error::<Runtime>::MarketDoesNotExist
        );
    });
}

#[test]
fn reject_errors_if_reject_reason_is_too_long() {
    ExtBuilder::default().build().execute_with(|| {
        // Creates an advised market.
        simple_create_categorical_market(
            Asset::Ztg,
            MarketCreation::Advised,
            0..1,
            ScoringRule::CPMM,
        );

        // make sure it's in status proposed
        let market = MarketCommons::market(&0);
        assert_eq!(market.unwrap().status, MarketStatus::Proposed);

        let reject_reason: Vec<u8> =
            vec![0; <Runtime as Config>::MaxRejectReasonLen::get() as usize + 1];
        assert_noop!(
            PredictionMarkets::reject_market(Origin::signed(SUDO), 0, reject_reason),
            Error::<Runtime>::RejectReasonLengthExceedsMaxRejectReasonLen
        );
    });
}

#[test]
fn it_allows_the_advisory_origin_to_reject_markets_with_edit_request() {
    ExtBuilder::default().build().execute_with(|| {
        // Creates an advised market.
        simple_create_categorical_market(
            Asset::Ztg,
            MarketCreation::Advised,
            0..1,
            ScoringRule::CPMM,
        );

        // make sure it's in status proposed
        let market = MarketCommons::market(&0);
        assert_eq!(market.unwrap().status, MarketStatus::Proposed);

        let edit_reason = vec![0_u8; <Runtime as Config>::MaxEditReasonLen::get() as usize];

        let reject_reason = vec![0_u8; <Runtime as Config>::MaxRejectReasonLen::get() as usize];
        assert_ok!(PredictionMarkets::request_edit(Origin::signed(SUDO), 0, edit_reason));
        assert!(MarketIdsForEdit::<Runtime>::contains_key(0));
        assert_ok!(PredictionMarkets::reject_market(Origin::signed(SUDO), 0, reject_reason));
        assert!(!MarketIdsForEdit::<Runtime>::contains_key(0));

        assert_noop!(
            MarketCommons::market(&0),
            zrml_market_commons::Error::<Runtime>::MarketDoesNotExist
        );
    });
}

#[test]
fn reject_market_unreserves_oracle_bond_and_slashes_advisory_bond() {
    // NOTE: Bonds are always in ZTG, irrespective of base_asset.
    let test = |base_asset: Asset<MarketId>| {
        simple_create_categorical_market(
            base_asset,
            MarketCreation::Advised,
            0..1,
            ScoringRule::CPMM,
        );

        // Give ALICE `SENTINEL_AMOUNT` free and reserved ZTG; we record the free balance to check
        // that the AdvisoryBond gets slashed but the OracleBond gets unreserved.
        assert_ok!(AssetManager::deposit(Asset::Ztg, &ALICE, 2 * SENTINEL_AMOUNT));
        assert_ok!(Balances::reserve_named(
            &PredictionMarkets::reserve_id(),
            &ALICE,
            SENTINEL_AMOUNT,
        ));
        assert!(Balances::free_balance(Treasury::account_id()).is_zero());

        let balance_free_before_alice = Balances::free_balance(&ALICE);
        let balance_reserved_before_alice =
            Balances::reserved_balance_named(&PredictionMarkets::reserve_id(), &ALICE);

        let reject_reason: Vec<u8> =
            vec![0; <Runtime as Config>::MaxRejectReasonLen::get() as usize];
        assert_ok!(PredictionMarkets::reject_market(Origin::signed(SUDO), 0, reject_reason));

        // AdvisoryBond gets slashed after reject_market
        // OracleBond gets unreserved after reject_market
        let balance_reserved_after_alice =
            Balances::reserved_balance_named(&PredictionMarkets::reserve_id(), &ALICE);
        assert_eq!(
            balance_reserved_after_alice,
            balance_reserved_before_alice
                - <Runtime as Config>::OracleBond::get()
                - <Runtime as Config>::AdvisoryBond::get(),
        );
        let balance_free_after_alice = Balances::free_balance(&ALICE);
        let slash_amount_advisory_bond = <Runtime as Config>::AdvisoryBondSlashPercentage::get()
            .mul_floor(<Runtime as Config>::AdvisoryBond::get());
        let advisory_bond_remains =
            <Runtime as Config>::AdvisoryBond::get() - slash_amount_advisory_bond;
        assert_eq!(
            balance_free_after_alice,
            balance_free_before_alice
                + <Runtime as Config>::OracleBond::get()
                + advisory_bond_remains,
        );

        // AdvisoryBond is transferred to the treasury
        let balance_treasury_after = Balances::free_balance(Treasury::account_id());
        assert_eq!(balance_treasury_after, slash_amount_advisory_bond);
    };
    ExtBuilder::default().build().execute_with(|| {
        test(Asset::Ztg);
    });
    #[cfg(feature = "parachain")]
    ExtBuilder::default().build().execute_with(|| {
        test(Asset::ForeignAsset(100));
    });
}

#[test]
fn reject_market_clears_auto_close_blocks() {
    // We don't have to check that reject market clears the cache for opening pools, since Cpmm pools
    // can not be deployed on pending advised pools.
    ExtBuilder::default().build().execute_with(|| {
        simple_create_categorical_market(
            Asset::Ztg,
            MarketCreation::Advised,
            33..66,
            ScoringRule::CPMM,
        );
        simple_create_categorical_market(
            Asset::Ztg,
            MarketCreation::Advised,
            22..66,
            ScoringRule::CPMM,
        );
        simple_create_categorical_market(
            Asset::Ztg,
            MarketCreation::Advised,
            22..33,
            ScoringRule::CPMM,
        );
        let reject_reason: Vec<u8> =
            vec![0; <Runtime as Config>::MaxRejectReasonLen::get() as usize];
        assert_ok!(PredictionMarkets::reject_market(Origin::signed(SUDO), 0, reject_reason));

        let auto_close = MarketIdsPerCloseBlock::<Runtime>::get(66);
        assert_eq!(auto_close.len(), 1);
        assert_eq!(auto_close[0], 1);
    });
}

#[test]
fn on_market_close_auto_rejects_expired_advised_market() {
    // NOTE: Bonds are always in ZTG, irrespective of base_asset.
    let test = |base_asset: Asset<MarketId>| {
        // Give ALICE `SENTINEL_AMOUNT` free and reserved ZTG; we record the free balance to check
        // that the AdvisoryBond and the OracleBond gets unreserved, when the advised market expires.
        assert_ok!(AssetManager::deposit(Asset::Ztg, &ALICE, 2 * SENTINEL_AMOUNT));
        assert_ok!(Balances::reserve_named(
            &PredictionMarkets::reserve_id(),
            &ALICE,
            SENTINEL_AMOUNT
        ));
        let balance_free_before_alice = Balances::free_balance(&ALICE);
        let balance_reserved_before_alice =
            Balances::reserved_balance_named(&PredictionMarkets::reserve_id(), &ALICE);

        let end = 33;
        simple_create_categorical_market(
            base_asset,
            MarketCreation::Advised,
            0..end,
            ScoringRule::CPMM,
        );
        let market_id = 0;

        run_to_block(end);

        assert_eq!(
            Balances::reserved_balance_named(&PredictionMarkets::reserve_id(), &ALICE),
            balance_reserved_before_alice
        );
        assert_eq!(Balances::free_balance(&ALICE), balance_free_before_alice);
        assert_noop!(
            MarketCommons::market(&market_id),
            zrml_market_commons::Error::<Runtime>::MarketDoesNotExist,
        );
        System::assert_has_event(Event::MarketExpired(market_id).into());
    };
    ExtBuilder::default().build().execute_with(|| {
        test(Asset::Ztg);
    });
    #[cfg(feature = "parachain")]
    ExtBuilder::default().build().execute_with(|| {
        test(Asset::ForeignAsset(100));
    });
}

#[test]
fn on_market_close_auto_rejects_expired_advised_market_with_edit_request() {
    let test = |base_asset: Asset<MarketId>| {
        // Give ALICE `SENTINEL_AMOUNT` free and reserved ZTG; we record the free balance to check
        // that the AdvisoryBond and the OracleBond gets unreserved, when the advised market expires.
        assert_ok!(AssetManager::deposit(Asset::Ztg, &ALICE, 2 * SENTINEL_AMOUNT));
        assert_ok!(Balances::reserve_named(
            &PredictionMarkets::reserve_id(),
            &ALICE,
            SENTINEL_AMOUNT
        ));
        let balance_free_before_alice = Balances::free_balance(&ALICE);
        let balance_reserved_before_alice =
            Balances::reserved_balance_named(&PredictionMarkets::reserve_id(), &ALICE);

        let end = 33;
        simple_create_categorical_market(
            base_asset,
            MarketCreation::Advised,
            0..end,
            ScoringRule::CPMM,
        );
        run_to_block(2);
        let market_id = 0;
        let market = MarketCommons::market(&market_id);
        assert_eq!(market.unwrap().status, MarketStatus::Proposed);

        let edit_reason = vec![0_u8; <Runtime as Config>::MaxEditReasonLen::get() as usize];

        assert_ok!(PredictionMarkets::request_edit(Origin::signed(SUDO), market_id, edit_reason));

        assert!(MarketIdsForEdit::<Runtime>::contains_key(0));
        run_blocks(end);
        assert!(!MarketIdsForEdit::<Runtime>::contains_key(0));

        assert_eq!(
            Balances::reserved_balance_named(&PredictionMarkets::reserve_id(), &ALICE),
            balance_reserved_before_alice
        );
        assert_eq!(Balances::free_balance(&ALICE), balance_free_before_alice);
        assert_noop!(
            MarketCommons::market(&market_id),
            zrml_market_commons::Error::<Runtime>::MarketDoesNotExist,
        );
        System::assert_has_event(Event::MarketExpired(market_id).into());
    };
    ExtBuilder::default().build().execute_with(|| {
        test(Asset::Ztg);
    });
    #[cfg(feature = "parachain")]
    ExtBuilder::default().build().execute_with(|| {
        test(Asset::ForeignAsset(100));
    });
}

#[test]
fn on_market_open_successfully_auto_opens_market_pool_with_blocks() {
    ExtBuilder::default().build().execute_with(|| {
        let start = 33;
        let end = 66;
        let category_count = 3;
        assert_ok!(PredictionMarkets::create_cpmm_market_and_deploy_assets(
            Origin::signed(ALICE),
            Asset::Ztg,
            ALICE,
            MarketPeriod::Block(start..end),
            get_deadlines(),
            gen_metadata(50),
            MarketType::Categorical(category_count),
            MarketDisputeMechanism::SimpleDisputes,
            0,
            <Runtime as zrml_swaps::Config>::MinLiquidity::get(),
            vec![<Runtime as zrml_swaps::Config>::MinWeight::get(); category_count.into()],
        ));
        let market_id = 0;
        let pool_id = MarketCommons::market_pool(&market_id).unwrap();

        run_to_block(start - 1);
        let pool_before_open = Swaps::pool(pool_id).unwrap();
        assert_eq!(pool_before_open.pool_status, PoolStatus::Initialized);

        run_to_block(start);
        let pool_after_open = Swaps::pool(pool_id).unwrap();
        assert_eq!(pool_after_open.pool_status, PoolStatus::Active);
    });
}

#[test]
fn on_market_close_successfully_auto_closes_market_with_blocks() {
    ExtBuilder::default().build().execute_with(|| {
        let end = 33;
        let category_count = 3;
        assert_ok!(PredictionMarkets::create_cpmm_market_and_deploy_assets(
            Origin::signed(ALICE),
            Asset::Ztg,
            ALICE,
            MarketPeriod::Block(0..end),
            get_deadlines(),
            gen_metadata(50),
            MarketType::Categorical(category_count),
            MarketDisputeMechanism::SimpleDisputes,
            0,
            <Runtime as zrml_swaps::Config>::MinLiquidity::get(),
            vec![<Runtime as zrml_swaps::Config>::MinWeight::get(); category_count.into()],
        ));
        let market_id = 0;
        let pool_id = MarketCommons::market_pool(&market_id).unwrap();

        run_to_block(end - 1);
        let market_before_close = MarketCommons::market(&market_id).unwrap();
        assert_eq!(market_before_close.status, MarketStatus::Active);
        let pool_before_close = Swaps::pool(pool_id).unwrap();
        assert_eq!(pool_before_close.pool_status, PoolStatus::Active);

        run_to_block(end);
        let market_after_close = MarketCommons::market(&market_id).unwrap();
        assert_eq!(market_after_close.status, MarketStatus::Closed);
        let pool_after_close = Swaps::pool(pool_id).unwrap();
        assert_eq!(pool_after_close.pool_status, PoolStatus::Closed);

        System::assert_last_event(Event::MarketClosed(market_id).into());
    });
}

#[test]
fn on_market_open_successfully_auto_opens_market_with_timestamps() {
    ExtBuilder::default().build().execute_with(|| {
        let start: Moment = (33 * MILLISECS_PER_BLOCK).into();
        let end: Moment = (66 * MILLISECS_PER_BLOCK).into();
        let category_count = 3;
        assert_ok!(PredictionMarkets::create_cpmm_market_and_deploy_assets(
            Origin::signed(ALICE),
            Asset::Ztg,
            ALICE,
            MarketPeriod::Timestamp(start..end),
            get_deadlines(),
            gen_metadata(50),
            MarketType::Categorical(category_count),
            MarketDisputeMechanism::SimpleDisputes,
            0,
            <Runtime as zrml_swaps::Config>::MinLiquidity::get(),
            vec![<Runtime as zrml_swaps::Config>::MinWeight::get(); category_count.into()],
        ));
        let market_id = 0;
        let pool_id = MarketCommons::market_pool(&market_id).unwrap();

        // (Check that the market doesn't close too soon)
        set_timestamp_for_on_initialize(start - 1);
        run_blocks(1); // Trigger hook!
        let pool_before_close = Swaps::pool(pool_id).unwrap();
        assert_eq!(pool_before_close.pool_status, PoolStatus::Initialized);

        set_timestamp_for_on_initialize(start);
        run_blocks(1); // Trigger hook!
        let pool_after_close = Swaps::pool(pool_id).unwrap();
        assert_eq!(pool_after_close.pool_status, PoolStatus::Active);
    });
}

#[test]
fn on_market_close_successfully_auto_closes_market_with_timestamps() {
    ExtBuilder::default().build().execute_with(|| {
        let end: Moment = (2 * MILLISECS_PER_BLOCK).into();
        let category_count = 3;
        assert_ok!(PredictionMarkets::create_cpmm_market_and_deploy_assets(
            Origin::signed(ALICE),
            Asset::Ztg,
            ALICE,
            MarketPeriod::Timestamp(0..end),
            get_deadlines(),
            gen_metadata(50),
            MarketType::Categorical(category_count),
            MarketDisputeMechanism::SimpleDisputes,
            0,
            <Runtime as zrml_swaps::Config>::MinLiquidity::get(),
            vec![<Runtime as zrml_swaps::Config>::MinWeight::get(); category_count.into()],
        ));
        let market_id = 0;
        let pool_id = MarketCommons::market_pool(&market_id).unwrap();

        // (Check that the market doesn't close too soon)
        set_timestamp_for_on_initialize(end - 1);
        run_to_block(2); // Trigger `on_initialize`; must be at least block #2!
        let market_before_close = MarketCommons::market(&market_id).unwrap();
        assert_eq!(market_before_close.status, MarketStatus::Active);
        let pool_before_close = Swaps::pool(pool_id).unwrap();
        assert_eq!(pool_before_close.pool_status, PoolStatus::Active);

        set_timestamp_for_on_initialize(end);
        run_blocks(1);
        let market_after_close = MarketCommons::market(&market_id).unwrap();
        assert_eq!(market_after_close.status, MarketStatus::Closed);
        let pool_after_close = Swaps::pool(pool_id).unwrap();
        assert_eq!(pool_after_close.pool_status, PoolStatus::Closed);

        System::assert_last_event(Event::MarketClosed(market_id).into());
    });
}

#[test]
fn on_market_open_successfully_auto_opens_multiple_markets_after_stall() {
    // We check that `on_market_open` works correctly even if a block takes much longer than 12sec
    // to be produced and multiple markets are involved.
    ExtBuilder::default().build().execute_with(|| {
        // Mock last time frame to prevent it from defaulting.
        LastTimeFrame::<Runtime>::set(Some(0));

        let start: Moment = (33 * MILLISECS_PER_BLOCK).into();
        let end: Moment = (666 * MILLISECS_PER_BLOCK).into();
        let category_count = 3;
        assert_ok!(PredictionMarkets::create_cpmm_market_and_deploy_assets(
            Origin::signed(ALICE),
            Asset::Ztg,
            ALICE,
            MarketPeriod::Timestamp(start..end),
            get_deadlines(),
            gen_metadata(50),
            MarketType::Categorical(category_count),
            MarketDisputeMechanism::SimpleDisputes,
            0,
            <Runtime as zrml_swaps::Config>::MinLiquidity::get(),
            vec![<Runtime as zrml_swaps::Config>::MinWeight::get(); category_count.into()],
        ));
        assert_ok!(PredictionMarkets::create_cpmm_market_and_deploy_assets(
            Origin::signed(ALICE),
            Asset::Ztg,
            ALICE,
            MarketPeriod::Timestamp(start..end),
            get_deadlines(),
            gen_metadata(50),
            MarketType::Categorical(category_count),
            MarketDisputeMechanism::SimpleDisputes,
            0,
            <Runtime as zrml_swaps::Config>::MinLiquidity::get(),
            vec![<Runtime as zrml_swaps::Config>::MinWeight::get(); category_count.into()],
        ));

        // This block takes much longer than 12sec, but markets and pools still close correctly.
        set_timestamp_for_on_initialize(end / 2);
        run_to_block(2); // Trigger `on_initialize`; must be at least block #2!
        assert_eq!(Swaps::pool(0).unwrap().pool_status, PoolStatus::Active);
        assert_eq!(Swaps::pool(1).unwrap().pool_status, PoolStatus::Active);
    });
}

#[test]
fn on_market_close_successfully_auto_closes_multiple_markets_after_stall() {
    // We check that `on_market_close` works correctly even if a block takes much longer than 12sec
    // to be produced and multiple markets are involved.
    ExtBuilder::default().build().execute_with(|| {
        // Mock last time frame to prevent it from defaulting.
        LastTimeFrame::<Runtime>::set(Some(0));

        let end: Moment = (5 * MILLISECS_PER_BLOCK).into();
        let category_count = 3;
        assert_ok!(PredictionMarkets::create_cpmm_market_and_deploy_assets(
            Origin::signed(ALICE),
            Asset::Ztg,
            ALICE,
            MarketPeriod::Timestamp(0..end),
            get_deadlines(),
            gen_metadata(50),
            MarketType::Categorical(category_count),
            MarketDisputeMechanism::SimpleDisputes,
            0,
            <Runtime as zrml_swaps::Config>::MinLiquidity::get(),
            vec![<Runtime as zrml_swaps::Config>::MinWeight::get(); category_count.into()],
        ));
        assert_ok!(PredictionMarkets::create_cpmm_market_and_deploy_assets(
            Origin::signed(ALICE),
            Asset::Ztg,
            ALICE,
            MarketPeriod::Timestamp(0..end),
            get_deadlines(),
            gen_metadata(50),
            MarketType::Categorical(category_count),
            MarketDisputeMechanism::SimpleDisputes,
            0,
            <Runtime as zrml_swaps::Config>::MinLiquidity::get(),
            vec![<Runtime as zrml_swaps::Config>::MinWeight::get(); category_count.into()],
        ));

        // This block takes much longer than 12sec, but markets and pools still close correctly.
        set_timestamp_for_on_initialize(10 * end);
        run_to_block(2); // Trigger `on_initialize`; must be at least block #2!

        let market_after_close = MarketCommons::market(&0).unwrap();
        assert_eq!(market_after_close.status, MarketStatus::Closed);
        let pool_after_close = Swaps::pool(0).unwrap();
        assert_eq!(pool_after_close.pool_status, PoolStatus::Closed);
        System::assert_has_event(Event::MarketClosed(0).into());

        let market_after_close = MarketCommons::market(&1).unwrap();
        assert_eq!(market_after_close.status, MarketStatus::Closed);
        let pool_after_close = Swaps::pool(1).unwrap();
        assert_eq!(pool_after_close.pool_status, PoolStatus::Closed);
        System::assert_has_event(Event::MarketClosed(1).into());
    });
}

#[test]
fn on_initialize_skips_the_genesis_block() {
    // We ensure that a timestamp of zero will not be stored at genesis into LastTimeFrame storage.
    let blocks = 5;
    let end: Moment = (blocks * MILLISECS_PER_BLOCK).into();
    ExtBuilder::default().build().execute_with(|| {
        let category_count = 3;
        assert_ok!(PredictionMarkets::create_cpmm_market_and_deploy_assets(
            Origin::signed(ALICE),
            Asset::Ztg,
            ALICE,
            MarketPeriod::Timestamp(0..end),
            get_deadlines(),
            gen_metadata(50),
            MarketType::Categorical(category_count),
            MarketDisputeMechanism::SimpleDisputes,
            123,
            <Runtime as zrml_swaps::Config>::MinLiquidity::get(),
            vec![<Runtime as zrml_swaps::Config>::MinWeight::get(); category_count.into()],
        ));

        // Blocknumber = 0
        assert_eq!(Timestamp::get(), 0);
        PredictionMarkets::on_initialize(0);
        assert_eq!(LastTimeFrame::<Runtime>::get(), None);

        // Blocknumber = 1
        assert_eq!(Timestamp::get(), 0);
        PredictionMarkets::on_initialize(1);
        assert_eq!(LastTimeFrame::<Runtime>::get(), None);

        // Blocknumer != 0, 1
        set_timestamp_for_on_initialize(end);
        PredictionMarkets::on_initialize(2);
        assert_eq!(LastTimeFrame::<Runtime>::get(), Some(blocks.into()));
    });
}

#[test]
fn it_allows_to_buy_a_complete_set() {
    let test = |base_asset: Asset<MarketId>| {
        frame_system::Pallet::<Runtime>::set_block_number(1);
        // Creates a permissionless market.
        simple_create_categorical_market(
            base_asset,
            MarketCreation::Permissionless,
            0..2,
            ScoringRule::CPMM,
        );

        // Allows someone to generate a complete set
        assert_ok!(PredictionMarkets::buy_complete_set(Origin::signed(BOB), 0, CENT));

        let market = MarketCommons::market(&0).unwrap();

        // Check the outcome balances
        let assets = PredictionMarkets::outcome_assets(0, &market);
        for asset in assets.iter() {
            let bal = Tokens::free_balance(*asset, &BOB);
            assert_eq!(bal, CENT);
        }

        let market_account = MarketCommons::market_account(0);
        let bal = AssetManager::free_balance(base_asset, &BOB);
        assert_eq!(bal, 1_000 * BASE - CENT);

        let market_bal = AssetManager::free_balance(base_asset, &market_account);
        assert_eq!(market_bal, CENT);
        System::assert_last_event(Event::BoughtCompleteSet(0, CENT, BOB).into());
    };
    ExtBuilder::default().build().execute_with(|| {
        test(Asset::Ztg);
    });
    #[cfg(feature = "parachain")]
    ExtBuilder::default().build().execute_with(|| {
        test(Asset::ForeignAsset(100));
    });
}

#[test]
fn it_does_not_allow_to_buy_a_complete_set_on_pending_advised_market() {
    ExtBuilder::default().build().execute_with(|| {
        // Creates a permissionless market.
        simple_create_categorical_market(
            Asset::Ztg,
            MarketCreation::Advised,
            0..1,
            ScoringRule::CPMM,
        );
        assert_noop!(
            PredictionMarkets::buy_complete_set(Origin::signed(BOB), 0, CENT),
            Error::<Runtime>::MarketIsNotActive,
        );
    });
}

#[test]
fn create_categorical_market_fails_if_market_begin_is_equal_to_end() {
    ExtBuilder::default().build().execute_with(|| {
        assert_noop!(
            PredictionMarkets::create_market(
                Origin::signed(ALICE),
                Asset::Ztg,
                BOB,
                MarketPeriod::Block(3..3),
                get_deadlines(),
                gen_metadata(0),
                MarketCreation::Permissionless,
                MarketType::Categorical(3),
                MarketDisputeMechanism::Authorized,
                ScoringRule::CPMM,
            ),
            Error::<Runtime>::InvalidMarketPeriod,
        );
    });
}

#[test_case(MarketPeriod::Block(2..1); "block start greater than end")]
#[test_case(MarketPeriod::Block(3..3); "block start equal to end")]
#[test_case(MarketPeriod::Timestamp(2..1); "timestamp start greater than end")]
#[test_case(MarketPeriod::Timestamp(3..3); "timestamp start equal to end")]
#[test_case(
    MarketPeriod::Timestamp(0..(MILLISECS_PER_BLOCK - 1).into());
    "range shorter than block time"
)]
fn create_categorical_market_fails_if_market_period_is_invalid(
    period: MarketPeriod<BlockNumber, Moment>,
) {
    ExtBuilder::default().build().execute_with(|| {
        assert_noop!(
            PredictionMarkets::create_market(
                Origin::signed(ALICE),
                Asset::Ztg,
                BOB,
                period,
                get_deadlines(),
                gen_metadata(0),
                MarketCreation::Permissionless,
                MarketType::Categorical(3),
                MarketDisputeMechanism::Authorized,
                ScoringRule::CPMM,
            ),
            Error::<Runtime>::InvalidMarketPeriod,
        );
    });
}

#[test]
fn create_categorical_market_fails_if_end_is_not_far_enough_ahead() {
    ExtBuilder::default().build().execute_with(|| {
        let end_block = 33;
        run_to_block(end_block);
        assert_noop!(
            PredictionMarkets::create_market(
                Origin::signed(ALICE),
                Asset::Ztg,
                BOB,
                MarketPeriod::Block(0..end_block),
                get_deadlines(),
                gen_metadata(0),
                MarketCreation::Permissionless,
                MarketType::Categorical(3),
                MarketDisputeMechanism::Authorized,
                ScoringRule::CPMM,
            ),
            Error::<Runtime>::InvalidMarketPeriod,
        );

        let end_time = MILLISECS_PER_BLOCK as u64 / 2;
        assert_noop!(
            PredictionMarkets::create_market(
                Origin::signed(ALICE),
                Asset::Ztg,
                BOB,
                MarketPeriod::Timestamp(0..end_time),
                get_deadlines(),
                gen_metadata(0),
                MarketCreation::Permissionless,
                MarketType::Categorical(3),
                MarketDisputeMechanism::Authorized,
                ScoringRule::CPMM,
            ),
            Error::<Runtime>::InvalidMarketPeriod,
        );
    });
}

#[test]
fn it_does_not_allow_zero_amounts_in_buy_complete_set() {
    ExtBuilder::default().build().execute_with(|| {
        simple_create_categorical_market(
            Asset::Ztg,
            MarketCreation::Permissionless,
            0..1,
            ScoringRule::CPMM,
        );
        assert_noop!(
            PredictionMarkets::buy_complete_set(Origin::signed(BOB), 0, 0),
            Error::<Runtime>::ZeroAmount
        );
    });
}

#[test]
fn it_does_not_allow_buying_complete_sets_with_insufficient_balance() {
    let test = |base_asset: Asset<MarketId>| {
        simple_create_categorical_market(
            base_asset,
            MarketCreation::Permissionless,
            0..1,
            ScoringRule::CPMM,
        );
        assert_noop!(
            PredictionMarkets::buy_complete_set(Origin::signed(BOB), 0, 10000 * BASE),
            Error::<Runtime>::NotEnoughBalance
        );
    };
    ExtBuilder::default().build().execute_with(|| {
        test(Asset::Ztg);
    });
    #[cfg(feature = "parachain")]
    ExtBuilder::default().build().execute_with(|| {
        test(Asset::ForeignAsset(100));
    });
}
#[test]
fn it_allows_to_deploy_a_pool() {
    let test = |base_asset: Asset<MarketId>| {
        // Creates a permissionless market.
        simple_create_categorical_market(
            base_asset,
            MarketCreation::Permissionless,
            0..1,
            ScoringRule::CPMM,
        );

        assert_ok!(PredictionMarkets::buy_complete_set(Origin::signed(BOB), 0, 100 * BASE));

        assert_ok!(Balances::transfer(
            Origin::signed(BOB),
            <Runtime as crate::Config>::PalletId::get().into_account_truncating(),
            100 * BASE
        ));

        assert_ok!(PredictionMarkets::deploy_swap_pool_for_market(
            Origin::signed(BOB),
            0,
            <Runtime as zrml_swaps::Config>::MaxSwapFee::get(),
            <Runtime as zrml_swaps::Config>::MinLiquidity::get(),
            vec![<Runtime as zrml_swaps::Config>::MinWeight::get(); 2],
        ));
    };
    ExtBuilder::default().build().execute_with(|| {
        test(Asset::Ztg);
    });
    #[cfg(feature = "parachain")]
    ExtBuilder::default().build().execute_with(|| {
        test(Asset::ForeignAsset(100));
    });
}

#[test]
fn deploy_swap_pool_for_market_fails_if_market_has_a_pool() {
    ExtBuilder::default().build().execute_with(|| {
        simple_create_categorical_market(
            Asset::Ztg,
            MarketCreation::Permissionless,
            0..1,
            ScoringRule::CPMM,
        );
        assert_ok!(PredictionMarkets::buy_complete_set(Origin::signed(BOB), 0, 200 * BASE));
        assert_ok!(PredictionMarkets::deploy_swap_pool_for_market(
            Origin::signed(BOB),
            0,
            <Runtime as zrml_swaps::Config>::MaxSwapFee::get(),
            <Runtime as zrml_swaps::Config>::MinLiquidity::get(),
            vec![<Runtime as zrml_swaps::Config>::MinWeight::get(); 2],
        ));
        assert_noop!(
            PredictionMarkets::deploy_swap_pool_for_market(
                Origin::signed(BOB),
                0,
                <Runtime as zrml_swaps::Config>::MaxSwapFee::get(),
                <Runtime as zrml_swaps::Config>::MinLiquidity::get(),
                vec![<Runtime as zrml_swaps::Config>::MinWeight::get(); 2],
            ),
            zrml_market_commons::Error::<Runtime>::PoolAlreadyExists,
        );
    });
}

#[test]
fn it_does_not_allow_to_deploy_a_pool_on_pending_advised_market() {
    ExtBuilder::default().build().execute_with(|| {
        // Creates a permissionless market.
        simple_create_categorical_market(
            Asset::Ztg,
            MarketCreation::Advised,
            0..1,
            ScoringRule::CPMM,
        );

        assert_noop!(
            PredictionMarkets::deploy_swap_pool_for_market(
                Origin::signed(BOB),
                0,
                <Runtime as zrml_swaps::Config>::MaxSwapFee::get(),
                <Runtime as zrml_swaps::Config>::MinLiquidity::get(),
                vec![<Runtime as zrml_swaps::Config>::MinWeight::get(); 2],
            ),
            Error::<Runtime>::MarketIsNotActive,
        );
    });
}

#[test]
fn it_allows_to_sell_a_complete_set() {
    let test = |base_asset: Asset<MarketId>| {
        frame_system::Pallet::<Runtime>::set_block_number(1);
        // Creates a permissionless market.
        simple_create_categorical_market(
            base_asset,
            MarketCreation::Permissionless,
            0..2,
            ScoringRule::CPMM,
        );

        assert_ok!(PredictionMarkets::buy_complete_set(Origin::signed(BOB), 0, CENT));

        assert_ok!(PredictionMarkets::sell_complete_set(Origin::signed(BOB), 0, CENT));

        let market = MarketCommons::market(&0).unwrap();

        // Check the outcome balances
        let assets = PredictionMarkets::outcome_assets(0, &market);
        for asset in assets.iter() {
            let bal = Tokens::free_balance(*asset, &BOB);
            assert_eq!(bal, 0);
        }

        // also check native balance
        let bal = Balances::free_balance(&BOB);
        assert_eq!(bal, 1_000 * BASE);

        System::assert_last_event(Event::SoldCompleteSet(0, CENT, BOB).into());
    };
    ExtBuilder::default().build().execute_with(|| {
        test(Asset::Ztg);
    });
    #[cfg(feature = "parachain")]
    ExtBuilder::default().build().execute_with(|| {
        test(Asset::ForeignAsset(100));
    });
}

#[test]
fn it_does_not_allow_zero_amounts_in_sell_complete_set() {
    ExtBuilder::default().build().execute_with(|| {
        simple_create_categorical_market(
            Asset::Ztg,
            MarketCreation::Permissionless,
            0..1,
            ScoringRule::CPMM,
        );
        assert_noop!(
            PredictionMarkets::sell_complete_set(Origin::signed(BOB), 0, 0),
            Error::<Runtime>::ZeroAmount
        );
    });
}

#[test]
fn it_does_not_allow_to_sell_complete_sets_with_insufficient_balance() {
    let test = |base_asset: Asset<MarketId>| {
        simple_create_categorical_market(
            base_asset,
            MarketCreation::Permissionless,
            0..1,
            ScoringRule::CPMM,
        );
        assert_ok!(PredictionMarkets::buy_complete_set(Origin::signed(BOB), 0, 2 * CENT));
        assert_eq!(AssetManager::slash(Asset::CategoricalOutcome(0, 1), &BOB, CENT), 0);
        assert_noop!(
            PredictionMarkets::sell_complete_set(Origin::signed(BOB), 0, 2 * CENT),
            Error::<Runtime>::InsufficientShareBalance
        );
    };
    ExtBuilder::default().build().execute_with(|| {
        test(Asset::Ztg);
    });
    #[cfg(feature = "parachain")]
    ExtBuilder::default().build().execute_with(|| {
        test(Asset::ForeignAsset(100));
    });
}

#[test]
fn it_allows_to_report_the_outcome_of_a_market() {
    ExtBuilder::default().build().execute_with(|| {
        let end = 100;
        simple_create_categorical_market(
            Asset::Ztg,
            MarketCreation::Permissionless,
            0..end,
            ScoringRule::CPMM,
        );

        let market = MarketCommons::market(&0).unwrap();
        let grace_period = end + market.deadlines.grace_period;
        run_to_block(grace_period + 1);

        let market = MarketCommons::market(&0).unwrap();
        assert_eq!(market.status, MarketStatus::Closed);
        assert!(market.report.is_none());

        assert_ok!(PredictionMarkets::report(
            Origin::signed(BOB),
            0,
            OutcomeReport::Categorical(1)
        ));

        let market_after = MarketCommons::market(&0).unwrap();
        let report = market_after.report.unwrap();
        assert_eq!(market_after.status, MarketStatus::Reported);
        assert_eq!(report.outcome, OutcomeReport::Categorical(1));
        assert_eq!(report.by, market_after.oracle);

        // Reset and report again as approval origin
        let _ = MarketCommons::mutate_market(&0, |market| {
            market.status = MarketStatus::Closed;
            market.report = None;
            Ok(())
        });

        assert_ok!(PredictionMarkets::report(
            Origin::signed(SUDO),
            0,
            OutcomeReport::Categorical(1)
        ));
    });
}

#[test]
fn report_fails_before_grace_period_is_over() {
    ExtBuilder::default().build().execute_with(|| {
        let end = 100;
        simple_create_categorical_market(
            Asset::Ztg,
            MarketCreation::Permissionless,
            0..end,
            ScoringRule::CPMM,
        );

        run_to_block(end);

        let market = MarketCommons::market(&0).unwrap();
        assert_eq!(market.status, MarketStatus::Closed);
        assert!(market.report.is_none());

        assert_noop!(
            PredictionMarkets::report(Origin::signed(BOB), 0, OutcomeReport::Categorical(1)),
            Error::<Runtime>::NotAllowedToReportYet
        );
    });
}

#[test]
fn it_allows_only_oracle_to_report_the_outcome_of_a_market_during_oracle_duration_blocks() {
    ExtBuilder::default().build().execute_with(|| {
        let end = 100;
        simple_create_categorical_market(
            Asset::Ztg,
            MarketCreation::Permissionless,
            0..end,
            ScoringRule::CPMM,
        );

        let market = MarketCommons::market(&0).unwrap();
        let grace_period = end + market.deadlines.grace_period;
        run_to_block(grace_period);

        let market = MarketCommons::market(&0).unwrap();
        assert_eq!(market.status, MarketStatus::Closed);
        assert!(market.report.is_none());

        assert_noop!(
            PredictionMarkets::report(Origin::signed(CHARLIE), 0, OutcomeReport::Categorical(1)),
            Error::<Runtime>::ReporterNotOracle
        );

        assert_ok!(PredictionMarkets::report(
            Origin::signed(BOB),
            0,
            OutcomeReport::Categorical(1)
        ));

        let market_after = MarketCommons::market(&0).unwrap();
        let report = market_after.report.unwrap();
        assert_eq!(market_after.status, MarketStatus::Reported);
        assert_eq!(report.outcome, OutcomeReport::Categorical(1));
        assert_eq!(report.by, market_after.oracle);
    });
}

#[test]
fn it_allows_only_oracle_to_report_the_outcome_of_a_market_during_oracle_duration_moment() {
    ExtBuilder::default().build().execute_with(|| {
        assert_ok!(PredictionMarkets::create_market(
            Origin::signed(ALICE),
            Asset::Ztg,
            BOB,
            MarketPeriod::Timestamp(0..100_000_000),
            get_deadlines(),
            gen_metadata(2),
            MarketCreation::Permissionless,
            MarketType::Categorical(2),
            MarketDisputeMechanism::SimpleDisputes,
            ScoringRule::CPMM
        ));

        assert_ok!(PredictionMarkets::buy_complete_set(Origin::signed(BOB), 0, CENT));

        // set the timestamp
        let market = MarketCommons::market(&0).unwrap();
        // set the timestamp

        set_timestamp_for_on_initialize(100_000_000);
        run_to_block(2); // Trigger `on_initialize`; must be at least block #2.
        let grace_period: u64 = market.deadlines.grace_period * MILLISECS_PER_BLOCK as u64;
        Timestamp::set_timestamp(100_000_000 + grace_period);

        assert_noop!(
            PredictionMarkets::report(Origin::signed(EVE), 0, OutcomeReport::Categorical(1)),
            Error::<Runtime>::ReporterNotOracle
        );
        assert_ok!(PredictionMarkets::report(
            Origin::signed(BOB),
            0,
            OutcomeReport::Categorical(1)
        ));
    });
}

#[test]
fn report_fails_on_mismatched_outcome_for_categorical_market() {
    ExtBuilder::default().build().execute_with(|| {
        let end = 100;
        simple_create_categorical_market(
            Asset::Ztg,
            MarketCreation::Permissionless,
            0..end,
            ScoringRule::CPMM,
        );
        let market = MarketCommons::market(&0).unwrap();
        let grace_period = end + market.deadlines.grace_period;
        run_to_block(grace_period + 1);
        assert_noop!(
            PredictionMarkets::report(Origin::signed(BOB), 0, OutcomeReport::Scalar(123)),
            Error::<Runtime>::OutcomeMismatch,
        );
        let market = MarketCommons::market(&0).unwrap();
        assert_eq!(market.status, MarketStatus::Closed);
        assert!(market.report.is_none());
    });
}

#[test]
fn report_fails_on_out_of_range_outcome_for_categorical_market() {
    ExtBuilder::default().build().execute_with(|| {
        let end = 100;
        simple_create_categorical_market(
            Asset::Ztg,
            MarketCreation::Permissionless,
            0..end,
            ScoringRule::CPMM,
        );
        let market = MarketCommons::market(&0).unwrap();
        let grace_period = end + market.deadlines.grace_period;
        run_to_block(grace_period + 1);
        assert_noop!(
            PredictionMarkets::report(Origin::signed(BOB), 0, OutcomeReport::Categorical(2)),
            Error::<Runtime>::OutcomeMismatch,
        );
        let market = MarketCommons::market(&0).unwrap();
        assert_eq!(market.status, MarketStatus::Closed);
        assert!(market.report.is_none());
    });
}

#[test]
fn report_fails_on_mismatched_outcome_for_scalar_market() {
    ExtBuilder::default().build().execute_with(|| {
        let end = 100;
        simple_create_scalar_market(
            Asset::Ztg,
            MarketCreation::Permissionless,
            0..end,
            ScoringRule::CPMM,
        );
        let market = MarketCommons::market(&0).unwrap();
        let grace_period = end + market.deadlines.grace_period;
        run_to_block(grace_period + 1);
        assert_noop!(
            PredictionMarkets::report(Origin::signed(BOB), 0, OutcomeReport::Categorical(0)),
            Error::<Runtime>::OutcomeMismatch,
        );
        let market = MarketCommons::market(&0).unwrap();
        assert_eq!(market.status, MarketStatus::Closed);
        assert!(market.report.is_none());
    });
}

#[test]
fn it_allows_to_dispute_the_outcome_of_a_market() {
    ExtBuilder::default().build().execute_with(|| {
        let end = 2;
        simple_create_categorical_market(
            Asset::Ztg,
            MarketCreation::Permissionless,
            0..end,
            ScoringRule::CPMM,
        );

        // Run to the end of the trading phase.
        let market = MarketCommons::market(&0).unwrap();
        let grace_period = end + market.deadlines.grace_period;
        run_to_block(grace_period + 1);

        assert_ok!(PredictionMarkets::report(
            Origin::signed(BOB),
            0,
            OutcomeReport::Categorical(1)
        ));

        let dispute_at = grace_period + 2;
        run_to_block(dispute_at);

        assert_ok!(PredictionMarkets::dispute(
            Origin::signed(CHARLIE),
            0,
            OutcomeReport::Categorical(0)
        ));

        let market = MarketCommons::market(&0).unwrap();
        assert_eq!(market.status, MarketStatus::Disputed);

        let disputes = crate::Disputes::<Runtime>::get(0);
        assert_eq!(disputes.len(), 1);
        let dispute = &disputes[0];
        assert_eq!(dispute.at, dispute_at);
        assert_eq!(dispute.by, CHARLIE);
        assert_eq!(dispute.outcome, OutcomeReport::Categorical(0));

        let dispute_ends_at = dispute_at + market.deadlines.dispute_duration;
        let market_ids = MarketIdsPerDisputeBlock::<Runtime>::get(dispute_ends_at);
        assert_eq!(market_ids.len(), 1);
        assert_eq!(market_ids[0], 0);
    });
}

#[test]
fn dispute_fails_authority_reported_already() {
    ExtBuilder::default().build().execute_with(|| {
        let end = 2;
        assert_ok!(PredictionMarkets::create_market(
            Origin::signed(ALICE),
            Asset::Ztg,
            BOB,
            MarketPeriod::Block(0..end),
            get_deadlines(),
            gen_metadata(2),
            MarketCreation::Permissionless,
            MarketType::Categorical(<Runtime as Config>::MinCategories::get()),
            MarketDisputeMechanism::Authorized,
            ScoringRule::CPMM,
        ));

        // Run to the end of the trading phase.
        let market = MarketCommons::market(&0).unwrap();
        let grace_period = end + market.deadlines.grace_period;
        run_to_block(grace_period + 1);

        assert_ok!(PredictionMarkets::report(
            Origin::signed(BOB),
            0,
            OutcomeReport::Categorical(1)
        ));

        let dispute_at = grace_period + 2;
        run_to_block(dispute_at);

        assert_ok!(PredictionMarkets::dispute(
            Origin::signed(CHARLIE),
            0,
            OutcomeReport::Categorical(0)
        ));

        assert_noop!(
            PredictionMarkets::dispute(Origin::signed(CHARLIE), 0, OutcomeReport::Categorical(1)),
            AuthorizedError::<Runtime>::OnlyOneDisputeAllowed
        );
    });
}

#[test]
fn it_allows_anyone_to_report_an_unreported_market() {
    ExtBuilder::default().build().execute_with(|| {
        let end = 2;
        simple_create_categorical_market(
            Asset::Ztg,
            MarketCreation::Permissionless,
            0..end,
            ScoringRule::CPMM,
        );

        let market = MarketCommons::market(&0).unwrap();
        // Just skip to waaaay overdue.
        run_to_block(end + market.deadlines.grace_period + market.deadlines.oracle_duration + 1);

        assert_ok!(PredictionMarkets::report(
            Origin::signed(ALICE), // alice reports her own market now
            0,
            OutcomeReport::Categorical(1),
        ));

        let market = MarketCommons::market(&0).unwrap();
        assert_eq!(market.status, MarketStatus::Reported);
        assert_eq!(market.report.unwrap().by, ALICE);
        // but oracle was bob
        assert_eq!(market.oracle, BOB);

        // make sure it still resolves
        run_to_block(
            frame_system::Pallet::<Runtime>::block_number() + market.deadlines.dispute_duration,
        );

        let market_after = MarketCommons::market(&0).unwrap();
        assert_eq!(market_after.status, MarketStatus::Resolved);
    });
}

#[test]
fn it_correctly_resolves_a_market_that_was_reported_on() {
    ExtBuilder::default().build().execute_with(|| {
        let end = 2;
        simple_create_categorical_market(
            Asset::Ztg,
            MarketCreation::Permissionless,
            0..end,
            ScoringRule::CPMM,
        );

        assert_ok!(PredictionMarkets::buy_complete_set(Origin::signed(CHARLIE), 0, CENT));

        let market = MarketCommons::market(&0).unwrap();
        let report_at = end + market.deadlines.grace_period + 1;
        run_to_block(report_at);

        assert_ok!(PredictionMarkets::report(
            Origin::signed(BOB),
            0,
            OutcomeReport::Categorical(1)
        ));

        let reported_ids =
            MarketIdsPerReportBlock::<Runtime>::get(report_at + market.deadlines.dispute_duration);
        assert_eq!(reported_ids.len(), 1);
        let id = reported_ids[0];
        assert_eq!(id, 0);

        run_blocks(market.deadlines.dispute_duration);

        let market = MarketCommons::market(&0).unwrap();
        assert_eq!(market.status, MarketStatus::Resolved);

        // Check balance of winning outcome asset.
        let share_b = Asset::CategoricalOutcome(0, 1);
        let share_b_total = Tokens::total_issuance(share_b);
        assert_eq!(share_b_total, CENT);
        let share_b_bal = Tokens::free_balance(share_b, &CHARLIE);
        assert_eq!(share_b_bal, CENT);

        // TODO(#792): Remove other assets.
        let share_a = Asset::CategoricalOutcome(0, 0);
        let share_a_total = Tokens::total_issuance(share_a);
        assert_eq!(share_a_total, CENT);
        let share_a_bal = Tokens::free_balance(share_a, &CHARLIE);
        assert_eq!(share_a_bal, CENT);

        let share_c = Asset::CategoricalOutcome(0, 2);
        let share_c_total = Tokens::total_issuance(share_c);
        assert_eq!(share_c_total, 0);
        let share_c_bal = Tokens::free_balance(share_c, &CHARLIE);
        assert_eq!(share_c_bal, 0);

        assert!(market.bonds.creation.unwrap().is_settled);
        assert!(market.bonds.oracle.unwrap().is_settled);
    });
}

#[test]
fn it_resolves_a_disputed_market() {
    let test = |base_asset: Asset<MarketId>| {
        let end = 2;
        simple_create_categorical_market(
            base_asset,
            MarketCreation::Permissionless,
            0..end,
            ScoringRule::CPMM,
        );

        assert_ok!(PredictionMarkets::buy_complete_set(Origin::signed(CHARLIE), 0, CENT));
        let market = MarketCommons::market(&0).unwrap();

        let report_at = end + market.deadlines.grace_period + 1;
        run_to_block(report_at);

        assert_ok!(PredictionMarkets::report(
            Origin::signed(BOB),
            0,
            OutcomeReport::Categorical(0)
        ));

        let dispute_at_0 = report_at + 1;
        run_to_block(dispute_at_0);

        assert_ok!(PredictionMarkets::dispute(
            Origin::signed(CHARLIE),
            0,
            OutcomeReport::Categorical(1)
        ));

        let dispute_at_1 = report_at + 2;
        run_to_block(dispute_at_1);

        assert_ok!(PredictionMarkets::dispute(
            Origin::signed(DAVE),
            0,
            OutcomeReport::Categorical(0)
        ));

        let dispute_at_2 = report_at + 3;
        run_to_block(dispute_at_2);

        assert_ok!(PredictionMarkets::dispute(
            Origin::signed(EVE),
            0,
            OutcomeReport::Categorical(1)
        ));

        let market = MarketCommons::market(&0).unwrap();
        assert_eq!(market.status, MarketStatus::Disputed);

        // check everyone's deposits
        let charlie_reserved = Balances::reserved_balance(&CHARLIE);
        assert_eq!(charlie_reserved, DisputeBond::get());

        let dave_reserved = Balances::reserved_balance(&DAVE);
        assert_eq!(dave_reserved, DisputeBond::get() + DisputeFactor::get());

        let eve_reserved = Balances::reserved_balance(&EVE);
        assert_eq!(eve_reserved, DisputeBond::get() + 2 * DisputeFactor::get());

        // check disputes length
        let disputes = crate::Disputes::<Runtime>::get(0);
        assert_eq!(disputes.len(), 3);

        // make sure the old mappings of market id per dispute block are erased
        let market_ids_1 = MarketIdsPerDisputeBlock::<Runtime>::get(
            dispute_at_0 + market.deadlines.dispute_duration,
        );
        assert_eq!(market_ids_1.len(), 0);

        let market_ids_2 = MarketIdsPerDisputeBlock::<Runtime>::get(
            dispute_at_1 + market.deadlines.dispute_duration,
        );
        assert_eq!(market_ids_2.len(), 0);

        let market_ids_3 = MarketIdsPerDisputeBlock::<Runtime>::get(
            dispute_at_2 + market.deadlines.dispute_duration,
        );
        assert_eq!(market_ids_3.len(), 1);

        run_blocks(market.deadlines.dispute_duration);

        let market_after = MarketCommons::market(&0).unwrap();
        assert_eq!(market_after.status, MarketStatus::Resolved);
        let disputes = crate::Disputes::<Runtime>::get(0);
        assert_eq!(disputes.len(), 0);

        assert_ok!(PredictionMarkets::redeem_shares(Origin::signed(CHARLIE), 0));

        // Make sure rewards are right:
        //
        // Slashed amounts:
        //     - Dave's reserve: DisputeBond::get() + DisputeFactor::get()
        //     - Alice's oracle bond: OracleBond::get()
        // Total: OracleBond::get() + DisputeBond::get() + DisputeFactor::get()
        //
        // Charlie and Eve each receive half of the total slashed amount as bounty.
        let dave_reserved = DisputeBond::get() + DisputeFactor::get();
        let total_slashed = OracleBond::get() + dave_reserved;

        let charlie_balance = Balances::free_balance(&CHARLIE);
        assert_eq!(charlie_balance, 1_000 * BASE + total_slashed / 2);
        let charlie_reserved_2 = Balances::reserved_balance(&CHARLIE);
        assert_eq!(charlie_reserved_2, 0);
        let eve_balance = Balances::free_balance(&EVE);
        assert_eq!(eve_balance, 1_000 * BASE + total_slashed / 2);

        let dave_balance = Balances::free_balance(&DAVE);
        assert_eq!(dave_balance, 1_000 * BASE - dave_reserved);

        let alice_balance = Balances::free_balance(&ALICE);
        assert_eq!(alice_balance, 1_000 * BASE - OracleBond::get());

        // bob kinda gets away scot-free since Alice is held responsible
        // for her designated reporter
        let bob_balance = Balances::free_balance(&BOB);
        assert_eq!(bob_balance, 1_000 * BASE);

        assert!(market_after.bonds.creation.unwrap().is_settled);
        assert!(market_after.bonds.oracle.unwrap().is_settled);
    };
    ExtBuilder::default().build().execute_with(|| {
        test(Asset::Ztg);
    });
    #[cfg(feature = "parachain")]
    ExtBuilder::default().build().execute_with(|| {
        test(Asset::ForeignAsset(100));
    });
}

#[test_case(MarketStatus::Active; "active")]
#[test_case(MarketStatus::CollectingSubsidy; "collecting_subsidy")]
#[test_case(MarketStatus::InsufficientSubsidy; "insufficient_subsidy")]
#[test_case(MarketStatus::Closed; "closed")]
#[test_case(MarketStatus::Proposed; "proposed")]
#[test_case(MarketStatus::Resolved; "resolved")]
fn dispute_fails_unless_reported_or_disputed_market(status: MarketStatus) {
    ExtBuilder::default().build().execute_with(|| {
        // Creates a permissionless market.
        simple_create_categorical_market(
            Asset::Ztg,
            MarketCreation::Permissionless,
            0..1,
            ScoringRule::CPMM,
        );

        assert_ok!(MarketCommons::mutate_market(&0, |market_inner| {
            market_inner.status = status;
            Ok(())
        }));

        assert_noop!(
            PredictionMarkets::dispute(Origin::signed(EVE), 0, OutcomeReport::Categorical(1)),
            Error::<Runtime>::InvalidMarketStatus
        );
    });
}

#[test]
fn start_global_dispute_works() {
    ExtBuilder::default().build().execute_with(|| {
        let end = 2;
        assert_ok!(PredictionMarkets::create_market(
            Origin::signed(ALICE),
            Asset::Ztg,
            BOB,
            MarketPeriod::Block(0..2),
            get_deadlines(),
            gen_metadata(2),
            MarketCreation::Permissionless,
            MarketType::Categorical(<Runtime as Config>::MaxDisputes::get() + 1),
            MarketDisputeMechanism::SimpleDisputes,
            ScoringRule::CPMM,
        ));
        let market_id = MarketCommons::latest_market_id().unwrap();

        let market = MarketCommons::market(&market_id).unwrap();
        let grace_period = market.deadlines.grace_period;
        run_to_block(end + grace_period + 1);
        assert_ok!(PredictionMarkets::report(
            Origin::signed(BOB),
            market_id,
            OutcomeReport::Categorical(0)
        ));
        let dispute_at_0 = end + grace_period + 2;
        run_to_block(dispute_at_0);
        for i in 1..=<Runtime as Config>::MaxDisputes::get() {
            if i == 1 {
                #[cfg(feature = "with-global-disputes")]
                assert_noop!(
                    PredictionMarkets::start_global_dispute(Origin::signed(CHARLIE), market_id),
                    Error::<Runtime>::InvalidMarketStatus
                );
            } else {
                #[cfg(feature = "with-global-disputes")]
                assert_noop!(
                    PredictionMarkets::start_global_dispute(Origin::signed(CHARLIE), market_id),
                    Error::<Runtime>::MaxDisputesNeeded
                );
            }
            assert_ok!(PredictionMarkets::dispute(
                Origin::signed(CHARLIE),
                market_id,
                OutcomeReport::Categorical(i.saturated_into())
            ));
            run_blocks(1);
            let market = MarketCommons::market(&market_id).unwrap();
            assert_eq!(market.status, MarketStatus::Disputed);
        }

        let disputes = crate::Disputes::<Runtime>::get(market_id);
        assert_eq!(disputes.len(), <Runtime as Config>::MaxDisputes::get() as usize);

        let last_dispute = disputes.last().unwrap();
        let dispute_block = last_dispute.at.saturating_add(market.deadlines.dispute_duration);
        let removable_market_ids = MarketIdsPerDisputeBlock::<Runtime>::get(dispute_block);
        assert_eq!(removable_market_ids.len(), 1);

        #[cfg(feature = "with-global-disputes")]
        {
            use zrml_global_disputes::GlobalDisputesPalletApi;

            let now = <frame_system::Pallet<Runtime>>::block_number();
            assert_ok!(PredictionMarkets::start_global_dispute(Origin::signed(CHARLIE), market_id));

            // report check
            assert_eq!(
                GlobalDisputes::get_voting_outcome_info(&market_id, &OutcomeReport::Categorical(0)),
                Some((Zero::zero(), vec![BOB])),
            );
            for i in 1..=<Runtime as Config>::MaxDisputes::get() {
                let dispute_bond = crate::default_dispute_bond::<Runtime>((i - 1).into());
                assert_eq!(
                    GlobalDisputes::get_voting_outcome_info(
                        &market_id,
                        &OutcomeReport::Categorical(i.saturated_into())
                    ),
                    Some((dispute_bond, vec![CHARLIE])),
                );
            }

            // remove_last_dispute_from_market_ids_per_dispute_block works
            let removable_market_ids = MarketIdsPerDisputeBlock::<Runtime>::get(dispute_block);
            assert_eq!(removable_market_ids.len(), 0);

            let market_ids = MarketIdsPerDisputeBlock::<Runtime>::get(
                now + <Runtime as Config>::GlobalDisputePeriod::get(),
            );
            assert_eq!(market_ids, vec![market_id]);
            assert!(GlobalDisputes::is_started(&market_id));
            System::assert_last_event(Event::GlobalDisputeStarted(market_id).into());

            assert_noop!(
                PredictionMarkets::start_global_dispute(Origin::signed(CHARLIE), market_id),
                Error::<Runtime>::GlobalDisputeAlreadyStarted
            );
        }
    });
}

#[test]
fn start_global_dispute_fails_on_wrong_mdm() {
    ExtBuilder::default().build().execute_with(|| {
        let end = 2;
        assert_ok!(PredictionMarkets::create_market(
            Origin::signed(ALICE),
            Asset::Ztg,
            BOB,
            MarketPeriod::Block(0..2),
            get_deadlines(),
            gen_metadata(2),
            MarketCreation::Permissionless,
            MarketType::Categorical(<Runtime as Config>::MaxDisputes::get() + 1),
            MarketDisputeMechanism::Authorized,
            ScoringRule::CPMM,
        ));
        let market_id = MarketCommons::latest_market_id().unwrap();

        let market = MarketCommons::market(&market_id).unwrap();
        let grace_period = market.deadlines.grace_period;
        run_to_block(end + grace_period + 1);
        assert_ok!(PredictionMarkets::report(
            Origin::signed(BOB),
            market_id,
            OutcomeReport::Categorical(0)
        ));
        let dispute_at_0 = end + grace_period + 2;
        run_to_block(dispute_at_0);

        // only one dispute allowed for authorized mdm
        assert_ok!(PredictionMarkets::dispute(
            Origin::signed(CHARLIE),
            market_id,
            OutcomeReport::Categorical(1u32.saturated_into())
        ));
        run_blocks(1);
        let market = MarketCommons::market(&market_id).unwrap();
        assert_eq!(market.status, MarketStatus::Disputed);

        #[cfg(feature = "with-global-disputes")]
        assert_noop!(
            PredictionMarkets::start_global_dispute(Origin::signed(CHARLIE), market_id),
            Error::<Runtime>::InvalidDisputeMechanism
        );
    });
}

#[test]
fn start_global_dispute_works_without_feature() {
    ExtBuilder::default().build().execute_with(|| {
        let non_market_id = 0;

        #[cfg(not(feature = "with-global-disputes"))]
        assert_noop!(
            PredictionMarkets::start_global_dispute(Origin::signed(CHARLIE), non_market_id),
            Error::<Runtime>::GlobalDisputesDisabled
        );

        #[cfg(feature = "with-global-disputes")]
        assert_noop!(
            PredictionMarkets::start_global_dispute(Origin::signed(CHARLIE), non_market_id),
            zrml_market_commons::Error::<Runtime>::MarketDoesNotExist
        );
    });
}

#[test]
fn it_allows_to_redeem_shares() {
    let test = |base_asset: Asset<MarketId>| {
        let end = 2;
        simple_create_categorical_market(
            base_asset,
            MarketCreation::Permissionless,
            0..end,
            ScoringRule::CPMM,
        );

        assert_ok!(PredictionMarkets::buy_complete_set(Origin::signed(CHARLIE), 0, CENT));
        let market = MarketCommons::market(&0).unwrap();
        let grace_period = end + market.deadlines.grace_period;
        run_to_block(grace_period + 1);

        assert_ok!(PredictionMarkets::report(
            Origin::signed(BOB),
            0,
            OutcomeReport::Categorical(1)
        ));
        run_blocks(market.deadlines.dispute_duration);
        let market = MarketCommons::market(&0).unwrap();
        assert_eq!(market.status, MarketStatus::Resolved);

        assert_ok!(PredictionMarkets::redeem_shares(Origin::signed(CHARLIE), 0));
        let bal = Balances::free_balance(&CHARLIE);
        assert_eq!(bal, 1_000 * BASE);
        System::assert_last_event(
            Event::TokensRedeemed(0, Asset::CategoricalOutcome(0, 1), CENT, CENT, CHARLIE).into(),
        );
    };
    ExtBuilder::default().build().execute_with(|| {
        test(Asset::Ztg);
    });
    #[cfg(feature = "parachain")]
    ExtBuilder::default().build().execute_with(|| {
        test(Asset::ForeignAsset(100));
    });
}

#[test]
fn create_market_and_deploy_assets_results_in_expected_balances_and_pool_params() {
    let test = |base_asset: Asset<MarketId>| {
        let oracle = ALICE;
        let period = MarketPeriod::Block(0..42);
        let metadata = gen_metadata(42);
        let category_count = 4;
        let market_type = MarketType::Categorical(category_count);
        let swap_fee = <Runtime as zrml_swaps::Config>::MaxSwapFee::get();
        let amount = 123 * BASE;
        let pool_id = 0;
        let weight = <Runtime as zrml_swaps::Config>::MinWeight::get();
        let weights = vec![weight; category_count.into()];
        let base_asset_weight = (category_count as u128) * weight;
        let total_weight = 2 * base_asset_weight;
        assert_ok!(PredictionMarkets::create_cpmm_market_and_deploy_assets(
            Origin::signed(ALICE),
            base_asset,
            oracle,
            period,
            get_deadlines(),
            metadata,
            market_type,
            MarketDisputeMechanism::SimpleDisputes,
            swap_fee,
            amount,
            weights,
        ));
        let market_id = 0;

        let pool_account = Swaps::pool_account_id(&pool_id);
        assert_eq!(Tokens::free_balance(Asset::CategoricalOutcome(0, 0), &ALICE), 0);
        assert_eq!(Tokens::free_balance(Asset::CategoricalOutcome(0, 1), &ALICE), 0);
        assert_eq!(Tokens::free_balance(Asset::CategoricalOutcome(0, 2), &ALICE), 0);
        assert_eq!(Tokens::free_balance(Asset::CategoricalOutcome(0, 3), &ALICE), 0);

        assert_eq!(Tokens::free_balance(Asset::CategoricalOutcome(0, 0), &pool_account), amount);
        assert_eq!(Tokens::free_balance(Asset::CategoricalOutcome(0, 1), &pool_account), amount);
        assert_eq!(Tokens::free_balance(Asset::CategoricalOutcome(0, 2), &pool_account), amount);
        assert_eq!(Tokens::free_balance(Asset::CategoricalOutcome(0, 3), &pool_account), amount);
        assert_eq!(AssetManager::free_balance(base_asset, &pool_account), amount);

        let pool = Pools::<Runtime>::get(0).unwrap();
        let assets_expected = vec![
            Asset::CategoricalOutcome(market_id, 0),
            Asset::CategoricalOutcome(market_id, 1),
            Asset::CategoricalOutcome(market_id, 2),
            Asset::CategoricalOutcome(market_id, 3),
            base_asset,
        ];
        assert_eq!(pool.assets, assets_expected);
        assert_eq!(pool.base_asset, base_asset);
        assert_eq!(pool.market_id, market_id);
        assert_eq!(pool.scoring_rule, ScoringRule::CPMM);
        assert_eq!(pool.swap_fee, Some(swap_fee));
        assert_eq!(pool.total_subsidy, None);
        assert_eq!(pool.total_subsidy, None);
        assert_eq!(pool.total_weight, Some(total_weight));
        let pool_weights = pool.weights.unwrap();
        assert_eq!(pool_weights[&Asset::CategoricalOutcome(market_id, 0)], weight);
        assert_eq!(pool_weights[&Asset::CategoricalOutcome(market_id, 1)], weight);
        assert_eq!(pool_weights[&Asset::CategoricalOutcome(market_id, 2)], weight);
        assert_eq!(pool_weights[&Asset::CategoricalOutcome(market_id, 3)], weight);
        assert_eq!(pool_weights[&base_asset], base_asset_weight);
    };

    ExtBuilder::default().build().execute_with(|| {
        test(Asset::Ztg);
    });
    #[cfg(feature = "parachain")]
    ExtBuilder::default().build().execute_with(|| {
        test(Asset::ForeignAsset(100));
    });
}

#[test]
fn process_subsidy_activates_market_with_sufficient_subsidy() {
    let test = |base_asset: Asset<MarketId>| {
        let min_sub_period =
            <Runtime as crate::Config>::MinSubsidyPeriod::get() / (MILLISECS_PER_BLOCK as u64);
        let max_sub_period =
            <Runtime as crate::Config>::MaxSubsidyPeriod::get() / (MILLISECS_PER_BLOCK as u64);

        simple_create_categorical_market(
            base_asset,
            MarketCreation::Permissionless,
            min_sub_period..max_sub_period,
            ScoringRule::RikiddoSigmoidFeeMarketEma,
        );
        let min_subsidy = <Runtime as zrml_swaps::Config>::MinSubsidy::get();
        assert_ok!(Swaps::pool_join_subsidy(Origin::signed(ALICE), 0, min_subsidy));
        run_to_block(min_sub_period);
        let subsidy_queue = crate::MarketsCollectingSubsidy::<Runtime>::get();
        assert_eq!(subsidy_queue.len(), 0);
        assert_eq!(MarketCommons::market(&0).unwrap().status, MarketStatus::Active);
    };
    ExtBuilder::default().build().execute_with(|| {
        test(Asset::Ztg);
    });
    #[cfg(feature = "parachain")]
    ExtBuilder::default().build().execute_with(|| {
        test(Asset::ForeignAsset(100));
    });
}

#[test]
fn process_subsidy_blocks_market_with_insufficient_subsidy() {
    let test = |base_asset: Asset<MarketId>| {
        let min_sub_period =
            <Runtime as crate::Config>::MinSubsidyPeriod::get() / (MILLISECS_PER_BLOCK as u64);
        let max_sub_period =
            <Runtime as crate::Config>::MaxSubsidyPeriod::get() / (MILLISECS_PER_BLOCK as u64);

        simple_create_categorical_market(
            base_asset,
            MarketCreation::Permissionless,
            min_sub_period..max_sub_period,
            ScoringRule::RikiddoSigmoidFeeMarketEma,
        );
        let subsidy = <Runtime as zrml_swaps::Config>::MinSubsidy::get() / 3;
        assert_ok!(Swaps::pool_join_subsidy(Origin::signed(ALICE), 0, subsidy));
        assert_ok!(Swaps::pool_join_subsidy(Origin::signed(BOB), 0, subsidy));
        run_to_block(min_sub_period);
        let subsidy_queue = crate::MarketsCollectingSubsidy::<Runtime>::get();
        assert_eq!(subsidy_queue.len(), 0);
        assert_eq!(MarketCommons::market(&0).unwrap().status, MarketStatus::InsufficientSubsidy);

        // Check that the balances are correctly unreserved.
        assert_eq!(AssetManager::reserved_balance(base_asset, &ALICE), 0);
        assert_eq!(AssetManager::reserved_balance(base_asset, &BOB), 0);
    };
    ExtBuilder::default().build().execute_with(|| {
        test(Asset::Ztg);
    });
    #[cfg(feature = "parachain")]
    ExtBuilder::default().build().execute_with(|| {
        test(Asset::ForeignAsset(100));
    });
}

#[test]
fn process_subsidy_keeps_market_in_subsidy_queue_until_end_of_subsidy_phase() {
    let test = |base_asset: Asset<MarketId>| {
        let min_sub_period =
            <Runtime as crate::Config>::MinSubsidyPeriod::get() / (MILLISECS_PER_BLOCK as u64);
        let max_sub_period =
            <Runtime as crate::Config>::MaxSubsidyPeriod::get() / (MILLISECS_PER_BLOCK as u64);

        simple_create_categorical_market(
            base_asset,
            MarketCreation::Permissionless,
            min_sub_period + 42..max_sub_period,
            ScoringRule::RikiddoSigmoidFeeMarketEma,
        );

        // Run to block where 2 markets are ready and process all markets.
        run_to_block(min_sub_period);
        let subsidy_queue = crate::MarketsCollectingSubsidy::<Runtime>::get();
        assert!(subsidy_queue.len() == 1);
        assert!(subsidy_queue[0].market_id == 0);
        assert!(MarketCommons::market(&0).unwrap().status == MarketStatus::CollectingSubsidy);
    };
    ExtBuilder::default().build().execute_with(|| {
        test(Asset::Ztg);
    });
    #[cfg(feature = "parachain")]
    ExtBuilder::default().build().execute_with(|| {
        test(Asset::ForeignAsset(100));
    });
}

#[test]
fn start_subsidy_creates_pool_and_starts_subsidy() {
    let test = |base_asset: Asset<MarketId>| {
        // Create advised categorical market using Rikiddo.
        simple_create_categorical_market(
            base_asset,
            MarketCreation::Advised,
            1337..1338,
            ScoringRule::RikiddoSigmoidFeeMarketEma,
        );
        let market_id = 0;
        let mut market = MarketCommons::market(&market_id).unwrap();

        // Ensure and set correct market status.
        assert_err!(
            PredictionMarkets::start_subsidy(&market, market_id),
            Error::<Runtime>::MarketIsNotCollectingSubsidy
        );
        assert_ok!(MarketCommons::mutate_market(&market_id, |market_inner| {
            market_inner.status = MarketStatus::CollectingSubsidy;
            market = market_inner.clone();
            Ok(())
        }));

        // Pool was created and market was registered for state transition into active.
        assert_ok!(PredictionMarkets::start_subsidy(&market, market_id));
        assert_ok!(MarketCommons::market_pool(&market_id));
        let mut inserted = false;

        for market in crate::MarketsCollectingSubsidy::<Runtime>::get() {
            if market.market_id == market_id {
                inserted = true;
            }
        }

        assert!(inserted);
    };
    ExtBuilder::default().build().execute_with(|| {
        test(Asset::Ztg);
    });
    #[cfg(feature = "parachain")]
    ExtBuilder::default().build().execute_with(|| {
        test(Asset::ForeignAsset(100));
    });
}

#[test]
fn only_creator_can_edit_market() {
    ExtBuilder::default().build().execute_with(|| {
        // Creates an advised market.
        simple_create_categorical_market(
            Asset::Ztg,
            MarketCreation::Advised,
            0..1,
            ScoringRule::CPMM,
        );

        // make sure it's in status proposed
        let market = MarketCommons::market(&0);
        assert_eq!(market.unwrap().status, MarketStatus::Proposed);

        let edit_reason = vec![0_u8; <Runtime as Config>::MaxEditReasonLen::get() as usize];

        // Now it should work from SUDO
        assert_ok!(PredictionMarkets::request_edit(Origin::signed(SUDO), 0, edit_reason));

        assert!(MarketIdsForEdit::<Runtime>::contains_key(0));

        // ALICE is market creator through simple_create_categorical_market
        assert_noop!(
            PredictionMarkets::edit_market(
                Origin::signed(BOB),
                Asset::Ztg,
                0,
                CHARLIE,
                MarketPeriod::Block(0..1),
                get_deadlines(),
                gen_metadata(2),
                MarketType::Categorical(<Runtime as crate::Config>::MinCategories::get()),
                MarketDisputeMechanism::SimpleDisputes,
                ScoringRule::CPMM
            ),
            Error::<Runtime>::EditorNotCreator
        );
    });
}

#[test]
fn edit_cycle_for_proposed_markets() {
    ExtBuilder::default().build().execute_with(|| {
        // Creates an advised market.
        run_to_block(1);
        simple_create_categorical_market(
            Asset::Ztg,
            MarketCreation::Advised,
            2..4,
            ScoringRule::CPMM,
        );

        // make sure it's in status proposed
        let market = MarketCommons::market(&0);
        assert_eq!(market.unwrap().status, MarketStatus::Proposed);

        let edit_reason = vec![0_u8; <Runtime as Config>::MaxEditReasonLen::get() as usize];

        // Now it should work from SUDO
        assert_ok!(PredictionMarkets::request_edit(Origin::signed(SUDO), 0, edit_reason));

        assert!(MarketIdsForEdit::<Runtime>::contains_key(0));

        // BOB was the oracle before through simple_create_categorical_market
        // After this edit its changed to ALICE
        assert_ok!(PredictionMarkets::edit_market(
            Origin::signed(ALICE),
            Asset::Ztg,
            0,
            CHARLIE,
            MarketPeriod::Block(2..4),
            get_deadlines(),
            gen_metadata(2),
            MarketType::Categorical(<Runtime as crate::Config>::MinCategories::get()),
            MarketDisputeMechanism::SimpleDisputes,
            ScoringRule::CPMM
        ));
        let edited_market = MarketCommons::market(&0).expect("Market not found");
        System::assert_last_event(Event::MarketEdited(0, edited_market).into());
        assert!(!MarketIdsForEdit::<Runtime>::contains_key(0));
        // verify oracle is CHARLIE
        let market = MarketCommons::market(&0);
        assert_eq!(market.unwrap().oracle, CHARLIE);
    });
}

#[cfg(feature = "parachain")]
#[test]
fn edit_market_with_foreign_asset() {
    ExtBuilder::default().build().execute_with(|| {
        // Creates an advised market.
        simple_create_categorical_market(
            Asset::Ztg,
            MarketCreation::Advised,
            0..1,
            ScoringRule::CPMM,
        );

        // make sure it's in status proposed
        let market = MarketCommons::market(&0);
        assert_eq!(market.unwrap().status, MarketStatus::Proposed);

        let edit_reason = vec![0_u8; <Runtime as Config>::MaxEditReasonLen::get() as usize];

        // Now it should work from SUDO
        assert_ok!(PredictionMarkets::request_edit(Origin::signed(SUDO), 0, edit_reason));

        assert!(MarketIdsForEdit::<Runtime>::contains_key(0));

        // ALICE is market creator through simple_create_categorical_market
        // As per Mock asset_registry genesis ForeignAsset(50) is not registered in asset_registry.
        assert_noop!(
            PredictionMarkets::edit_market(
                Origin::signed(ALICE),
                Asset::ForeignAsset(50),
                0,
                CHARLIE,
                MarketPeriod::Block(0..1),
                get_deadlines(),
                gen_metadata(2),
                MarketType::Categorical(<Runtime as crate::Config>::MinCategories::get()),
                MarketDisputeMechanism::SimpleDisputes,
                ScoringRule::CPMM
            ),
            Error::<Runtime>::UnregisteredForeignAsset
        );
        // As per Mock asset_registry genesis ForeignAsset(420) has allow_as_base_asset set to false.
        assert_noop!(
            PredictionMarkets::edit_market(
                Origin::signed(ALICE),
                Asset::ForeignAsset(420),
                0,
                CHARLIE,
                MarketPeriod::Block(0..1),
                get_deadlines(),
                gen_metadata(2),
                MarketType::Categorical(<Runtime as crate::Config>::MinCategories::get()),
                MarketDisputeMechanism::SimpleDisputes,
                ScoringRule::CPMM
            ),
            Error::<Runtime>::InvalidBaseAsset,
        );
        // As per Mock asset_registry genesis ForeignAsset(100) has allow_as_base_asset set to true.
        assert_ok!(PredictionMarkets::edit_market(
            Origin::signed(ALICE),
            Asset::ForeignAsset(100),
            0,
            CHARLIE,
            MarketPeriod::Block(0..1),
            get_deadlines(),
            gen_metadata(2),
            MarketType::Categorical(<Runtime as crate::Config>::MinCategories::get()),
            MarketDisputeMechanism::SimpleDisputes,
            ScoringRule::CPMM
        ));
        let market = MarketCommons::market(&0).unwrap();
        assert_eq!(market.base_asset, Asset::ForeignAsset(100));
    });
}

#[test]
fn the_entire_market_lifecycle_works_with_timestamps() {
    ExtBuilder::default().build().execute_with(|| {
        // Creates a permissionless market.
        assert_ok!(PredictionMarkets::create_market(
            Origin::signed(ALICE),
            Asset::Ztg,
            BOB,
            MarketPeriod::Timestamp(0..100_000_000),
            get_deadlines(),
            gen_metadata(2),
            MarketCreation::Permissionless,
            MarketType::Categorical(2),
            MarketDisputeMechanism::SimpleDisputes,
            ScoringRule::CPMM
        ));

        // is ok
        assert_ok!(PredictionMarkets::buy_complete_set(Origin::signed(BOB), 0, CENT));
        let market = MarketCommons::market(&0).unwrap();

        // set the timestamp
        set_timestamp_for_on_initialize(100_000_000);
        run_to_block(2); // Trigger `on_initialize`; must be at least block #2.
        let grace_period: u64 = market.deadlines.grace_period * MILLISECS_PER_BLOCK as u64;
        Timestamp::set_timestamp(100_000_000 + grace_period);

        assert_noop!(
            PredictionMarkets::buy_complete_set(Origin::signed(BOB), 0, CENT),
            Error::<Runtime>::MarketIsNotActive,
        );

        assert_ok!(PredictionMarkets::report(
            Origin::signed(BOB),
            0,
            OutcomeReport::Categorical(1)
        ));
    });
}

#[test]
fn full_scalar_market_lifecycle() {
    let test = |base_asset: Asset<MarketId>| {
        assert_ok!(PredictionMarkets::create_market(
            Origin::signed(ALICE),
            base_asset,
            BOB,
            MarketPeriod::Timestamp(0..100_000_000),
            get_deadlines(),
            gen_metadata(3),
            MarketCreation::Permissionless,
            MarketType::Scalar(10..=30),
            MarketDisputeMechanism::SimpleDisputes,
            ScoringRule::CPMM
        ));

        assert_ok!(PredictionMarkets::buy_complete_set(Origin::signed(CHARLIE), 0, 100 * BASE));

        // check balances
        let assets = PredictionMarkets::outcome_assets(0, &MarketCommons::market(&0).unwrap());
        assert_eq!(assets.len(), 2);
        for asset in assets.iter() {
            let bal = Tokens::free_balance(*asset, &CHARLIE);
            assert_eq!(bal, 100 * BASE);
        }
        let market = MarketCommons::market(&0).unwrap();

        set_timestamp_for_on_initialize(100_000_000);
        let report_at = 2;
        run_to_block(report_at); // Trigger `on_initialize`; must be at least block #2.
        let grace_period: u64 = market.deadlines.grace_period * MILLISECS_PER_BLOCK as u64;
        Timestamp::set_timestamp(100_000_000 + grace_period);

        // report
        assert_ok!(PredictionMarkets::report(Origin::signed(BOB), 0, OutcomeReport::Scalar(100)));

        let market_after_report = MarketCommons::market(&0).unwrap();
        assert!(market_after_report.report.is_some());
        let report = market_after_report.report.unwrap();
        assert_eq!(report.at, report_at);
        assert_eq!(report.by, BOB);
        assert_eq!(report.outcome, OutcomeReport::Scalar(100));

        // dispute
        assert_ok!(PredictionMarkets::dispute(Origin::signed(DAVE), 0, OutcomeReport::Scalar(25)));
        let disputes = crate::Disputes::<Runtime>::get(0);
        assert_eq!(disputes.len(), 1);

        run_blocks(market.deadlines.dispute_duration);

        let market_after_resolve = MarketCommons::market(&0).unwrap();
        assert_eq!(market_after_resolve.status, MarketStatus::Resolved);
        let disputes = crate::Disputes::<Runtime>::get(0);
        assert_eq!(disputes.len(), 0);

        // give EVE some shares
        assert_ok!(Tokens::transfer(
            Origin::signed(CHARLIE),
            EVE,
            Asset::ScalarOutcome(0, ScalarPosition::Short),
            50 * BASE
        ));

        assert_eq!(
            Tokens::free_balance(Asset::ScalarOutcome(0, ScalarPosition::Short), &CHARLIE),
            50 * BASE
        );

        assert_ok!(PredictionMarkets::redeem_shares(Origin::signed(CHARLIE), 0));
        for asset in assets.iter() {
            let bal = Tokens::free_balance(*asset, &CHARLIE);
            assert_eq!(bal, 0);
        }

        // check payouts is right for each CHARLIE and EVE
        let base_asset_bal_charlie = AssetManager::free_balance(base_asset, &CHARLIE);
        let base_asset_bal_eve = AssetManager::free_balance(base_asset, &EVE);
        assert_eq!(base_asset_bal_charlie, 98750 * CENT); // 75 (LONG) + 12.5 (SHORT) + 900 (balance)
        assert_eq!(base_asset_bal_eve, 1000 * BASE);
        System::assert_has_event(
            Event::TokensRedeemed(
                0,
                Asset::ScalarOutcome(0, ScalarPosition::Long),
                100 * BASE,
                75 * BASE,
                CHARLIE,
            )
            .into(),
        );
        System::assert_has_event(
            Event::TokensRedeemed(
                0,
                Asset::ScalarOutcome(0, ScalarPosition::Short),
                50 * BASE,
                1250 * CENT, // 12.5
                CHARLIE,
            )
            .into(),
        );

        assert_ok!(PredictionMarkets::redeem_shares(Origin::signed(EVE), 0));
        let base_asset_bal_eve_after = AssetManager::free_balance(base_asset, &EVE);
        assert_eq!(base_asset_bal_eve_after, 101250 * CENT); // 12.5 (SHORT) + 1000 (balance)
        System::assert_last_event(
            Event::TokensRedeemed(
                0,
                Asset::ScalarOutcome(0, ScalarPosition::Short),
                50 * BASE,
                1250 * CENT, // 12.5
                EVE,
            )
            .into(),
        );
    };
    ExtBuilder::default().build().execute_with(|| {
        test(Asset::Ztg);
    });
    #[cfg(feature = "parachain")]
    ExtBuilder::default().build().execute_with(|| {
        test(Asset::ForeignAsset(100));
    });
}

#[test]
fn scalar_market_correctly_resolves_on_out_of_range_outcomes_below_threshold() {
    let test = |base_asset: Asset<MarketId>| {
        scalar_market_correctly_resolves_common(base_asset, 50);
        assert_eq!(AssetManager::free_balance(base_asset, &CHARLIE), 900 * BASE);
        assert_eq!(AssetManager::free_balance(base_asset, &EVE), 1100 * BASE);
    };
    ExtBuilder::default().build().execute_with(|| {
        test(Asset::Ztg);
    });
    #[cfg(feature = "parachain")]
    ExtBuilder::default().build().execute_with(|| {
        test(Asset::ForeignAsset(100));
    });
}

#[test]
fn scalar_market_correctly_resolves_on_out_of_range_outcomes_above_threshold() {
    let test = |base_asset: Asset<MarketId>| {
        scalar_market_correctly_resolves_common(base_asset, 250);
        assert_eq!(AssetManager::free_balance(base_asset, &CHARLIE), 1000 * BASE);
        assert_eq!(AssetManager::free_balance(base_asset, &EVE), 1000 * BASE);
    };
    ExtBuilder::default().build().execute_with(|| {
        test(Asset::Ztg);
    });
    #[cfg(feature = "parachain")]
    ExtBuilder::default().build().execute_with(|| {
        test(Asset::ForeignAsset(100));
    });
}

#[test]
fn reject_market_fails_on_permissionless_market() {
    ExtBuilder::default().build().execute_with(|| {
        // Creates an advised market.
        simple_create_categorical_market(
            Asset::Ztg,
            MarketCreation::Permissionless,
            0..1,
            ScoringRule::CPMM,
        );
        let reject_reason: Vec<u8> =
            vec![0; <Runtime as Config>::MaxRejectReasonLen::get() as usize];
        assert_noop!(
            PredictionMarkets::reject_market(Origin::signed(SUDO), 0, reject_reason),
            Error::<Runtime>::InvalidMarketStatus
        );
    });
}

#[test]
fn reject_market_fails_on_approved_market() {
    ExtBuilder::default().build().execute_with(|| {
        // Creates an advised market.
        simple_create_categorical_market(
            Asset::Ztg,
            MarketCreation::Advised,
            0..1,
            ScoringRule::CPMM,
        );
        assert_ok!(PredictionMarkets::approve_market(Origin::signed(SUDO), 0));
        let reject_reason: Vec<u8> =
            vec![0; <Runtime as Config>::MaxRejectReasonLen::get() as usize];
        assert_noop!(
            PredictionMarkets::reject_market(Origin::signed(SUDO), 0, reject_reason),
            Error::<Runtime>::InvalidMarketStatus
        );
    });
}

#[test]
fn market_resolve_does_not_hold_liquidity_withdraw() {
    ExtBuilder::default().build().execute_with(|| {
        let end = 100;
        assert_ok!(PredictionMarkets::create_market(
            Origin::signed(ALICE),
            Asset::Ztg,
            BOB,
            MarketPeriod::Block(0..end),
            get_deadlines(),
            gen_metadata(2),
            MarketCreation::Permissionless,
            MarketType::Categorical(3),
            MarketDisputeMechanism::SimpleDisputes,
            ScoringRule::CPMM
        ));
        deploy_swap_pool(MarketCommons::market(&0).unwrap(), 0).unwrap();
        assert_ok!(PredictionMarkets::buy_complete_set(Origin::signed(ALICE), 0, BASE));
        assert_ok!(PredictionMarkets::buy_complete_set(Origin::signed(BOB), 0, 2 * BASE));
        assert_ok!(PredictionMarkets::buy_complete_set(Origin::signed(CHARLIE), 0, 3 * BASE));
        let market = MarketCommons::market(&0).unwrap();

        let grace_period = end + market.deadlines.grace_period;
        run_to_block(grace_period + 1);
        assert_ok!(PredictionMarkets::report(
            Origin::signed(BOB),
            0,
            OutcomeReport::Categorical(2)
        ));

        run_to_block(grace_period + market.deadlines.dispute_duration + 2);
        assert_ok!(Swaps::pool_exit(Origin::signed(FRED), 0, BASE * 100, vec![0, 0]));
        assert_ok!(PredictionMarkets::redeem_shares(Origin::signed(BOB), 0));
    })
}

#[test]
fn authorized_correctly_resolves_disputed_market() {
    // NOTE: Bonds are always in ZTG, irrespective of base_asset.
    let test = |base_asset: Asset<MarketId>| {
        let end = 2;
        assert_ok!(PredictionMarkets::create_market(
            Origin::signed(ALICE),
            base_asset,
            BOB,
            MarketPeriod::Block(0..end),
            get_deadlines(),
            gen_metadata(2),
            MarketCreation::Permissionless,
            MarketType::Categorical(<Runtime as Config>::MinCategories::get()),
            MarketDisputeMechanism::Authorized,
            ScoringRule::CPMM,
        ));
        assert_ok!(PredictionMarkets::buy_complete_set(Origin::signed(CHARLIE), 0, CENT));

        let market = MarketCommons::market(&0).unwrap();
        let grace_period = end + market.deadlines.grace_period;
        run_to_block(grace_period + 1);
        assert_ok!(PredictionMarkets::report(
            Origin::signed(BOB),
            0,
            OutcomeReport::Categorical(0)
        ));

        let charlie_balance = AssetManager::free_balance(base_asset, &CHARLIE);
        assert_eq!(charlie_balance, 1_000 * BASE - CENT);

        let dispute_at = grace_period + 1 + 1;
        run_to_block(dispute_at);
        assert_ok!(PredictionMarkets::dispute(
            Origin::signed(CHARLIE),
            0,
            OutcomeReport::Categorical(1)
        ));

        if base_asset == Asset::Ztg {
            let charlie_balance = AssetManager::free_balance(Asset::Ztg, &CHARLIE);
            assert_eq!(charlie_balance, 1_000 * BASE - CENT - DisputeBond::get());
        } else {
            let charlie_balance = AssetManager::free_balance(Asset::Ztg, &CHARLIE);
            assert_eq!(charlie_balance, 1_000 * BASE - DisputeBond::get());
            let charlie_balance = AssetManager::free_balance(base_asset, &CHARLIE);
            assert_eq!(charlie_balance, 1_000 * BASE - CENT);
        }

        // Fred authorizses an outcome, but fat-fingers it on the first try.
        assert_ok!(Authorized::authorize_market_outcome(
            Origin::signed(AuthorizedDisputeResolutionUser::get()),
            0,
            OutcomeReport::Categorical(0)
        ));
        assert_ok!(Authorized::authorize_market_outcome(
            Origin::signed(AuthorizedDisputeResolutionUser::get()),
            0,
            OutcomeReport::Categorical(1)
        ));

        let market = MarketCommons::market(&0).unwrap();
        assert_eq!(market.status, MarketStatus::Disputed);

        // check everyone's deposits
        let charlie_reserved = Balances::reserved_balance(&CHARLIE);
        assert_eq!(charlie_reserved, DisputeBond::get());

        // check disputes length
        let disputes = crate::Disputes::<Runtime>::get(0);
        assert_eq!(disputes.len(), 1);

        let market_ids_1 = MarketIdsPerDisputeBlock::<Runtime>::get(
            dispute_at + <Runtime as zrml_authorized::Config>::CorrectionPeriod::get(),
        );
        assert_eq!(market_ids_1.len(), 1);

        if base_asset == Asset::Ztg {
            let charlie_balance = AssetManager::free_balance(Asset::Ztg, &CHARLIE);
            assert_eq!(charlie_balance, 1_000 * BASE - CENT - DisputeBond::get());
        } else {
            let charlie_balance = AssetManager::free_balance(Asset::Ztg, &CHARLIE);
            assert_eq!(charlie_balance, 1_000 * BASE - DisputeBond::get());
            let charlie_balance = AssetManager::free_balance(base_asset, &CHARLIE);
            assert_eq!(charlie_balance, 1_000 * BASE - CENT);
        }

        run_blocks(<Runtime as zrml_authorized::Config>::CorrectionPeriod::get() - 1);

        let market_after = MarketCommons::market(&0).unwrap();
        assert_eq!(market_after.status, MarketStatus::Disputed);

        if base_asset == Asset::Ztg {
            let charlie_balance = AssetManager::free_balance(Asset::Ztg, &CHARLIE);
            assert_eq!(charlie_balance, 1_000 * BASE - CENT - DisputeBond::get());
        } else {
            let charlie_balance = AssetManager::free_balance(Asset::Ztg, &CHARLIE);
            assert_eq!(charlie_balance, 1_000 * BASE - DisputeBond::get());
            let charlie_balance = AssetManager::free_balance(base_asset, &CHARLIE);
            assert_eq!(charlie_balance, 1_000 * BASE - CENT);
        }

        run_blocks(1);

        if base_asset == Asset::Ztg {
            let charlie_balance = AssetManager::free_balance(Asset::Ztg, &CHARLIE);
            assert_eq!(charlie_balance, 1_000 * BASE - CENT + OracleBond::get());
        } else {
            let charlie_balance = AssetManager::free_balance(Asset::Ztg, &CHARLIE);
            assert_eq!(charlie_balance, 1_000 * BASE + OracleBond::get());
            let charlie_balance = AssetManager::free_balance(base_asset, &CHARLIE);
            assert_eq!(charlie_balance, 1_000 * BASE - CENT);
        }

        let market_after = MarketCommons::market(&0).unwrap();
        assert_eq!(market_after.status, MarketStatus::Resolved);
        let disputes = crate::Disputes::<Runtime>::get(0);
        assert_eq!(disputes.len(), 0);

        assert_ok!(PredictionMarkets::redeem_shares(Origin::signed(CHARLIE), 0));

        if base_asset == Asset::Ztg {
            let charlie_balance = AssetManager::free_balance(Asset::Ztg, &CHARLIE);
            assert_eq!(charlie_balance, 1_000 * BASE + OracleBond::get());
        } else {
            let charlie_balance = AssetManager::free_balance(Asset::Ztg, &CHARLIE);
            assert_eq!(charlie_balance, 1_000 * BASE + OracleBond::get());
            let charlie_balance = AssetManager::free_balance(base_asset, &CHARLIE);
            assert_eq!(charlie_balance, 1_000 * BASE);
        }
        let charlie_reserved_2 = AssetManager::reserved_balance(Asset::Ztg, &CHARLIE);
        assert_eq!(charlie_reserved_2, 0);

        let alice_balance = AssetManager::free_balance(Asset::Ztg, &ALICE);
        assert_eq!(alice_balance, 1_000 * BASE - OracleBond::get());

        // bob kinda gets away scot-free since Alice is held responsible
        // for her designated reporter
        let bob_balance = AssetManager::free_balance(Asset::Ztg, &BOB);
        assert_eq!(bob_balance, 1_000 * BASE);

        assert!(market_after.bonds.creation.unwrap().is_settled);
        assert!(market_after.bonds.oracle.unwrap().is_settled);
    };
    ExtBuilder::default().build().execute_with(|| {
        test(Asset::Ztg);
    });
    #[cfg(feature = "parachain")]
    ExtBuilder::default().build().execute_with(|| {
        test(Asset::ForeignAsset(100));
    });
}

#[test]
fn approve_market_correctly_unreserves_advisory_bond() {
    // NOTE: Bonds are always in ZTG, irrespective of base_asset.
    let test = |base_asset: Asset<MarketId>| {
        assert_ok!(PredictionMarkets::create_market(
            Origin::signed(ALICE),
            base_asset,
            BOB,
            MarketPeriod::Block(0..100),
            get_deadlines(),
            gen_metadata(2),
            MarketCreation::Advised,
            MarketType::Categorical(2),
            MarketDisputeMechanism::SimpleDisputes,
            ScoringRule::CPMM,
        ));
        let market_id = 0;
        // Reserve a sentinel amount to check that we don't unreserve too much.
        assert_ok!(Balances::reserve_named(
            &PredictionMarkets::reserve_id(),
            &ALICE,
            SENTINEL_AMOUNT
        ));
        let alice_balance_before = Balances::free_balance(&ALICE);
        assert_eq!(
            Balances::reserved_balance(&ALICE),
            SENTINEL_AMOUNT + AdvisoryBond::get() + OracleBond::get()
        );
        assert_ok!(PredictionMarkets::approve_market(Origin::signed(SUDO), market_id));
        assert_eq!(Balances::reserved_balance(&ALICE), SENTINEL_AMOUNT + OracleBond::get());
        assert_eq!(Balances::free_balance(&ALICE), alice_balance_before + AdvisoryBond::get());
        let market = MarketCommons::market(&market_id).unwrap();
        assert!(market.bonds.creation.unwrap().is_settled);
    };
    ExtBuilder::default().build().execute_with(|| {
        test(Asset::Ztg);
    });
    #[cfg(feature = "parachain")]
    ExtBuilder::default().build().execute_with(|| {
        test(Asset::ForeignAsset(100));
    });
}

#[test]
fn deploy_swap_pool_correctly_sets_weight_of_base_asset() {
    ExtBuilder::default().build().execute_with(|| {
        let weights = vec![
            <Runtime as zrml_swaps::Config>::MinWeight::get() + 11,
            <Runtime as zrml_swaps::Config>::MinWeight::get() + 22,
            <Runtime as zrml_swaps::Config>::MinWeight::get() + 33,
        ];
        assert_ok!(PredictionMarkets::create_cpmm_market_and_deploy_assets(
            Origin::signed(ALICE),
            Asset::Ztg,
            ALICE,
            MarketPeriod::Block(0..42),
            get_deadlines(),
            gen_metadata(50),
            MarketType::Categorical(3),
            MarketDisputeMechanism::SimpleDisputes,
            1,
            <Runtime as zrml_swaps::Config>::MinLiquidity::get(),
            weights,
        ));
        let pool = <Pools<Runtime>>::get(0).unwrap();
        let pool_weights = pool.weights.unwrap();
        assert_eq!(
            pool_weights[&Asset::Ztg],
            3 * <Runtime as zrml_swaps::Config>::MinWeight::get() + 66
        );
    });
}

#[test]
fn deploy_swap_pool_for_market_returns_error_if_weights_is_too_short() {
    ExtBuilder::default().build().execute_with(|| {
        let category_count = 5;
        assert_ok!(PredictionMarkets::create_market(
            Origin::signed(ALICE),
            Asset::Ztg,
            BOB,
            MarketPeriod::Block(0..100),
            get_deadlines(),
            gen_metadata(2),
            MarketCreation::Permissionless,
            MarketType::Categorical(category_count),
            MarketDisputeMechanism::SimpleDisputes,
            ScoringRule::CPMM
        ));
        let amount = 123 * BASE;
        assert_ok!(Balances::set_balance(Origin::root(), ALICE, 2 * amount, 0));
        assert_ok!(PredictionMarkets::buy_complete_set(Origin::signed(ALICE), 0, amount));
        // Attempt to create a pool with four weights; but we need five instead (base asset not
        // counted).
        assert_noop!(
            PredictionMarkets::deploy_swap_pool_for_market(
                Origin::signed(ALICE),
                0,
                1,
                amount,
                vec![
                    <Runtime as zrml_swaps::Config>::MinWeight::get();
                    (category_count - 1).into()
                ],
            ),
            Error::<Runtime>::WeightsLenMustEqualAssetsLen,
        );
    });
}

#[test]
fn deploy_swap_pool_for_market_returns_error_if_weights_is_too_long() {
    ExtBuilder::default().build().execute_with(|| {
        let category_count = 5;
        assert_ok!(PredictionMarkets::create_market(
            Origin::signed(ALICE),
            Asset::Ztg,
            BOB,
            MarketPeriod::Block(0..100),
            get_deadlines(),
            gen_metadata(2),
            MarketCreation::Permissionless,
            MarketType::Categorical(category_count),
            MarketDisputeMechanism::SimpleDisputes,
            ScoringRule::CPMM
        ));
        let amount = 123 * BASE;
        assert_ok!(Balances::set_balance(Origin::root(), ALICE, 2 * amount, 0));
        assert_ok!(PredictionMarkets::buy_complete_set(Origin::signed(ALICE), 0, amount));
        // Attempt to create a pool with six weights; but we need five instead (base asset not
        // counted).
        assert_noop!(
            PredictionMarkets::deploy_swap_pool_for_market(
                Origin::signed(ALICE),
                0,
                <Runtime as zrml_swaps::Config>::MaxSwapFee::get(),
                amount,
                vec![
                    <Runtime as zrml_swaps::Config>::MinWeight::get();
                    (category_count + 1).into()
                ],
            ),
            Error::<Runtime>::WeightsLenMustEqualAssetsLen,
        );
    });
}

#[test]
fn on_resolution_correctly_reserves_and_unreserves_bonds_for_permissionless_market_on_oracle_report()
 {
    // NOTE: Bonds are always in ZTG, irrespective of base_asset.
    let test = |base_asset: Asset<MarketId>| {
        let end = 100;
        assert_ok!(PredictionMarkets::create_market(
            Origin::signed(ALICE),
            base_asset,
            BOB,
            MarketPeriod::Block(0..end),
            get_deadlines(),
            gen_metadata(2),
            MarketCreation::Permissionless,
            MarketType::Categorical(2),
            MarketDisputeMechanism::SimpleDisputes,
            ScoringRule::CPMM,
        ));
        // Reserve a sentinel amount to check that we don't unreserve too much.
        assert_ok!(Balances::reserve_named(
            &PredictionMarkets::reserve_id(),
            &ALICE,
            SENTINEL_AMOUNT
        ));
        let alice_balance_before = Balances::free_balance(&ALICE);
        assert_eq!(
            Balances::reserved_balance(&ALICE),
            SENTINEL_AMOUNT + ValidityBond::get() + OracleBond::get()
        );
        let market = MarketCommons::market(&0).unwrap();
        let grace_period = end + market.deadlines.grace_period;
        run_to_block(grace_period + 1);
        assert_ok!(PredictionMarkets::report(
            Origin::signed(BOB),
            0,
            OutcomeReport::Categorical(0)
        ));
        run_to_block(grace_period + market.deadlines.dispute_duration + 1);
        assert_eq!(Balances::reserved_balance(&ALICE), SENTINEL_AMOUNT);
        assert_eq!(
            Balances::free_balance(&ALICE),
            alice_balance_before + ValidityBond::get() + OracleBond::get()
        );
    };
    ExtBuilder::default().build().execute_with(|| {
        test(Asset::Ztg);
    });
    #[cfg(feature = "parachain")]
    ExtBuilder::default().build().execute_with(|| {
        test(Asset::ForeignAsset(100));
    });
}

#[test]
fn on_resolution_correctly_reserves_and_unreserves_bonds_for_permissionless_market_on_outsider_report()
 {
    // NOTE: Bonds are always in ZTG, irrespective of base_asset.
    let test = |base_asset: Asset<MarketId>| {
        let end = 100;
        assert_ok!(PredictionMarkets::create_market(
            Origin::signed(ALICE),
            base_asset,
            BOB,
            MarketPeriod::Block(0..100),
            get_deadlines(),
            gen_metadata(2),
            MarketCreation::Permissionless,
            MarketType::Categorical(2),
            MarketDisputeMechanism::SimpleDisputes,
            ScoringRule::CPMM,
        ));
        // Reserve a sentinel amount to check that we don't unreserve too much.
        assert_ok!(Balances::reserve_named(
            &PredictionMarkets::reserve_id(),
            &ALICE,
            SENTINEL_AMOUNT
        ));
        let alice_balance_before = Balances::free_balance(&ALICE);
        assert_eq!(
            Balances::reserved_balance(&ALICE),
            SENTINEL_AMOUNT + ValidityBond::get() + OracleBond::get()
        );
        let market = MarketCommons::market(&0).unwrap();
        let grace_period = end + market.deadlines.grace_period;
        let report_at = grace_period + market.deadlines.oracle_duration + 1;
        run_to_block(report_at);
        assert_ok!(PredictionMarkets::report(
            Origin::signed(CHARLIE),
            0,
            OutcomeReport::Categorical(1)
        ));
        run_blocks(market.deadlines.dispute_duration);
        assert_eq!(Balances::reserved_balance(&ALICE), SENTINEL_AMOUNT);
        // Check that validity bond didn't get slashed, but oracle bond did
        assert_eq!(Balances::free_balance(&ALICE), alice_balance_before + ValidityBond::get());
    };
    ExtBuilder::default().build().execute_with(|| {
        test(Asset::Ztg);
    });
    #[cfg(feature = "parachain")]
    ExtBuilder::default().build().execute_with(|| {
        test(Asset::ForeignAsset(100));
    });
}

#[test]
fn on_resolution_correctly_reserves_and_unreserves_bonds_for_approved_advised_market_on_oracle_report()
 {
    // NOTE: Bonds are always in ZTG, irrespective of base_asset.
    let test = |base_asset: Asset<MarketId>| {
        let end = 100;
        assert_ok!(PredictionMarkets::create_market(
            Origin::signed(ALICE),
            base_asset,
            BOB,
            MarketPeriod::Block(0..end),
            get_deadlines(),
            gen_metadata(2),
            MarketCreation::Advised,
            MarketType::Categorical(2),
            MarketDisputeMechanism::SimpleDisputes,
            ScoringRule::CPMM,
        ));
        // Reserve a sentinel amount to check that we don't unreserve too much.
        assert_ok!(Balances::reserve_named(
            &PredictionMarkets::reserve_id(),
            &ALICE,
            SENTINEL_AMOUNT
        ));
        assert_ok!(PredictionMarkets::approve_market(Origin::signed(SUDO), 0));
        let alice_balance_before = Balances::free_balance(&ALICE);
        assert_eq!(Balances::reserved_balance(&ALICE), SENTINEL_AMOUNT + OracleBond::get());
        let market = MarketCommons::market(&0).unwrap();
        let grace_period = end + market.deadlines.grace_period;
        let report_at = grace_period + 1;
        run_to_block(report_at);
        assert_ok!(PredictionMarkets::report(
            Origin::signed(BOB),
            0,
            OutcomeReport::Categorical(1)
        ));
        run_blocks(market.deadlines.dispute_duration);
        assert_eq!(Balances::reserved_balance(&ALICE), SENTINEL_AMOUNT);
        // Check that nothing got slashed
        assert_eq!(Balances::free_balance(&ALICE), alice_balance_before + OracleBond::get());
    };
    ExtBuilder::default().build().execute_with(|| {
        test(Asset::Ztg);
    });
    #[cfg(feature = "parachain")]
    ExtBuilder::default().build().execute_with(|| {
        test(Asset::ForeignAsset(100));
    });
}

#[test]
fn on_resolution_correctly_reserves_and_unreserves_bonds_for_approved_advised_market_on_outsider_report()
 {
    // NOTE: Bonds are always in ZTG, irrespective of base_asset.
    let test = |base_asset: Asset<MarketId>| {
        let end = 100;
        assert_ok!(PredictionMarkets::create_market(
            Origin::signed(ALICE),
            base_asset,
            BOB,
            MarketPeriod::Block(0..end),
            get_deadlines(),
            gen_metadata(2),
            MarketCreation::Advised,
            MarketType::Categorical(2),
            MarketDisputeMechanism::SimpleDisputes,
            ScoringRule::CPMM,
        ));
        // Reserve a sentinel amount to check that we don't unreserve too much.
        assert_ok!(Balances::reserve_named(
            &PredictionMarkets::reserve_id(),
            &ALICE,
            SENTINEL_AMOUNT
        ));
        assert_ok!(PredictionMarkets::approve_market(Origin::signed(SUDO), 0));
        let alice_balance_before = Balances::free_balance(&ALICE);
        assert_eq!(Balances::reserved_balance(&ALICE), SENTINEL_AMOUNT + OracleBond::get());
        let market = MarketCommons::market(&0).unwrap();
        let grace_period = end + market.deadlines.grace_period;
        let report_at = grace_period + market.deadlines.oracle_duration + 1;
        run_to_block(report_at);
        assert_ok!(PredictionMarkets::report(
            Origin::signed(CHARLIE),
            0,
            OutcomeReport::Categorical(1)
        ));
        run_blocks(market.deadlines.dispute_duration);
        // Check that oracle bond got slashed
        assert_eq!(Balances::reserved_balance(&ALICE), SENTINEL_AMOUNT);
        assert_eq!(Balances::free_balance(&ALICE), alice_balance_before);
    };
    ExtBuilder::default().build().execute_with(|| {
        test(Asset::Ztg);
    });
    #[cfg(feature = "parachain")]
    ExtBuilder::default().build().execute_with(|| {
        test(Asset::ForeignAsset(100));
    });
}

#[test]
fn on_resolution_correctly_reserves_and_unreserves_bonds_for_permissionless_market_with_correct_disputed_outcome_with_oracle_report()
 {
    // Oracle reports in time but incorrect report, so OracleBond gets slashed on resolution
    // NOTE: Bonds are always in ZTG, irrespective of base_asset.
    let test = |base_asset: Asset<MarketId>| {
        let end = 100;
        assert_ok!(PredictionMarkets::create_market(
            Origin::signed(ALICE),
            base_asset,
            BOB,
            MarketPeriod::Block(0..end),
            get_deadlines(),
            gen_metadata(2),
            MarketCreation::Permissionless,
            MarketType::Categorical(2),
            MarketDisputeMechanism::SimpleDisputes,
            ScoringRule::CPMM,
        ));
        // Reserve a sentinel amount to check that we don't unreserve too much.
        assert_ok!(Balances::reserve_named(
            &PredictionMarkets::reserve_id(),
            &ALICE,
            SENTINEL_AMOUNT
        ));
        let alice_balance_before = Balances::free_balance(&ALICE);
        assert_eq!(
            Balances::reserved_balance(&ALICE),
            SENTINEL_AMOUNT + ValidityBond::get() + OracleBond::get()
        );
        let market = MarketCommons::market(&0).unwrap();
        let grace_period = end + market.deadlines.grace_period;
        run_to_block(grace_period + 1);
        assert_ok!(PredictionMarkets::report(
            Origin::signed(BOB),
            0,
            OutcomeReport::Categorical(0)
        ));
        assert_ok!(PredictionMarkets::dispute(
            Origin::signed(CHARLIE),
            0,
            OutcomeReport::Categorical(1)
        ));
        run_blocks(market.deadlines.dispute_duration);
        assert_eq!(Balances::reserved_balance(&ALICE), SENTINEL_AMOUNT);
        // ValidityBond bond is returned but OracleBond is slashed
        assert_eq!(Balances::free_balance(&ALICE), alice_balance_before + ValidityBond::get());
    };
    ExtBuilder::default().build().execute_with(|| {
        test(Asset::Ztg);
    });
    #[cfg(feature = "parachain")]
    ExtBuilder::default().build().execute_with(|| {
        test(Asset::ForeignAsset(100));
    });
}

#[test]
fn on_resolution_correctly_reserves_and_unreserves_bonds_for_approved_advised_market_with_correct_disputed_outcome_with_oracle_report()
 {
    // Oracle reports in time but incorrect report, so OracleBond gets slashed on resolution
    // NOTE: Bonds are always in ZTG, irrespective of base_asset.
    let test = |base_asset: Asset<MarketId>| {
        let end = 100;
        assert_ok!(PredictionMarkets::create_market(
            Origin::signed(ALICE),
            base_asset,
            BOB,
            MarketPeriod::Block(0..end),
            get_deadlines(),
            gen_metadata(2),
            MarketCreation::Advised,
            MarketType::Categorical(2),
            MarketDisputeMechanism::SimpleDisputes,
            ScoringRule::CPMM,
        ));
        // Reserve a sentinel amount to check that we don't unreserve too much.
        assert_ok!(Balances::reserve_named(
            &PredictionMarkets::reserve_id(),
            &ALICE,
            SENTINEL_AMOUNT
        ));
        assert_ok!(PredictionMarkets::approve_market(Origin::signed(SUDO), 0));
        let alice_balance_before = Balances::free_balance(&ALICE);
        assert_eq!(Balances::reserved_balance(&ALICE), SENTINEL_AMOUNT + OracleBond::get());
        let market = MarketCommons::market(&0).unwrap();
        let grace_period = end + market.deadlines.grace_period;
        run_to_block(grace_period + 1);
        assert_ok!(PredictionMarkets::report(
            Origin::signed(BOB),
            0,
            OutcomeReport::Categorical(0)
        ));
        assert_ok!(PredictionMarkets::dispute(
            Origin::signed(CHARLIE),
            0,
            OutcomeReport::Categorical(1)
        ));
        run_blocks(market.deadlines.dispute_duration);
        assert_eq!(Balances::reserved_balance(&ALICE), SENTINEL_AMOUNT);
        // ValidityBond bond is returned but OracleBond is slashed
        assert_eq!(Balances::free_balance(&ALICE), alice_balance_before);
    };
    ExtBuilder::default().build().execute_with(|| {
        test(Asset::Ztg);
    });
    #[cfg(feature = "parachain")]
    ExtBuilder::default().build().execute_with(|| {
        test(Asset::ForeignAsset(100));
    });
}

#[test]
fn on_resolution_correctly_reserves_and_unreserves_bonds_for_permissionless_market_with_wrong_disputed_outcome_with_oracle_report()
 {
    // Oracle reports in time and correct report, so OracleBond does not get slashed on resolution
    // NOTE: Bonds are always in ZTG, irrespective of base_asset.
    let test = |base_asset: Asset<MarketId>| {
        let end = 100;
        assert_ok!(PredictionMarkets::create_market(
            Origin::signed(ALICE),
            base_asset,
            BOB,
            MarketPeriod::Block(0..end),
            get_deadlines(),
            gen_metadata(2),
            MarketCreation::Permissionless,
            MarketType::Categorical(2),
            MarketDisputeMechanism::SimpleDisputes,
            ScoringRule::CPMM,
        ));
        // Reserve a sentinel amount to check that we don't unreserve too much.
        assert_ok!(Balances::reserve_named(
            &PredictionMarkets::reserve_id(),
            &ALICE,
            SENTINEL_AMOUNT
        ));
        let alice_balance_before = Balances::free_balance(&ALICE);
        assert_eq!(
            Balances::reserved_balance(&ALICE),
            SENTINEL_AMOUNT + ValidityBond::get() + OracleBond::get()
        );
        let market = MarketCommons::market(&0).unwrap();
        let grace_period = end + market.deadlines.grace_period;
        run_to_block(grace_period + 1);
        assert_ok!(PredictionMarkets::report(
            Origin::signed(BOB),
            0,
            OutcomeReport::Categorical(0)
        ));
        // EVE disputes with wrong outcome
        assert_ok!(PredictionMarkets::dispute(
            Origin::signed(EVE),
            0,
            OutcomeReport::Categorical(1)
        ));
        assert_ok!(PredictionMarkets::dispute(
            Origin::signed(CHARLIE),
            0,
            OutcomeReport::Categorical(0)
        ));
        run_blocks(market.deadlines.dispute_duration);
        assert_eq!(Balances::reserved_balance(&ALICE), SENTINEL_AMOUNT);
        // ValidityBond bond is returned but OracleBond is not slashed
        assert_eq!(
            Balances::free_balance(&ALICE),
            alice_balance_before + ValidityBond::get() + OracleBond::get()
        );
    };
    ExtBuilder::default().build().execute_with(|| {
        test(Asset::Ztg);
    });
    #[cfg(feature = "parachain")]
    ExtBuilder::default().build().execute_with(|| {
        test(Asset::ForeignAsset(100));
    });
}

#[test]
fn on_resolution_correctly_reserves_and_unreserves_bonds_for_advised_approved_market_with_wrong_disputed_outcome_with_oracle_report()
 {
    // Oracle reports in time and correct report, so OracleBond does not get slashed on resolution
    // NOTE: Bonds are always in ZTG, irrespective of base_asset.
    let test = |base_asset: Asset<MarketId>| {
        let end = 100;
        assert_ok!(PredictionMarkets::create_market(
            Origin::signed(ALICE),
            base_asset,
            BOB,
            MarketPeriod::Block(0..end),
            get_deadlines(),
            gen_metadata(2),
            MarketCreation::Advised,
            MarketType::Categorical(2),
            MarketDisputeMechanism::SimpleDisputes,
            ScoringRule::CPMM,
        ));
        // Reserve a sentinel amount to check that we don't unreserve too much.
        assert_ok!(Balances::reserve_named(
            &PredictionMarkets::reserve_id(),
            &ALICE,
            SENTINEL_AMOUNT
        ));
        assert_ok!(PredictionMarkets::approve_market(Origin::signed(SUDO), 0));
        let alice_balance_before = Balances::free_balance(&ALICE);
        assert_eq!(Balances::reserved_balance(&ALICE), SENTINEL_AMOUNT + OracleBond::get());
        let market = MarketCommons::market(&0).unwrap();
        let grace_period = end + market.deadlines.grace_period;
        run_to_block(grace_period + 1);
        assert_ok!(PredictionMarkets::report(
            Origin::signed(BOB),
            0,
            OutcomeReport::Categorical(0)
        ));
        // EVE disputes with wrong outcome
        assert_ok!(PredictionMarkets::dispute(
            Origin::signed(EVE),
            0,
            OutcomeReport::Categorical(1)
        ));
        assert_ok!(PredictionMarkets::dispute(
            Origin::signed(CHARLIE),
            0,
            OutcomeReport::Categorical(0)
        ));
        run_blocks(market.deadlines.dispute_duration);
        assert_eq!(Balances::reserved_balance(&ALICE), SENTINEL_AMOUNT);
        // ValidityBond bond is returned but OracleBond is not slashed
        assert_eq!(Balances::free_balance(&ALICE), alice_balance_before + OracleBond::get());
    };
    ExtBuilder::default().build().execute_with(|| {
        test(Asset::Ztg);
    });
    #[cfg(feature = "parachain")]
    ExtBuilder::default().build().execute_with(|| {
        test(Asset::ForeignAsset(100));
    });
}

#[test]
fn on_resolution_correctly_reserves_and_unreserves_bonds_for_permissionless_market_with_disputed_outcome_with_outsider_report()
 {
    // Oracle does not report in time, so OracleBond gets slashed on resolution
    // NOTE: Bonds are always in ZTG, irrespective of base_asset.
    let test = |base_asset: Asset<MarketId>| {
        let end = 100;
        assert_ok!(PredictionMarkets::create_market(
            Origin::signed(ALICE),
            base_asset,
            BOB,
            MarketPeriod::Block(0..end),
            get_deadlines(),
            gen_metadata(2),
            MarketCreation::Permissionless,
            MarketType::Categorical(2),
            MarketDisputeMechanism::SimpleDisputes,
            ScoringRule::CPMM,
        ));
        // Reserve a sentinel amount to check that we don't unreserve too much.
        assert_ok!(Balances::reserve_named(
            &PredictionMarkets::reserve_id(),
            &ALICE,
            SENTINEL_AMOUNT
        ));
        let alice_balance_before = Balances::free_balance(&ALICE);
        assert_eq!(
            Balances::reserved_balance(&ALICE),
            SENTINEL_AMOUNT + ValidityBond::get() + OracleBond::get()
        );
        let market = MarketCommons::market(&0).unwrap();
        let after_oracle_duration =
            end + market.deadlines.grace_period + market.deadlines.oracle_duration + 1;
        run_to_block(after_oracle_duration);
        // CHARLIE is not an Oracle
        assert_ok!(PredictionMarkets::report(
            Origin::signed(CHARLIE),
            0,
            OutcomeReport::Categorical(0)
        ));
        // EVE disputes with wrong outcome
        assert_ok!(PredictionMarkets::dispute(
            Origin::signed(EVE),
            0,
            OutcomeReport::Categorical(1)
        ));
        assert_ok!(PredictionMarkets::dispute(
            Origin::signed(FRED),
            0,
            OutcomeReport::Categorical(0)
        ));
        run_blocks(market.deadlines.dispute_duration);
        assert_eq!(Balances::reserved_balance(&ALICE), SENTINEL_AMOUNT);
        // ValidityBond bond is returned but OracleBond is slashed
        assert_eq!(Balances::free_balance(&ALICE), alice_balance_before + ValidityBond::get());
    };
    ExtBuilder::default().build().execute_with(|| {
        test(Asset::Ztg);
    });
    #[cfg(feature = "parachain")]
    ExtBuilder::default().build().execute_with(|| {
        test(Asset::ForeignAsset(100));
    });
}

#[test]
fn on_resolution_correctly_reserves_and_unreserves_bonds_for_advised_approved_market_with_disputed_outcome_with_outsider_report()
 {
    // Oracle does not report in time, so OracleBond gets slashed on resolution
    // NOTE: Bonds are always in ZTG
    let test = |base_asset: Asset<MarketId>| {
        let end = 100;
        assert_ok!(PredictionMarkets::create_market(
            Origin::signed(ALICE),
            base_asset,
            BOB,
            MarketPeriod::Block(0..end),
            get_deadlines(),
            gen_metadata(2),
            MarketCreation::Advised,
            MarketType::Categorical(2),
            MarketDisputeMechanism::SimpleDisputes,
            ScoringRule::CPMM,
        ));
        // Reserve a sentinel amount to check that we don't unreserve too much.
        assert_ok!(Balances::reserve_named(
            &PredictionMarkets::reserve_id(),
            &ALICE,
            SENTINEL_AMOUNT
        ));
        assert_ok!(PredictionMarkets::approve_market(Origin::signed(SUDO), 0));
        let alice_balance_before = Balances::free_balance(&ALICE);
        assert_eq!(Balances::reserved_balance(&ALICE), SENTINEL_AMOUNT + OracleBond::get());
        let market = MarketCommons::market(&0).unwrap();
        let after_oracle_duration =
            end + market.deadlines.grace_period + market.deadlines.oracle_duration + 1;
        run_to_block(after_oracle_duration);
        // CHARLIE is not an Oracle
        assert_ok!(PredictionMarkets::report(
            Origin::signed(CHARLIE),
            0,
            OutcomeReport::Categorical(0)
        ));
        // EVE disputes with wrong outcome
        assert_ok!(PredictionMarkets::dispute(
            Origin::signed(EVE),
            0,
            OutcomeReport::Categorical(1)
        ));
        assert_ok!(PredictionMarkets::dispute(
            Origin::signed(FRED),
            0,
            OutcomeReport::Categorical(0)
        ));
        run_blocks(market.deadlines.dispute_duration);
        assert_eq!(Balances::reserved_balance(&ALICE), SENTINEL_AMOUNT);
        // ValidityBond bond is returned but OracleBond is slashed
        assert_eq!(Balances::free_balance(&ALICE), alice_balance_before);
    };
    ExtBuilder::default().build().execute_with(|| {
        test(Asset::Ztg);
    });
    #[cfg(feature = "parachain")]
    ExtBuilder::default().build().execute_with(|| {
        test(Asset::ForeignAsset(100));
    });
}

#[test]
fn report_fails_on_market_state_proposed() {
    ExtBuilder::default().build().execute_with(|| {
        assert_ok!(PredictionMarkets::create_market(
            Origin::signed(ALICE),
            Asset::Ztg,
            BOB,
            MarketPeriod::Timestamp(0..100_000_000),
            get_deadlines(),
            gen_metadata(2),
            MarketCreation::Advised,
            MarketType::Categorical(2),
            MarketDisputeMechanism::SimpleDisputes,
            ScoringRule::CPMM
        ));
        assert_noop!(
            PredictionMarkets::report(Origin::signed(BOB), 0, OutcomeReport::Categorical(1)),
            Error::<Runtime>::MarketIsNotClosed,
        );
    });
}

#[test]
fn report_fails_on_market_state_closed_for_advised_market() {
    ExtBuilder::default().build().execute_with(|| {
        assert_ok!(PredictionMarkets::create_market(
            Origin::signed(ALICE),
            Asset::Ztg,
            BOB,
            MarketPeriod::Timestamp(0..100_000_000),
            get_deadlines(),
            gen_metadata(2),
            MarketCreation::Advised,
            MarketType::Categorical(2),
            MarketDisputeMechanism::SimpleDisputes,
            ScoringRule::CPMM
        ));
        assert_noop!(
            PredictionMarkets::report(Origin::signed(BOB), 0, OutcomeReport::Categorical(1)),
            Error::<Runtime>::MarketIsNotClosed,
        );
    });
}

#[test]
fn report_fails_on_market_state_collecting_subsidy() {
    ExtBuilder::default().build().execute_with(|| {
        assert_ok!(PredictionMarkets::create_market(
            Origin::signed(ALICE),
            Asset::Ztg,
            BOB,
            MarketPeriod::Timestamp(100_000_000..200_000_000),
            get_deadlines(),
            gen_metadata(2),
            MarketCreation::Advised,
            MarketType::Categorical(2),
            MarketDisputeMechanism::SimpleDisputes,
            ScoringRule::RikiddoSigmoidFeeMarketEma
        ));
        assert_noop!(
            PredictionMarkets::report(Origin::signed(BOB), 0, OutcomeReport::Categorical(1)),
            Error::<Runtime>::MarketIsNotClosed,
        );
    });
}

#[test]
fn report_fails_on_market_state_insufficient_subsidy() {
    ExtBuilder::default().build().execute_with(|| {
        assert_ok!(PredictionMarkets::create_market(
            Origin::signed(ALICE),
            Asset::Ztg,
            BOB,
            MarketPeriod::Timestamp(100_000_000..200_000_000),
            get_deadlines(),
            gen_metadata(2),
            MarketCreation::Advised,
            MarketType::Categorical(2),
            MarketDisputeMechanism::SimpleDisputes,
            ScoringRule::RikiddoSigmoidFeeMarketEma
        ));
        let _ = MarketCommons::mutate_market(&0, |market| {
            market.status = MarketStatus::InsufficientSubsidy;
            Ok(())
        });
        assert_noop!(
            PredictionMarkets::report(Origin::signed(BOB), 0, OutcomeReport::Categorical(1)),
            Error::<Runtime>::MarketIsNotClosed,
        );
    });
}

#[test]
fn report_fails_on_market_state_active() {
    ExtBuilder::default().build().execute_with(|| {
        assert_ok!(PredictionMarkets::create_market(
            Origin::signed(ALICE),
            Asset::Ztg,
            BOB,
            MarketPeriod::Timestamp(0..100_000_000),
            get_deadlines(),
            gen_metadata(2),
            MarketCreation::Permissionless,
            MarketType::Categorical(2),
            MarketDisputeMechanism::SimpleDisputes,
            ScoringRule::CPMM
        ));
        assert_noop!(
            PredictionMarkets::report(Origin::signed(BOB), 0, OutcomeReport::Categorical(1)),
            Error::<Runtime>::MarketIsNotClosed,
        );
    });
}

#[test]
fn report_fails_on_market_state_suspended() {
    ExtBuilder::default().build().execute_with(|| {
        assert_ok!(PredictionMarkets::create_market(
            Origin::signed(ALICE),
            Asset::Ztg,
            BOB,
            MarketPeriod::Timestamp(0..100_000_000),
            get_deadlines(),
            gen_metadata(2),
            MarketCreation::Permissionless,
            MarketType::Categorical(2),
            MarketDisputeMechanism::SimpleDisputes,
            ScoringRule::CPMM
        ));
        let _ = MarketCommons::mutate_market(&0, |market| {
            market.status = MarketStatus::Suspended;
            Ok(())
        });
        assert_noop!(
            PredictionMarkets::report(Origin::signed(BOB), 0, OutcomeReport::Categorical(1)),
            Error::<Runtime>::MarketIsNotClosed,
        );
    });
}

#[test]
fn report_fails_on_market_state_resolved() {
    ExtBuilder::default().build().execute_with(|| {
        assert_ok!(PredictionMarkets::create_market(
            Origin::signed(ALICE),
            Asset::Ztg,
            BOB,
            MarketPeriod::Timestamp(0..100_000_000),
            get_deadlines(),
            gen_metadata(2),
            MarketCreation::Advised,
            MarketType::Categorical(2),
            MarketDisputeMechanism::SimpleDisputes,
            ScoringRule::CPMM
        ));
        let _ = MarketCommons::mutate_market(&0, |market| {
            market.status = MarketStatus::Resolved;
            Ok(())
        });
        assert_noop!(
            PredictionMarkets::report(Origin::signed(BOB), 0, OutcomeReport::Categorical(1)),
            Error::<Runtime>::MarketIsNotClosed,
        );
    });
}

#[test]
fn report_fails_if_reporter_is_not_the_oracle() {
    ExtBuilder::default().build().execute_with(|| {
        assert_ok!(PredictionMarkets::create_market(
            Origin::signed(ALICE),
            Asset::Ztg,
            BOB,
            MarketPeriod::Timestamp(0..100_000_000),
            get_deadlines(),
            gen_metadata(2),
            MarketCreation::Permissionless,
            MarketType::Categorical(2),
            MarketDisputeMechanism::SimpleDisputes,
            ScoringRule::CPMM
        ));
        let market = MarketCommons::market(&0).unwrap();
        set_timestamp_for_on_initialize(100_000_000);
        // Trigger hooks which close the market.
        run_to_block(2);
        let grace_period: u64 = market.deadlines.grace_period * MILLISECS_PER_BLOCK as u64;
        set_timestamp_for_on_initialize(100_000_000 + grace_period + MILLISECS_PER_BLOCK as u64);
        assert_noop!(
            PredictionMarkets::report(Origin::signed(CHARLIE), 0, OutcomeReport::Categorical(1)),
            Error::<Runtime>::ReporterNotOracle,
        );
    });
}

#[test]
fn create_market_succeeds_if_market_duration_is_maximal_in_blocks() {
    ExtBuilder::default().build().execute_with(|| {
        let now = 1;
        frame_system::Pallet::<Runtime>::set_block_number(now);
        let start = 5;
        let end = now + <Runtime as Config>::MaxMarketLifetime::get();
        assert!(
            end > start,
            "Test failed due to misconfiguration: `MaxMarketLifetime` is too small"
        );
        assert_ok!(PredictionMarkets::create_market(
            Origin::signed(ALICE),
<<<<<<< HEAD
=======
            Asset::Ztg,
>>>>>>> fb386e12
            BOB,
            MarketPeriod::Block(start..end),
            get_deadlines(),
            gen_metadata(0),
            MarketCreation::Permissionless,
            MarketType::Categorical(3),
            MarketDisputeMechanism::Authorized,
            ScoringRule::CPMM,
        ));
    });
}

#[test]
fn create_market_suceeds_if_market_duration_is_maximal_in_moments() {
    ExtBuilder::default().build().execute_with(|| {
        let now = 12_001u64;
        Timestamp::set_timestamp(now);
        let start = 5 * MILLISECS_PER_BLOCK as u64;
        let end =
            now + <Runtime as Config>::MaxMarketLifetime::get() * (MILLISECS_PER_BLOCK as u64);
        assert!(
            end > start,
            "Test failed due to misconfiguration: `MaxMarketLifetime` is too small"
        );
        assert_ok!(PredictionMarkets::create_market(
            Origin::signed(ALICE),
<<<<<<< HEAD
=======
            Asset::Ztg,
>>>>>>> fb386e12
            BOB,
            MarketPeriod::Timestamp(start..end),
            get_deadlines(),
            gen_metadata(0),
            MarketCreation::Permissionless,
            MarketType::Categorical(3),
            MarketDisputeMechanism::Authorized,
            ScoringRule::CPMM,
        ));
    });
}

#[test]
fn create_market_fails_if_market_duration_is_too_long_in_blocks() {
    ExtBuilder::default().build().execute_with(|| {
        let now = 1;
        frame_system::Pallet::<Runtime>::set_block_number(now);
        let start = 5;
        let end = now + <Runtime as Config>::MaxMarketLifetime::get() + 1;
        assert!(
            end > start,
            "Test failed due to misconfiguration: `MaxMarketLifetime` is too small"
        );
        assert_noop!(
            PredictionMarkets::create_market(
                Origin::signed(ALICE),
<<<<<<< HEAD
=======
                Asset::Ztg,
>>>>>>> fb386e12
                BOB,
                MarketPeriod::Block(start..end),
                get_deadlines(),
                gen_metadata(0),
                MarketCreation::Permissionless,
                MarketType::Categorical(3),
                MarketDisputeMechanism::Authorized,
                ScoringRule::CPMM,
            ),
            crate::Error::<Runtime>::MarketDurationTooLong,
        );
    });
}

#[test]
fn create_market_fails_if_market_duration_is_too_long_in_moments() {
    ExtBuilder::default().build().execute_with(|| {
        let now = 12_001u64;
        Timestamp::set_timestamp(now);
        let start = 5 * MILLISECS_PER_BLOCK as u64;
        let end = now
            + (<Runtime as Config>::MaxMarketLifetime::get() + 1) * (MILLISECS_PER_BLOCK as u64);
        assert!(
            end > start,
            "Test failed due to misconfiguration: `MaxMarketLifetime` is too small"
        );
        assert_noop!(
            PredictionMarkets::create_market(
                Origin::signed(ALICE),
<<<<<<< HEAD
=======
                Asset::Ztg,
>>>>>>> fb386e12
                BOB,
                MarketPeriod::Timestamp(start..end),
                get_deadlines(),
                gen_metadata(0),
                MarketCreation::Permissionless,
                MarketType::Categorical(3),
                MarketDisputeMechanism::Authorized,
                ScoringRule::CPMM,
            ),
            crate::Error::<Runtime>::MarketDurationTooLong,
        );
    });
}

#[test_case(
    MarketCreation::Advised,
    ScoringRule::CPMM,
    MarketStatus::Proposed,
    MarketBonds {
        creation: Some(Bond::new(ALICE, <Runtime as Config>::AdvisoryBond::get())),
        oracle: Some(Bond::new(ALICE, <Runtime as Config>::OracleBond::get())),
    }
)]
#[test_case(
    MarketCreation::Permissionless,
    ScoringRule::CPMM,
    MarketStatus::Active,
    MarketBonds {
        creation: Some(Bond::new(ALICE, <Runtime as Config>::ValidityBond::get())),
        oracle: Some(Bond::new(ALICE, <Runtime as Config>::OracleBond::get())),
    }
)]
fn create_market_sets_the_correct_market_parameters_and_reserves_the_correct_amount(
    creation: MarketCreation,
    scoring_rule: ScoringRule,
    status: MarketStatus,
    bonds: MarketBonds<AccountIdTest, Balance>,
) {
    ExtBuilder::default().build().execute_with(|| {
        let creator = ALICE;
        let oracle = BOB;
        let period = MarketPeriod::Block(1..2);
        let deadlines = Deadlines {
            grace_period: 1,
            oracle_duration: <Runtime as crate::Config>::MinOracleDuration::get() + 2,
            dispute_duration: <Runtime as crate::Config>::MinDisputeDuration::get() + 3,
        };
        let metadata = gen_metadata(0x99);
        let MultiHash::Sha3_384(multihash) = metadata;
        let market_type = MarketType::Categorical(7);
        let dispute_mechanism = MarketDisputeMechanism::Authorized;
        assert_ok!(PredictionMarkets::create_market(
            Origin::signed(creator),
            Asset::Ztg,
            oracle,
            period.clone(),
            deadlines,
            metadata,
            creation.clone(),
            market_type.clone(),
            dispute_mechanism.clone(),
            scoring_rule,
        ));
        let market = MarketCommons::market(&0).unwrap();
        assert_eq!(market.creator, creator);
        assert_eq!(market.creation, creation);
        assert_eq!(market.creator_fee, 0);
        assert_eq!(market.oracle, oracle);
        assert_eq!(market.metadata, multihash);
        assert_eq!(market.market_type, market_type);
        assert_eq!(market.period, period);
        assert_eq!(market.deadlines, deadlines);
        assert_eq!(market.scoring_rule, scoring_rule);
        assert_eq!(market.status, status);
        assert_eq!(market.report, None);
        assert_eq!(market.resolved_outcome, None);
        assert_eq!(market.dispute_mechanism, dispute_mechanism);
        assert_eq!(market.bonds, bonds);
    });
}

fn deploy_swap_pool(
    market: Market<AccountIdTest, Balance, BlockNumber, Moment, Asset<u128>>,
    market_id: u128,
) -> DispatchResultWithPostInfo {
    assert_ok!(PredictionMarkets::buy_complete_set(Origin::signed(FRED), 0, 100 * BASE));
    assert_ok!(Balances::transfer(
        Origin::signed(FRED),
        <Runtime as crate::Config>::PalletId::get().into_account_truncating(),
        100 * BASE
    ));
    let outcome_assets_len = PredictionMarkets::outcome_assets(market_id, &market).len();
    PredictionMarkets::deploy_swap_pool_for_market(
        Origin::signed(FRED),
        0,
        <Runtime as zrml_swaps::Config>::MaxSwapFee::get(),
        <Runtime as zrml_swaps::Config>::MinLiquidity::get(),
        vec![<Runtime as zrml_swaps::Config>::MinWeight::get(); outcome_assets_len],
    )
}

// Common code of `scalar_market_correctly_resolves_*`
fn scalar_market_correctly_resolves_common(base_asset: Asset<MarketId>, reported_value: u128) {
    let end = 100;
    simple_create_scalar_market(
        base_asset,
        MarketCreation::Permissionless,
        0..end,
        ScoringRule::CPMM,
    );
    assert_ok!(PredictionMarkets::buy_complete_set(Origin::signed(CHARLIE), 0, 100 * BASE));
    assert_ok!(Tokens::transfer(
        Origin::signed(CHARLIE),
        EVE,
        Asset::ScalarOutcome(0, ScalarPosition::Short),
        100 * BASE
    ));
    // (Eve now has 100 SHORT, Charlie has 100 LONG)

    let market = MarketCommons::market(&0).unwrap();
    let grace_period = end + market.deadlines.grace_period;
    run_to_block(grace_period + 1);
    assert_ok!(PredictionMarkets::report(
        Origin::signed(BOB),
        0,
        OutcomeReport::Scalar(reported_value)
    ));
    let market_after_report = MarketCommons::market(&0).unwrap();
    assert!(market_after_report.report.is_some());
    let report = market_after_report.report.unwrap();
    assert_eq!(report.at, grace_period + 1);
    assert_eq!(report.by, BOB);
    assert_eq!(report.outcome, OutcomeReport::Scalar(reported_value));

    run_blocks(market.deadlines.dispute_duration);
    let market_after_resolve = MarketCommons::market(&0).unwrap();
    assert_eq!(market_after_resolve.status, MarketStatus::Resolved);

    // Check balances before redeeming (just to make sure that our tests are based on correct
    // assumptions)!
    assert_eq!(AssetManager::free_balance(base_asset, &CHARLIE), 900 * BASE);
    assert_eq!(AssetManager::free_balance(base_asset, &EVE), 1000 * BASE);

    assert_ok!(PredictionMarkets::redeem_shares(Origin::signed(CHARLIE), 0));
    assert_ok!(PredictionMarkets::redeem_shares(Origin::signed(EVE), 0));
    let assets = PredictionMarkets::outcome_assets(0, &MarketCommons::market(&0).unwrap());
    for asset in assets.iter() {
        assert_eq!(AssetManager::free_balance(*asset, &CHARLIE), 0);
        assert_eq!(AssetManager::free_balance(*asset, &EVE), 0);
    }
}<|MERGE_RESOLUTION|>--- conflicted
+++ resolved
@@ -554,10 +554,14 @@
 
 #[test]
 fn admin_destroy_market_correctly_unreserves_dispute_bonds() {
-<<<<<<< HEAD
     ExtBuilder::default().build().execute_with(|| {
         let end = 2;
-        simple_create_categorical_market(MarketCreation::Permissionless, 0..end, ScoringRule::CPMM);
+        simple_create_categorical_market(
+            Asset::Ztg,
+            MarketCreation::Permissionless,
+            0..end,
+            ScoringRule::CPMM,
+        );
         let market_id = 0;
         let market = MarketCommons::market(&market_id).unwrap();
         let grace_period = end + market.deadlines.grace_period;
@@ -614,17 +618,10 @@
 }
 
 #[test]
-fn admin_destroy_market_correctly_slashes_permissionless_market_resolved() {
-=======
->>>>>>> fb386e12
+fn admin_destroy_market_correctly_unreserves_dispute_bonds() {
     ExtBuilder::default().build().execute_with(|| {
         let end = 2;
-        simple_create_categorical_market(
-            Asset::Ztg,
-            MarketCreation::Permissionless,
-            0..end,
-            ScoringRule::CPMM,
-        );
+        simple_create_categorical_market(MarketCreation::Permissionless, 0..end, ScoringRule::CPMM);
         let market_id = 0;
         let market = MarketCommons::market(&market_id).unwrap();
         let grace_period = end + market.deadlines.grace_period;
@@ -4893,10 +4890,7 @@
         );
         assert_ok!(PredictionMarkets::create_market(
             Origin::signed(ALICE),
-<<<<<<< HEAD
-=======
-            Asset::Ztg,
->>>>>>> fb386e12
+            Asset::Ztg,
             BOB,
             MarketPeriod::Block(start..end),
             get_deadlines(),
@@ -4923,10 +4917,7 @@
         );
         assert_ok!(PredictionMarkets::create_market(
             Origin::signed(ALICE),
-<<<<<<< HEAD
-=======
-            Asset::Ztg,
->>>>>>> fb386e12
+            Asset::Ztg,
             BOB,
             MarketPeriod::Timestamp(start..end),
             get_deadlines(),
@@ -4953,10 +4944,7 @@
         assert_noop!(
             PredictionMarkets::create_market(
                 Origin::signed(ALICE),
-<<<<<<< HEAD
-=======
                 Asset::Ztg,
->>>>>>> fb386e12
                 BOB,
                 MarketPeriod::Block(start..end),
                 get_deadlines(),
@@ -4986,10 +4974,7 @@
         assert_noop!(
             PredictionMarkets::create_market(
                 Origin::signed(ALICE),
-<<<<<<< HEAD
-=======
                 Asset::Ztg,
->>>>>>> fb386e12
                 BOB,
                 MarketPeriod::Timestamp(start..end),
                 get_deadlines(),
