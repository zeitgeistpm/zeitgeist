--- conflicted
+++ resolved
@@ -411,15 +411,6 @@
             report_outcome,
             MarketDisputeMechanism::Authorized(admin),
         )?;
-<<<<<<< HEAD
-=======
-    }:  {
-        let origin = caller.clone();
-        let disputes = crate::Disputes::<T>::get(market_id);
-        let market = T::MarketCommons::market(&Default::default()).unwrap();
-        T::SimpleDisputes::on_dispute(&disputes, &market_id, &market)?;
-    }
->>>>>>> 48ba93bb
 
         for i in 0..d {
             let outcome = OutcomeReport::Scalar(i.into());
