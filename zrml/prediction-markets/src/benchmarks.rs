--- conflicted
+++ resolved
@@ -35,20 +35,12 @@
 use orml_traits::MultiCurrency;
 use sp_runtime::traits::{One, SaturatedConversion, Zero};
 use zeitgeist_primitives::{
-<<<<<<< HEAD
     constants::mock::{MaxSwapFee, MinLiquidity, MinWeight, BASE, MILLISECS_PER_BLOCK},
-    traits::DisputeApi,
+    traits::{DisputeApi, Swaps},
     types::{
         Asset, Deadlines, MarketCreation, MarketDisputeMechanism, MarketPeriod, MarketStatus,
-        MarketType, MaxRuntimeUsize, MultiHash, OutcomeReport, ScalarPosition, ScoringRule,
-=======
-    constants::mock::{MaxSwapFee, MinLiquidity, MinWeight, BASE},
-    traits::{DisputeApi, Swaps},
-    types::{
-        Asset, MarketCreation, MarketDisputeMechanism, MarketPeriod, MarketStatus, MarketType,
-        MaxRuntimeUsize, MultiHash, OutcomeReport, PoolStatus, ScalarPosition, ScoringRule,
->>>>>>> 2cd5c9e4
-        SubsidyUntil,
+        MarketType, MaxRuntimeUsize, MultiHash, OutcomeReport, PoolStatus, ScalarPosition,
+        ScoringRule, SubsidyUntil,
     },
 };
 use zrml_market_commons::MarketCommonsPalletApi;
@@ -57,42 +49,23 @@
 // amount of native currency
 fn create_market_common_parameters<T: Config>(
     permission: MarketCreation,
-<<<<<<< HEAD
 ) -> Result<
-    (
-        T::AccountId,
-        T::AccountId,
-        MarketPeriod<T::BlockNumber, MomentOf<T>>,
-        Deadlines<T::BlockNumber>,
-        MultiHash,
-        MarketCreation,
-    ),
+    (T::AccountId, T::AccountId, Deadlines<T::BlockNumber>, MultiHash, MarketCreation),
     &'static str,
 > {
-=======
-) -> Result<(T::AccountId, T::AccountId, MultiHash, MarketCreation), &'static str> {
->>>>>>> 2cd5c9e4
     let caller: T::AccountId = whitelisted_caller();
     T::AssetManager::deposit(Asset::Ztg, &caller, (u128::MAX).saturated_into()).unwrap();
     let oracle = caller.clone();
-<<<<<<< HEAD
-    let period = MarketPeriod::Timestamp(T::MinSubsidyPeriod::get()..T::MaxSubsidyPeriod::get());
     let deadlines = Deadlines::<T::BlockNumber> {
         grace_period: 1_u32.into(),
         oracle_duration: 1_u32.into(),
         dispute_duration: T::MinDisputeDuration::get(),
     };
-=======
->>>>>>> 2cd5c9e4
     let mut metadata = [0u8; 50];
     metadata[0] = 0x15;
     metadata[1] = 0x30;
     let creation = permission;
-<<<<<<< HEAD
-    Ok((caller, oracle, period, deadlines, MultiHash::Sha3_384(metadata), creation))
-=======
-    Ok((caller, oracle, MultiHash::Sha3_384(metadata), creation))
->>>>>>> 2cd5c9e4
+    Ok((caller, oracle, deadlines, MultiHash::Sha3_384(metadata), creation))
 }
 
 // Create a market based on common parameters
@@ -102,15 +75,11 @@
     scoring_rule: ScoringRule,
     period: Option<MarketPeriod<T::BlockNumber, MomentOf<T>>>,
 ) -> Result<(T::AccountId, MarketIdOf<T>), &'static str> {
-<<<<<<< HEAD
-    let (caller, oracle, period, deadlines, metadata, creation) =
-        create_market_common_parameters::<T>(permission)?;
-=======
     let range_start: MomentOf<T> = 100_000u64.saturated_into();
     let range_end: MomentOf<T> = 1_000_000u64.saturated_into();
     let period = period.unwrap_or(MarketPeriod::Timestamp(range_start..range_end));
-    let (caller, oracle, metadata, creation) = create_market_common_parameters::<T>(permission)?;
->>>>>>> 2cd5c9e4
+    let (caller, oracle, deadlines, metadata, creation) =
+        create_market_common_parameters::<T>(permission)?;
     let _ = Call::<T>::create_market {
         oracle,
         period,
@@ -386,24 +355,9 @@
     // Beware! We're only benchmarking categorical markets (scalar market creation is essentially
     // the same).
     create_market {
-<<<<<<< HEAD
-        let (caller, oracle, period, deadlines, metadata, creation) =
-            create_market_common_parameters::<T>(MarketCreation::Permissionless)?;
-    }: _(
-    RawOrigin::Signed(caller),
-    oracle,
-    period,
-    deadlines,
-    metadata,
-    creation,
-    MarketType::Categorical(T::MaxCategories::get()),
-    MarketDisputeMechanism::SimpleDisputes,
-    ScoringRule::CPMM
-    )
-=======
         let m in 0..63;
 
-        let (caller, oracle, metadata, creation) =
+        let (caller, oracle, deadlines, metadata, creation) =
             create_market_common_parameters::<T>(MarketCreation::Permissionless)?;
 
         let range_end = T::MaxSubsidyPeriod::get();
@@ -415,10 +369,9 @@
                 |ids| ids.try_push(i.into()),
             ).unwrap();
         }
-    }: _(RawOrigin::Signed(caller), oracle, period, metadata, creation,
+    }: _(RawOrigin::Signed(caller), oracle, period, deadlines, metadata, creation,
             MarketType::Categorical(T::MaxCategories::get()),
             MarketDisputeMechanism::SimpleDisputes, ScoringRule::CPMM)
->>>>>>> 2cd5c9e4
 
     deploy_swap_pool_for_market_future_pool {
         let a in (T::MinCategories::get().into())..T::MaxCategories::get().into();
@@ -707,12 +660,16 @@
             ScoringRule::CPMM,
             Some(MarketPeriod::Timestamp(range_start..range_end)),
         )?;
-<<<<<<< HEAD
-        let market = T::MarketCommons::market(&market_id).unwrap();
+
+        T::MarketCommons::mutate_market(&market_id, |market| {
+            // ensure sender is oracle to succeed extrinsic call
+            market.oracle = caller.clone();
+            Ok(())
+        })?;
+
         let outcome = OutcomeReport::Categorical(0);
         let close_origin = T::CloseOrigin::successful_origin();
-        let _ = Call::<T>::admin_move_market_to_closed { market_id }
-        .dispatch_bypass_filter(close_origin)?;
+        let _ = Pallet::<T>::admin_move_market_to_closed(close_origin, market_id).unwrap();
         let market = T::MarketCommons::market(&market_id).unwrap();
         let end : u32 = match market.period {
             MarketPeriod::Timestamp(range) => {
@@ -727,24 +684,12 @@
         let grace_period : u32 =
             (market.deadlines.grace_period.saturated_into::<u32>() + 1) * MILLISECS_PER_BLOCK;
         pallet_timestamp::Pallet::<T>::set_timestamp((end + grace_period).into());
-=======
-
-        T::MarketCommons::mutate_market(&market_id, |market| {
-            // ensure sender is oracle to succeed extrinsic call
-            market.oracle = caller.clone();
-            Ok(())
-        })?;
-
-        let outcome = OutcomeReport::Categorical(0);
-        let close_origin = T::CloseOrigin::successful_origin();
-        let _ = Pallet::<T>::admin_move_market_to_closed(close_origin, market_id).unwrap();
         let current_block = frame_system::Pallet::<T>::block_number();
         for i in 0..m {
             MarketIdsPerReportBlock::<T>::try_mutate(current_block, |ids| {
                 ids.try_push(i.into())
             }).unwrap();
         }
->>>>>>> 2cd5c9e4
     }: _(RawOrigin::Signed(caller), market_id, outcome)
 
     sell_complete_set {
