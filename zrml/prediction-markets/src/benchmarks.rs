// Copyright 2022-2023 Forecasting Technologies LTD.
// Copyright 2021-2022 Zeitgeist PM LLC.
//
// This file is part of Zeitgeist.
//
// Zeitgeist is free software: you can redistribute it and/or modify it
// under the terms of the GNU General Public License as published by the
// Free Software Foundation, either version 3 of the License, or (at
// your option) any later version.
//
// Zeitgeist is distributed in the hope that it will be useful, but
// WITHOUT ANY WARRANTY; without even the implied warranty of
// MERCHANTABILITY or FITNESS FOR A PARTICULAR PURPOSE. See the GNU
// General Public License for more details.
//
// You should have received a copy of the GNU General Public License
// along with Zeitgeist. If not, see <https://www.gnu.org/licenses/>.

#![allow(
    // Auto-generated code is a no man's land
    clippy::arithmetic_side_effects
)]
#![allow(clippy::type_complexity)]
#![cfg(feature = "runtime-benchmarks")]

use super::*;
#[cfg(test)]
use crate::Pallet as PredictionMarket;
use alloc::vec::Vec;
use frame_benchmarking::{account, benchmarks, vec, whitelisted_caller};
use frame_support::{
    dispatch::UnfilteredDispatchable,
    traits::{EnsureOrigin, Get},
};
use frame_system::RawOrigin;
use orml_traits::MultiCurrency;
use sp_runtime::traits::{One, SaturatedConversion, Saturating, Zero};
use zeitgeist_primitives::{
    constants::mock::{MaxSwapFee, MinWeight, BASE, MILLISECS_PER_BLOCK},
    traits::{DisputeApi, Swaps},
    types::{
        Asset, Deadlines, MarketCreation, MarketDisputeMechanism, MarketPeriod, MarketStatus,
        MarketType, MaxRuntimeUsize, MultiHash, OutcomeReport, PoolStatus, ScoringRule,
        SubsidyUntil,
    },
};
use zrml_authorized::Pallet as AuthorizedPallet;
#[cfg(feature = "with-global-disputes")]
use zrml_global_disputes::GlobalDisputesPalletApi;
use zrml_market_commons::MarketCommonsPalletApi;

use frame_support::{traits::Hooks, BoundedVec};

fn assert_last_event<T: Config>(generic_event: <T as Config>::RuntimeEvent) {
    frame_system::Pallet::<T>::assert_last_event(generic_event.into());
}

const LIQUIDITY: u128 = 100 * BASE;

// Get default values for market creation. Also spawns an account with maximum
// amount of native currency
fn create_market_common_parameters<T: Config>(
    permission: MarketCreation,
) -> Result<
    (T::AccountId, T::AccountId, Deadlines<T::BlockNumber>, MultiHash, MarketCreation),
    &'static str,
> {
    let caller: T::AccountId = whitelisted_caller();
    T::AssetManager::deposit(Asset::Ztg, &caller, (100u128 * LIQUIDITY).saturated_into()).unwrap();
    let oracle = caller.clone();
    let deadlines = Deadlines::<T::BlockNumber> {
        grace_period: 1_u32.into(),
        oracle_duration: T::MinOracleDuration::get(),
        dispute_duration: T::MinDisputeDuration::get(),
    };
    let mut metadata = [0u8; 50];
    metadata[0] = 0x15;
    metadata[1] = 0x30;
    let creation = permission;
    Ok((caller, oracle, deadlines, MultiHash::Sha3_384(metadata), creation))
}

// Create a market based on common parameters
fn create_market_common<T: Config + pallet_timestamp::Config>(
    permission: MarketCreation,
    options: MarketType,
    scoring_rule: ScoringRule,
    period: Option<MarketPeriod<T::BlockNumber, MomentOf<T>>>,
) -> Result<(T::AccountId, MarketIdOf<T>), &'static str> {
    pallet_timestamp::Pallet::<T>::set_timestamp(0u32.into());
    let range_start: MomentOf<T> = 100_000u64.saturated_into();
    let range_end: MomentOf<T> = 1_000_000u64.saturated_into();
    let period = period.unwrap_or(MarketPeriod::Timestamp(range_start..range_end));
    let (caller, oracle, deadlines, metadata, creation) =
        create_market_common_parameters::<T>(permission)?;
    Call::<T>::create_market {
        base_asset: Asset::Ztg,
        oracle,
        period,
        deadlines,
        metadata,
        creation,
        market_type: options,
        dispute_mechanism: MarketDisputeMechanism::SimpleDisputes,
        scoring_rule,
    }
    .dispatch_bypass_filter(RawOrigin::Signed(caller.clone()).into())?;
    let market_id = <zrml_market_commons::Pallet<T>>::latest_market_id()?;
    Ok((caller, market_id))
}

fn create_close_and_report_market<T: Config + pallet_timestamp::Config>(
    permission: MarketCreation,
    options: MarketType,
    outcome: OutcomeReport,
) -> Result<(T::AccountId, MarketIdOf<T>), &'static str> {
    let range_start: MomentOf<T> = 100_000u64.saturated_into();
    let range_end: MomentOf<T> = 1_000_000u64.saturated_into();
    let period = MarketPeriod::Timestamp(range_start..range_end);
    let (caller, market_id) =
        create_market_common::<T>(permission, options, ScoringRule::CPMM, Some(period))?;
    Call::<T>::admin_move_market_to_closed { market_id }
        .dispatch_bypass_filter(T::CloseOrigin::successful_origin())?;
    let market = <zrml_market_commons::Pallet<T>>::market(&market_id)?;
    let end: u32 = match market.period {
        MarketPeriod::Timestamp(range) => range.end.saturated_into::<u32>(),
        _ => {
            return Err("MarketPeriod is block_number based");
        }
    };
    let grace_period: u32 =
        (market.deadlines.grace_period.saturated_into::<u32>() + 1) * MILLISECS_PER_BLOCK;
    pallet_timestamp::Pallet::<T>::set_timestamp((end + grace_period).into());
    Call::<T>::report { market_id, outcome }
        .dispatch_bypass_filter(RawOrigin::Signed(caller.clone()).into())?;
    Ok((caller, market_id))
}

// Setup a categorical market for fn `internal_resolve`
fn setup_redeem_shares_common<T: Config + pallet_timestamp::Config>(
    market_type: MarketType,
) -> Result<(T::AccountId, MarketIdOf<T>), &'static str> {
    let (caller, market_id) = create_market_common::<T>(
        MarketCreation::Permissionless,
        market_type.clone(),
        ScoringRule::CPMM,
        None,
    )?;
    let outcome: OutcomeReport;

    if let MarketType::Categorical(categories) = market_type {
        outcome = OutcomeReport::Categorical(categories.saturating_sub(1));
    } else if let MarketType::Scalar(range) = market_type {
        outcome = OutcomeReport::Scalar(*range.end());
    } else {
        panic!("setup_redeem_shares_common: Unsupported market type: {market_type:?}");
    }

    Pallet::<T>::do_buy_complete_set(caller.clone(), market_id, LIQUIDITY.saturated_into())?;
    let close_origin = T::CloseOrigin::successful_origin();
    let resolve_origin = T::ResolveOrigin::successful_origin();
    Call::<T>::admin_move_market_to_closed { market_id }.dispatch_bypass_filter(close_origin)?;
    let market = <zrml_market_commons::Pallet<T>>::market(&market_id)?;
    let end: u32 = match market.period {
        MarketPeriod::Timestamp(range) => range.end.saturated_into::<u32>(),
        _ => {
            return Err("MarketPeriod is block_number based");
        }
    };
    let grace_period: u32 =
        (market.deadlines.grace_period.saturated_into::<u32>() + 1) * MILLISECS_PER_BLOCK;
    pallet_timestamp::Pallet::<T>::set_timestamp((end + grace_period).into());
    Call::<T>::report { market_id, outcome }
        .dispatch_bypass_filter(RawOrigin::Signed(caller.clone()).into())?;
    Call::<T>::admin_move_market_to_resolved { market_id }
        .dispatch_bypass_filter(resolve_origin)?;
    Ok((caller, market_id))
}

fn setup_reported_categorical_market_with_pool<T: Config + pallet_timestamp::Config>(
    categories: u32,
    report_outcome: OutcomeReport,
) -> Result<(T::AccountId, MarketIdOf<T>), &'static str> {
    let (caller, market_id) = create_market_common::<T>(
        MarketCreation::Permissionless,
        MarketType::Categorical(categories.saturated_into()),
        ScoringRule::CPMM,
        None,
    )?;

    let max_swap_fee: BalanceOf<T> = MaxSwapFee::get().saturated_into();
    let min_liquidity: BalanceOf<T> = LIQUIDITY.saturated_into();
    Call::<T>::buy_complete_set { market_id, amount: min_liquidity }
        .dispatch_bypass_filter(RawOrigin::Signed(caller.clone()).into())?;
    let weight_len: usize = MaxRuntimeUsize::from(categories).into();
    let weights = vec![MinWeight::get(); weight_len];
    Pallet::<T>::deploy_swap_pool_for_market(
        RawOrigin::Signed(caller.clone()).into(),
        market_id,
        max_swap_fee,
        min_liquidity,
        weights,
    )?;

    Call::<T>::admin_move_market_to_closed { market_id }
        .dispatch_bypass_filter(T::CloseOrigin::successful_origin())?;
    let market = <zrml_market_commons::Pallet<T>>::market(&market_id)?;
    let end: u32 = match market.period {
        MarketPeriod::Timestamp(range) => range.end.saturated_into::<u32>(),
        _ => {
            return Err("MarketPeriod is block_number based");
        }
    };
    let grace_period: u32 =
        (market.deadlines.grace_period.saturated_into::<u32>() + 1) * MILLISECS_PER_BLOCK;
    pallet_timestamp::Pallet::<T>::set_timestamp((end + grace_period).into());
    Call::<T>::report { market_id, outcome: report_outcome }
        .dispatch_bypass_filter(RawOrigin::Signed(caller.clone()).into())?;

    Ok((caller, market_id))
}

benchmarks! {
    where_clause {
        where
            T: pallet_timestamp::Config + zrml_authorized::Config + zrml_simple_disputes::Config + zrml_court::Config,
            <<T as zrml_authorized::Config>::MarketCommons as MarketCommonsPalletApi>::MarketId:
                From<<T as zrml_market_commons::Config>::MarketId>,
    }

    admin_destroy_disputed_market {
        // The number of assets.
        let a in (T::MinCategories::get().into())..T::MaxCategories::get().into();
        // The number of market ids per open time frame.
        let o in 0..63;
        // The number of market ids per close time frame.
        let c in 0..63;
        // The number of market ids per dispute block.
        let r in 0..63;

        let (caller, market_id) = setup_reported_categorical_market_with_pool::<T>(
            a,
            OutcomeReport::Categorical(0u16),
        )?;

        <zrml_market_commons::Pallet::<T>>::mutate_market(&market_id, |market| {
            market.dispute_mechanism = MarketDisputeMechanism::Authorized;
            Ok(())
        })?;

        let pool_id = <zrml_market_commons::Pallet::<T>>::market_pool(&market_id)?;

        let disputor = account("disputor", 1, 0);
        <T as pallet::Config>::AssetManager::deposit(
            Asset::Ztg,
            &disputor,
            u128::MAX.saturated_into(),
        ).unwrap();
        let _ = Pallet::<T>::dispute(RawOrigin::Signed(disputor).into(), market_id)?;

        let market = <zrml_market_commons::Pallet::<T>>::market(&market_id)?;

        let (range_start, range_end) = match market.period {
            MarketPeriod::Timestamp(range) => (range.start, range.end),
            _ => panic!("admin_destroy_reported_market: Unsupported market period"),
        };

        for i in 0..o {
            // shift of 1 to avoid collisions with first market id 0
            MarketIdsPerOpenTimeFrame::<T>::try_mutate(
                Pallet::<T>::calculate_time_frame_of_moment(range_start),
                |ids| ids.try_push((i + 1).into()),
            ).unwrap();
        }

        for i in 0..c {
            // shift of 65 to avoid collisions with `o`
            MarketIdsPerCloseTimeFrame::<T>::try_mutate(
                Pallet::<T>::calculate_time_frame_of_moment(range_end),
                |ids| ids.try_push((i + 65).into()),
            ).unwrap();
        }

        AuthorizedPallet::<T>::authorize_market_outcome(
            T::AuthorizedDisputeResolutionOrigin::successful_origin(),
            market_id.into(),
            OutcomeReport::Categorical(0u16),
        )?;

        let now = <frame_system::Pallet<T>>::block_number();
        let resolves_at = now.saturating_add(<T as zrml_authorized::Config>::CorrectionPeriod::get());
        for i in 0..r {
            // shift of 129 to avoid collisions with `o` and `c`
            MarketIdsPerDisputeBlock::<T>::try_mutate(
                resolves_at,
                |ids| ids.try_push((i + 129).into()),
            ).unwrap();
        }

        let destroy_origin = T::DestroyOrigin::successful_origin();
        let call = Call::<T>::admin_destroy_market { market_id };
    }: {
        call.dispatch_bypass_filter(destroy_origin)?
    } verify {
        assert_last_event::<T>(Event::MarketDestroyed::<T>(market_id).into());
    }

    admin_destroy_reported_market {
        // The number of assets.
        let a in (T::MinCategories::get().into())..T::MaxCategories::get().into();
        // The number of market ids per open time frame.
        let o in 0..63;
        // The number of market ids per close time frame.
        let c in 0..63;
        // The number of market ids per dispute block.
        let r in 0..63;

        let (caller, market_id) = setup_reported_categorical_market_with_pool::<T>(
            a,
            OutcomeReport::Categorical(0u16),
        )?;

        let pool_id = <zrml_market_commons::Pallet::<T>>::market_pool(&market_id)?;

        let market = <zrml_market_commons::Pallet::<T>>::market(&market_id)?;

        let (range_start, range_end) = match market.period {
            MarketPeriod::Timestamp(range) => (range.start, range.end),
            _ => panic!("admin_destroy_reported_market: Unsupported market period"),
        };

        for i in 0..o {
            // shift of 1 to avoid collisions with first market id 0
            MarketIdsPerOpenTimeFrame::<T>::try_mutate(
                Pallet::<T>::calculate_time_frame_of_moment(range_start),
                |ids| ids.try_push((i + 1).into()),
            ).unwrap();
        }

        for i in 0..c {
            // shift of 65 to avoid collisions with `o`
            MarketIdsPerCloseTimeFrame::<T>::try_mutate(
                Pallet::<T>::calculate_time_frame_of_moment(range_end),
                |ids| ids.try_push((i + 65).into()),
            ).unwrap();
        }

        let report_at = market.report.unwrap().at;
        let resolves_at = report_at.saturating_add(market.deadlines.dispute_duration);
        for i in 0..r {
            // shift of 129 to avoid collisions with `o` and `c`
            MarketIdsPerReportBlock::<T>::try_mutate(
                resolves_at,
                |ids| ids.try_push((i + 129).into()),
            ).unwrap();
        }

        let destroy_origin = T::DestroyOrigin::successful_origin();
        let call = Call::<T>::admin_destroy_market { market_id };
    }: {
        call.dispatch_bypass_filter(destroy_origin)?
    } verify {
        assert_last_event::<T>(Event::MarketDestroyed::<T>(
            market_id,
        ).into());
    }

    admin_move_market_to_closed {
        let o in 0..63;
        let c in 0..63;

        let range_start: MomentOf<T> = 100_000u64.saturated_into();
        let range_end: MomentOf<T> = 1_000_000u64.saturated_into();
        let (caller, market_id) = create_market_common::<T>(
            MarketCreation::Permissionless,
            MarketType::Categorical(T::MaxCategories::get()),
            ScoringRule::CPMM,
            Some(MarketPeriod::Timestamp(range_start..range_end)),
        )?;

        for i in 0..o {
            MarketIdsPerOpenTimeFrame::<T>::try_mutate(
                Pallet::<T>::calculate_time_frame_of_moment(range_start),
                |ids| ids.try_push(i.into()),
            ).unwrap();
        }

        for i in 0..c {
            MarketIdsPerCloseTimeFrame::<T>::try_mutate(
                Pallet::<T>::calculate_time_frame_of_moment(range_end),
                |ids| ids.try_push(i.into()),
            ).unwrap();
        }

        let close_origin = T::CloseOrigin::successful_origin();
        let call = Call::<T>::admin_move_market_to_closed { market_id };
    }: { call.dispatch_bypass_filter(close_origin)? }

    admin_move_market_to_resolved_scalar_reported {
        let r in 0..63;

        let (_, market_id) = create_close_and_report_market::<T>(
            MarketCreation::Permissionless,
            MarketType::Scalar(0u128..=u128::MAX),
            OutcomeReport::Scalar(u128::MAX),
        )?;

        let market = <zrml_market_commons::Pallet::<T>>::market(&market_id)?;

        let report_at = market.report.unwrap().at;
        let resolves_at = report_at.saturating_add(market.deadlines.dispute_duration);
        for i in 0..r {
            MarketIdsPerReportBlock::<T>::try_mutate(
                resolves_at,
                |ids| ids.try_push(i.into()),
            ).unwrap();
        }

        let close_origin = T::CloseOrigin::successful_origin();
        let call = Call::<T>::admin_move_market_to_resolved { market_id };
    }: {
        call.dispatch_bypass_filter(close_origin)?
    } verify {
        assert_last_event::<T>(Event::MarketResolved::<T>(
            market_id,
            MarketStatus::Resolved,
            OutcomeReport::Scalar(u128::MAX),
        ).into());
    }

    admin_move_market_to_resolved_categorical_reported {
        let r in 0..63;

        let categories = T::MaxCategories::get();
        let (_, market_id) = setup_reported_categorical_market_with_pool::<T>(
            categories.into(),
            OutcomeReport::Categorical(0u16),
        )?;
        <zrml_market_commons::Pallet::<T>>::mutate_market(&market_id, |market| {
            market.dispute_mechanism = MarketDisputeMechanism::Authorized;
            Ok(())
        })?;

        let market = <zrml_market_commons::Pallet::<T>>::market(&market_id)?;

        let report_at = market.report.unwrap().at;
        let resolves_at = report_at.saturating_add(market.deadlines.dispute_duration);
        for i in 0..r {
            MarketIdsPerReportBlock::<T>::try_mutate(
                resolves_at,
                |ids| ids.try_push(i.into()),
            ).unwrap();
        }

        let close_origin = T::CloseOrigin::successful_origin();
        let call = Call::<T>::admin_move_market_to_resolved { market_id };
    }: {
        call.dispatch_bypass_filter(close_origin)?
    } verify {
        assert_last_event::<T>(Event::MarketResolved::<T>(
            market_id,
            MarketStatus::Resolved,
            OutcomeReport::Categorical(0u16),
        ).into());
    }

    admin_move_market_to_resolved_scalar_disputed {
        let r in 0..63;

        let (_, market_id) = create_close_and_report_market::<T>(
            MarketCreation::Permissionless,
            MarketType::Scalar(0u128..=u128::MAX),
            OutcomeReport::Scalar(u128::MAX),
        )?;

        <zrml_market_commons::Pallet::<T>>::mutate_market(&market_id, |market| {
            market.dispute_mechanism = MarketDisputeMechanism::Authorized;
            Ok(())
        })?;

        let market = <zrml_market_commons::Pallet::<T>>::market(&market_id)?;

        let outcome = OutcomeReport::Scalar(0);
        let disputor = account("disputor", 1, 0);
        <T as pallet::Config>::AssetManager::deposit(
            Asset::Ztg,
            &disputor,
            u128::MAX.saturated_into(),
        ).unwrap();
        Pallet::<T>::dispute(RawOrigin::Signed(disputor).into(), market_id)?;

        let now = <frame_system::Pallet<T>>::block_number();
        AuthorizedPallet::<T>::authorize_market_outcome(
            T::AuthorizedDisputeResolutionOrigin::successful_origin(),
            market_id.into(),
            OutcomeReport::Scalar(0),
        )?;

        let resolves_at = now.saturating_add(<T as zrml_authorized::Config>::CorrectionPeriod::get());
        for i in 0..r {
            MarketIdsPerDisputeBlock::<T>::try_mutate(
                resolves_at,
                |ids| ids.try_push(i.into()),
            ).unwrap();
        }

        let close_origin = T::CloseOrigin::successful_origin();
        let call = Call::<T>::admin_move_market_to_resolved { market_id };
    }: {
        call.dispatch_bypass_filter(close_origin)?
    } verify {
        assert_last_event::<T>(Event::MarketResolved::<T>(
            market_id,
            MarketStatus::Resolved,
            OutcomeReport::Scalar(0),
        ).into());
    }

    admin_move_market_to_resolved_categorical_disputed {
        let r in 0..63;

        let categories = T::MaxCategories::get();
        let (caller, market_id) =
            setup_reported_categorical_market_with_pool::<T>(
                categories.into(),
                OutcomeReport::Categorical(2)
            )?;

        <zrml_market_commons::Pallet::<T>>::mutate_market(&market_id, |market| {
            market.dispute_mechanism = MarketDisputeMechanism::Authorized;
            Ok(())
        })?;

        let disputor = account("disputor", 1, 0);
        <T as pallet::Config>::AssetManager::deposit(
            Asset::Ztg,
            &disputor,
            u128::MAX.saturated_into(),
        ).unwrap();
        Pallet::<T>::dispute(RawOrigin::Signed(disputor).into(), market_id)?;

        // Authorize the outcome with the highest number of correct reporters to maximize the
        // number of transfers required (0 has (d+1)//2 reports, 1 has d//2 reports).
        AuthorizedPallet::<T>::authorize_market_outcome(
            T::AuthorizedDisputeResolutionOrigin::successful_origin(),
            market_id.into(),
            OutcomeReport::Categorical(0),
        )?;

        let market = <zrml_market_commons::Pallet::<T>>::market(&market_id)?;
        let now = <frame_system::Pallet<T>>::block_number();
        let resolves_at = now.saturating_add(<T as zrml_authorized::Config>::CorrectionPeriod::get());
        for i in 0..r {
            MarketIdsPerDisputeBlock::<T>::try_mutate(
                resolves_at,
                |ids| ids.try_push(i.into()),
            ).unwrap();
        }

        let close_origin = T::CloseOrigin::successful_origin();
        let call = Call::<T>::admin_move_market_to_resolved { market_id };
    }: {
        call.dispatch_bypass_filter(close_origin)?
    } verify {
        assert_last_event::<T>(Event::MarketResolved::<T>(
            market_id,
            MarketStatus::Resolved,
            OutcomeReport::Categorical(0u16),
        ).into());
    }

    approve_market {
        let (_, market_id) = create_market_common::<T>(
            MarketCreation::Advised,
            MarketType::Categorical(T::MaxCategories::get()),
            ScoringRule::CPMM,
            None,
        )?;

        let approve_origin = T::ApproveOrigin::successful_origin();
        let call = Call::<T>::approve_market { market_id };
    }: { call.dispatch_bypass_filter(approve_origin)? }

    request_edit {
        let r in 0..<T as Config>::MaxEditReasonLen::get();
        let (_, market_id) = create_market_common::<T>(
            MarketCreation::Advised,
            MarketType::Categorical(T::MaxCategories::get()),
            ScoringRule::CPMM,
            None,
        )?;

        let approve_origin = T::ApproveOrigin::successful_origin();
        let edit_reason = vec![0_u8; r as usize];
        let call = Call::<T>::request_edit{ market_id, edit_reason };
    }: { call.dispatch_bypass_filter(approve_origin)? } verify {}

    buy_complete_set {
        let a in (T::MinCategories::get().into())..T::MaxCategories::get().into();
        let (caller, market_id) = create_market_common::<T>(
            MarketCreation::Permissionless,
            MarketType::Categorical(a.saturated_into()),
            ScoringRule::CPMM,
            None,
        )?;
        let amount = BASE * 1_000;
    }: _(RawOrigin::Signed(caller), market_id, amount.saturated_into())

    // Beware! We're only benchmarking categorical markets (scalar market creation is essentially
    // the same).
    create_market {
        let m in 0..63;

        let (caller, oracle, deadlines, metadata, creation) =
            create_market_common_parameters::<T>(MarketCreation::Permissionless)?;

        let range_end = T::MaxSubsidyPeriod::get();
        let period = MarketPeriod::Timestamp(T::MinSubsidyPeriod::get()..range_end);

        for i in 0..m {
            MarketIdsPerCloseTimeFrame::<T>::try_mutate(
                Pallet::<T>::calculate_time_frame_of_moment(range_end),
                |ids| ids.try_push(i.into()),
            ).unwrap();
        }
    }: _(
            RawOrigin::Signed(caller),
            Asset::Ztg,
            oracle,
            period,
            deadlines,
            metadata,
            creation,
            MarketType::Categorical(T::MaxCategories::get()),
            MarketDisputeMechanism::SimpleDisputes,
            ScoringRule::CPMM
    )

    edit_market {
        let m in 0..63;

        let market_type = MarketType::Categorical(T::MaxCategories::get());
        let dispute_mechanism = MarketDisputeMechanism::SimpleDisputes;
        let scoring_rule = ScoringRule::CPMM;
        let range_start: MomentOf<T> = 100_000u64.saturated_into();
        let range_end: MomentOf<T> = 1_000_000u64.saturated_into();
        let period = MarketPeriod::Timestamp(range_start..range_end);
        let (caller, oracle, deadlines, metadata, creation) =
            create_market_common_parameters::<T>(MarketCreation::Advised)?;
        Call::<T>::create_market {
            base_asset: Asset::Ztg,
            oracle: oracle.clone(),
            period: period.clone(),
            deadlines,
            metadata: metadata.clone(),
            creation,
            market_type: market_type.clone(),
            dispute_mechanism: dispute_mechanism.clone(),
            scoring_rule,
        }
        .dispatch_bypass_filter(RawOrigin::Signed(caller.clone()).into())?;
        let market_id = <zrml_market_commons::Pallet::<T>>::latest_market_id()?;

        let approve_origin = T::ApproveOrigin::successful_origin();
        let edit_reason = vec![0_u8; 1024];
        Call::<T>::request_edit{ market_id, edit_reason }
        .dispatch_bypass_filter(approve_origin)?;

        for i in 0..m {
            MarketIdsPerCloseTimeFrame::<T>::try_mutate(
                Pallet::<T>::calculate_time_frame_of_moment(range_end),
                |ids| ids.try_push(i.into()),
            ).unwrap();
        }
        let new_deadlines = Deadlines::<T::BlockNumber> {
            grace_period: 2_u32.into(),
            oracle_duration: T::MinOracleDuration::get(),
            dispute_duration: T::MinDisputeDuration::get(),
        };
    }: _(
            RawOrigin::Signed(caller),
            Asset::Ztg,
            market_id,
            oracle,
            period,
            new_deadlines,
            metadata,
            market_type,
            dispute_mechanism,
            scoring_rule
    )

    deploy_swap_pool_for_market_future_pool {
        let a in (T::MinCategories::get().into())..T::MaxCategories::get().into();
        let o in 0..63;

        let range_start: MomentOf<T> = 100_000u64.saturated_into();
        let range_end: MomentOf<T> = 1_000_000u64.saturated_into();
        let (caller, market_id) = create_market_common::<T>(
            MarketCreation::Permissionless,
            MarketType::Categorical(a.saturated_into()),
            ScoringRule::CPMM,
            Some(MarketPeriod::Timestamp(range_start..range_end)),
        )?;

        assert!(
            Pallet::<T>::calculate_time_frame_of_moment(<zrml_market_commons::Pallet::<T>>::now())
                < Pallet::<T>::calculate_time_frame_of_moment(range_start)
        );

        for i in 0..o {
            MarketIdsPerOpenTimeFrame::<T>::try_mutate(
                Pallet::<T>::calculate_time_frame_of_moment(range_start),
                |ids| ids.try_push(i.into()),
            ).unwrap();
        }

        let prev_len = MarketIdsPerOpenTimeFrame::<T>::get(
            Pallet::<T>::calculate_time_frame_of_moment(range_start)).len();

        let max_swap_fee: BalanceOf::<T> = MaxSwapFee::get().saturated_into();
        let min_liquidity: BalanceOf::<T> = LIQUIDITY.saturated_into();
        Pallet::<T>::buy_complete_set(
            RawOrigin::Signed(caller.clone()).into(),
            market_id,
            min_liquidity,
        )?;

        let weight_len: usize = MaxRuntimeUsize::from(a).into();
        let weights = vec![MinWeight::get(); weight_len];

        let call = Call::<T>::deploy_swap_pool_for_market {
            market_id,
            swap_fee: max_swap_fee,
            amount: min_liquidity,
            weights,
        };
    }: {
        call.dispatch_bypass_filter(RawOrigin::Signed(caller).into())?;
    } verify {
        let current_len = MarketIdsPerOpenTimeFrame::<T>::get(
            Pallet::<T>::calculate_time_frame_of_moment(range_start),
        )
        .len();
        assert_eq!(current_len, prev_len + 1);
    }

    deploy_swap_pool_for_market_open_pool {
        let a in (T::MinCategories::get().into())..T::MaxCategories::get().into();

        // We need to ensure, that period range start is now,
        // because we would like to open the pool now
        let range_start: MomentOf<T> = <zrml_market_commons::Pallet::<T>>::now();
        let range_end: MomentOf<T> = 1_000_000u64.saturated_into();
        let (caller, market_id) = create_market_common::<T>(
            MarketCreation::Permissionless,
            MarketType::Categorical(a.saturated_into()),
            ScoringRule::CPMM,
            Some(MarketPeriod::Timestamp(range_start..range_end)),
        )?;

        let market = <zrml_market_commons::Pallet::<T>>::market(&market_id.saturated_into())?;

        let max_swap_fee: BalanceOf::<T> = MaxSwapFee::get().saturated_into();
        let min_liquidity: BalanceOf::<T> = LIQUIDITY.saturated_into();
        Pallet::<T>::buy_complete_set(
            RawOrigin::Signed(caller.clone()).into(),
            market_id,
            min_liquidity,
        )?;

        let weight_len: usize = MaxRuntimeUsize::from(a).into();
        let weights = vec![MinWeight::get(); weight_len];

        let call = Call::<T>::deploy_swap_pool_for_market {
            market_id,
            swap_fee: max_swap_fee,
            amount: min_liquidity,
            weights,
        };
    }: {
        call.dispatch_bypass_filter(RawOrigin::Signed(caller).into())?;
    } verify {
        let market_pool_id =
            <zrml_market_commons::Pallet::<T>>::market_pool(&market_id.saturated_into())?;
        let pool = T::Swaps::pool(market_pool_id)?;
        assert_eq!(pool.pool_status, PoolStatus::Active);
    }

    start_global_dispute {
        let m in 1..CacheSize::get();
        let n in 1..CacheSize::get();

        // no benchmarking component for max disputes here,
        // because MaxDisputes is enforced for the extrinsic
        let (caller, market_id) = create_close_and_report_market::<T>(
            MarketCreation::Permissionless,
            MarketType::Scalar(0u128..=u128::MAX),
            OutcomeReport::Scalar(u128::MAX),
        )?;

        <zrml_market_commons::Pallet::<T>>::mutate_market(&market_id, |market| {
            market.dispute_mechanism = MarketDisputeMechanism::Court;
            Ok(())
        })?;

        // first element is the market id from above
        let mut market_ids_1: BoundedVec<MarketIdOf<T>, CacheSize> = Default::default();
        assert_eq!(market_id, 0u128.saturated_into());
        for i in 1..m {
            market_ids_1.try_push(i.saturated_into()).unwrap();
        }

        <zrml_court::Pallet<T>>::on_initialize(1u32.into());
        <frame_system::Pallet<T>>::set_block_number(1u32.into());

        let min_amount = <T as zrml_court::Config>::MinJurorStake::get();
        for i in 0..<zrml_court::Pallet<T>>::necessary_draws_weight(0usize) {
            let juror: T::AccountId = account("Jurori", i.try_into().unwrap(), 0);
            <T as pallet::Config>::AssetManager::deposit(
                Asset::Ztg,
                &juror,
                (u128::MAX / 2).saturated_into(),
            ).unwrap();
            <zrml_court::Pallet<T>>::join_court(
                RawOrigin::Signed(juror.clone()).into(),
                min_amount + i.saturated_into(),
            )?;
        }

        let disputor: T::AccountId = account("Disputor", 1, 0);
        <T as pallet::Config>::AssetManager::deposit(
            Asset::Ztg,
            &disputor,
            u128::MAX.saturated_into(),
        ).unwrap();
        let _ = Call::<T>::dispute {
            market_id,
        }
        .dispatch_bypass_filter(RawOrigin::Signed(disputor).into())?;

        let market = <zrml_market_commons::Pallet<T>>::market(&market_id.saturated_into()).unwrap();
        let appeal_end = T::Court::get_auto_resolve(&market_id, &market).result.unwrap();
        let mut market_ids_2: BoundedVec<MarketIdOf<T>, CacheSize> = BoundedVec::try_from(
            vec![market_id],
        ).unwrap();
        for i in 1..n {
            market_ids_2.try_push(i.saturated_into()).unwrap();
        }
        MarketIdsPerDisputeBlock::<T>::insert(appeal_end, market_ids_2);

        <frame_system::Pallet<T>>::set_block_number(appeal_end - 1u64.saturated_into::<T::BlockNumber>());

<<<<<<< HEAD
        #[cfg(feature = "with-global-disputes")]
        {
            let add_outcome_end = current_block +
                <T as Config>::GlobalDisputes::get_add_outcome_period();
            let vote_end = add_outcome_end + <T as Config>::GlobalDisputes::get_vote_period();
            // the complexity depends on MarketIdsPerDisputeBlock at the current block
            // this is because a variable number of market ids need to be decoded from the storage
            MarketIdsPerDisputeBlock::<T>::insert(vote_end, market_ids_1);
        }
=======
        let now = <frame_system::Pallet<T>>::block_number();
        let global_dispute_end = now + T::GlobalDisputePeriod::get();
        // the complexity depends on MarketIdsPerDisputeBlock at the current block
        // this is because a variable number of market ids need to be decoded from the storage
        MarketIdsPerDisputeBlock::<T>::insert(global_dispute_end, market_ids_1);
>>>>>>> 4f5fe1f5

        let call = Call::<T>::start_global_dispute { market_id };
    }: {
        call.dispatch_bypass_filter(RawOrigin::Signed(caller).into())?;
    }

    dispute_authorized {
        let report_outcome = OutcomeReport::Scalar(u128::MAX);
        let (caller, market_id) = create_close_and_report_market::<T>(
            MarketCreation::Permissionless,
            MarketType::Scalar(0u128..=u128::MAX),
            report_outcome,
        )?;

        <zrml_market_commons::Pallet::<T>>::mutate_market(&market_id, |market| {
            market.dispute_mechanism = MarketDisputeMechanism::Authorized;
            Ok(())
        })?;

        let market = <zrml_market_commons::Pallet::<T>>::market(&market_id)?;

        let call = Call::<T>::dispute { market_id };
    }: {
        call.dispatch_bypass_filter(RawOrigin::Signed(caller).into())?;
    }

    handle_expired_advised_market {
        let (_, market_id) = create_market_common::<T>(
            MarketCreation::Advised,
            MarketType::Categorical(T::MaxCategories::get()),
            ScoringRule::CPMM,
            Some(MarketPeriod::Timestamp(T::MinSubsidyPeriod::get()..T::MaxSubsidyPeriod::get())),
        )?;
        let market = <zrml_market_commons::Pallet::<T>>::market(&market_id.saturated_into())?;
    }: { Pallet::<T>::handle_expired_advised_market(&market_id, market)? }

    internal_resolve_categorical_reported {
        let categories = T::MaxCategories::get();
        let (_, market_id) = setup_reported_categorical_market_with_pool::<T>(
            categories.into(),
            OutcomeReport::Categorical(1u16),
        )?;
        <zrml_market_commons::Pallet::<T>>::mutate_market(&market_id, |market| {
            market.dispute_mechanism = MarketDisputeMechanism::Authorized;
            Ok(())
        })?;
        let market = <zrml_market_commons::Pallet::<T>>::market(&market_id)?;
    }: {
        Pallet::<T>::on_resolution(&market_id, &market)?;
    } verify {
        let market = <zrml_market_commons::Pallet::<T>>::market(&market_id)?;
        assert_eq!(market.status, MarketStatus::Resolved);
    }

    internal_resolve_categorical_disputed {
        let categories = T::MaxCategories::get();
        let (caller, market_id) =
            setup_reported_categorical_market_with_pool::<T>(
                categories.into(),
                OutcomeReport::Categorical(1u16)
            )?;
        <zrml_market_commons::Pallet::<T>>::mutate_market(&market_id, |market| {
            market.dispute_mechanism = MarketDisputeMechanism::Authorized;
            Ok(())
        })?;

        Pallet::<T>::dispute(
            RawOrigin::Signed(caller).into(),
            market_id,
        )?;

        AuthorizedPallet::<T>::authorize_market_outcome(
            T::AuthorizedDisputeResolutionOrigin::successful_origin(),
            market_id.into(),
            OutcomeReport::Categorical(0),
        )?;
        let market = <zrml_market_commons::Pallet::<T>>::market(&market_id)?;
    }: {
        Pallet::<T>::on_resolution(&market_id, &market)?;
    } verify {
        let market = <zrml_market_commons::Pallet::<T>>::market(&market_id)?;
        assert_eq!(market.status, MarketStatus::Resolved);
    }

    internal_resolve_scalar_reported {
        let (caller, market_id) = create_close_and_report_market::<T>(
            MarketCreation::Permissionless,
            MarketType::Scalar(0u128..=u128::MAX),
            OutcomeReport::Scalar(u128::MAX),
        )?;
        let market = <zrml_market_commons::Pallet::<T>>::market(&market_id)?;
    }: {
        Pallet::<T>::on_resolution(&market_id, &market)?;
    } verify {
        let market = <zrml_market_commons::Pallet::<T>>::market(&market_id)?;
        assert_eq!(market.status, MarketStatus::Resolved);
    }

    internal_resolve_scalar_disputed {
        let (caller, market_id) = create_close_and_report_market::<T>(
            MarketCreation::Permissionless,
            MarketType::Scalar(0u128..=u128::MAX),
            OutcomeReport::Scalar(u128::MAX),
        )?;
        <zrml_market_commons::Pallet::<T>>::mutate_market(&market_id, |market| {
            market.dispute_mechanism = MarketDisputeMechanism::Authorized;
            Ok(())
        })?;
        let market = <zrml_market_commons::Pallet::<T>>::market(&market_id)?;
        Pallet::<T>::dispute(
            RawOrigin::Signed(caller).into(),
            market_id,
        )?;

        AuthorizedPallet::<T>::authorize_market_outcome(
            T::AuthorizedDisputeResolutionOrigin::successful_origin(),
            market_id.into(),
            OutcomeReport::Scalar(0),
        )?;
        let market = <zrml_market_commons::Pallet::<T>>::market(&market_id)?;
    }: {
        Pallet::<T>::on_resolution(&market_id, &market)?;
    } verify {
        let market = <zrml_market_commons::Pallet::<T>>::market(&market_id)?;
        assert_eq!(market.status, MarketStatus::Resolved);
    }

    on_initialize_resolve_overhead {
        // wait for timestamp to get initialized (that's why block 2)
        let now = 2u64.saturated_into::<T::BlockNumber>();
    }: { Pallet::<T>::on_initialize(now) }

    // Benchmark iteration and market validity check without ending subsidy / discarding market.
    process_subsidy_collecting_markets_raw {
        // Number of markets collecting subsidy.
        let a in 0..10;

        let market_info = SubsidyUntil {
            market_id: MarketIdOf::<T>::zero(),
            period: MarketPeriod::Block(T::BlockNumber::one()..T::BlockNumber::one())
        };

        let markets = BoundedVec::try_from(vec![market_info; a as usize]).unwrap();
        <MarketsCollectingSubsidy<T>>::put(markets);
    }: {
        Pallet::<T>::process_subsidy_collecting_markets(
            T::BlockNumber::zero(),
            MomentOf::<T>::zero()
        );
    }

    redeem_shares_categorical {
        let (caller, market_id) = setup_redeem_shares_common::<T>(
            MarketType::Categorical(T::MaxCategories::get())
        )?;
    }: redeem_shares(RawOrigin::Signed(caller), market_id)

    redeem_shares_scalar {
        let (caller, market_id) = setup_redeem_shares_common::<T>(
            MarketType::Scalar(0u128..=u128::MAX)
        )?;
    }: redeem_shares(RawOrigin::Signed(caller), market_id)

    reject_market {
        let c in 0..63;
        let o in 0..63;
        let r in 0..<T as Config>::MaxRejectReasonLen::get();

        let range_start: MomentOf<T> = 100_000u64.saturated_into();
        let range_end: MomentOf<T> = 1_000_000u64.saturated_into();
        let (_, market_id) = create_market_common::<T>(
            MarketCreation::Advised,
            MarketType::Categorical(T::MaxCategories::get()),
            ScoringRule::CPMM,
            Some(MarketPeriod::Timestamp(range_start..range_end)),
        )?;

        for i in 0..o {
            MarketIdsPerOpenTimeFrame::<T>::try_mutate(
                Pallet::<T>::calculate_time_frame_of_moment(range_start),
                |ids| ids.try_push(i.into()),
            ).unwrap();
        }

        for i in 0..c {
            MarketIdsPerCloseTimeFrame::<T>::try_mutate(
                Pallet::<T>::calculate_time_frame_of_moment(range_end),
                |ids| ids.try_push(i.into()),
            ).unwrap();
        }

        let reject_origin = T::RejectOrigin::successful_origin();
        let reject_reason: Vec<u8> = vec![0; r as usize];
        let call = Call::<T>::reject_market { market_id, reject_reason };
    }: { call.dispatch_bypass_filter(reject_origin)? }

    report {
        let m in 0..63;

        // ensure range.start is now to get the heaviest path
        let range_start: MomentOf<T> = <zrml_market_commons::Pallet::<T>>::now();
        let range_end: MomentOf<T> = 1_000_000u64.saturated_into();
        let (caller, market_id) = create_market_common::<T>(
            MarketCreation::Permissionless,
            MarketType::Categorical(T::MaxCategories::get()),
            ScoringRule::CPMM,
            Some(MarketPeriod::Timestamp(range_start..range_end)),
        )?;

        <zrml_market_commons::Pallet::<T>>::mutate_market(&market_id, |market| {
            // ensure sender is oracle to succeed extrinsic call
            market.oracle = caller.clone();
            Ok(())
        })?;

        let outcome = OutcomeReport::Categorical(0);
        let close_origin = T::CloseOrigin::successful_origin();
        Pallet::<T>::admin_move_market_to_closed(close_origin, market_id)?;
        let market = <zrml_market_commons::Pallet::<T>>::market(&market_id)?;
        let end : u32 = match market.period {
            MarketPeriod::Timestamp(range) => {
                range.end.saturated_into::<u32>()
            },
            _ => {
                return Err(frame_benchmarking::BenchmarkError::Stop(
                          "MarketPeriod is block_number based"
                        ));
            },
        };
        let grace_period: u32 =
            (market.deadlines.grace_period.saturated_into::<u32>() + 1) * MILLISECS_PER_BLOCK;
        pallet_timestamp::Pallet::<T>::set_timestamp((end + grace_period).into());
        let report_at = frame_system::Pallet::<T>::block_number();
        let resolves_at = report_at.saturating_add(market.deadlines.dispute_duration);
        for i in 0..m {
            MarketIdsPerReportBlock::<T>::try_mutate(resolves_at, |ids| {
                ids.try_push(i.into())
            }).unwrap();
        }
    }: _(RawOrigin::Signed(caller), market_id, outcome)

    sell_complete_set {
        let a in (T::MinCategories::get().into())..T::MaxCategories::get().into();
        let (caller, market_id) = create_market_common::<T>(
            MarketCreation::Permissionless,
            MarketType::Categorical(a.saturated_into()),
            ScoringRule::CPMM,
            None,
        )?;
        let amount: BalanceOf<T> = LIQUIDITY.saturated_into();
        Pallet::<T>::buy_complete_set(
            RawOrigin::Signed(caller.clone()).into(),
            market_id,
            amount,
        )?;
    }: _(RawOrigin::Signed(caller), market_id, amount)

    start_subsidy {
        // Total event outcome assets.
        let a in (T::MinCategories::get().into())..T::MaxCategories::get().into();

        // Create advised rikiddo market with a assets (advised -> start_subsidy not invoked).
        let (caller, market_id) = create_market_common::<T>(
            MarketCreation::Advised,
            MarketType::Categorical(a.saturated_into()),
            ScoringRule::RikiddoSigmoidFeeMarketEma,
            Some(MarketPeriod::Timestamp(T::MinSubsidyPeriod::get()..T::MaxSubsidyPeriod::get())),
        )?;
        let mut market_clone = None;
        <zrml_market_commons::Pallet::<T>>::mutate_market(&market_id, |market| {
            market.status = MarketStatus::CollectingSubsidy;
            market_clone = Some(market.clone());
            Ok(())
        })?;
    }: { Pallet::<T>::start_subsidy(&market_clone.unwrap(), market_id)? }

    market_status_manager {
        let b in 1..31;
        let f in 1..31;

        // ensure markets exist
        let start_block: T::BlockNumber = 100_000u64.saturated_into();
        let end_block: T::BlockNumber = 1_000_000u64.saturated_into();
        for _ in 0..31 {
            create_market_common::<T>(
                MarketCreation::Permissionless,
                MarketType::Categorical(T::MaxCategories::get()),
                ScoringRule::CPMM,
                Some(MarketPeriod::Block(start_block..end_block)),
            ).unwrap();
        }

        let range_start: MomentOf<T> = 100_000u64.saturated_into();
        let range_end: MomentOf<T> = 1_000_000u64.saturated_into();
        for _ in 31..64 {
            create_market_common::<T>(
                MarketCreation::Permissionless,
                MarketType::Categorical(T::MaxCategories::get()),
                ScoringRule::CPMM,
                Some(MarketPeriod::Timestamp(range_start..range_end)),
            ).unwrap();
        }

        let block_number: T::BlockNumber = Zero::zero();
        let last_time_frame: TimeFrame = Zero::zero();
        for i in 1..=b {
            <MarketIdsPerOpenBlock<T>>::try_mutate(block_number, |ids| {
                ids.try_push(i.into())
            }).unwrap();
        }

        let last_offset: TimeFrame = last_time_frame + 1.saturated_into::<u64>();
        //* quadratic complexity should not be allowed in substrate blockchains
        //* assume at first that the last time frame is one block before the current time frame
        let t = 0;
        let current_time_frame: TimeFrame = last_offset + t.saturated_into::<u64>();
        for i in 1..=f {
            <MarketIdsPerOpenTimeFrame<T>>::try_mutate(current_time_frame, |ids| {
                // + 31 to not conflict with the markets of MarketIdsPerOpenBlock
                ids.try_push((i + 31).into())
            }).unwrap();
        }
    }: {
        Pallet::<T>::market_status_manager::<
            _,
            MarketIdsPerOpenBlock<T>,
            MarketIdsPerOpenTimeFrame<T>,
        >(
            block_number,
            last_time_frame,
            current_time_frame,
            |market_id, market| {
                // noop, because weight is already measured somewhere else
                Ok(())
            },
        )
        .unwrap();
    }

    market_resolution_manager {
        let r in 1..31;
        let d in 1..31;

        let range_start: MomentOf<T> = 100_000u64.saturated_into();
        let range_end: MomentOf<T> = 1_000_000u64.saturated_into();
        // ensure markets exist
        for _ in 0..64 {
            let (_, market_id) = create_market_common::<T>(
                MarketCreation::Permissionless,
                MarketType::Categorical(T::MaxCategories::get()),
                ScoringRule::CPMM,
                Some(MarketPeriod::Timestamp(range_start..range_end)),
            )?;
            // ensure market is reported
            <zrml_market_commons::Pallet::<T>>::mutate_market(&market_id, |market| {
                market.status = MarketStatus::Reported;
                Ok(())
            })?;
        }

        let block_number: T::BlockNumber = Zero::zero();

        let mut r_ids_vec = Vec::new();
        for i in 1..=r {
           r_ids_vec.push(i.into());
        }
        MarketIdsPerReportBlock::<T>::mutate(block_number, |ids| {
            *ids = BoundedVec::try_from(r_ids_vec).unwrap();
        });

        // + 31 to not conflict with the markets of MarketIdsPerReportBlock
        let d_ids_vec = (1..=d).map(|i| (i + 31).into()).collect::<Vec<_>>();
        MarketIdsPerDisputeBlock::<T>::mutate(block_number, |ids| {
            *ids = BoundedVec::try_from(d_ids_vec).unwrap();
        });
    }: {
        Pallet::<T>::resolution_manager(
            block_number,
            |market_id, market| {
                // noop, because weight is already measured somewhere else
                Ok(())
            },
        ).unwrap();
    }

    process_subsidy_collecting_markets_dummy {
        let current_block: T::BlockNumber = 0u64.saturated_into::<T::BlockNumber>();
        let current_time: MomentOf<T> = 0u64.saturated_into::<MomentOf<T>>();
        let markets = BoundedVec::try_from(Vec::new()).unwrap();
        <MarketsCollectingSubsidy<T>>::put(markets);
    }: {
        let _ = <Pallet<T>>::process_subsidy_collecting_markets(current_block, current_time);
    }

    impl_benchmark_test_suite!(
        PredictionMarket,
        crate::mock::ExtBuilder::default().build(),
        crate::mock::Runtime,
    );
}<|MERGE_RESOLUTION|>--- conflicted
+++ resolved
@@ -851,23 +851,14 @@
 
         <frame_system::Pallet<T>>::set_block_number(appeal_end - 1u64.saturated_into::<T::BlockNumber>());
 
-<<<<<<< HEAD
-        #[cfg(feature = "with-global-disputes")]
-        {
-            let add_outcome_end = current_block +
-                <T as Config>::GlobalDisputes::get_add_outcome_period();
-            let vote_end = add_outcome_end + <T as Config>::GlobalDisputes::get_vote_period();
-            // the complexity depends on MarketIdsPerDisputeBlock at the current block
-            // this is because a variable number of market ids need to be decoded from the storage
-            MarketIdsPerDisputeBlock::<T>::insert(vote_end, market_ids_1);
-        }
-=======
         let now = <frame_system::Pallet<T>>::block_number();
-        let global_dispute_end = now + T::GlobalDisputePeriod::get();
+
+        let add_outcome_end = now +
+            <T as Config>::GlobalDisputes::get_add_outcome_period();
+        let vote_end = add_outcome_end + <T as Config>::GlobalDisputes::get_vote_period();
         // the complexity depends on MarketIdsPerDisputeBlock at the current block
         // this is because a variable number of market ids need to be decoded from the storage
-        MarketIdsPerDisputeBlock::<T>::insert(global_dispute_end, market_ids_1);
->>>>>>> 4f5fe1f5
+        MarketIdsPerDisputeBlock::<T>::insert(vote_end, market_ids_1);
 
         let call = Call::<T>::start_global_dispute { market_id };
     }: {
