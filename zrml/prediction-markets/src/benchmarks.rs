// Copyright 2021-2022 Zeitgeist PM LLC.
//
// This file is part of Zeitgeist.
//
// Zeitgeist is free software: you can redistribute it and/or modify it
// under the terms of the GNU General Public License as published by the
// Free Software Foundation, either version 3 of the License, or (at
// your option) any later version.
//
// Zeitgeist is distributed in the hope that it will be useful, but
// WITHOUT ANY WARRANTY; without even the implied warranty of
// MERCHANTABILITY or FITNESS FOR A PARTICULAR PURPOSE. See the GNU
// General Public License for more details.
//
// You should have received a copy of the GNU General Public License
// along with Zeitgeist. If not, see <https://www.gnu.org/licenses/>.

#![allow(
    // Auto-generated code is a no man's land
    clippy::integer_arithmetic
)]
#![allow(clippy::type_complexity)]
#![cfg(feature = "runtime-benchmarks")]

use super::*;
#[cfg(test)]
use crate::Pallet as PredictionMarket;
use alloc::vec::Vec;
use frame_benchmarking::{account, benchmarks, impl_benchmark_test_suite, vec, whitelisted_caller};
use frame_support::{
    dispatch::UnfilteredDispatchable,
    traits::{EnsureOrigin, Get, Hooks},
    BoundedVec,
};
use frame_system::RawOrigin;
use orml_traits::MultiCurrency;
use sp_runtime::traits::{One, SaturatedConversion, Saturating, Zero};
use zeitgeist_primitives::{
    constants::mock::{MaxSwapFee, MinLiquidity, MinWeight, BASE, MILLISECS_PER_BLOCK},
    traits::Swaps,
    types::{
        Asset, Deadlines, MarketCreation, MarketDisputeMechanism, MarketPeriod, MarketStatus,
        MarketType, MaxRuntimeUsize, MultiHash, OutcomeReport, PoolStatus, ScoringRule,
        SubsidyUntil,
    },
};
use zrml_market_commons::MarketCommonsPalletApi;

fn assert_last_event<T: Config>(generic_event: <T as Config>::Event) {
    frame_system::Pallet::<T>::assert_last_event(generic_event.into());
}

// Get default values for market creation. Also spawns an account with maximum
// amount of native currency
fn create_market_common_parameters<T: Config>(
    permission: MarketCreation,
) -> Result<
    (T::AccountId, T::AccountId, Deadlines<T::BlockNumber>, MultiHash, MarketCreation),
    &'static str,
> {
    let caller: T::AccountId = whitelisted_caller();
    T::AssetManager::deposit(Asset::Ztg, &caller, (100 * MinLiquidity::get()).saturated_into())
        .unwrap();
    let oracle = caller.clone();
    let deadlines = Deadlines::<T::BlockNumber> {
        grace_period: 1_u32.into(),
        oracle_duration: T::MinOracleDuration::get(),
        dispute_duration: T::MinDisputeDuration::get(),
    };
    let mut metadata = [0u8; 50];
    metadata[0] = 0x15;
    metadata[1] = 0x30;
    let creation = permission;
    Ok((caller, oracle, deadlines, MultiHash::Sha3_384(metadata), creation))
}

// Create a market based on common parameters
fn create_market_common<T: Config>(
    permission: MarketCreation,
    options: MarketType,
    scoring_rule: ScoringRule,
    period: Option<MarketPeriod<T::BlockNumber, MomentOf<T>>>,
) -> Result<(T::AccountId, MarketIdOf<T>), &'static str> {
    let range_start: MomentOf<T> = 100_000u64.saturated_into();
    let range_end: MomentOf<T> = 1_000_000u64.saturated_into();
    let period = period.unwrap_or(MarketPeriod::Timestamp(range_start..range_end));
    let (caller, oracle, deadlines, metadata, creation) =
        create_market_common_parameters::<T>(permission)?;
    Call::<T>::create_market {
        oracle,
        period,
        deadlines,
        metadata,
        creation,
        market_type: options,
        dispute_mechanism: MarketDisputeMechanism::SimpleDisputes,
        scoring_rule,
    }
    .dispatch_bypass_filter(RawOrigin::Signed(caller.clone()).into())?;
    let market_id = T::MarketCommons::latest_market_id()?;
    Ok((caller, market_id))
}

fn create_close_and_report_market<T: Config + pallet_timestamp::Config>(
    permission: MarketCreation,
    options: MarketType,
    outcome: OutcomeReport,
) -> Result<(T::AccountId, MarketIdOf<T>), &'static str> {
    let range_start: MomentOf<T> = 100_000u64.saturated_into();
    let range_end: MomentOf<T> = 1_000_000u64.saturated_into();
    let period = MarketPeriod::Timestamp(range_start..range_end);
    let (caller, market_id) =
        create_market_common::<T>(permission, options, ScoringRule::CPMM, Some(period))?;
    Call::<T>::admin_move_market_to_closed { market_id }
        .dispatch_bypass_filter(T::CloseOrigin::successful_origin())?;
    let market = T::MarketCommons::market(&market_id)?;
    let end: u32 = match market.period {
        MarketPeriod::Timestamp(range) => range.end.saturated_into::<u32>(),
        _ => {
            return Err("MarketPeriod is block_number based");
        }
    };
    let grace_period: u32 =
        (market.deadlines.grace_period.saturated_into::<u32>() + 1) * MILLISECS_PER_BLOCK;
    pallet_timestamp::Pallet::<T>::set_timestamp((end + grace_period).into());
    Call::<T>::report { market_id, outcome }
        .dispatch_bypass_filter(RawOrigin::Signed(caller.clone()).into())?;
    Ok((caller, market_id))
}

// Setup a categorical market for fn `internal_resolve`
fn setup_redeem_shares_common<T: Config + pallet_timestamp::Config>(
    market_type: MarketType,
) -> Result<(T::AccountId, MarketIdOf<T>), &'static str> {
    let (caller, market_id) = create_market_common::<T>(
        MarketCreation::Permissionless,
        market_type.clone(),
        ScoringRule::CPMM,
        None,
    )?;
    let outcome: OutcomeReport;

    if let MarketType::Categorical(categories) = market_type {
        outcome = OutcomeReport::Categorical(categories.saturating_sub(1));
    } else if let MarketType::Scalar(range) = market_type {
        outcome = OutcomeReport::Scalar(*range.end());
    } else {
        panic!("setup_redeem_shares_common: Unsupported market type: {:?}", market_type);
    }

    Pallet::<T>::do_buy_complete_set(
        caller.clone(),
        market_id,
        MinLiquidity::get().saturated_into(),
    )?;
    let close_origin = T::CloseOrigin::successful_origin();
    let resolve_origin = T::ResolveOrigin::successful_origin();
    Call::<T>::admin_move_market_to_closed { market_id }.dispatch_bypass_filter(close_origin)?;
    let market = T::MarketCommons::market(&market_id)?;
    let end: u32 = match market.period {
        MarketPeriod::Timestamp(range) => range.end.saturated_into::<u32>(),
        _ => {
            return Err("MarketPeriod is block_number based");
        }
    };
    let grace_period: u32 =
        (market.deadlines.grace_period.saturated_into::<u32>() + 1) * MILLISECS_PER_BLOCK;
    pallet_timestamp::Pallet::<T>::set_timestamp((end + grace_period).into());
    Call::<T>::report { market_id, outcome }
        .dispatch_bypass_filter(RawOrigin::Signed(caller.clone()).into())?;
    Call::<T>::admin_move_market_to_resolved { market_id }
        .dispatch_bypass_filter(resolve_origin)?;
    Ok((caller, market_id))
}

fn setup_reported_categorical_market_with_pool<T: Config + pallet_timestamp::Config>(
    categories: u32,
    report_outcome: OutcomeReport,
) -> Result<(T::AccountId, MarketIdOf<T>), &'static str> {
    let (caller, market_id) = create_market_common::<T>(
        MarketCreation::Permissionless,
        MarketType::Categorical(categories.saturated_into()),
        ScoringRule::CPMM,
        None,
    )?;

    let max_swap_fee: BalanceOf<T> = MaxSwapFee::get().saturated_into();
    let min_liquidity: BalanceOf<T> = MinLiquidity::get().saturated_into();
    Call::<T>::buy_complete_set { market_id, amount: min_liquidity }
        .dispatch_bypass_filter(RawOrigin::Signed(caller.clone()).into())?;
    let weight_len: usize = MaxRuntimeUsize::from(categories).into();
    let weights = vec![MinWeight::get(); weight_len];
    Pallet::<T>::deploy_swap_pool_for_market(
        RawOrigin::Signed(caller.clone()).into(),
        market_id,
        max_swap_fee,
        min_liquidity,
        weights,
    )?;

    Call::<T>::admin_move_market_to_closed { market_id }
        .dispatch_bypass_filter(T::CloseOrigin::successful_origin())?;
    let market = T::MarketCommons::market(&market_id)?;
    let end: u32 = match market.period {
        MarketPeriod::Timestamp(range) => range.end.saturated_into::<u32>(),
        _ => {
            return Err("MarketPeriod is block_number based");
        }
    };
    let grace_period: u32 =
        (market.deadlines.grace_period.saturated_into::<u32>() + 1) * MILLISECS_PER_BLOCK;
    pallet_timestamp::Pallet::<T>::set_timestamp((end + grace_period).into());
    Call::<T>::report { market_id, outcome: report_outcome }
        .dispatch_bypass_filter(RawOrigin::Signed(caller.clone()).into())?;

    Ok((caller, market_id))
}

benchmarks! {
    where_clause {
        where T : pallet_timestamp::Config,
    }

    admin_destroy_disputed_market{
        // The number of assets.
        let a in (T::MinCategories::get().into())..T::MaxCategories::get().into();
        // The number of disputes.
        let d in 1..T::MaxDisputes::get();
        // The number of market ids per open time frame.
        let o in 0..63;
        // The number of market ids per close time frame.
        let c in 0..63;
        // The number of market ids per dispute block.
        let r in 0..63;

        let (caller, market_id) = setup_reported_categorical_market_with_pool::<T>(
            a,
            OutcomeReport::Categorical(0u16),
        )?;

        let pool_id = T::MarketCommons::market_pool(&market_id)?;

        for i in 1..=d {
            let outcome = OutcomeReport::Categorical((i % a).saturated_into());
            let disputor = account("disputor", i, 0);
            let dispute_bond = crate::pallet::default_dispute_bond::<T>(i as usize);
            T::AssetManager::deposit(Asset::Ztg, &disputor, dispute_bond)?;
            let _ = Pallet::<T>::dispute(RawOrigin::Signed(disputor).into(), market_id, outcome)?;
        }

        let market = T::MarketCommons::market(&market_id)?;

        let (range_start, range_end) = match market.period {
            MarketPeriod::Timestamp(range) => (range.start, range.end),
            _ => panic!("admin_destroy_reported_market: Unsupported market period"),
        };

        for i in 0..o {
            MarketIdsPerOpenTimeFrame::<T>::try_mutate(
                Pallet::<T>::calculate_time_frame_of_moment(range_start),
                |ids| ids.try_push(i.into()),
            ).unwrap();
        }

        for i in 0..c {
            MarketIdsPerCloseTimeFrame::<T>::try_mutate(
                Pallet::<T>::calculate_time_frame_of_moment(range_end),
                |ids| ids.try_push(i.into()),
            ).unwrap();
        }

        let disputes = Disputes::<T>::get(market_id);
        let last_dispute = disputes.last().unwrap();
        let resolves_at = last_dispute.at.saturating_add(market.deadlines.dispute_duration);
        for i in 0..r {
            MarketIdsPerDisputeBlock::<T>::try_mutate(
                resolves_at,
                |ids| ids.try_push(i.into()),
            ).unwrap();
        }

        let destroy_origin = T::DestroyOrigin::successful_origin();
        let call = Call::<T>::admin_destroy_market { market_id };
    }: {
        call.dispatch_bypass_filter(destroy_origin)?
    } verify {
        assert_last_event::<T>(Event::MarketDestroyed::<T>(market_id).into());
    }

    admin_destroy_reported_market {
        // The number of assets.
        let a in (T::MinCategories::get().into())..T::MaxCategories::get().into();
        // The number of market ids per open time frame.
        let o in 0..63;
        // The number of market ids per close time frame.
        let c in 0..63;
        // The number of market ids per dispute block.
        let r in 0..63;

        let (caller, market_id) = setup_reported_categorical_market_with_pool::<T>(
            a,
            OutcomeReport::Categorical(0u16),
        )?;

        let pool_id = T::MarketCommons::market_pool(&market_id)?;

        let market = T::MarketCommons::market(&market_id)?;

        let (range_start, range_end) = match market.period {
            MarketPeriod::Timestamp(range) => (range.start, range.end),
            _ => panic!("admin_destroy_reported_market: Unsupported market period"),
        };

        for i in 0..o {
            MarketIdsPerOpenTimeFrame::<T>::try_mutate(
                Pallet::<T>::calculate_time_frame_of_moment(range_start),
                |ids| ids.try_push(i.into()),
            ).unwrap();
        }

        for i in 0..c {
            MarketIdsPerCloseTimeFrame::<T>::try_mutate(
                Pallet::<T>::calculate_time_frame_of_moment(range_end),
                |ids| ids.try_push(i.into()),
            ).unwrap();
        }

        let report_at = market.report.unwrap().at;
        let resolves_at = report_at.saturating_add(market.deadlines.dispute_duration);
        for i in 0..r {
            MarketIdsPerReportBlock::<T>::try_mutate(
                resolves_at,
                |ids| ids.try_push(i.into()),
            ).unwrap();
        }

        let destroy_origin = T::DestroyOrigin::successful_origin();
        let call = Call::<T>::admin_destroy_market { market_id };
    }: {
        call.dispatch_bypass_filter(destroy_origin)?
    } verify {
        assert_last_event::<T>(Event::MarketDestroyed::<T>(
            market_id,
        ).into());
    }

    admin_move_market_to_closed {
        let o in 0..63;
        let c in 0..63;

        let range_start: MomentOf<T> = 100_000u64.saturated_into();
        let range_end: MomentOf<T> = 1_000_000u64.saturated_into();
        let (caller, market_id) = create_market_common::<T>(
            MarketCreation::Permissionless,
            MarketType::Categorical(T::MaxCategories::get()),
            ScoringRule::CPMM,
            Some(MarketPeriod::Timestamp(range_start..range_end)),
        )?;

        for i in 0..o {
            MarketIdsPerOpenTimeFrame::<T>::try_mutate(
                Pallet::<T>::calculate_time_frame_of_moment(range_start),
                |ids| ids.try_push(i.into()),
            ).unwrap();
        }

        for i in 0..c {
            MarketIdsPerCloseTimeFrame::<T>::try_mutate(
                Pallet::<T>::calculate_time_frame_of_moment(range_end),
                |ids| ids.try_push(i.into()),
            ).unwrap();
        }

        let close_origin = T::CloseOrigin::successful_origin();
        let call = Call::<T>::admin_move_market_to_closed { market_id };
    }: { call.dispatch_bypass_filter(close_origin)? }

    admin_move_market_to_resolved_scalar_reported {
        let r in 0..63;

        let (_, market_id) = create_close_and_report_market::<T>(
            MarketCreation::Permissionless,
            MarketType::Scalar(0u128..=u128::MAX),
            OutcomeReport::Scalar(u128::MAX),
        )?;

        let market = T::MarketCommons::market(&market_id)?;

        let report_at = market.report.unwrap().at;
        let resolves_at = report_at.saturating_add(market.deadlines.dispute_duration);
        for i in 0..r {
            MarketIdsPerReportBlock::<T>::try_mutate(
                resolves_at,
                |ids| ids.try_push(i.into()),
            ).unwrap();
        }

        let close_origin = T::CloseOrigin::successful_origin();
        let call = Call::<T>::admin_move_market_to_resolved { market_id };
    }: {
        call.dispatch_bypass_filter(close_origin)?
    } verify {
        assert_last_event::<T>(Event::MarketResolved::<T>(
            market_id,
            MarketStatus::Resolved,
            OutcomeReport::Scalar(u128::MAX),
        ).into());
    }

    admin_move_market_to_resolved_categorical_reported {
        let r in 0..63;

        let categories = T::MaxCategories::get();
        let (_, market_id) = setup_reported_categorical_market_with_pool::<T>(
            categories.into(),
            OutcomeReport::Categorical(0u16),
        )?;
        T::MarketCommons::mutate_market(&market_id, |market| {
            let admin = account("admin", 0, 0);
            market.dispute_mechanism = MarketDisputeMechanism::Authorized(admin);
            Ok(())
        })?;

        let market = T::MarketCommons::market(&market_id)?;

        let report_at = market.report.unwrap().at;
        let resolves_at = report_at.saturating_add(market.deadlines.dispute_duration);
        for i in 0..r {
            MarketIdsPerReportBlock::<T>::try_mutate(
                resolves_at,
                |ids| ids.try_push(i.into()),
            ).unwrap();
        }

        let close_origin = T::CloseOrigin::successful_origin();
        let call = Call::<T>::admin_move_market_to_resolved { market_id };
    }: {
        call.dispatch_bypass_filter(close_origin)?
    } verify {
        assert_last_event::<T>(Event::MarketResolved::<T>(
            market_id,
            MarketStatus::Resolved,
            OutcomeReport::Categorical(0u16),
        ).into());
    }

    admin_move_market_to_resolved_scalar_disputed {
        let r in 0..63;
        let d in 1..T::MaxDisputes::get();

        let (_, market_id) = create_close_and_report_market::<T>(
            MarketCreation::Permissionless,
            MarketType::Scalar(0u128..=u128::MAX),
            OutcomeReport::Scalar(u128::MAX),
        )?;

        T::MarketCommons::mutate_market(&market_id, |market| {
            let admin = account("admin", 0, 0);
            market.dispute_mechanism = MarketDisputeMechanism::Authorized(admin);
            Ok(())
        })?;

        let market = T::MarketCommons::market(&market_id)?;
        if let MarketType::Scalar(range) = market.market_type {
            assert!((d as u128) < *range.end());
        } else {
            panic!("Must create scalar market");
        }

        for i in 1..=d {
            let outcome = OutcomeReport::Scalar(i.saturated_into());
            let disputor = account("disputor", i, 0);
            let dispute_bond = crate::pallet::default_dispute_bond::<T>(i as usize);
            T::AssetManager::deposit(
                Asset::Ztg,
                &disputor,
                dispute_bond,
            )?;
            Pallet::<T>::dispute(RawOrigin::Signed(disputor).into(), market_id, outcome)?;
        }
        let disputes = Disputes::<T>::get(market_id);

        let last_dispute = disputes.last().unwrap();
        let resolves_at = last_dispute.at.saturating_add(market.deadlines.dispute_duration);
        for i in 0..r {
            MarketIdsPerDisputeBlock::<T>::try_mutate(
                resolves_at,
                |ids| ids.try_push(i.into()),
            ).unwrap();
        }

        let close_origin = T::CloseOrigin::successful_origin();
        let call = Call::<T>::admin_move_market_to_resolved { market_id };
    }: {
        call.dispatch_bypass_filter(close_origin)?
    } verify {
        assert_last_event::<T>(Event::MarketResolved::<T>(
            market_id,
            MarketStatus::Resolved,
            OutcomeReport::Scalar(u128::MAX),
        ).into());
    }

    admin_move_market_to_resolved_categorical_disputed {
        let r in 0..63;
        let d in 1..T::MaxDisputes::get();

        let categories = T::MaxCategories::get();
        let (caller, market_id) =
            setup_reported_categorical_market_with_pool::<T>(
                categories.into(),
                OutcomeReport::Categorical(0u16)
            )?;

        T::MarketCommons::mutate_market(&market_id, |market| {
            let admin = account("admin", 0, 0);
            market.dispute_mechanism = MarketDisputeMechanism::Authorized(admin);
            Ok(())
        })?;

        for i in 1..=d {
            let outcome = OutcomeReport::Categorical((i % 2).saturated_into::<u16>());
            let disputor = account("disputor", i, 0);
            let dispute_bond = crate::pallet::default_dispute_bond::<T>(i as usize);
            T::AssetManager::deposit(
                Asset::Ztg,
                &disputor,
                dispute_bond,
            )?;
            Pallet::<T>::dispute(RawOrigin::Signed(disputor).into(), market_id, outcome)?;
        }
        let disputes = Disputes::<T>::get(market_id);
        let last_dispute = disputes.last().unwrap();
        let market = T::MarketCommons::market(&market_id)?;
        let resolves_at = last_dispute.at.saturating_add(market.deadlines.dispute_duration);
        for i in 0..r {
            MarketIdsPerDisputeBlock::<T>::try_mutate(
                resolves_at,
                |ids| ids.try_push(i.into()),
            ).unwrap();
        }

        let close_origin = T::CloseOrigin::successful_origin();
        let call = Call::<T>::admin_move_market_to_resolved { market_id };
    }: {
        call.dispatch_bypass_filter(close_origin)?
    } verify {
        assert_last_event::<T>(Event::MarketResolved::<T>(
            market_id,
            MarketStatus::Resolved,
            OutcomeReport::Categorical(0u16),
        ).into());
    }

    approve_market {
        let (_, market_id) = create_market_common::<T>(
            MarketCreation::Advised,
            MarketType::Categorical(T::MaxCategories::get()),
            ScoringRule::CPMM,
            None,
        )?;

        let approve_origin = T::ApproveOrigin::successful_origin();
        let call = Call::<T>::approve_market { market_id };
    }: { call.dispatch_bypass_filter(approve_origin)? }

    request_edit {
        let r in 0..<T as Config>::MaxEditReasonLen::get();
        let (_, market_id) = create_market_common::<T>(
            MarketCreation::Advised,
            MarketType::Categorical(T::MaxCategories::get()),
            ScoringRule::CPMM,
            None,
        )?;

        let approve_origin = T::ApproveOrigin::successful_origin();
        let edit_reason = vec![0_u8; r as usize];
        let call = Call::<T>::request_edit{ market_id, edit_reason };
    }: { call.dispatch_bypass_filter(approve_origin)? }

    buy_complete_set {
        let a in (T::MinCategories::get().into())..T::MaxCategories::get().into();
        let (caller, market_id) = create_market_common::<T>(
            MarketCreation::Permissionless,
            MarketType::Categorical(a.saturated_into()),
            ScoringRule::CPMM,
            None,
        )?;
        let amount = BASE * 1_000;
    }: _(RawOrigin::Signed(caller), market_id, amount.saturated_into())

    // Beware! We're only benchmarking categorical markets (scalar market creation is essentially
    // the same).
    create_market {
        let m in 0..63;

        let (caller, oracle, deadlines, metadata, creation) =
            create_market_common_parameters::<T>(MarketCreation::Permissionless)?;

        let range_end = T::MaxSubsidyPeriod::get();
        let period = MarketPeriod::Timestamp(T::MinSubsidyPeriod::get()..range_end);

        for i in 0..m {
            MarketIdsPerCloseTimeFrame::<T>::try_mutate(
                Pallet::<T>::calculate_time_frame_of_moment(range_end),
                |ids| ids.try_push(i.into()),
            ).unwrap();
        }
    }: _(
            RawOrigin::Signed(caller),
            oracle,
            period,
            deadlines,
            metadata,
            creation,
            MarketType::Categorical(T::MaxCategories::get()),
            MarketDisputeMechanism::SimpleDisputes,
            ScoringRule::CPMM
    )

    edit_market {
        let m in 0..63;

        let market_type = MarketType::Categorical(T::MaxCategories::get());
        let dispute_mechanism = MarketDisputeMechanism::SimpleDisputes;
        let scoring_rule = ScoringRule::CPMM;
        let range_start: MomentOf<T> = 100_000u64.saturated_into();
        let range_end: MomentOf<T> = 1_000_000u64.saturated_into();
        let period = MarketPeriod::Timestamp(range_start..range_end);
        let (caller, oracle, deadlines, metadata, creation) =
            create_market_common_parameters::<T>(MarketCreation::Advised)?;
        Call::<T>::create_market {
            oracle: oracle.clone(),
            period: period.clone(),
            deadlines,
            metadata: metadata.clone(),
            creation,
            market_type: market_type.clone(),
            dispute_mechanism: dispute_mechanism.clone(),
            scoring_rule,
        }
        .dispatch_bypass_filter(RawOrigin::Signed(caller.clone()).into())?;
        let market_id = T::MarketCommons::latest_market_id()?;

        let approve_origin = T::ApproveOrigin::successful_origin();
        let edit_reason = vec![0_u8; 1024];
        Call::<T>::request_edit{ market_id, edit_reason }
        .dispatch_bypass_filter(approve_origin)?;

        for i in 0..m {
            MarketIdsPerCloseTimeFrame::<T>::try_mutate(
                Pallet::<T>::calculate_time_frame_of_moment(range_end),
                |ids| ids.try_push(i.into()),
            ).unwrap();
        }
        let new_deadlines = Deadlines::<T::BlockNumber> {
            grace_period: 2_u32.into(),
            oracle_duration: T::MinOracleDuration::get(),
            dispute_duration: T::MinDisputeDuration::get(),
        };
    }: _(
            RawOrigin::Signed(caller),
            market_id,
            oracle,
            period,
            new_deadlines,
            metadata,
            market_type,
            dispute_mechanism,
            scoring_rule
    )

    deploy_swap_pool_for_market_future_pool {
        let a in (T::MinCategories::get().into())..T::MaxCategories::get().into();
        let o in 0..63;

        let range_start: MomentOf<T> = 100_000u64.saturated_into();
        let range_end: MomentOf<T> = 1_000_000u64.saturated_into();
        let (caller, market_id) = create_market_common::<T>(
            MarketCreation::Permissionless,
            MarketType::Categorical(a.saturated_into()),
            ScoringRule::CPMM,
            Some(MarketPeriod::Timestamp(range_start..range_end)),
        )?;

        assert!(
            Pallet::<T>::calculate_time_frame_of_moment(T::MarketCommons::now())
                < Pallet::<T>::calculate_time_frame_of_moment(range_start)
        );

        for i in 0..o {
            MarketIdsPerOpenTimeFrame::<T>::try_mutate(
                Pallet::<T>::calculate_time_frame_of_moment(range_start),
                |ids| ids.try_push(i.into()),
            ).unwrap();
        }

        let prev_len = MarketIdsPerOpenTimeFrame::<T>::get(
            Pallet::<T>::calculate_time_frame_of_moment(range_start)).len();

        let max_swap_fee: BalanceOf::<T> = MaxSwapFee::get().saturated_into();
        let min_liquidity: BalanceOf::<T> = MinLiquidity::get().saturated_into();
        Pallet::<T>::buy_complete_set(
            RawOrigin::Signed(caller.clone()).into(),
            market_id,
            min_liquidity,
        )?;

        let weight_len: usize = MaxRuntimeUsize::from(a).into();
        let weights = vec![MinWeight::get(); weight_len];

        let call = Call::<T>::deploy_swap_pool_for_market {
            market_id,
            swap_fee: max_swap_fee,
            amount: min_liquidity,
            weights,
        };
    }: {
        call.dispatch_bypass_filter(RawOrigin::Signed(caller).into())?;
    } verify {
        let current_len = MarketIdsPerOpenTimeFrame::<T>::get(
            Pallet::<T>::calculate_time_frame_of_moment(range_start),
        )
        .len();
        assert_eq!(current_len, prev_len + 1);
    }

    deploy_swap_pool_for_market_open_pool {
        let a in (T::MinCategories::get().into())..T::MaxCategories::get().into();

        // We need to ensure, that period range start is now,
        // because we would like to open the pool now
        let range_start: MomentOf<T> = T::MarketCommons::now();
        let range_end: MomentOf<T> = 1_000_000u64.saturated_into();
        let (caller, market_id) = create_market_common::<T>(
            MarketCreation::Permissionless,
            MarketType::Categorical(a.saturated_into()),
            ScoringRule::CPMM,
            Some(MarketPeriod::Timestamp(range_start..range_end)),
        )?;

        let market = T::MarketCommons::market(&market_id.saturated_into())?;

        let max_swap_fee: BalanceOf::<T> = MaxSwapFee::get().saturated_into();
        let min_liquidity: BalanceOf::<T> = MinLiquidity::get().saturated_into();
        Pallet::<T>::buy_complete_set(
            RawOrigin::Signed(caller.clone()).into(),
            market_id,
            min_liquidity,
        )?;

        let weight_len: usize = MaxRuntimeUsize::from(a).into();
        let weights = vec![MinWeight::get(); weight_len];

        let call = Call::<T>::deploy_swap_pool_for_market {
            market_id,
            swap_fee: max_swap_fee,
            amount: min_liquidity,
            weights,
        };
    }: {
        call.dispatch_bypass_filter(RawOrigin::Signed(caller).into())?;
    } verify {
        let market_pool_id = T::MarketCommons::market_pool(&market_id.saturated_into())?;
        let pool = T::Swaps::pool(market_pool_id)?;
        assert_eq!(pool.pool_status, PoolStatus::Active);
    }

    dispute_authorized {
        let d in 0..(T::MaxDisputes::get() - 1);

        let report_outcome = OutcomeReport::Scalar(u128::MAX);
        let (caller, market_id) = create_close_and_report_market::<T>(
            MarketCreation::Permissionless,
            MarketType::Scalar(0u128..=u128::MAX),
            report_outcome,
        )?;

        T::MarketCommons::mutate_market(&market_id, |market| {
            let admin = account("admin", 0, 0);
            market.dispute_mechanism = MarketDisputeMechanism::Authorized(admin);
            Ok(())
        })?;

        let market = T::MarketCommons::market(&market_id)?;
        if let MarketType::Scalar(range) = market.market_type {
            assert!((d as u128) < *range.end());
        } else {
            panic!("Must create scalar market");
        }
        for i in 0..d {
            let outcome = OutcomeReport::Scalar(i.into());
            let disputor = account("disputor", i, 0);
            T::AssetManager::deposit(Asset::Ztg, &disputor, (u128::MAX).saturated_into())?;
            Pallet::<T>::dispute(RawOrigin::Signed(disputor).into(), market_id, outcome)?;
        }

<<<<<<< HEAD
=======
        let now = frame_system::Pallet::<T>::block_number();
        let resolves_at = now.saturating_add(market.deadlines.dispute_duration);
        for i in 0..b {
            MarketIdsPerDisputeBlock::<T>::try_mutate(
                resolves_at,
                |ids| ids.try_push(i.into()),
            ).unwrap();
        }

>>>>>>> cccbafc6
        let dispute_outcome = OutcomeReport::Scalar((d + 1).into());
        let call = Call::<T>::dispute { market_id, outcome: dispute_outcome };
    }: {
        call.dispatch_bypass_filter(RawOrigin::Signed(caller).into())?;
    }

    resolve_failed_mdm_authorized_scalar {
        let d in 1..T::MaxDisputes::get();

        let report_outcome = OutcomeReport::Scalar(u128::MAX);
        let (caller, market_id) = create_close_and_report_market::<T>(
            MarketCreation::Permissionless,
            MarketType::Scalar(0u128..=u128::MAX),
            report_outcome,
        )?;

        T::MarketCommons::mutate_market(&market_id, |market| {
            let admin = account("admin", 0, 0);
            market.dispute_mechanism = MarketDisputeMechanism::Authorized(admin);
            Ok(())
        })?;

        let market = T::MarketCommons::market(&market_id)?;
        if let MarketType::Scalar(range) = market.market_type {
            assert!((d as u128) < *range.end());
        } else {
            panic!("Must create scalar market");
        }
        for i in 1..=d {
            let outcome = OutcomeReport::Scalar(i.into());
            let disputor = account("disputor", i, 0);
            T::AssetManager::deposit(Asset::Ztg, &disputor, (u128::MAX).saturated_into())?;
            Pallet::<T>::dispute(RawOrigin::Signed(disputor).into(), market_id, outcome)?;
        }

        let call = Call::<T>::resolve_failed_mdm { market_id };
    }: {
        call.dispatch_bypass_filter(RawOrigin::Signed(caller).into())?;
    } verify {
        assert_last_event::<T>(Event::DisputeMechanismFailed::<T>(market_id).into());
    }

    resolve_failed_mdm_authorized_categorical {
        let d in 1..T::MaxDisputes::get();

        let categories = T::MaxCategories::get();
        let (caller, market_id) =
            setup_reported_categorical_market_with_pool::<T>(
                categories.into(),
                OutcomeReport::Categorical(0u16)
            )?;

        T::MarketCommons::mutate_market(&market_id, |market| {
            let admin = account("admin", 0, 0);
            market.dispute_mechanism = MarketDisputeMechanism::Authorized(admin);
            Ok(())
        })?;

        for i in 1..=d {
            let outcome = OutcomeReport::Categorical((i % 2).saturated_into::<u16>());
            let disputor = account("disputor", i, 0);
            let dispute_bond = crate::pallet::default_dispute_bond::<T>(i as usize);
            T::AssetManager::deposit(
                Asset::Ztg,
                &disputor,
                dispute_bond,
            )?;
            Pallet::<T>::dispute(RawOrigin::Signed(disputor).into(), market_id, outcome)?;
        }

        let call = Call::<T>::resolve_failed_mdm { market_id };
    }: {
        call.dispatch_bypass_filter(RawOrigin::Signed(caller).into())?;
    } verify {
        assert_last_event::<T>(Event::DisputeMechanismFailed::<T>(market_id).into());
    }

    handle_expired_advised_market {
        let (_, market_id) = create_market_common::<T>(
            MarketCreation::Advised,
            MarketType::Categorical(T::MaxCategories::get()),
            ScoringRule::CPMM,
            Some(MarketPeriod::Timestamp(T::MinSubsidyPeriod::get()..T::MaxSubsidyPeriod::get())),
        )?;
        let market = T::MarketCommons::market(&market_id.saturated_into())?;
    }: { Pallet::<T>::handle_expired_advised_market(&market_id, market)? }

    internal_resolve_categorical_reported {
        let categories = T::MaxCategories::get();
        let (_, market_id) = setup_reported_categorical_market_with_pool::<T>(
            categories.into(),
            OutcomeReport::Categorical(1u16),
        )?;
        T::MarketCommons::mutate_market(&market_id, |market| {
            let admin = account("admin", 0, 0);
            market.dispute_mechanism = MarketDisputeMechanism::Authorized(admin);
            Ok(())
        })?;
        let market = T::MarketCommons::market(&market_id)?;
    }: {
        Pallet::<T>::on_resolution(&market_id, &market)?;
    } verify {
        let market = T::MarketCommons::market(&market_id)?;
        assert_eq!(market.status, MarketStatus::Resolved);
    }

    internal_resolve_categorical_disputed {
        // d = num. disputes
        let d in 0..T::MaxDisputes::get();

        let categories = T::MaxCategories::get();
        let (caller, market_id) =
            setup_reported_categorical_market_with_pool::<T>(
                categories.into(),
                OutcomeReport::Categorical(1u16)
            )?;
        T::MarketCommons::mutate_market(&market_id, |market| {
            let admin = account("admin", 0, 0);
            market.dispute_mechanism = MarketDisputeMechanism::Authorized(admin);
            Ok(())
        })?;

        for i in 0..d {
            let origin = caller.clone();
            Pallet::<T>::dispute(
                RawOrigin::Signed(origin).into(),
                market_id,
                OutcomeReport::Categorical((i % 2).saturated_into::<u16>()),
            )?;
        }
        let market = T::MarketCommons::market(&market_id)?;
    }: {
        Pallet::<T>::on_resolution(&market_id, &market)?;
    } verify {
        let market = T::MarketCommons::market(&market_id)?;
        assert_eq!(market.status, MarketStatus::Resolved);
    }

    internal_resolve_scalar_reported {
        let (caller, market_id) = create_close_and_report_market::<T>(
            MarketCreation::Permissionless,
            MarketType::Scalar(0u128..=u128::MAX),
            OutcomeReport::Scalar(u128::MAX),
        )?;
        let market = T::MarketCommons::market(&market_id)?;
    }: {
        Pallet::<T>::on_resolution(&market_id, &market)?;
    } verify {
        let market = T::MarketCommons::market(&market_id)?;
        assert_eq!(market.status, MarketStatus::Resolved);
    }

    internal_resolve_scalar_disputed {
        let d in 0..T::MaxDisputes::get();

        let (caller, market_id) = create_close_and_report_market::<T>(
            MarketCreation::Permissionless,
            MarketType::Scalar(0u128..=u128::MAX),
            OutcomeReport::Scalar(u128::MAX),
        )?;
        T::MarketCommons::mutate_market(&market_id, |market| {
            let admin = account("admin", 0, 0);
            market.dispute_mechanism = MarketDisputeMechanism::Authorized(admin);
            Ok(())
        })?;
        let market = T::MarketCommons::market(&market_id)?;
        if let MarketType::Scalar(range) = market.market_type {
            assert!((d as u128) < *range.end());
        } else {
            panic!("Must create scalar market");
        }
        for i in 0..d {
            let origin = caller.clone();
            Pallet::<T>::dispute(
                RawOrigin::Signed(origin).into(),
                market_id,
                OutcomeReport::Scalar(i.into())
            )?;
        }
        let market = T::MarketCommons::market(&market_id)?;
    }: {
        Pallet::<T>::on_resolution(&market_id, &market)?;
    } verify {
        let market = T::MarketCommons::market(&market_id)?;
        assert_eq!(market.status, MarketStatus::Resolved);
    }

    on_initialize_resolve_overhead {
        // wait for timestamp to get initialized (that's why block 2)
        let now = 2u64.saturated_into::<T::BlockNumber>();
    }: { Pallet::<T>::on_initialize(now) }

    // Benchmark iteration and market validity check without ending subsidy / discarding market.
    process_subsidy_collecting_markets_raw {
        // Number of markets collecting subsidy.
        let a in 0..10;

        let market_info = SubsidyUntil {
            market_id: MarketIdOf::<T>::zero(),
            period: MarketPeriod::Block(T::BlockNumber::one()..T::BlockNumber::one())
        };

        let markets = BoundedVec::try_from(vec![market_info; a as usize]).unwrap();
        <MarketsCollectingSubsidy<T>>::put(markets);
    }: {
        Pallet::<T>::process_subsidy_collecting_markets(
            T::BlockNumber::zero(),
            MomentOf::<T>::zero()
        );
    }

    redeem_shares_categorical {
        let (caller, market_id) = setup_redeem_shares_common::<T>(
            MarketType::Categorical(T::MaxCategories::get())
        )?;
    }: redeem_shares(RawOrigin::Signed(caller), market_id)

    redeem_shares_scalar {
        let (caller, market_id) = setup_redeem_shares_common::<T>(
            MarketType::Scalar(0u128..=u128::MAX)
        )?;
    }: redeem_shares(RawOrigin::Signed(caller), market_id)

    reject_market {
        let c in 0..63;
        let o in 0..63;
        let r in 0..<T as Config>::MaxRejectReasonLen::get();

        let range_start: MomentOf<T> = 100_000u64.saturated_into();
        let range_end: MomentOf<T> = 1_000_000u64.saturated_into();
        let (_, market_id) = create_market_common::<T>(
            MarketCreation::Advised,
            MarketType::Categorical(T::MaxCategories::get()),
            ScoringRule::CPMM,
            Some(MarketPeriod::Timestamp(range_start..range_end)),
        )?;

        for i in 0..o {
            MarketIdsPerOpenTimeFrame::<T>::try_mutate(
                Pallet::<T>::calculate_time_frame_of_moment(range_start),
                |ids| ids.try_push(i.into()),
            ).unwrap();
        }

        for i in 0..c {
            MarketIdsPerCloseTimeFrame::<T>::try_mutate(
                Pallet::<T>::calculate_time_frame_of_moment(range_end),
                |ids| ids.try_push(i.into()),
            ).unwrap();
        }

        let reject_origin = T::RejectOrigin::successful_origin();
        let reject_reason: Vec<u8> = vec![0; r as usize];
        let call = Call::<T>::reject_market { market_id, reject_reason };
    }: { call.dispatch_bypass_filter(reject_origin)? }

    report {
        let m in 0..63;

        // ensure range.start is now to get the heaviest path
        let range_start: MomentOf<T> = T::MarketCommons::now();
        let range_end: MomentOf<T> = 1_000_000u64.saturated_into();
        let (caller, market_id) = create_market_common::<T>(
            MarketCreation::Permissionless,
            MarketType::Categorical(T::MaxCategories::get()),
            ScoringRule::CPMM,
            Some(MarketPeriod::Timestamp(range_start..range_end)),
        )?;

        T::MarketCommons::mutate_market(&market_id, |market| {
            // ensure sender is oracle to succeed extrinsic call
            market.oracle = caller.clone();
            Ok(())
        })?;

        let outcome = OutcomeReport::Categorical(0);
        let close_origin = T::CloseOrigin::successful_origin();
        Pallet::<T>::admin_move_market_to_closed(close_origin, market_id)?;
        let market = T::MarketCommons::market(&market_id)?;
        let end : u32 = match market.period {
            MarketPeriod::Timestamp(range) => {
                range.end.saturated_into::<u32>()
            },
            _ => {
                return Err(frame_benchmarking::BenchmarkError::Stop(
                          "MarketPeriod is block_number based"
                        ));
            },
        };
        let grace_period: u32 =
            (market.deadlines.grace_period.saturated_into::<u32>() + 1) * MILLISECS_PER_BLOCK;
        pallet_timestamp::Pallet::<T>::set_timestamp((end + grace_period).into());
        let report_at = frame_system::Pallet::<T>::block_number();
        let resolves_at = report_at.saturating_add(market.deadlines.dispute_duration);
        for i in 0..m {
            MarketIdsPerReportBlock::<T>::try_mutate(resolves_at, |ids| {
                ids.try_push(i.into())
            }).unwrap();
        }
    }: _(RawOrigin::Signed(caller), market_id, outcome)

    sell_complete_set {
        let a in (T::MinCategories::get().into())..T::MaxCategories::get().into();
        let (caller, market_id) = create_market_common::<T>(
            MarketCreation::Permissionless,
            MarketType::Categorical(a.saturated_into()),
            ScoringRule::CPMM,
            None,
        )?;
        let amount: BalanceOf<T> = MinLiquidity::get().saturated_into();
        Pallet::<T>::buy_complete_set(
            RawOrigin::Signed(caller.clone()).into(),
            market_id,
            amount,
        )?;
    }: _(RawOrigin::Signed(caller), market_id, amount)

    start_subsidy {
        // Total event outcome assets.
        let a in (T::MinCategories::get().into())..T::MaxCategories::get().into();

        // Create advised rikiddo market with a assets (advised -> start_subsidy not invoked).
        let (caller, market_id) = create_market_common::<T>(
            MarketCreation::Advised,
            MarketType::Categorical(a.saturated_into()),
            ScoringRule::RikiddoSigmoidFeeMarketEma,
            Some(MarketPeriod::Timestamp(T::MinSubsidyPeriod::get()..T::MaxSubsidyPeriod::get())),
        )?;
        let mut market_clone = None;
        T::MarketCommons::mutate_market(&market_id, |market| {
            market.status = MarketStatus::CollectingSubsidy;
            market_clone = Some(market.clone());
            Ok(())
        })?;
    }: { Pallet::<T>::start_subsidy(&market_clone.unwrap(), market_id)? }

    market_status_manager {
        let b in 1..31;
        let f in 1..31;

        // ensure markets exist
        let start_block: T::BlockNumber = 100_000u64.saturated_into();
        let end_block: T::BlockNumber = 1_000_000u64.saturated_into();
        for _ in 0..31 {
            create_market_common::<T>(
                MarketCreation::Permissionless,
                MarketType::Categorical(T::MaxCategories::get()),
                ScoringRule::CPMM,
                Some(MarketPeriod::Block(start_block..end_block)),
            ).unwrap();
        }

        let range_start: MomentOf<T> = 100_000u64.saturated_into();
        let range_end: MomentOf<T> = 1_000_000u64.saturated_into();
        for _ in 31..64 {
            create_market_common::<T>(
                MarketCreation::Permissionless,
                MarketType::Categorical(T::MaxCategories::get()),
                ScoringRule::CPMM,
                Some(MarketPeriod::Timestamp(range_start..range_end)),
            ).unwrap();
        }

        let block_number: T::BlockNumber = Zero::zero();
        let last_time_frame: TimeFrame = Zero::zero();
        for i in 1..=b {
            <MarketIdsPerOpenBlock<T>>::try_mutate(block_number, |ids| {
                ids.try_push(i.into())
            }).unwrap();
        }

        let last_offset: TimeFrame = last_time_frame + 1.saturated_into::<u64>();
        //* quadratic complexity should not be allowed in substrate blockchains
        //* assume at first that the last time frame is one block before the current time frame
        let t = 0;
        let current_time_frame: TimeFrame = last_offset + t.saturated_into::<u64>();
        for i in 1..=f {
            <MarketIdsPerOpenTimeFrame<T>>::try_mutate(current_time_frame, |ids| {
                // + 31 to not conflict with the markets of MarketIdsPerOpenBlock
                ids.try_push((i + 31).into())
            }).unwrap();
        }
    }: {
        Pallet::<T>::market_status_manager::<
            _,
            MarketIdsPerOpenBlock<T>,
            MarketIdsPerOpenTimeFrame<T>,
        >(
            block_number,
            last_time_frame,
            current_time_frame,
            |market_id, market| {
                // noop, because weight is already measured somewhere else
                Ok(())
            },
        )
        .unwrap();
    }

    market_resolution_manager {
        let r in 1..31;
        let d in 1..31;

        let range_start: MomentOf<T> = 100_000u64.saturated_into();
        let range_end: MomentOf<T> = 1_000_000u64.saturated_into();
        // ensure markets exist
        for _ in 0..64 {
            let (_, market_id) = create_market_common::<T>(
                MarketCreation::Permissionless,
                MarketType::Categorical(T::MaxCategories::get()),
                ScoringRule::CPMM,
                Some(MarketPeriod::Timestamp(range_start..range_end)),
            )?;
            // ensure market is reported
            T::MarketCommons::mutate_market(&market_id, |market| {
                market.status = MarketStatus::Reported;
                Ok(())
            })?;
        }

        let block_number: T::BlockNumber = Zero::zero();

        let mut r_ids_vec = Vec::new();
        for i in 1..=r {
           r_ids_vec.push(i.into());
        }
        MarketIdsPerReportBlock::<T>::mutate(block_number, |ids| {
            *ids = BoundedVec::try_from(r_ids_vec).unwrap();
        });

        // + 31 to not conflict with the markets of MarketIdsPerReportBlock
        let d_ids_vec = (1..=d).map(|i| (i + 31).into()).collect::<Vec<_>>();
        MarketIdsPerDisputeBlock::<T>::mutate(block_number, |ids| {
            *ids = BoundedVec::try_from(d_ids_vec).unwrap();
        });
    }: {
        Pallet::<T>::resolution_manager(
            block_number,
            |market_id, market| {
                // noop, because weight is already measured somewhere else
                Ok(())
            },
        ).unwrap();
    }

    process_subsidy_collecting_markets_dummy {
        let current_block: T::BlockNumber = 0u64.saturated_into::<T::BlockNumber>();
        let current_time: MomentOf<T> = 0u64.saturated_into::<MomentOf<T>>();
        let markets = BoundedVec::try_from(Vec::new()).unwrap();
        <MarketsCollectingSubsidy<T>>::put(markets);
    }: {
        let _ = <Pallet<T>>::process_subsidy_collecting_markets(current_block, current_time);
    }
}

impl_benchmark_test_suite!(
    PredictionMarket,
    crate::mock::ExtBuilder::default().build(),
    crate::mock::Runtime
);<|MERGE_RESOLUTION|>--- conflicted
+++ resolved
@@ -795,18 +795,6 @@
             Pallet::<T>::dispute(RawOrigin::Signed(disputor).into(), market_id, outcome)?;
         }
 
-<<<<<<< HEAD
-=======
-        let now = frame_system::Pallet::<T>::block_number();
-        let resolves_at = now.saturating_add(market.deadlines.dispute_duration);
-        for i in 0..b {
-            MarketIdsPerDisputeBlock::<T>::try_mutate(
-                resolves_at,
-                |ids| ids.try_push(i.into()),
-            ).unwrap();
-        }
-
->>>>>>> cccbafc6
         let dispute_outcome = OutcomeReport::Scalar((d + 1).into());
         let call = Call::<T>::dispute { market_id, outcome: dispute_outcome };
     }: {
