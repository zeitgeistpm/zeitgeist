// Copyright 2022-2023 Forecasting Technologies LTD.
// Copyright 2021-2022 Zeitgeist PM LLC.
//
// This file is part of Zeitgeist.
//
// Zeitgeist is free software: you can redistribute it and/or modify it
// under the terms of the GNU General Public License as published by the
// Free Software Foundation, either version 3 of the License, or (at
// your option) any later version.
//
// Zeitgeist is distributed in the hope that it will be useful, but
// WITHOUT ANY WARRANTY; without even the implied warranty of
// MERCHANTABILITY or FITNESS FOR A PARTICULAR PURPOSE. See the GNU
// General Public License for more details.
//
// You should have received a copy of the GNU General Public License
// along with Zeitgeist. If not, see <https://www.gnu.org/licenses/>.

#![allow(
    // Auto-generated code is a no man's land
    clippy::arithmetic_side_effects
)]
#![allow(clippy::type_complexity)]
#![cfg(feature = "runtime-benchmarks")]

use super::*;
#[cfg(test)]
use crate::Pallet as PredictionMarket;
use alloc::vec::Vec;
use frame_benchmarking::{account, benchmarks, vec, whitelisted_caller};
use frame_support::{
    dispatch::UnfilteredDispatchable,
    traits::{EnsureOrigin, Get},
};
use frame_system::RawOrigin;
use orml_traits::MultiCurrency;
use sp_runtime::{
    traits::{One, SaturatedConversion, Saturating, Zero},
    Perbill,
};
use zeitgeist_primitives::{
    constants::mock::{
        CloseEarlyProtectionTimeFramePeriod, CloseEarlyTimeFramePeriod, MaxSwapFee, MinWeight,
        BASE, MILLISECS_PER_BLOCK,
    },
    traits::{DisputeApi, Swaps},
    types::{
        Asset, Deadlines, MarketCreation, MarketDisputeMechanism, MarketPeriod, MarketStatus,
        MarketType, MaxRuntimeUsize, MultiHash, OutcomeReport, PoolStatus, ScoringRule,
        SubsidyUntil,
    },
};
use zrml_authorized::Pallet as AuthorizedPallet;
use zrml_global_disputes::GlobalDisputesPalletApi;
use zrml_market_commons::MarketCommonsPalletApi;

use frame_support::{traits::Hooks, BoundedVec};

fn assert_last_event<T: Config>(generic_event: <T as Config>::RuntimeEvent) {
    frame_system::Pallet::<T>::assert_last_event(generic_event.into());
}

const LIQUIDITY: u128 = 100 * BASE;

// Get default values for market creation. Also spawns an account with maximum
// amount of native currency
fn create_market_common_parameters<T: Config>()
-> Result<(T::AccountId, T::AccountId, Deadlines<T::BlockNumber>, MultiHash), &'static str> {
    let caller: T::AccountId = whitelisted_caller();
    T::AssetManager::deposit(Asset::Ztg, &caller, (100u128 * LIQUIDITY).saturated_into()).unwrap();
    let oracle = caller.clone();
    let deadlines = Deadlines::<T::BlockNumber> {
        grace_period: 1_u32.into(),
        oracle_duration: T::MinOracleDuration::get(),
        dispute_duration: T::MinDisputeDuration::get(),
    };
    let mut metadata = [0u8; 50];
    metadata[0] = 0x15;
    metadata[1] = 0x30;
    Ok((caller, oracle, deadlines, MultiHash::Sha3_384(metadata)))
}

// Create a market based on common parameters
fn create_market_common<T: Config + pallet_timestamp::Config>(
    creation: MarketCreation,
    options: MarketType,
    scoring_rule: ScoringRule,
    period: Option<MarketPeriod<T::BlockNumber, MomentOf<T>>>,
) -> Result<(T::AccountId, MarketIdOf<T>), &'static str> {
    pallet_timestamp::Pallet::<T>::set_timestamp(0u32.into());
    let range_start: MomentOf<T> = 100_000u64.saturated_into();
    let range_end: MomentOf<T> = 1_000_000u64.saturated_into();
    let creator_fee: Perbill = Perbill::zero();
    let period = period.unwrap_or(MarketPeriod::Timestamp(range_start..range_end));
    let (caller, oracle, deadlines, metadata) = create_market_common_parameters::<T>()?;
    Call::<T>::create_market {
        base_asset: Asset::Ztg,
        creator_fee,
        oracle,
        period,
        deadlines,
        metadata,
        creation,
        market_type: options,
        dispute_mechanism: Some(MarketDisputeMechanism::SimpleDisputes),
        scoring_rule,
    }
    .dispatch_bypass_filter(RawOrigin::Signed(caller.clone()).into())?;
    let market_id = <zrml_market_commons::Pallet<T>>::latest_market_id()?;
    Ok((caller, market_id))
}

fn create_close_and_report_market<T: Config + pallet_timestamp::Config>(
    permission: MarketCreation,
    options: MarketType,
    outcome: OutcomeReport,
) -> Result<(T::AccountId, MarketIdOf<T>), &'static str> {
    let range_start: MomentOf<T> = 100_000u64.saturated_into();
    let range_end: MomentOf<T> = 1_000_000u64.saturated_into();
    let period = MarketPeriod::Timestamp(range_start..range_end);
    let (caller, market_id) =
        create_market_common::<T>(permission, options, ScoringRule::CPMM, Some(period))?;
    Call::<T>::admin_move_market_to_closed { market_id }
        .dispatch_bypass_filter(T::CloseOrigin::try_successful_origin().unwrap())?;
    let market = <zrml_market_commons::Pallet<T>>::market(&market_id)?;
    let end: u32 = match market.period {
        MarketPeriod::Timestamp(range) => range.end.saturated_into::<u32>(),
        _ => {
            return Err("MarketPeriod is block_number based");
        }
    };
    let grace_period: u32 =
        (market.deadlines.grace_period.saturated_into::<u32>() + 1) * MILLISECS_PER_BLOCK;
    pallet_timestamp::Pallet::<T>::set_timestamp((end + grace_period).into());
    Call::<T>::report { market_id, outcome }
        .dispatch_bypass_filter(RawOrigin::Signed(caller.clone()).into())?;
    Ok((caller, market_id))
}

// Setup a categorical market for fn `internal_resolve`
fn setup_redeem_shares_common<T: Config + pallet_timestamp::Config>(
    market_type: MarketType,
) -> Result<(T::AccountId, MarketIdOf<T>), &'static str> {
    let (caller, market_id) = create_market_common::<T>(
        MarketCreation::Permissionless,
        market_type.clone(),
        ScoringRule::CPMM,
        None,
    )?;
    let outcome: OutcomeReport;

    if let MarketType::Categorical(categories) = market_type {
        outcome = OutcomeReport::Categorical(categories.saturating_sub(1));
    } else if let MarketType::Scalar(range) = market_type {
        outcome = OutcomeReport::Scalar(*range.end());
    } else {
        panic!("setup_redeem_shares_common: Unsupported market type: {market_type:?}");
    }

    Call::<T>::buy_complete_set { market_id, amount: LIQUIDITY.saturated_into() }
        .dispatch_bypass_filter(RawOrigin::Signed(caller.clone()).into())?;
    let close_origin = T::CloseOrigin::try_successful_origin().unwrap();
    let resolve_origin = T::ResolveOrigin::try_successful_origin().unwrap();
    Call::<T>::admin_move_market_to_closed { market_id }.dispatch_bypass_filter(close_origin)?;
    let market = <zrml_market_commons::Pallet<T>>::market(&market_id)?;
    let end: u32 = match market.period {
        MarketPeriod::Timestamp(range) => range.end.saturated_into::<u32>(),
        _ => {
            return Err("MarketPeriod is block_number based");
        }
    };
    let grace_period: u32 =
        (market.deadlines.grace_period.saturated_into::<u32>() + 1) * MILLISECS_PER_BLOCK;
    pallet_timestamp::Pallet::<T>::set_timestamp((end + grace_period).into());
    Call::<T>::report { market_id, outcome }
        .dispatch_bypass_filter(RawOrigin::Signed(caller.clone()).into())?;
    Call::<T>::admin_move_market_to_resolved { market_id }
        .dispatch_bypass_filter(resolve_origin)?;
    Ok((caller, market_id))
}

fn setup_reported_categorical_market_with_pool<T: Config + pallet_timestamp::Config>(
    categories: u32,
    report_outcome: OutcomeReport,
) -> Result<(T::AccountId, MarketIdOf<T>), &'static str> {
    let (caller, market_id) = create_market_common::<T>(
        MarketCreation::Permissionless,
        MarketType::Categorical(categories.saturated_into()),
        ScoringRule::CPMM,
        None,
    )?;

    let max_swap_fee: BalanceOf<T> = MaxSwapFee::get().saturated_into();
    let min_liquidity: BalanceOf<T> = LIQUIDITY.saturated_into();
    Call::<T>::buy_complete_set { market_id, amount: min_liquidity }
        .dispatch_bypass_filter(RawOrigin::Signed(caller.clone()).into())?;
    let weight_len: usize = MaxRuntimeUsize::from(categories).into();
    let weights = vec![MinWeight::get(); weight_len];
    Pallet::<T>::deploy_swap_pool_for_market(
        RawOrigin::Signed(caller.clone()).into(),
        market_id,
        max_swap_fee,
        min_liquidity,
        weights,
    )?;

    Call::<T>::admin_move_market_to_closed { market_id }
        .dispatch_bypass_filter(T::CloseOrigin::try_successful_origin().unwrap())?;
    let market = <zrml_market_commons::Pallet<T>>::market(&market_id)?;
    let end: u32 = match market.period {
        MarketPeriod::Timestamp(range) => range.end.saturated_into::<u32>(),
        _ => {
            return Err("MarketPeriod is block_number based");
        }
    };
    let grace_period: u32 =
        (market.deadlines.grace_period.saturated_into::<u32>() + 1) * MILLISECS_PER_BLOCK;
    pallet_timestamp::Pallet::<T>::set_timestamp((end + grace_period).into());
    Call::<T>::report { market_id, outcome: report_outcome }
        .dispatch_bypass_filter(RawOrigin::Signed(caller.clone()).into())?;

    Ok((caller, market_id))
}

benchmarks! {
    where_clause {
        where
            T: pallet_timestamp::Config + zrml_authorized::Config + zrml_simple_disputes::Config + zrml_court::Config,
            <<T as zrml_authorized::Config>::MarketCommons as MarketCommonsPalletApi>::MarketId:
                From<<T as zrml_market_commons::Config>::MarketId>,
    }

    admin_destroy_disputed_market {
        // The number of assets.
        let a in (T::MinCategories::get().into())..T::MaxCategories::get().into();
        // The number of market ids per open time frame.
        let o in 0..63;
        // The number of market ids per close time frame.
        let c in 0..63;
        // The number of market ids per dispute block.
        let r in 0..63;

        let (caller, market_id) = setup_reported_categorical_market_with_pool::<T>(
            a,
            OutcomeReport::Categorical(0u16),
        )?;

        <zrml_market_commons::Pallet::<T>>::mutate_market(&market_id, |market| {
            market.dispute_mechanism = Some(MarketDisputeMechanism::Authorized);
            Ok(())
        })?;

        let pool_id = <zrml_market_commons::Pallet::<T>>::market_pool(&market_id)?;

        let disputor = account("disputor", 1, 0);
        <T as pallet::Config>::AssetManager::deposit(
            Asset::Ztg,
            &disputor,
            u128::MAX.saturated_into(),
        ).unwrap();
        let _ = Pallet::<T>::dispute(RawOrigin::Signed(disputor).into(), market_id)?;

        let market = <zrml_market_commons::Pallet::<T>>::market(&market_id)?;

        let (range_start, range_end) = match market.period {
            MarketPeriod::Timestamp(range) => (range.start, range.end),
            _ => panic!("admin_destroy_reported_market: Unsupported market period"),
        };

        for i in 0..o {
            // shift of 1 to avoid collisions with first market id 0
            MarketIdsPerOpenTimeFrame::<T>::try_mutate(
                Pallet::<T>::calculate_time_frame_of_moment(range_start),
                |ids| ids.try_push((i + 1).into()),
            ).unwrap();
        }

        for i in 0..c {
            // shift of 65 to avoid collisions with `o`
            MarketIdsPerCloseTimeFrame::<T>::try_mutate(
                Pallet::<T>::calculate_time_frame_of_moment(range_end),
                |ids| ids.try_push((i + 65).into()),
            ).unwrap();
        }

        AuthorizedPallet::<T>::authorize_market_outcome(
            T::AuthorizedDisputeResolutionOrigin::try_successful_origin().unwrap(),
            market_id.into(),
            OutcomeReport::Categorical(0u16),
        )?;

        let now = <frame_system::Pallet<T>>::block_number();
        let resolves_at = now.saturating_add(<T as zrml_authorized::Config>::CorrectionPeriod::get());
        for i in 0..r {
            // shift of 129 to avoid collisions with `o` and `c`
            MarketIdsPerDisputeBlock::<T>::try_mutate(
                resolves_at,
                |ids| ids.try_push((i + 129).into()),
            ).unwrap();
        }

        let destroy_origin = T::DestroyOrigin::try_successful_origin().unwrap();
        let call = Call::<T>::admin_destroy_market { market_id };
    }: {
        call.dispatch_bypass_filter(destroy_origin)?
    } verify {
        assert_last_event::<T>(Event::MarketDestroyed::<T>(market_id).into());
    }

    admin_destroy_reported_market {
        // The number of assets.
        let a in (T::MinCategories::get().into())..T::MaxCategories::get().into();
        // The number of market ids per open time frame.
        let o in 0..63;
        // The number of market ids per close time frame.
        let c in 0..63;
        // The number of market ids per dispute block.
        let r in 0..63;

        let (caller, market_id) = setup_reported_categorical_market_with_pool::<T>(
            a,
            OutcomeReport::Categorical(0u16),
        )?;

        let pool_id = <zrml_market_commons::Pallet::<T>>::market_pool(&market_id)?;

        let market = <zrml_market_commons::Pallet::<T>>::market(&market_id)?;

        let (range_start, range_end) = match market.period {
            MarketPeriod::Timestamp(range) => (range.start, range.end),
            _ => panic!("admin_destroy_reported_market: Unsupported market period"),
        };

        for i in 0..o {
            // shift of 1 to avoid collisions with first market id 0
            MarketIdsPerOpenTimeFrame::<T>::try_mutate(
                Pallet::<T>::calculate_time_frame_of_moment(range_start),
                |ids| ids.try_push((i + 1).into()),
            ).unwrap();
        }

        for i in 0..c {
            // shift of 65 to avoid collisions with `o`
            MarketIdsPerCloseTimeFrame::<T>::try_mutate(
                Pallet::<T>::calculate_time_frame_of_moment(range_end),
                |ids| ids.try_push((i + 65).into()),
            ).unwrap();
        }

        let report_at = market.report.unwrap().at;
        let resolves_at = report_at.saturating_add(market.deadlines.dispute_duration);
        for i in 0..r {
            // shift of 129 to avoid collisions with `o` and `c`
            MarketIdsPerReportBlock::<T>::try_mutate(
                resolves_at,
                |ids| ids.try_push((i + 129).into()),
            ).unwrap();
        }

        let destroy_origin = T::DestroyOrigin::try_successful_origin().unwrap();
        let call = Call::<T>::admin_destroy_market { market_id };
    }: {
        call.dispatch_bypass_filter(destroy_origin)?
    } verify {
        assert_last_event::<T>(Event::MarketDestroyed::<T>(
            market_id,
        ).into());
    }

    admin_move_market_to_closed {
        let o in 0..63;
        let c in 0..63;

        let range_start: MomentOf<T> = 100_000u64.saturated_into();
        let range_end: MomentOf<T> = 1_000_000u64.saturated_into();
        let (caller, market_id) = create_market_common::<T>(
            MarketCreation::Permissionless,
            MarketType::Categorical(T::MaxCategories::get()),
            ScoringRule::CPMM,
            Some(MarketPeriod::Timestamp(range_start..range_end)),
        )?;

        for i in 0..o {
            MarketIdsPerOpenTimeFrame::<T>::try_mutate(
                Pallet::<T>::calculate_time_frame_of_moment(range_start),
                |ids| ids.try_push(i.into()),
            ).unwrap();
        }

        for i in 0..c {
            MarketIdsPerCloseTimeFrame::<T>::try_mutate(
                Pallet::<T>::calculate_time_frame_of_moment(range_end),
                |ids| ids.try_push(i.into()),
            ).unwrap();
        }

        let close_origin = T::CloseOrigin::try_successful_origin().unwrap();
        let call = Call::<T>::admin_move_market_to_closed { market_id };
    }: { call.dispatch_bypass_filter(close_origin)? }

    admin_move_market_to_resolved_scalar_reported {
        let r in 0..63;

        let (_, market_id) = create_close_and_report_market::<T>(
            MarketCreation::Permissionless,
            MarketType::Scalar(0u128..=u128::MAX),
            OutcomeReport::Scalar(u128::MAX),
        )?;

        let market = <zrml_market_commons::Pallet::<T>>::market(&market_id)?;

        let report_at = market.report.unwrap().at;
        let resolves_at = report_at.saturating_add(market.deadlines.dispute_duration);
        for i in 0..r {
            MarketIdsPerReportBlock::<T>::try_mutate(
                resolves_at,
                |ids| ids.try_push(i.into()),
            ).unwrap();
        }

        let close_origin = T::CloseOrigin::try_successful_origin().unwrap();
        let call = Call::<T>::admin_move_market_to_resolved { market_id };
    }: {
        call.dispatch_bypass_filter(close_origin)?
    } verify {
        assert_last_event::<T>(Event::MarketResolved::<T>(
            market_id,
            MarketStatus::Resolved,
            OutcomeReport::Scalar(u128::MAX),
        ).into());
    }

    admin_move_market_to_resolved_categorical_reported {
        let r in 0..63;

        let categories = T::MaxCategories::get();
        let (_, market_id) = setup_reported_categorical_market_with_pool::<T>(
            categories.into(),
            OutcomeReport::Categorical(0u16),
        )?;
        <zrml_market_commons::Pallet::<T>>::mutate_market(&market_id, |market| {
            market.dispute_mechanism = Some(MarketDisputeMechanism::Authorized);
            Ok(())
        })?;

        let market = <zrml_market_commons::Pallet::<T>>::market(&market_id)?;

        let report_at = market.report.unwrap().at;
        let resolves_at = report_at.saturating_add(market.deadlines.dispute_duration);
        for i in 0..r {
            MarketIdsPerReportBlock::<T>::try_mutate(
                resolves_at,
                |ids| ids.try_push(i.into()),
            ).unwrap();
        }

        let close_origin = T::CloseOrigin::try_successful_origin().unwrap();
        let call = Call::<T>::admin_move_market_to_resolved { market_id };
    }: {
        call.dispatch_bypass_filter(close_origin)?
    } verify {
        assert_last_event::<T>(Event::MarketResolved::<T>(
            market_id,
            MarketStatus::Resolved,
            OutcomeReport::Categorical(0u16),
        ).into());
    }

    admin_move_market_to_resolved_scalar_disputed {
        let r in 0..63;

        let (_, market_id) = create_close_and_report_market::<T>(
            MarketCreation::Permissionless,
            MarketType::Scalar(0u128..=u128::MAX),
            OutcomeReport::Scalar(u128::MAX),
        )?;

        <zrml_market_commons::Pallet::<T>>::mutate_market(&market_id, |market| {
            market.dispute_mechanism = Some(MarketDisputeMechanism::Authorized);
            Ok(())
        })?;

        let market = <zrml_market_commons::Pallet::<T>>::market(&market_id)?;

        let outcome = OutcomeReport::Scalar(0);
        let disputor = account("disputor", 1, 0);
        <T as pallet::Config>::AssetManager::deposit(
            Asset::Ztg,
            &disputor,
            u128::MAX.saturated_into(),
        ).unwrap();
        Pallet::<T>::dispute(RawOrigin::Signed(disputor).into(), market_id)?;

        let now = <frame_system::Pallet<T>>::block_number();
        AuthorizedPallet::<T>::authorize_market_outcome(
            T::AuthorizedDisputeResolutionOrigin::try_successful_origin().unwrap(),
            market_id.into(),
            OutcomeReport::Scalar(0),
        )?;

        let resolves_at = now.saturating_add(<T as zrml_authorized::Config>::CorrectionPeriod::get());
        for i in 0..r {
            MarketIdsPerDisputeBlock::<T>::try_mutate(
                resolves_at,
                |ids| ids.try_push(i.into()),
            ).unwrap();
        }

        let close_origin = T::CloseOrigin::try_successful_origin().unwrap();
        let call = Call::<T>::admin_move_market_to_resolved { market_id };
    }: {
        call.dispatch_bypass_filter(close_origin)?
    } verify {
        assert_last_event::<T>(Event::MarketResolved::<T>(
            market_id,
            MarketStatus::Resolved,
            OutcomeReport::Scalar(0),
        ).into());
    }

    admin_move_market_to_resolved_categorical_disputed {
        let r in 0..63;

        let categories = T::MaxCategories::get();
        let (caller, market_id) =
            setup_reported_categorical_market_with_pool::<T>(
                categories.into(),
                OutcomeReport::Categorical(2)
            )?;

        <zrml_market_commons::Pallet::<T>>::mutate_market(&market_id, |market| {
            market.dispute_mechanism = Some(MarketDisputeMechanism::Authorized);
            Ok(())
        })?;

        let disputor = account("disputor", 1, 0);
        <T as pallet::Config>::AssetManager::deposit(
            Asset::Ztg,
            &disputor,
            u128::MAX.saturated_into(),
        ).unwrap();
        Pallet::<T>::dispute(RawOrigin::Signed(disputor).into(), market_id)?;

        // Authorize the outcome with the highest number of correct reporters to maximize the
        // number of transfers required (0 has (d+1)//2 reports, 1 has d//2 reports).
        AuthorizedPallet::<T>::authorize_market_outcome(
            T::AuthorizedDisputeResolutionOrigin::try_successful_origin().unwrap(),
            market_id.into(),
            OutcomeReport::Categorical(0),
        )?;

        let market = <zrml_market_commons::Pallet::<T>>::market(&market_id)?;
        let now = <frame_system::Pallet<T>>::block_number();
        let resolves_at = now.saturating_add(<T as zrml_authorized::Config>::CorrectionPeriod::get());
        for i in 0..r {
            MarketIdsPerDisputeBlock::<T>::try_mutate(
                resolves_at,
                |ids| ids.try_push(i.into()),
            ).unwrap();
        }

        let close_origin = T::CloseOrigin::try_successful_origin().unwrap();
        let call = Call::<T>::admin_move_market_to_resolved { market_id };
    }: {
        call.dispatch_bypass_filter(close_origin)?
    } verify {
        assert_last_event::<T>(Event::MarketResolved::<T>(
            market_id,
            MarketStatus::Resolved,
            OutcomeReport::Categorical(0u16),
        ).into());
    }

    approve_market {
        let (_, market_id) = create_market_common::<T>(
            MarketCreation::Advised,
            MarketType::Categorical(T::MaxCategories::get()),
            ScoringRule::CPMM,
            None,
        )?;

        let approve_origin = T::ApproveOrigin::try_successful_origin().unwrap();
        let call = Call::<T>::approve_market { market_id };
    }: { call.dispatch_bypass_filter(approve_origin)? }

    request_edit {
        let r in 0..<T as Config>::MaxEditReasonLen::get();
        let (_, market_id) = create_market_common::<T>(
            MarketCreation::Advised,
            MarketType::Categorical(T::MaxCategories::get()),
            ScoringRule::CPMM,
            None,
        )?;

        let approve_origin = T::ApproveOrigin::try_successful_origin().unwrap();
        let edit_reason = vec![0_u8; r as usize];
        let call = Call::<T>::request_edit{ market_id, edit_reason };
    }: { call.dispatch_bypass_filter(approve_origin)? } verify {}

    buy_complete_set {
        let a in (T::MinCategories::get().into())..T::MaxCategories::get().into();
        let (caller, market_id) = create_market_common::<T>(
            MarketCreation::Permissionless,
            MarketType::Categorical(a.saturated_into()),
            ScoringRule::CPMM,
            None,
        )?;
        let amount = BASE * 1_000;
    }: _(RawOrigin::Signed(caller), market_id, amount.saturated_into())

    // Beware! We're only benchmarking categorical markets (scalar market creation is essentially
    // the same).
    create_market {
        let m in 0..63;

        let (caller, oracle, deadlines, metadata) = create_market_common_parameters::<T>()?;

        let range_end = T::MaxSubsidyPeriod::get();
        let period = MarketPeriod::Timestamp(T::MinSubsidyPeriod::get()..range_end);

        for i in 0..m {
            MarketIdsPerCloseTimeFrame::<T>::try_mutate(
                Pallet::<T>::calculate_time_frame_of_moment(range_end),
                |ids| ids.try_push(i.into()),
            ).unwrap();
        }
    }: _(
            RawOrigin::Signed(caller),
            Asset::Ztg,
            Perbill::zero(),
            oracle,
            period,
            deadlines,
            metadata,
            MarketCreation::Permissionless,
            MarketType::Categorical(T::MaxCategories::get()),
            Some(MarketDisputeMechanism::SimpleDisputes),
            ScoringRule::CPMM
    )

    edit_market {
        let m in 0..63;

        let market_type = MarketType::Categorical(T::MaxCategories::get());
        let dispute_mechanism = Some(MarketDisputeMechanism::SimpleDisputes);
        let scoring_rule = ScoringRule::CPMM;
        let range_start: MomentOf<T> = 100_000u64.saturated_into();
        let range_end: MomentOf<T> = 1_000_000u64.saturated_into();
        let period = MarketPeriod::Timestamp(range_start..range_end);
        let (caller, oracle, deadlines, metadata) =
            create_market_common_parameters::<T>()?;
        Call::<T>::create_market {
            base_asset: Asset::Ztg,
            creator_fee: Perbill::zero(),
            oracle: oracle.clone(),
            period: period.clone(),
            deadlines,
            metadata: metadata.clone(),
            creation: MarketCreation::Advised,
            market_type: market_type.clone(),
            dispute_mechanism: dispute_mechanism.clone(),
            scoring_rule,
        }
        .dispatch_bypass_filter(RawOrigin::Signed(caller.clone()).into())?;
        let market_id = <zrml_market_commons::Pallet::<T>>::latest_market_id()?;

        let approve_origin = T::ApproveOrigin::try_successful_origin().unwrap();
        let edit_reason = vec![0_u8; 1024];
        Call::<T>::request_edit{ market_id, edit_reason }
        .dispatch_bypass_filter(approve_origin)?;

        for i in 0..m {
            MarketIdsPerCloseTimeFrame::<T>::try_mutate(
                Pallet::<T>::calculate_time_frame_of_moment(range_end),
                |ids| ids.try_push(i.into()),
            ).unwrap();
        }
        let new_deadlines = Deadlines::<T::BlockNumber> {
            grace_period: 2_u32.into(),
            oracle_duration: T::MinOracleDuration::get(),
            dispute_duration: T::MinDisputeDuration::get(),
        };
    }: _(
            RawOrigin::Signed(caller),
            Asset::Ztg,
            market_id,
            oracle,
            period,
            new_deadlines,
            metadata,
            market_type,
            dispute_mechanism,
            scoring_rule
    )

    deploy_swap_pool_for_market_future_pool {
        let a in (T::MinCategories::get().into())..T::MaxCategories::get().into();
        let o in 0..63;

        let range_start: MomentOf<T> = 100_000u64.saturated_into();
        let range_end: MomentOf<T> = 1_000_000u64.saturated_into();
        let (caller, market_id) = create_market_common::<T>(
            MarketCreation::Permissionless,
            MarketType::Categorical(a.saturated_into()),
            ScoringRule::CPMM,
            Some(MarketPeriod::Timestamp(range_start..range_end)),
        )?;

        assert!(
            Pallet::<T>::calculate_time_frame_of_moment(<zrml_market_commons::Pallet::<T>>::now())
                < Pallet::<T>::calculate_time_frame_of_moment(range_start)
        );

        for i in 0..o {
            MarketIdsPerOpenTimeFrame::<T>::try_mutate(
                Pallet::<T>::calculate_time_frame_of_moment(range_start),
                |ids| ids.try_push(i.into()),
            ).unwrap();
        }

        let prev_len = MarketIdsPerOpenTimeFrame::<T>::get(
            Pallet::<T>::calculate_time_frame_of_moment(range_start)).len();

        let max_swap_fee: BalanceOf::<T> = MaxSwapFee::get().saturated_into();
        let min_liquidity: BalanceOf::<T> = LIQUIDITY.saturated_into();
        Pallet::<T>::buy_complete_set(
            RawOrigin::Signed(caller.clone()).into(),
            market_id,
            min_liquidity,
        )?;

        let weight_len: usize = MaxRuntimeUsize::from(a).into();
        let weights = vec![MinWeight::get(); weight_len];

        let call = Call::<T>::deploy_swap_pool_for_market {
            market_id,
            swap_fee: max_swap_fee,
            amount: min_liquidity,
            weights,
        };
    }: {
        call.dispatch_bypass_filter(RawOrigin::Signed(caller).into())?;
    } verify {
        let current_len = MarketIdsPerOpenTimeFrame::<T>::get(
            Pallet::<T>::calculate_time_frame_of_moment(range_start),
        )
        .len();
        assert_eq!(current_len, prev_len + 1);
    }

    deploy_swap_pool_for_market_open_pool {
        let a in (T::MinCategories::get().into())..T::MaxCategories::get().into();

        // We need to ensure, that period range start is now,
        // because we would like to open the pool now
        let range_start: MomentOf<T> = <zrml_market_commons::Pallet::<T>>::now();
        let range_end: MomentOf<T> = 1_000_000u64.saturated_into();
        let (caller, market_id) = create_market_common::<T>(
            MarketCreation::Permissionless,
            MarketType::Categorical(a.saturated_into()),
            ScoringRule::CPMM,
            Some(MarketPeriod::Timestamp(range_start..range_end)),
        )?;

        let market = <zrml_market_commons::Pallet::<T>>::market(&market_id.saturated_into())?;

        let max_swap_fee: BalanceOf::<T> = MaxSwapFee::get().saturated_into();
        let min_liquidity: BalanceOf::<T> = LIQUIDITY.saturated_into();
        Pallet::<T>::buy_complete_set(
            RawOrigin::Signed(caller.clone()).into(),
            market_id,
            min_liquidity,
        )?;

        let weight_len: usize = MaxRuntimeUsize::from(a).into();
        let weights = vec![MinWeight::get(); weight_len];

        let call = Call::<T>::deploy_swap_pool_for_market {
            market_id,
            swap_fee: max_swap_fee,
            amount: min_liquidity,
            weights,
        };
    }: {
        call.dispatch_bypass_filter(RawOrigin::Signed(caller).into())?;
    } verify {
        let market_pool_id =
            <zrml_market_commons::Pallet::<T>>::market_pool(&market_id.saturated_into())?;
        let pool = T::Swaps::pool(market_pool_id)?;
        assert_eq!(pool.pool_status, PoolStatus::Active);
    }

    start_global_dispute {
        let m in 1..CacheSize::get();
        let n in 1..CacheSize::get();

        // no benchmarking component for max disputes here,
        // because MaxDisputes is enforced for the extrinsic
        let (caller, market_id) = create_close_and_report_market::<T>(
            MarketCreation::Permissionless,
            MarketType::Scalar(0u128..=u128::MAX),
            OutcomeReport::Scalar(u128::MAX),
        )?;

        <zrml_market_commons::Pallet::<T>>::mutate_market(&market_id, |market| {
            market.dispute_mechanism = Some(MarketDisputeMechanism::Court);
            Ok(())
        })?;

        // first element is the market id from above
        let mut market_ids_1: BoundedVec<MarketIdOf<T>, CacheSize> = Default::default();
        assert_eq!(market_id, 0u128.saturated_into());
        for i in 1..m {
            market_ids_1.try_push(i.saturated_into()).unwrap();
        }

        <zrml_court::Pallet<T>>::on_initialize(1u32.into());
        <frame_system::Pallet<T>>::set_block_number(1u32.into());

        let min_amount = <T as zrml_court::Config>::MinJurorStake::get();
        for i in 0..<zrml_court::Pallet<T>>::necessary_draws_weight(0usize) {
            let juror: T::AccountId = account("Jurori", i.try_into().unwrap(), 0);
            <T as pallet::Config>::AssetManager::deposit(
                Asset::Ztg,
                &juror,
                (u128::MAX / 2).saturated_into(),
            ).unwrap();
            <zrml_court::Pallet<T>>::join_court(
                RawOrigin::Signed(juror.clone()).into(),
                min_amount + i.saturated_into(),
            )?;
        }

        let disputor: T::AccountId = account("Disputor", 1, 0);
        <T as pallet::Config>::AssetManager::deposit(
            Asset::Ztg,
            &disputor,
            u128::MAX.saturated_into(),
        ).unwrap();
        let _ = Call::<T>::dispute {
            market_id,
        }
        .dispatch_bypass_filter(RawOrigin::Signed(disputor).into())?;

        let market = <zrml_market_commons::Pallet<T>>::market(&market_id.saturated_into()).unwrap();
        let appeal_end = T::Court::get_auto_resolve(&market_id, &market).result.unwrap();
        let mut market_ids_2: BoundedVec<MarketIdOf<T>, CacheSize> = BoundedVec::try_from(
            vec![market_id],
        ).unwrap();
        for i in 1..n {
            market_ids_2.try_push(i.saturated_into()).unwrap();
        }
        MarketIdsPerDisputeBlock::<T>::insert(appeal_end, market_ids_2);

        <frame_system::Pallet<T>>::set_block_number(appeal_end - 1u64.saturated_into::<T::BlockNumber>());

        let now = <frame_system::Pallet<T>>::block_number();

        let add_outcome_end = now +
            <T as Config>::GlobalDisputes::get_add_outcome_period();
        let vote_end = add_outcome_end + <T as Config>::GlobalDisputes::get_vote_period();
        // the complexity depends on MarketIdsPerDisputeBlock at the current block
        // this is because a variable number of market ids need to be decoded from the storage
        MarketIdsPerDisputeBlock::<T>::insert(vote_end, market_ids_1);

        let call = Call::<T>::start_global_dispute { market_id };
    }: {
        call.dispatch_bypass_filter(RawOrigin::Signed(caller).into())?;
    }

    dispute_authorized {
        let report_outcome = OutcomeReport::Scalar(u128::MAX);
        let (caller, market_id) = create_close_and_report_market::<T>(
            MarketCreation::Permissionless,
            MarketType::Scalar(0u128..=u128::MAX),
            report_outcome,
        )?;

        <zrml_market_commons::Pallet::<T>>::mutate_market(&market_id, |market| {
            market.dispute_mechanism = Some(MarketDisputeMechanism::Authorized);
            Ok(())
        })?;

        let market = <zrml_market_commons::Pallet::<T>>::market(&market_id)?;

        let call = Call::<T>::dispute { market_id };
    }: {
        call.dispatch_bypass_filter(RawOrigin::Signed(caller).into())?;
    }

    handle_expired_advised_market {
        let (_, market_id) = create_market_common::<T>(
            MarketCreation::Advised,
            MarketType::Categorical(T::MaxCategories::get()),
            ScoringRule::CPMM,
            Some(MarketPeriod::Timestamp(T::MinSubsidyPeriod::get()..T::MaxSubsidyPeriod::get())),
        )?;
        let market = <zrml_market_commons::Pallet::<T>>::market(&market_id.saturated_into())?;
    }: { Pallet::<T>::handle_expired_advised_market(&market_id, market)? }

    internal_resolve_categorical_reported {
        let categories = T::MaxCategories::get();
        let (_, market_id) = setup_reported_categorical_market_with_pool::<T>(
            categories.into(),
            OutcomeReport::Categorical(1u16),
        )?;
        <zrml_market_commons::Pallet::<T>>::mutate_market(&market_id, |market| {
            market.dispute_mechanism = Some(MarketDisputeMechanism::Authorized);
            Ok(())
        })?;
        let market = <zrml_market_commons::Pallet::<T>>::market(&market_id)?;
    }: {
        Pallet::<T>::on_resolution(&market_id, &market)?;
    } verify {
        let market = <zrml_market_commons::Pallet::<T>>::market(&market_id)?;
        assert_eq!(market.status, MarketStatus::Resolved);
    }

    internal_resolve_categorical_disputed {
        let categories = T::MaxCategories::get();
        let (caller, market_id) =
            setup_reported_categorical_market_with_pool::<T>(
                categories.into(),
                OutcomeReport::Categorical(1u16)
            )?;
        <zrml_market_commons::Pallet::<T>>::mutate_market(&market_id, |market| {
            market.dispute_mechanism = Some(MarketDisputeMechanism::Authorized);
            Ok(())
        })?;

        Pallet::<T>::dispute(
            RawOrigin::Signed(caller).into(),
            market_id,
        )?;

        AuthorizedPallet::<T>::authorize_market_outcome(
            T::AuthorizedDisputeResolutionOrigin::try_successful_origin().unwrap(),
            market_id.into(),
            OutcomeReport::Categorical(0),
        )?;
        let market = <zrml_market_commons::Pallet::<T>>::market(&market_id)?;
    }: {
        Pallet::<T>::on_resolution(&market_id, &market)?;
    } verify {
        let market = <zrml_market_commons::Pallet::<T>>::market(&market_id)?;
        assert_eq!(market.status, MarketStatus::Resolved);
    }

    internal_resolve_scalar_reported {
        let (caller, market_id) = create_close_and_report_market::<T>(
            MarketCreation::Permissionless,
            MarketType::Scalar(0u128..=u128::MAX),
            OutcomeReport::Scalar(u128::MAX),
        )?;
        let market = <zrml_market_commons::Pallet::<T>>::market(&market_id)?;
    }: {
        Pallet::<T>::on_resolution(&market_id, &market)?;
    } verify {
        let market = <zrml_market_commons::Pallet::<T>>::market(&market_id)?;
        assert_eq!(market.status, MarketStatus::Resolved);
    }

    internal_resolve_scalar_disputed {
        let (caller, market_id) = create_close_and_report_market::<T>(
            MarketCreation::Permissionless,
            MarketType::Scalar(0u128..=u128::MAX),
            OutcomeReport::Scalar(u128::MAX),
        )?;
        <zrml_market_commons::Pallet::<T>>::mutate_market(&market_id, |market| {
            market.dispute_mechanism = Some(MarketDisputeMechanism::Authorized);
            Ok(())
        })?;
        let market = <zrml_market_commons::Pallet::<T>>::market(&market_id)?;
        Pallet::<T>::dispute(
            RawOrigin::Signed(caller).into(),
            market_id,
        )?;

        AuthorizedPallet::<T>::authorize_market_outcome(
            T::AuthorizedDisputeResolutionOrigin::try_successful_origin().unwrap(),
            market_id.into(),
            OutcomeReport::Scalar(0),
        )?;
        let market = <zrml_market_commons::Pallet::<T>>::market(&market_id)?;
    }: {
        Pallet::<T>::on_resolution(&market_id, &market)?;
    } verify {
        let market = <zrml_market_commons::Pallet::<T>>::market(&market_id)?;
        assert_eq!(market.status, MarketStatus::Resolved);
    }

    on_initialize_resolve_overhead {
        // wait for timestamp to get initialized (that's why block 2)
        let now = 2u64.saturated_into::<T::BlockNumber>();
    }: { Pallet::<T>::on_initialize(now) }

    // Benchmark iteration and market validity check without ending subsidy / discarding market.
    process_subsidy_collecting_markets_raw {
        // Number of markets collecting subsidy.
        let a in 0..10;

        let market_info = SubsidyUntil {
            market_id: MarketIdOf::<T>::zero(),
            period: MarketPeriod::Block(T::BlockNumber::one()..T::BlockNumber::one())
        };

        let markets = BoundedVec::try_from(vec![market_info; a as usize]).unwrap();
        <MarketsCollectingSubsidy<T>>::put(markets);
    }: {
        Pallet::<T>::process_subsidy_collecting_markets(
            T::BlockNumber::zero(),
            MomentOf::<T>::zero()
        );
    }

    redeem_shares_categorical {
        let (caller, market_id) = setup_redeem_shares_common::<T>(
            MarketType::Categorical(T::MaxCategories::get())
        )?;
    }: redeem_shares(RawOrigin::Signed(caller), market_id)

    redeem_shares_scalar {
        let (caller, market_id) = setup_redeem_shares_common::<T>(
            MarketType::Scalar(0u128..=u128::MAX)
        )?;
    }: redeem_shares(RawOrigin::Signed(caller), market_id)

    reject_market {
        let c in 0..63;
        let o in 0..63;
        let r in 0..<T as Config>::MaxRejectReasonLen::get();

        let range_start: MomentOf<T> = 100_000u64.saturated_into();
        let range_end: MomentOf<T> = 1_000_000u64.saturated_into();
        let (_, market_id) = create_market_common::<T>(
            MarketCreation::Advised,
            MarketType::Categorical(T::MaxCategories::get()),
            ScoringRule::CPMM,
            Some(MarketPeriod::Timestamp(range_start..range_end)),
        )?;

        for i in 0..o {
            MarketIdsPerOpenTimeFrame::<T>::try_mutate(
                Pallet::<T>::calculate_time_frame_of_moment(range_start),
                |ids| ids.try_push(i.into()),
            ).unwrap();
        }

        for i in 0..c {
            MarketIdsPerCloseTimeFrame::<T>::try_mutate(
                Pallet::<T>::calculate_time_frame_of_moment(range_end),
                |ids| ids.try_push(i.into()),
            ).unwrap();
        }

        let reject_origin = T::RejectOrigin::try_successful_origin().unwrap();
        let reject_reason: Vec<u8> = vec![0; r as usize];
        let call = Call::<T>::reject_market { market_id, reject_reason };
    }: { call.dispatch_bypass_filter(reject_origin)? }

    report_market_with_dispute_mechanism {
        let m in 0..63;

        // ensure range.start is now to get the heaviest path
        let range_start: MomentOf<T> = <zrml_market_commons::Pallet::<T>>::now();
        let range_end: MomentOf<T> = 1_000_000u64.saturated_into();
        let (caller, market_id) = create_market_common::<T>(
            MarketCreation::Permissionless,
            MarketType::Categorical(T::MaxCategories::get()),
            ScoringRule::CPMM,
            Some(MarketPeriod::Timestamp(range_start..range_end)),
        )?;

        <zrml_market_commons::Pallet::<T>>::mutate_market(&market_id, |market| {
            // ensure sender is oracle to succeed extrinsic call
            market.oracle = caller.clone();
            Ok(())
        })?;

        let outcome = OutcomeReport::Categorical(0);
        let close_origin = T::CloseOrigin::try_successful_origin().unwrap();
        Pallet::<T>::admin_move_market_to_closed(close_origin, market_id)?;
        let market = <zrml_market_commons::Pallet::<T>>::market(&market_id)?;
        let end : u32 = match market.period {
            MarketPeriod::Timestamp(range) => {
                range.end.saturated_into::<u32>()
            },
            _ => {
                return Err(frame_benchmarking::BenchmarkError::Stop(
                          "MarketPeriod is block_number based"
                        ));
            },
        };
        let grace_period: u32 =
            (market.deadlines.grace_period.saturated_into::<u32>() + 1) * MILLISECS_PER_BLOCK;
        pallet_timestamp::Pallet::<T>::set_timestamp((end + grace_period).into());
        let report_at = frame_system::Pallet::<T>::block_number();
        let resolves_at = report_at.saturating_add(market.deadlines.dispute_duration);
        for i in 0..m {
            MarketIdsPerReportBlock::<T>::try_mutate(resolves_at, |ids| {
                ids.try_push(i.into())
            }).unwrap();
        }
        let call = Call::<T>::report { market_id, outcome };
    }: {
        call.dispatch_bypass_filter(RawOrigin::Signed(caller).into())?;
    }

    report_trusted_market {
        pallet_timestamp::Pallet::<T>::set_timestamp(0u32.into());
        let start: MomentOf<T> = <zrml_market_commons::Pallet::<T>>::now();
        let end: MomentOf<T> = 1_000_000u64.saturated_into();
        let (caller, oracle, _, metadata) = create_market_common_parameters::<T>()?;
        Call::<T>::create_market {
            base_asset: Asset::Ztg,
            creator_fee: Perbill::zero(),
            oracle: caller.clone(),
            period: MarketPeriod::Timestamp(start..end),
            deadlines: Deadlines::<T::BlockNumber> {
                grace_period: 0u8.into(),
                oracle_duration: T::MinOracleDuration::get(),
                dispute_duration: 0u8.into(),
            },
            metadata,
            creation: MarketCreation::Permissionless,
            market_type: MarketType::Categorical(3),
            dispute_mechanism: None,
            scoring_rule: ScoringRule::CPMM,
        }
        .dispatch_bypass_filter(RawOrigin::Signed(caller.clone()).into())?;
        let market_id = <zrml_market_commons::Pallet<T>>::latest_market_id()?;
        let close_origin = T::CloseOrigin::try_successful_origin().unwrap();
        Pallet::<T>::admin_move_market_to_closed(close_origin, market_id)?;
        let outcome = OutcomeReport::Categorical(0);
        let call = Call::<T>::report { market_id, outcome };
    }: {
        call.dispatch_bypass_filter(RawOrigin::Signed(caller).into())?;
    }

    sell_complete_set {
        let a in (T::MinCategories::get().into())..T::MaxCategories::get().into();
        let (caller, market_id) = create_market_common::<T>(
            MarketCreation::Permissionless,
            MarketType::Categorical(a.saturated_into()),
            ScoringRule::CPMM,
            None,
        )?;
        let amount: BalanceOf<T> = LIQUIDITY.saturated_into();
        Pallet::<T>::buy_complete_set(
            RawOrigin::Signed(caller.clone()).into(),
            market_id,
            amount,
        )?;
    }: _(RawOrigin::Signed(caller), market_id, amount)

    start_subsidy {
        // Total event outcome assets.
        let a in (T::MinCategories::get().into())..T::MaxCategories::get().into();

        // Create advised rikiddo market with a assets (advised -> start_subsidy not invoked).
        let (caller, market_id) = create_market_common::<T>(
            MarketCreation::Advised,
            MarketType::Categorical(a.saturated_into()),
            ScoringRule::RikiddoSigmoidFeeMarketEma,
            Some(MarketPeriod::Timestamp(T::MinSubsidyPeriod::get()..T::MaxSubsidyPeriod::get())),
        )?;
        let mut market_clone = None;
        <zrml_market_commons::Pallet::<T>>::mutate_market(&market_id, |market| {
            market.status = MarketStatus::CollectingSubsidy;
            market_clone = Some(market.clone());
            Ok(())
        })?;
    }: { Pallet::<T>::start_subsidy(&market_clone.unwrap(), market_id)? }

    market_status_manager {
        let b in 1..31;
        let f in 1..31;

        // ensure markets exist
        let start_block: T::BlockNumber = 100_000u64.saturated_into();
        let end_block: T::BlockNumber = 1_000_000u64.saturated_into();
        for _ in 0..31 {
            create_market_common::<T>(
                MarketCreation::Permissionless,
                MarketType::Categorical(T::MaxCategories::get()),
                ScoringRule::CPMM,
                Some(MarketPeriod::Block(start_block..end_block)),
            ).unwrap();
        }

        let range_start: MomentOf<T> = 100_000u64.saturated_into();
        let range_end: MomentOf<T> = 1_000_000u64.saturated_into();
        for _ in 31..64 {
            create_market_common::<T>(
                MarketCreation::Permissionless,
                MarketType::Categorical(T::MaxCategories::get()),
                ScoringRule::CPMM,
                Some(MarketPeriod::Timestamp(range_start..range_end)),
            ).unwrap();
        }

        let block_number: T::BlockNumber = Zero::zero();
        let last_time_frame: TimeFrame = Zero::zero();
        for i in 1..=b {
            <MarketIdsPerOpenBlock<T>>::try_mutate(block_number, |ids| {
                ids.try_push(i.into())
            }).unwrap();
        }

        let last_offset: TimeFrame = last_time_frame + 1.saturated_into::<u64>();
        //* quadratic complexity should not be allowed in substrate blockchains
        //* assume at first that the last time frame is one block before the current time frame
        let t = 0;
        let current_time_frame: TimeFrame = last_offset + t.saturated_into::<u64>();
        for i in 1..=f {
            <MarketIdsPerOpenTimeFrame<T>>::try_mutate(current_time_frame, |ids| {
                // + 31 to not conflict with the markets of MarketIdsPerOpenBlock
                ids.try_push((i + 31).into())
            }).unwrap();
        }
    }: {
        Pallet::<T>::market_status_manager::<
            _,
            MarketIdsPerOpenBlock<T>,
            MarketIdsPerOpenTimeFrame<T>,
        >(
            block_number,
            last_time_frame,
            current_time_frame,
            |market_id, market| {
                // noop, because weight is already measured somewhere else
                Ok(())
            },
        )
        .unwrap();
    }

    market_resolution_manager {
        let r in 1..31;
        let d in 1..31;

        let range_start: MomentOf<T> = 100_000u64.saturated_into();
        let range_end: MomentOf<T> = 1_000_000u64.saturated_into();
        // ensure markets exist
        for _ in 0..64 {
            let (_, market_id) = create_market_common::<T>(
                MarketCreation::Permissionless,
                MarketType::Categorical(T::MaxCategories::get()),
                ScoringRule::CPMM,
                Some(MarketPeriod::Timestamp(range_start..range_end)),
            )?;
            // ensure market is reported
            <zrml_market_commons::Pallet::<T>>::mutate_market(&market_id, |market| {
                market.status = MarketStatus::Reported;
                Ok(())
            })?;
        }

        let block_number: T::BlockNumber = Zero::zero();

        let mut r_ids_vec = Vec::new();
        for i in 1..=r {
           r_ids_vec.push(i.into());
        }
        MarketIdsPerReportBlock::<T>::mutate(block_number, |ids| {
            *ids = BoundedVec::try_from(r_ids_vec).unwrap();
        });

        // + 31 to not conflict with the markets of MarketIdsPerReportBlock
        let d_ids_vec = (1..=d).map(|i| (i + 31).into()).collect::<Vec<_>>();
        MarketIdsPerDisputeBlock::<T>::mutate(block_number, |ids| {
            *ids = BoundedVec::try_from(d_ids_vec).unwrap();
        });
    }: {
        Pallet::<T>::resolution_manager(
            block_number,
            |market_id, market| {
                // noop, because weight is already measured somewhere else
                Ok(())
            },
        ).unwrap();
    }

    process_subsidy_collecting_markets_dummy {
        let current_block: T::BlockNumber = 0u64.saturated_into::<T::BlockNumber>();
        let current_time: MomentOf<T> = 0u64.saturated_into::<MomentOf<T>>();
        let markets = BoundedVec::try_from(Vec::new()).unwrap();
        <MarketsCollectingSubsidy<T>>::put(markets);
    }: {
        let _ = <Pallet<T>>::process_subsidy_collecting_markets(current_block, current_time);
    }

<<<<<<< HEAD
    schedule_early_close_as_authority {
        let o in 0..63;
        let n in 0..63;

        let range_start: MomentOf<T> = 0u64.saturated_into();
        let old_range_end: MomentOf<T> = 100_000_000_000u64.saturated_into();
        let (caller, market_id) = create_market_common::<T>(
            MarketCreation::Permissionless,
            MarketType::Categorical(T::MaxCategories::get()),
            ScoringRule::CPMM,
            Some(MarketPeriod::Timestamp(range_start..old_range_end)),
        )?;

        for i in 0..o {
            MarketIdsPerCloseTimeFrame::<T>::try_mutate(
                Pallet::<T>::calculate_time_frame_of_moment(old_range_end),
                |ids| ids.try_push(i.into()),
            ).unwrap();
        }

        let now_time = <zrml_market_commons::Pallet::<T>>::now();
        let new_range_end: MomentOf<T> = now_time + CloseEarlyProtectionTimeFramePeriod::get();

        for i in 0..n {
            MarketIdsPerCloseTimeFrame::<T>::try_mutate(
                Pallet::<T>::calculate_time_frame_of_moment(new_range_end),
                |ids| ids.try_push(i.into()),
            ).unwrap();
        }

        let close_origin = T::CloseMarketEarlyOrigin::try_successful_origin().unwrap();
        let call = Call::<T>::schedule_early_close { market_id };
    }: { call.dispatch_bypass_filter(close_origin)? }

    schedule_early_close_after_dispute {
        let o in 0..63;
        let n in 0..63;

        let range_start: MomentOf<T> = 0u64.saturated_into();
        let old_range_end: MomentOf<T> = 100_000_000_000u64.saturated_into();
        let (caller, market_id) = create_market_common::<T>(
            MarketCreation::Permissionless,
            MarketType::Categorical(T::MaxCategories::get()),
            ScoringRule::CPMM,
            Some(MarketPeriod::Timestamp(range_start..old_range_end)),
        )?;

        for i in 0..o {
            MarketIdsPerCloseTimeFrame::<T>::try_mutate(
                Pallet::<T>::calculate_time_frame_of_moment(old_range_end),
                |ids| ids.try_push(i.into()),
            ).unwrap();
        }

        let now_time = <zrml_market_commons::Pallet::<T>>::now();
        let new_range_end: MomentOf<T> = now_time + CloseEarlyProtectionTimeFramePeriod::get();

        for i in 0..n {
            MarketIdsPerCloseTimeFrame::<T>::try_mutate(
                Pallet::<T>::calculate_time_frame_of_moment(new_range_end),
                |ids| ids.try_push(i.into()),
            ).unwrap();
        }

        Pallet::<T>::schedule_early_close(
            RawOrigin::Signed(caller.clone()).into(),
            market_id,
        )?;

        Pallet::<T>::dispute_early_close(
            RawOrigin::Signed(caller.clone()).into(),
            market_id,
        )?;

        let close_origin = T::CloseMarketEarlyOrigin::try_successful_origin().unwrap();
        let call = Call::<T>::schedule_early_close { market_id };
    }: { call.dispatch_bypass_filter(close_origin)? }

    schedule_early_close_as_market_creator {
        let o in 0..63;
        let n in 0..63;

        let range_start: MomentOf<T> = 0u64.saturated_into();
        let old_range_end: MomentOf<T> = 100_000_000_000u64.saturated_into();
        let (caller, market_id) = create_market_common::<T>(
            MarketCreation::Permissionless,
            MarketType::Categorical(T::MaxCategories::get()),
            ScoringRule::CPMM,
            Some(MarketPeriod::Timestamp(range_start..old_range_end)),
        )?;

        let market = <zrml_market_commons::Pallet::<T>>::market(&market_id)?;
        let market_creator = market.creator.clone();

        for i in 0..o {
            MarketIdsPerCloseTimeFrame::<T>::try_mutate(
                Pallet::<T>::calculate_time_frame_of_moment(old_range_end),
                |ids| ids.try_push(i.into()),
            ).unwrap();
        }

        let now_time = <zrml_market_commons::Pallet::<T>>::now();
        let new_range_end: MomentOf<T> = now_time + CloseEarlyTimeFramePeriod::get();

        for i in 0..n {
            MarketIdsPerCloseTimeFrame::<T>::try_mutate(
                Pallet::<T>::calculate_time_frame_of_moment(new_range_end),
                |ids| ids.try_push(i.into()),
            ).unwrap();
        }

        let origin = RawOrigin::Signed(market_creator).into();
        let call = Call::<T>::schedule_early_close { market_id };
    }: { call.dispatch_bypass_filter(origin)? }

    dispute_early_close {
        let o in 0..63;
        let n in 0..63;

        let range_start: MomentOf<T> = 0u64.saturated_into();
        let old_range_end: MomentOf<T> = 100_000_000_000u64.saturated_into();
        let (caller, market_id) = create_market_common::<T>(
            MarketCreation::Permissionless,
            MarketType::Categorical(T::MaxCategories::get()),
            ScoringRule::CPMM,
            Some(MarketPeriod::Timestamp(range_start..old_range_end)),
        )?;

        let market_creator = caller.clone();

        Pallet::<T>::schedule_early_close(
            RawOrigin::Signed(market_creator.clone()).into(),
            market_id,
        )?;

        let market = <zrml_market_commons::Pallet::<T>>::market(&market_id)?;
        let new_range_end = match market.period {
            MarketPeriod::Timestamp(range) => {
                range.end
            },
            _ => {
                return Err(frame_benchmarking::BenchmarkError::Stop(
                          "MarketPeriod is block_number based"
                        ));
            },
        };

        for i in 0..o {
            MarketIdsPerCloseTimeFrame::<T>::try_mutate(
                Pallet::<T>::calculate_time_frame_of_moment(old_range_end),
                |ids| ids.try_push(i.into()),
            ).unwrap();
        }

        for i in 0..n {
            MarketIdsPerCloseTimeFrame::<T>::try_mutate(
                Pallet::<T>::calculate_time_frame_of_moment(new_range_end),
                |ids| ids.try_push(i.into()),
            ).unwrap();
        }

        let origin = RawOrigin::Signed(market_creator).into();
        let call = Call::<T>::dispute_early_close { market_id };
    }: { call.dispatch_bypass_filter(origin)? }

    reject_early_close_after_authority {
        let o in 0..63;
        let n in 0..63;

        let range_start: MomentOf<T> = 0u64.saturated_into();
        let old_range_end: MomentOf<T> = 100_000_000_000u64.saturated_into();
        let (caller, market_id) = create_market_common::<T>(
            MarketCreation::Permissionless,
            MarketType::Categorical(T::MaxCategories::get()),
            ScoringRule::CPMM,
            Some(MarketPeriod::Timestamp(range_start..old_range_end)),
        )?;

        let market_creator = caller.clone();

        let close_origin = T::CloseMarketEarlyOrigin::try_successful_origin().unwrap();
        Pallet::<T>::schedule_early_close(
            close_origin.clone(),
            market_id,
        )?;

        let market = <zrml_market_commons::Pallet::<T>>::market(&market_id)?;
        let new_range_end = match market.period {
            MarketPeriod::Timestamp(range) => {
                range.end
            },
            _ => {
                return Err(frame_benchmarking::BenchmarkError::Stop(
                          "MarketPeriod is block_number based"
                        ));
            },
        };

        for i in 0..o {
            MarketIdsPerCloseTimeFrame::<T>::try_mutate(
                Pallet::<T>::calculate_time_frame_of_moment(old_range_end),
                |ids| ids.try_push(i.into()),
            ).unwrap();
        }

        for i in 0..n {
            MarketIdsPerCloseTimeFrame::<T>::try_mutate(
                Pallet::<T>::calculate_time_frame_of_moment(new_range_end),
                |ids| ids.try_push(i.into()),
            ).unwrap();
        }

        let call = Call::<T>::reject_early_close { market_id };
    }: { call.dispatch_bypass_filter(close_origin)? }

    reject_early_close_after_dispute {
        let range_start: MomentOf<T> = 0u64.saturated_into();
        let old_range_end: MomentOf<T> = 100_000_000_000u64.saturated_into();
        let (caller, market_id) = create_market_common::<T>(
            MarketCreation::Permissionless,
            MarketType::Categorical(T::MaxCategories::get()),
            ScoringRule::CPMM,
            Some(MarketPeriod::Timestamp(range_start..old_range_end)),
        )?;

        let market_creator = caller.clone();

        Pallet::<T>::schedule_early_close(
            RawOrigin::Signed(market_creator.clone()).into(),
            market_id,
        )?;

        Pallet::<T>::dispute_early_close(
            RawOrigin::Signed(caller.clone()).into(),
            market_id,
        )?;

        let close_origin = T::CloseMarketEarlyOrigin::try_successful_origin().unwrap();

        let call = Call::<T>::reject_early_close { market_id };
    }: { call.dispatch_bypass_filter(close_origin)? }
=======
    create_market_and_deploy_pool {
        let m in 0..63; // Number of markets closing on the same block.

        let base_asset = Asset::Ztg;
        let range_start = (5 * MILLISECS_PER_BLOCK) as u64;
        let range_end = (100 * MILLISECS_PER_BLOCK) as u64;
        let period = MarketPeriod::Timestamp(range_start..range_end);
        let market_type = MarketType::Categorical(2);
        let (caller, oracle, deadlines, metadata) = create_market_common_parameters::<T>()?;
        let price = (BASE / 2).saturated_into();
        let amount = (10u128 * BASE).saturated_into();

        <T as pallet::Config>::AssetManager::deposit(
            base_asset,
            &caller,
            amount,
        )?;
        for i in 0..m {
            MarketIdsPerCloseTimeFrame::<T>::try_mutate(
                Pallet::<T>::calculate_time_frame_of_moment(range_end),
                |ids| ids.try_push(i.into()),
            ).unwrap();
        }
    }: _(
            RawOrigin::Signed(caller),
            base_asset,
            Perbill::zero(),
            oracle,
            period,
            deadlines,
            metadata,
            MarketType::Categorical(2),
            Some(MarketDisputeMechanism::Court),
            amount,
            vec![price, price],
            (BASE / 100).saturated_into()
    )
>>>>>>> 17507037

    impl_benchmark_test_suite!(
        PredictionMarket,
        crate::mock::ExtBuilder::default().build(),
        crate::mock::Runtime,
    );
}<|MERGE_RESOLUTION|>--- conflicted
+++ resolved
@@ -1290,7 +1290,6 @@
         let _ = <Pallet<T>>::process_subsidy_collecting_markets(current_block, current_time);
     }
 
-<<<<<<< HEAD
     schedule_early_close_as_authority {
         let o in 0..63;
         let n in 0..63;
@@ -1532,7 +1531,7 @@
 
         let call = Call::<T>::reject_early_close { market_id };
     }: { call.dispatch_bypass_filter(close_origin)? }
-=======
+
     create_market_and_deploy_pool {
         let m in 0..63; // Number of markets closing on the same block.
 
@@ -1570,7 +1569,6 @@
             vec![price, price],
             (BASE / 100).saturated_into()
     )
->>>>>>> 17507037
 
     impl_benchmark_test_suite!(
         PredictionMarket,
