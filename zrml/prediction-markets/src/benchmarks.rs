// Copyright 2022-2023 Forecasting Technologies Ltd.
// Copyright 2021-2022 Zeitgeist PM LLC.
//
// This file is part of Zeitgeist.
//
// Zeitgeist is free software: you can redistribute it and/or modify it
// under the terms of the GNU General Public License as published by the
// Free Software Foundation, either version 3 of the License, or (at
// your option) any later version.
//
// Zeitgeist is distributed in the hope that it will be useful, but
// WITHOUT ANY WARRANTY; without even the implied warranty of
// MERCHANTABILITY or FITNESS FOR A PARTICULAR PURPOSE. See the GNU
// General Public License for more details.
//
// You should have received a copy of the GNU General Public License
// along with Zeitgeist. If not, see <https://www.gnu.org/licenses/>.

#![allow(
    // Auto-generated code is a no man's land
    clippy::arithmetic_side_effects
)]
#![allow(clippy::type_complexity)]
#![cfg(feature = "runtime-benchmarks")]

use super::*;
#[cfg(test)]
use crate::Pallet as PredictionMarket;
use alloc::vec::Vec;
use frame_benchmarking::{account, benchmarks, vec, whitelisted_caller};
use frame_support::{
    dispatch::UnfilteredDispatchable,
    traits::{EnsureOrigin, Get},
};
use frame_system::RawOrigin;
use orml_traits::MultiCurrency;
use sp_runtime::traits::{One, SaturatedConversion, Saturating, Zero};
use zeitgeist_primitives::{
    constants::mock::{MaxSwapFee, MinWeight, BASE, MILLISECS_PER_BLOCK},
    traits::Swaps,
    types::{
        Asset, Deadlines, MarketCreation, MarketDisputeMechanism, MarketPeriod, MarketStatus,
        MarketType, MaxRuntimeUsize, MultiHash, OutcomeReport, PoolStatus, ScoringRule,
        SubsidyUntil,
    },
};
use zrml_authorized::Pallet as AuthorizedPallet;
use zrml_market_commons::MarketCommonsPalletApi;

use frame_support::{traits::Hooks, BoundedVec};

fn assert_last_event<T: Config>(generic_event: <T as Config>::RuntimeEvent) {
    frame_system::Pallet::<T>::assert_last_event(generic_event.into());
}

const LIQUIDITY: u128 = 100 * BASE;

// Get default values for market creation. Also spawns an account with maximum
// amount of native currency
fn create_market_common_parameters<T: Config>(
    permission: MarketCreation,
) -> Result<
    (T::AccountId, T::AccountId, Deadlines<T::BlockNumber>, MultiHash, MarketCreation),
    &'static str,
> {
    let caller: T::AccountId = whitelisted_caller();
    T::AssetManager::deposit(Asset::Ztg, &caller, (100u128 * LIQUIDITY).saturated_into()).unwrap();
    let oracle = caller.clone();
    let deadlines = Deadlines::<T::BlockNumber> {
        grace_period: 1_u32.into(),
        oracle_duration: T::MinOracleDuration::get(),
        dispute_duration: T::MinDisputeDuration::get(),
    };
    let mut metadata = [0u8; 50];
    metadata[0] = 0x15;
    metadata[1] = 0x30;
    let creation = permission;
    Ok((caller, oracle, deadlines, MultiHash::Sha3_384(metadata), creation))
}

// Create a market based on common parameters
fn create_market_common<T: Config + pallet_timestamp::Config>(
    permission: MarketCreation,
    options: MarketType,
    scoring_rule: ScoringRule,
    period: Option<MarketPeriod<T::BlockNumber, MomentOf<T>>>,
) -> Result<(T::AccountId, MarketIdOf<T>), &'static str> {
    pallet_timestamp::Pallet::<T>::set_timestamp(0u32.into());
    let range_start: MomentOf<T> = 100_000u64.saturated_into();
    let range_end: MomentOf<T> = 1_000_000u64.saturated_into();
    let period = period.unwrap_or(MarketPeriod::Timestamp(range_start..range_end));
    let (caller, oracle, deadlines, metadata, creation) =
        create_market_common_parameters::<T>(permission)?;
    Call::<T>::create_market {
        base_asset: Asset::Ztg,
        oracle,
        period,
        deadlines,
        metadata,
        creation,
        market_type: options,
        dispute_mechanism: MarketDisputeMechanism::SimpleDisputes,
        scoring_rule,
    }
    .dispatch_bypass_filter(RawOrigin::Signed(caller.clone()).into())?;
    let market_id = <zrml_market_commons::Pallet<T>>::latest_market_id()?;
    Ok((caller, market_id))
}

fn create_close_and_report_market<T: Config + pallet_timestamp::Config>(
    permission: MarketCreation,
    options: MarketType,
    outcome: OutcomeReport,
) -> Result<(T::AccountId, MarketIdOf<T>), &'static str> {
    let range_start: MomentOf<T> = 100_000u64.saturated_into();
    let range_end: MomentOf<T> = 1_000_000u64.saturated_into();
    let period = MarketPeriod::Timestamp(range_start..range_end);
    let (caller, market_id) =
        create_market_common::<T>(permission, options, ScoringRule::CPMM, Some(period))?;
    Call::<T>::admin_move_market_to_closed { market_id }
        .dispatch_bypass_filter(T::CloseOrigin::successful_origin())?;
    let market = <zrml_market_commons::Pallet<T>>::market(&market_id)?;
    let end: u32 = match market.period {
        MarketPeriod::Timestamp(range) => range.end.saturated_into::<u32>(),
        _ => {
            return Err("MarketPeriod is block_number based");
        }
    };
    let grace_period: u32 =
        (market.deadlines.grace_period.saturated_into::<u32>() + 1) * MILLISECS_PER_BLOCK;
    pallet_timestamp::Pallet::<T>::set_timestamp((end + grace_period).into());
    Call::<T>::report { market_id, outcome }
        .dispatch_bypass_filter(RawOrigin::Signed(caller.clone()).into())?;
    Ok((caller, market_id))
}

// Setup a categorical market for fn `internal_resolve`
fn setup_redeem_shares_common<T: Config + pallet_timestamp::Config>(
    market_type: MarketType,
) -> Result<(T::AccountId, MarketIdOf<T>), &'static str> {
    let (caller, market_id) = create_market_common::<T>(
        MarketCreation::Permissionless,
        market_type.clone(),
        ScoringRule::CPMM,
        None,
    )?;
    let outcome: OutcomeReport;

    if let MarketType::Categorical(categories) = market_type {
        outcome = OutcomeReport::Categorical(categories.saturating_sub(1));
    } else if let MarketType::Scalar(range) = market_type {
        outcome = OutcomeReport::Scalar(*range.end());
    } else {
        panic!("setup_redeem_shares_common: Unsupported market type: {market_type:?}");
    }

    Pallet::<T>::do_buy_complete_set(caller.clone(), market_id, LIQUIDITY.saturated_into())?;
    let close_origin = T::CloseOrigin::successful_origin();
    let resolve_origin = T::ResolveOrigin::successful_origin();
    Call::<T>::admin_move_market_to_closed { market_id }.dispatch_bypass_filter(close_origin)?;
    let market = <zrml_market_commons::Pallet<T>>::market(&market_id)?;
    let end: u32 = match market.period {
        MarketPeriod::Timestamp(range) => range.end.saturated_into::<u32>(),
        _ => {
            return Err("MarketPeriod is block_number based");
        }
    };
    let grace_period: u32 =
        (market.deadlines.grace_period.saturated_into::<u32>() + 1) * MILLISECS_PER_BLOCK;
    pallet_timestamp::Pallet::<T>::set_timestamp((end + grace_period).into());
    Call::<T>::report { market_id, outcome }
        .dispatch_bypass_filter(RawOrigin::Signed(caller.clone()).into())?;
    Call::<T>::admin_move_market_to_resolved { market_id }
        .dispatch_bypass_filter(resolve_origin)?;
    Ok((caller, market_id))
}

fn setup_reported_categorical_market_with_pool<T: Config + pallet_timestamp::Config>(
    categories: u32,
    report_outcome: OutcomeReport,
) -> Result<(T::AccountId, MarketIdOf<T>), &'static str> {
    let (caller, market_id) = create_market_common::<T>(
        MarketCreation::Permissionless,
        MarketType::Categorical(categories.saturated_into()),
        ScoringRule::CPMM,
        None,
    )?;

    let max_swap_fee: BalanceOf<T> = MaxSwapFee::get().saturated_into();
    let min_liquidity: BalanceOf<T> = LIQUIDITY.saturated_into();
    Call::<T>::buy_complete_set { market_id, amount: min_liquidity }
        .dispatch_bypass_filter(RawOrigin::Signed(caller.clone()).into())?;
    let weight_len: usize = MaxRuntimeUsize::from(categories).into();
    let weights = vec![MinWeight::get(); weight_len];
    Pallet::<T>::deploy_swap_pool_for_market(
        RawOrigin::Signed(caller.clone()).into(),
        market_id,
        max_swap_fee,
        min_liquidity,
        weights,
    )?;

    Call::<T>::admin_move_market_to_closed { market_id }
        .dispatch_bypass_filter(T::CloseOrigin::successful_origin())?;
    let market = <zrml_market_commons::Pallet<T>>::market(&market_id)?;
    let end: u32 = match market.period {
        MarketPeriod::Timestamp(range) => range.end.saturated_into::<u32>(),
        _ => {
            return Err("MarketPeriod is block_number based");
        }
    };
    let grace_period: u32 =
        (market.deadlines.grace_period.saturated_into::<u32>() + 1) * MILLISECS_PER_BLOCK;
    pallet_timestamp::Pallet::<T>::set_timestamp((end + grace_period).into());
    Call::<T>::report { market_id, outcome: report_outcome }
        .dispatch_bypass_filter(RawOrigin::Signed(caller.clone()).into())?;

    Ok((caller, market_id))
}

benchmarks! {
    where_clause {
        where
<<<<<<< HEAD
            T: pallet_timestamp::Config + zrml_authorized::Config + zrml_simple_disputes::Config + zrml_court::Config,
=======
            T: pallet_timestamp::Config + zrml_authorized::Config + zrml_simple_disputes::Config,
>>>>>>> ae0eccff
            <<T as zrml_authorized::Config>::MarketCommons as MarketCommonsPalletApi>::MarketId:
                From<<T as zrml_market_commons::Config>::MarketId>,
    }

    admin_destroy_disputed_market {
        // The number of assets.
        let a in (T::MinCategories::get().into())..T::MaxCategories::get().into();
        // The number of market ids per open time frame.
        let o in 0..63;
        // The number of market ids per close time frame.
        let c in 0..63;
        // The number of market ids per dispute block.
        let r in 0..63;

        let (caller, market_id) = setup_reported_categorical_market_with_pool::<T>(
            a,
            OutcomeReport::Categorical(0u16),
        )?;

        <zrml_market_commons::Pallet::<T>>::mutate_market(&market_id, |market| {
            market.dispute_mechanism = MarketDisputeMechanism::Authorized;
            Ok(())
        })?;

        let pool_id = <zrml_market_commons::Pallet::<T>>::market_pool(&market_id)?;

        let disputor = account("disputor", 1, 0);
        <T as pallet::Config>::AssetManager::deposit(
            Asset::Ztg,
            &disputor,
            u128::MAX.saturated_into(),
        ).unwrap();
        let _ = Pallet::<T>::dispute(RawOrigin::Signed(disputor).into(), market_id)?;

        let market = <zrml_market_commons::Pallet::<T>>::market(&market_id)?;

        let (range_start, range_end) = match market.period {
            MarketPeriod::Timestamp(range) => (range.start, range.end),
            _ => panic!("admin_destroy_reported_market: Unsupported market period"),
        };

        for i in 0..o {
            // shift of 1 to avoid collisions with first market id 0
            MarketIdsPerOpenTimeFrame::<T>::try_mutate(
                Pallet::<T>::calculate_time_frame_of_moment(range_start),
                |ids| ids.try_push((i + 1).into()),
            ).unwrap();
        }

        for i in 0..c {
            // shift of 65 to avoid collisions with `o`
            MarketIdsPerCloseTimeFrame::<T>::try_mutate(
                Pallet::<T>::calculate_time_frame_of_moment(range_end),
                |ids| ids.try_push((i + 65).into()),
            ).unwrap();
        }

        AuthorizedPallet::<T>::authorize_market_outcome(
            T::AuthorizedDisputeResolutionOrigin::successful_origin(),
            market_id.into(),
            OutcomeReport::Categorical(0u16),
        )?;

        let now = <frame_system::Pallet<T>>::block_number();
        let resolves_at = now.saturating_add(<T as zrml_authorized::Config>::CorrectionPeriod::get());
        for i in 0..r {
            // shift of 129 to avoid collisions with `o` and `c`
            MarketIdsPerDisputeBlock::<T>::try_mutate(
                resolves_at,
                |ids| ids.try_push((i + 129).into()),
            ).unwrap();
        }

        let destroy_origin = T::DestroyOrigin::successful_origin();
        let call = Call::<T>::admin_destroy_market { market_id };
    }: {
        call.dispatch_bypass_filter(destroy_origin)?
    } verify {
        assert_last_event::<T>(Event::MarketDestroyed::<T>(market_id).into());
    }

    admin_destroy_reported_market {
        // The number of assets.
        let a in (T::MinCategories::get().into())..T::MaxCategories::get().into();
        // The number of market ids per open time frame.
        let o in 0..63;
        // The number of market ids per close time frame.
        let c in 0..63;
        // The number of market ids per dispute block.
        let r in 0..63;

        let (caller, market_id) = setup_reported_categorical_market_with_pool::<T>(
            a,
            OutcomeReport::Categorical(0u16),
        )?;

        let pool_id = <zrml_market_commons::Pallet::<T>>::market_pool(&market_id)?;

        let market = <zrml_market_commons::Pallet::<T>>::market(&market_id)?;

        let (range_start, range_end) = match market.period {
            MarketPeriod::Timestamp(range) => (range.start, range.end),
            _ => panic!("admin_destroy_reported_market: Unsupported market period"),
        };

        for i in 0..o {
            // shift of 1 to avoid collisions with first market id 0
            MarketIdsPerOpenTimeFrame::<T>::try_mutate(
                Pallet::<T>::calculate_time_frame_of_moment(range_start),
                |ids| ids.try_push((i + 1).into()),
            ).unwrap();
        }

        for i in 0..c {
            // shift of 65 to avoid collisions with `o`
            MarketIdsPerCloseTimeFrame::<T>::try_mutate(
                Pallet::<T>::calculate_time_frame_of_moment(range_end),
                |ids| ids.try_push((i + 65).into()),
            ).unwrap();
        }

        let report_at = market.report.unwrap().at;
        let resolves_at = report_at.saturating_add(market.deadlines.dispute_duration);
        for i in 0..r {
            // shift of 129 to avoid collisions with `o` and `c`
            MarketIdsPerReportBlock::<T>::try_mutate(
                resolves_at,
                |ids| ids.try_push((i + 129).into()),
            ).unwrap();
        }

        let destroy_origin = T::DestroyOrigin::successful_origin();
        let call = Call::<T>::admin_destroy_market { market_id };
    }: {
        call.dispatch_bypass_filter(destroy_origin)?
    } verify {
        assert_last_event::<T>(Event::MarketDestroyed::<T>(
            market_id,
        ).into());
    }

    admin_move_market_to_closed {
        let o in 0..63;
        let c in 0..63;

        let range_start: MomentOf<T> = 100_000u64.saturated_into();
        let range_end: MomentOf<T> = 1_000_000u64.saturated_into();
        let (caller, market_id) = create_market_common::<T>(
            MarketCreation::Permissionless,
            MarketType::Categorical(T::MaxCategories::get()),
            ScoringRule::CPMM,
            Some(MarketPeriod::Timestamp(range_start..range_end)),
        )?;

        for i in 0..o {
            MarketIdsPerOpenTimeFrame::<T>::try_mutate(
                Pallet::<T>::calculate_time_frame_of_moment(range_start),
                |ids| ids.try_push(i.into()),
            ).unwrap();
        }

        for i in 0..c {
            MarketIdsPerCloseTimeFrame::<T>::try_mutate(
                Pallet::<T>::calculate_time_frame_of_moment(range_end),
                |ids| ids.try_push(i.into()),
            ).unwrap();
        }

        let close_origin = T::CloseOrigin::successful_origin();
        let call = Call::<T>::admin_move_market_to_closed { market_id };
    }: { call.dispatch_bypass_filter(close_origin)? }

    admin_move_market_to_resolved_scalar_reported {
        let r in 0..63;

        let (_, market_id) = create_close_and_report_market::<T>(
            MarketCreation::Permissionless,
            MarketType::Scalar(0u128..=u128::MAX),
            OutcomeReport::Scalar(u128::MAX),
        )?;

        let market = <zrml_market_commons::Pallet::<T>>::market(&market_id)?;

        let report_at = market.report.unwrap().at;
        let resolves_at = report_at.saturating_add(market.deadlines.dispute_duration);
        for i in 0..r {
            MarketIdsPerReportBlock::<T>::try_mutate(
                resolves_at,
                |ids| ids.try_push(i.into()),
            ).unwrap();
        }

        let close_origin = T::CloseOrigin::successful_origin();
        let call = Call::<T>::admin_move_market_to_resolved { market_id };
    }: {
        call.dispatch_bypass_filter(close_origin)?
    } verify {
        assert_last_event::<T>(Event::MarketResolved::<T>(
            market_id,
            MarketStatus::Resolved,
            OutcomeReport::Scalar(u128::MAX),
        ).into());
    }

    admin_move_market_to_resolved_categorical_reported {
        let r in 0..63;

        let categories = T::MaxCategories::get();
        let (_, market_id) = setup_reported_categorical_market_with_pool::<T>(
            categories.into(),
            OutcomeReport::Categorical(0u16),
        )?;
        <zrml_market_commons::Pallet::<T>>::mutate_market(&market_id, |market| {
            market.dispute_mechanism = MarketDisputeMechanism::Authorized;
            Ok(())
        })?;

        let market = <zrml_market_commons::Pallet::<T>>::market(&market_id)?;

        let report_at = market.report.unwrap().at;
        let resolves_at = report_at.saturating_add(market.deadlines.dispute_duration);
        for i in 0..r {
            MarketIdsPerReportBlock::<T>::try_mutate(
                resolves_at,
                |ids| ids.try_push(i.into()),
            ).unwrap();
        }

        let close_origin = T::CloseOrigin::successful_origin();
        let call = Call::<T>::admin_move_market_to_resolved { market_id };
    }: {
        call.dispatch_bypass_filter(close_origin)?
    } verify {
        assert_last_event::<T>(Event::MarketResolved::<T>(
            market_id,
            MarketStatus::Resolved,
            OutcomeReport::Categorical(0u16),
        ).into());
    }

    admin_move_market_to_resolved_scalar_disputed {
        let r in 0..63;

        let (_, market_id) = create_close_and_report_market::<T>(
            MarketCreation::Permissionless,
            MarketType::Scalar(0u128..=u128::MAX),
            OutcomeReport::Scalar(u128::MAX),
        )?;

        <zrml_market_commons::Pallet::<T>>::mutate_market(&market_id, |market| {
            market.dispute_mechanism = MarketDisputeMechanism::Authorized;
            Ok(())
        })?;

        let market = <zrml_market_commons::Pallet::<T>>::market(&market_id)?;

        let outcome = OutcomeReport::Scalar(0);
        let disputor = account("disputor", 1, 0);
        <T as pallet::Config>::AssetManager::deposit(
            Asset::Ztg,
            &disputor,
            u128::MAX.saturated_into(),
        ).unwrap();
        Pallet::<T>::dispute(RawOrigin::Signed(disputor).into(), market_id)?;

        let now = <frame_system::Pallet<T>>::block_number();
        AuthorizedPallet::<T>::authorize_market_outcome(
            T::AuthorizedDisputeResolutionOrigin::successful_origin(),
            market_id.into(),
            OutcomeReport::Scalar(0),
        )?;

        let resolves_at = now.saturating_add(<T as zrml_authorized::Config>::CorrectionPeriod::get());
        for i in 0..r {
            MarketIdsPerDisputeBlock::<T>::try_mutate(
                resolves_at,
                |ids| ids.try_push(i.into()),
            ).unwrap();
        }

        let close_origin = T::CloseOrigin::successful_origin();
        let call = Call::<T>::admin_move_market_to_resolved { market_id };
    }: {
        call.dispatch_bypass_filter(close_origin)?
    } verify {
        assert_last_event::<T>(Event::MarketResolved::<T>(
            market_id,
            MarketStatus::Resolved,
            OutcomeReport::Scalar(0),
        ).into());
    }

    admin_move_market_to_resolved_categorical_disputed {
        let r in 0..63;

        let categories = T::MaxCategories::get();
        let (caller, market_id) =
            setup_reported_categorical_market_with_pool::<T>(
                categories.into(),
                OutcomeReport::Categorical(2)
            )?;

        <zrml_market_commons::Pallet::<T>>::mutate_market(&market_id, |market| {
            market.dispute_mechanism = MarketDisputeMechanism::Authorized;
            Ok(())
        })?;

        let disputor = account("disputor", 1, 0);
        <T as pallet::Config>::AssetManager::deposit(
            Asset::Ztg,
            &disputor,
            u128::MAX.saturated_into(),
        ).unwrap();
        Pallet::<T>::dispute(RawOrigin::Signed(disputor).into(), market_id)?;

        // Authorize the outcome with the highest number of correct reporters to maximize the
        // number of transfers required (0 has (d+1)//2 reports, 1 has d//2 reports).
        AuthorizedPallet::<T>::authorize_market_outcome(
            T::AuthorizedDisputeResolutionOrigin::successful_origin(),
            market_id.into(),
            OutcomeReport::Categorical(0),
        )?;

        let market = <zrml_market_commons::Pallet::<T>>::market(&market_id)?;
        let now = <frame_system::Pallet<T>>::block_number();
        let resolves_at = now.saturating_add(<T as zrml_authorized::Config>::CorrectionPeriod::get());
        for i in 0..r {
            MarketIdsPerDisputeBlock::<T>::try_mutate(
                resolves_at,
                |ids| ids.try_push(i.into()),
            ).unwrap();
        }

        let close_origin = T::CloseOrigin::successful_origin();
        let call = Call::<T>::admin_move_market_to_resolved { market_id };
    }: {
        call.dispatch_bypass_filter(close_origin)?
    } verify {
        assert_last_event::<T>(Event::MarketResolved::<T>(
            market_id,
            MarketStatus::Resolved,
            OutcomeReport::Categorical(0u16),
        ).into());
    }

    approve_market {
        let (_, market_id) = create_market_common::<T>(
            MarketCreation::Advised,
            MarketType::Categorical(T::MaxCategories::get()),
            ScoringRule::CPMM,
            None,
        )?;

        let approve_origin = T::ApproveOrigin::successful_origin();
        let call = Call::<T>::approve_market { market_id };
    }: { call.dispatch_bypass_filter(approve_origin)? }

    request_edit {
        let r in 0..<T as Config>::MaxEditReasonLen::get();
        let (_, market_id) = create_market_common::<T>(
            MarketCreation::Advised,
            MarketType::Categorical(T::MaxCategories::get()),
            ScoringRule::CPMM,
            None,
        )?;

        let approve_origin = T::ApproveOrigin::successful_origin();
        let edit_reason = vec![0_u8; r as usize];
        let call = Call::<T>::request_edit{ market_id, edit_reason };
    }: { call.dispatch_bypass_filter(approve_origin)? } verify {}

    buy_complete_set {
        let a in (T::MinCategories::get().into())..T::MaxCategories::get().into();
        let (caller, market_id) = create_market_common::<T>(
            MarketCreation::Permissionless,
            MarketType::Categorical(a.saturated_into()),
            ScoringRule::CPMM,
            None,
        )?;
        let amount = BASE * 1_000;
    }: _(RawOrigin::Signed(caller), market_id, amount.saturated_into())

    // Beware! We're only benchmarking categorical markets (scalar market creation is essentially
    // the same).
    create_market {
        let m in 0..63;

        let (caller, oracle, deadlines, metadata, creation) =
            create_market_common_parameters::<T>(MarketCreation::Permissionless)?;

        let range_end = T::MaxSubsidyPeriod::get();
        let period = MarketPeriod::Timestamp(T::MinSubsidyPeriod::get()..range_end);

        for i in 0..m {
            MarketIdsPerCloseTimeFrame::<T>::try_mutate(
                Pallet::<T>::calculate_time_frame_of_moment(range_end),
                |ids| ids.try_push(i.into()),
            ).unwrap();
        }
    }: _(
            RawOrigin::Signed(caller),
            Asset::Ztg,
            oracle,
            period,
            deadlines,
            metadata,
            creation,
            MarketType::Categorical(T::MaxCategories::get()),
            MarketDisputeMechanism::SimpleDisputes,
            ScoringRule::CPMM
    )

    edit_market {
        let m in 0..63;

        let market_type = MarketType::Categorical(T::MaxCategories::get());
        let dispute_mechanism = MarketDisputeMechanism::SimpleDisputes;
        let scoring_rule = ScoringRule::CPMM;
        let range_start: MomentOf<T> = 100_000u64.saturated_into();
        let range_end: MomentOf<T> = 1_000_000u64.saturated_into();
        let period = MarketPeriod::Timestamp(range_start..range_end);
        let (caller, oracle, deadlines, metadata, creation) =
            create_market_common_parameters::<T>(MarketCreation::Advised)?;
        Call::<T>::create_market {
            base_asset: Asset::Ztg,
            oracle: oracle.clone(),
            period: period.clone(),
            deadlines,
            metadata: metadata.clone(),
            creation,
            market_type: market_type.clone(),
            dispute_mechanism: dispute_mechanism.clone(),
            scoring_rule,
        }
        .dispatch_bypass_filter(RawOrigin::Signed(caller.clone()).into())?;
        let market_id = <zrml_market_commons::Pallet::<T>>::latest_market_id()?;

        let approve_origin = T::ApproveOrigin::successful_origin();
        let edit_reason = vec![0_u8; 1024];
        Call::<T>::request_edit{ market_id, edit_reason }
        .dispatch_bypass_filter(approve_origin)?;

        for i in 0..m {
            MarketIdsPerCloseTimeFrame::<T>::try_mutate(
                Pallet::<T>::calculate_time_frame_of_moment(range_end),
                |ids| ids.try_push(i.into()),
            ).unwrap();
        }
        let new_deadlines = Deadlines::<T::BlockNumber> {
            grace_period: 2_u32.into(),
            oracle_duration: T::MinOracleDuration::get(),
            dispute_duration: T::MinDisputeDuration::get(),
        };
    }: _(
            RawOrigin::Signed(caller),
            Asset::Ztg,
            market_id,
            oracle,
            period,
            new_deadlines,
            metadata,
            market_type,
            dispute_mechanism,
            scoring_rule
    )

    deploy_swap_pool_for_market_future_pool {
        let a in (T::MinCategories::get().into())..T::MaxCategories::get().into();
        let o in 0..63;

        let range_start: MomentOf<T> = 100_000u64.saturated_into();
        let range_end: MomentOf<T> = 1_000_000u64.saturated_into();
        let (caller, market_id) = create_market_common::<T>(
            MarketCreation::Permissionless,
            MarketType::Categorical(a.saturated_into()),
            ScoringRule::CPMM,
            Some(MarketPeriod::Timestamp(range_start..range_end)),
        )?;

        assert!(
            Pallet::<T>::calculate_time_frame_of_moment(<zrml_market_commons::Pallet::<T>>::now())
                < Pallet::<T>::calculate_time_frame_of_moment(range_start)
        );

        for i in 0..o {
            MarketIdsPerOpenTimeFrame::<T>::try_mutate(
                Pallet::<T>::calculate_time_frame_of_moment(range_start),
                |ids| ids.try_push(i.into()),
            ).unwrap();
        }

        let prev_len = MarketIdsPerOpenTimeFrame::<T>::get(
            Pallet::<T>::calculate_time_frame_of_moment(range_start)).len();

        let max_swap_fee: BalanceOf::<T> = MaxSwapFee::get().saturated_into();
        let min_liquidity: BalanceOf::<T> = LIQUIDITY.saturated_into();
        Pallet::<T>::buy_complete_set(
            RawOrigin::Signed(caller.clone()).into(),
            market_id,
            min_liquidity,
        )?;

        let weight_len: usize = MaxRuntimeUsize::from(a).into();
        let weights = vec![MinWeight::get(); weight_len];

        let call = Call::<T>::deploy_swap_pool_for_market {
            market_id,
            swap_fee: max_swap_fee,
            amount: min_liquidity,
            weights,
        };
    }: {
        call.dispatch_bypass_filter(RawOrigin::Signed(caller).into())?;
    } verify {
        let current_len = MarketIdsPerOpenTimeFrame::<T>::get(
            Pallet::<T>::calculate_time_frame_of_moment(range_start),
        )
        .len();
        assert_eq!(current_len, prev_len + 1);
    }

    deploy_swap_pool_for_market_open_pool {
        let a in (T::MinCategories::get().into())..T::MaxCategories::get().into();

        // We need to ensure, that period range start is now,
        // because we would like to open the pool now
        let range_start: MomentOf<T> = <zrml_market_commons::Pallet::<T>>::now();
        let range_end: MomentOf<T> = 1_000_000u64.saturated_into();
        let (caller, market_id) = create_market_common::<T>(
            MarketCreation::Permissionless,
            MarketType::Categorical(a.saturated_into()),
            ScoringRule::CPMM,
            Some(MarketPeriod::Timestamp(range_start..range_end)),
        )?;

        let market = <zrml_market_commons::Pallet::<T>>::market(&market_id.saturated_into())?;

        let max_swap_fee: BalanceOf::<T> = MaxSwapFee::get().saturated_into();
        let min_liquidity: BalanceOf::<T> = LIQUIDITY.saturated_into();
        Pallet::<T>::buy_complete_set(
            RawOrigin::Signed(caller.clone()).into(),
            market_id,
            min_liquidity,
        )?;

        let weight_len: usize = MaxRuntimeUsize::from(a).into();
        let weights = vec![MinWeight::get(); weight_len];

        let call = Call::<T>::deploy_swap_pool_for_market {
            market_id,
            swap_fee: max_swap_fee,
            amount: min_liquidity,
            weights,
        };
    }: {
        call.dispatch_bypass_filter(RawOrigin::Signed(caller).into())?;
    } verify {
        let market_pool_id =
            <zrml_market_commons::Pallet::<T>>::market_pool(&market_id.saturated_into())?;
        let pool = T::Swaps::pool(market_pool_id)?;
        assert_eq!(pool.pool_status, PoolStatus::Active);
    }

    start_global_dispute {
        let m in 1..CacheSize::get();
        let n in 1..CacheSize::get();

        // no benchmarking component for max disputes here,
        // because MaxDisputes is enforced for the extrinsic
        let (caller, market_id) = create_close_and_report_market::<T>(
            MarketCreation::Permissionless,
            MarketType::Scalar(0u128..=u128::MAX),
            OutcomeReport::Scalar(u128::MAX),
        )?;

        <zrml_market_commons::Pallet::<T>>::mutate_market(&market_id, |market| {
            market.dispute_mechanism = MarketDisputeMechanism::Court;
            Ok(())
        })?;

        // first element is the market id from above
        let mut market_ids_1: BoundedVec<MarketIdOf<T>, CacheSize> = Default::default();
        assert_eq!(market_id, 0u128.saturated_into());
        for i in 1..m {
            market_ids_1.try_push(i.saturated_into()).unwrap();
        }

<<<<<<< HEAD
        <zrml_court::Pallet<T>>::on_initialize(1u32.into());
        <frame_system::Pallet<T>>::set_block_number(1u32.into());

        let min_amount = <T as zrml_court::Config>::MinJurorStake::get();
        for i in 0..<zrml_court::Pallet<T>>::necessary_draws_weight(0usize) {
            let juror: T::AccountId = account("Jurori", i.try_into().unwrap(), 0);
            <T as pallet::Config>::AssetManager::deposit(
                Asset::Ztg,
                &juror,
                u128::MAX.saturated_into(),
            ).unwrap();
            <zrml_court::Pallet<T>>::join_court(
                RawOrigin::Signed(juror.clone()).into(),
                min_amount + i.saturated_into(),
            )?;
=======
        let disputor: T::AccountId = account("Disputor", 1, 0);
        <T as pallet::Config>::AssetManager::deposit(
            Asset::Ztg,
            &disputor,
            u128::MAX.saturated_into(),
        ).unwrap();
        let _ = Call::<T>::dispute {
            market_id,
        }
        .dispatch_bypass_filter(RawOrigin::Signed(disputor).into())?;

        let max_dispute_len = <T as zrml_simple_disputes::Config>::MaxDisputes::get();
        for i in 0..max_dispute_len {
            // ensure that the MarketIdsPerDisputeBlock does not interfere
            // with the start_global_dispute execution block
            <frame_system::Pallet<T>>::set_block_number(i.saturated_into());
            let reserver: T::AccountId = account("Reserver", i, 0);
            <T as pallet::Config>::AssetManager::deposit(Asset::Ztg, &reserver, (u128::MAX).saturated_into())?;
            let market_id_number: u128 = market_id.saturated_into::<u128>();
            let _ = zrml_simple_disputes::Call::<T>::suggest_outcome {
                market_id: market_id_number.saturated_into(),
                outcome: OutcomeReport::Scalar(i.saturated_into()),
            }.dispatch_bypass_filter(RawOrigin::Signed(reserver.clone()).into())?;
>>>>>>> ae0eccff
        }

        let disputor: T::AccountId = account("Disputor", 1, 0);
        <T as pallet::Config>::AssetManager::deposit(
            Asset::Ztg,
            &disputor,
            u128::MAX.saturated_into(),
        ).unwrap();
        let _ = Call::<T>::dispute {
            market_id,
        }
        .dispatch_bypass_filter(RawOrigin::Signed(disputor).into())?;

        let market = <zrml_market_commons::Pallet<T>>::market(&market_id.saturated_into()).unwrap();
<<<<<<< HEAD
        use zeitgeist_primitives::traits::DisputeApi;
        let appeal_end = T::Court::get_auto_resolve(&market_id, &market).result.unwrap();
=======
        let market_id_number: u128 = market_id.saturated_into::<u128>();
        let market_id_simple: zrml_simple_disputes::MarketIdOf<T> = market_id_number.saturated_into();
        let disputes = zrml_simple_disputes::Disputes::<T>::get(market_id_simple);
        let last_dispute = disputes.last().unwrap();
        let dispute_duration_ends_at_block = last_dispute.at + market.deadlines.dispute_duration;
>>>>>>> ae0eccff
        let mut market_ids_2: BoundedVec<MarketIdOf<T>, CacheSize> = BoundedVec::try_from(
            vec![market_id],
        ).unwrap();
        for i in 1..n {
            market_ids_2.try_push(i.saturated_into()).unwrap();
        }
        MarketIdsPerDisputeBlock::<T>::insert(appeal_end, market_ids_2);

        <frame_system::Pallet<T>>::set_block_number(appeal_end - 1u64.saturated_into::<T::BlockNumber>());

        let now = <frame_system::Pallet<T>>::block_number();
        let global_dispute_end = now + T::GlobalDisputePeriod::get();
        // the complexity depends on MarketIdsPerDisputeBlock at the current block
        // this is because a variable number of market ids need to be decoded from the storage
        MarketIdsPerDisputeBlock::<T>::insert(global_dispute_end, market_ids_1);

        let call = Call::<T>::start_global_dispute { market_id };
    }: {
        call.dispatch_bypass_filter(RawOrigin::Signed(caller).into())?;
    }

    dispute_authorized {
        let report_outcome = OutcomeReport::Scalar(u128::MAX);
        let (caller, market_id) = create_close_and_report_market::<T>(
            MarketCreation::Permissionless,
            MarketType::Scalar(0u128..=u128::MAX),
            report_outcome,
        )?;

        <zrml_market_commons::Pallet::<T>>::mutate_market(&market_id, |market| {
            market.dispute_mechanism = MarketDisputeMechanism::Authorized;
            Ok(())
        })?;

        let market = <zrml_market_commons::Pallet::<T>>::market(&market_id)?;

        let call = Call::<T>::dispute { market_id };
    }: {
        call.dispatch_bypass_filter(RawOrigin::Signed(caller).into())?;
    }

    handle_expired_advised_market {
        let (_, market_id) = create_market_common::<T>(
            MarketCreation::Advised,
            MarketType::Categorical(T::MaxCategories::get()),
            ScoringRule::CPMM,
            Some(MarketPeriod::Timestamp(T::MinSubsidyPeriod::get()..T::MaxSubsidyPeriod::get())),
        )?;
        let market = <zrml_market_commons::Pallet::<T>>::market(&market_id.saturated_into())?;
    }: { Pallet::<T>::handle_expired_advised_market(&market_id, market)? }

    internal_resolve_categorical_reported {
        let categories = T::MaxCategories::get();
        let (_, market_id) = setup_reported_categorical_market_with_pool::<T>(
            categories.into(),
            OutcomeReport::Categorical(1u16),
        )?;
        <zrml_market_commons::Pallet::<T>>::mutate_market(&market_id, |market| {
            market.dispute_mechanism = MarketDisputeMechanism::Authorized;
            Ok(())
        })?;
        let market = <zrml_market_commons::Pallet::<T>>::market(&market_id)?;
    }: {
        Pallet::<T>::on_resolution(&market_id, &market)?;
    } verify {
        let market = <zrml_market_commons::Pallet::<T>>::market(&market_id)?;
        assert_eq!(market.status, MarketStatus::Resolved);
    }

    internal_resolve_categorical_disputed {
        let categories = T::MaxCategories::get();
        let (caller, market_id) =
            setup_reported_categorical_market_with_pool::<T>(
                categories.into(),
                OutcomeReport::Categorical(1u16)
            )?;
        <zrml_market_commons::Pallet::<T>>::mutate_market(&market_id, |market| {
            market.dispute_mechanism = MarketDisputeMechanism::Authorized;
            Ok(())
        })?;

        Pallet::<T>::dispute(
            RawOrigin::Signed(caller).into(),
            market_id,
        )?;

        AuthorizedPallet::<T>::authorize_market_outcome(
            T::AuthorizedDisputeResolutionOrigin::successful_origin(),
            market_id.into(),
            OutcomeReport::Categorical(0),
        )?;
        let market = <zrml_market_commons::Pallet::<T>>::market(&market_id)?;
    }: {
        Pallet::<T>::on_resolution(&market_id, &market)?;
    } verify {
        let market = <zrml_market_commons::Pallet::<T>>::market(&market_id)?;
        assert_eq!(market.status, MarketStatus::Resolved);
    }

    internal_resolve_scalar_reported {
        let (caller, market_id) = create_close_and_report_market::<T>(
            MarketCreation::Permissionless,
            MarketType::Scalar(0u128..=u128::MAX),
            OutcomeReport::Scalar(u128::MAX),
        )?;
        let market = <zrml_market_commons::Pallet::<T>>::market(&market_id)?;
    }: {
        Pallet::<T>::on_resolution(&market_id, &market)?;
    } verify {
        let market = <zrml_market_commons::Pallet::<T>>::market(&market_id)?;
        assert_eq!(market.status, MarketStatus::Resolved);
    }

    internal_resolve_scalar_disputed {
        let (caller, market_id) = create_close_and_report_market::<T>(
            MarketCreation::Permissionless,
            MarketType::Scalar(0u128..=u128::MAX),
            OutcomeReport::Scalar(u128::MAX),
        )?;
        <zrml_market_commons::Pallet::<T>>::mutate_market(&market_id, |market| {
            market.dispute_mechanism = MarketDisputeMechanism::Authorized;
            Ok(())
        })?;
        let market = <zrml_market_commons::Pallet::<T>>::market(&market_id)?;
        Pallet::<T>::dispute(
            RawOrigin::Signed(caller).into(),
            market_id,
        )?;

        AuthorizedPallet::<T>::authorize_market_outcome(
            T::AuthorizedDisputeResolutionOrigin::successful_origin(),
            market_id.into(),
            OutcomeReport::Scalar(0),
        )?;
        let market = <zrml_market_commons::Pallet::<T>>::market(&market_id)?;
    }: {
        Pallet::<T>::on_resolution(&market_id, &market)?;
    } verify {
        let market = <zrml_market_commons::Pallet::<T>>::market(&market_id)?;
        assert_eq!(market.status, MarketStatus::Resolved);
    }

    on_initialize_resolve_overhead {
        // wait for timestamp to get initialized (that's why block 2)
        let now = 2u64.saturated_into::<T::BlockNumber>();
    }: { Pallet::<T>::on_initialize(now) }

    // Benchmark iteration and market validity check without ending subsidy / discarding market.
    process_subsidy_collecting_markets_raw {
        // Number of markets collecting subsidy.
        let a in 0..10;

        let market_info = SubsidyUntil {
            market_id: MarketIdOf::<T>::zero(),
            period: MarketPeriod::Block(T::BlockNumber::one()..T::BlockNumber::one())
        };

        let markets = BoundedVec::try_from(vec![market_info; a as usize]).unwrap();
        <MarketsCollectingSubsidy<T>>::put(markets);
    }: {
        Pallet::<T>::process_subsidy_collecting_markets(
            T::BlockNumber::zero(),
            MomentOf::<T>::zero()
        );
    }

    redeem_shares_categorical {
        let (caller, market_id) = setup_redeem_shares_common::<T>(
            MarketType::Categorical(T::MaxCategories::get())
        )?;
    }: redeem_shares(RawOrigin::Signed(caller), market_id)

    redeem_shares_scalar {
        let (caller, market_id) = setup_redeem_shares_common::<T>(
            MarketType::Scalar(0u128..=u128::MAX)
        )?;
    }: redeem_shares(RawOrigin::Signed(caller), market_id)

    reject_market {
        let c in 0..63;
        let o in 0..63;
        let r in 0..<T as Config>::MaxRejectReasonLen::get();

        let range_start: MomentOf<T> = 100_000u64.saturated_into();
        let range_end: MomentOf<T> = 1_000_000u64.saturated_into();
        let (_, market_id) = create_market_common::<T>(
            MarketCreation::Advised,
            MarketType::Categorical(T::MaxCategories::get()),
            ScoringRule::CPMM,
            Some(MarketPeriod::Timestamp(range_start..range_end)),
        )?;

        for i in 0..o {
            MarketIdsPerOpenTimeFrame::<T>::try_mutate(
                Pallet::<T>::calculate_time_frame_of_moment(range_start),
                |ids| ids.try_push(i.into()),
            ).unwrap();
        }

        for i in 0..c {
            MarketIdsPerCloseTimeFrame::<T>::try_mutate(
                Pallet::<T>::calculate_time_frame_of_moment(range_end),
                |ids| ids.try_push(i.into()),
            ).unwrap();
        }

        let reject_origin = T::RejectOrigin::successful_origin();
        let reject_reason: Vec<u8> = vec![0; r as usize];
        let call = Call::<T>::reject_market { market_id, reject_reason };
    }: { call.dispatch_bypass_filter(reject_origin)? }

    report {
        let m in 0..63;

        // ensure range.start is now to get the heaviest path
        let range_start: MomentOf<T> = <zrml_market_commons::Pallet::<T>>::now();
        let range_end: MomentOf<T> = 1_000_000u64.saturated_into();
        let (caller, market_id) = create_market_common::<T>(
            MarketCreation::Permissionless,
            MarketType::Categorical(T::MaxCategories::get()),
            ScoringRule::CPMM,
            Some(MarketPeriod::Timestamp(range_start..range_end)),
        )?;

        <zrml_market_commons::Pallet::<T>>::mutate_market(&market_id, |market| {
            // ensure sender is oracle to succeed extrinsic call
            market.oracle = caller.clone();
            Ok(())
        })?;

        let outcome = OutcomeReport::Categorical(0);
        let close_origin = T::CloseOrigin::successful_origin();
        Pallet::<T>::admin_move_market_to_closed(close_origin, market_id)?;
        let market = <zrml_market_commons::Pallet::<T>>::market(&market_id)?;
        let end : u32 = match market.period {
            MarketPeriod::Timestamp(range) => {
                range.end.saturated_into::<u32>()
            },
            _ => {
                return Err(frame_benchmarking::BenchmarkError::Stop(
                          "MarketPeriod is block_number based"
                        ));
            },
        };
        let grace_period: u32 =
            (market.deadlines.grace_period.saturated_into::<u32>() + 1) * MILLISECS_PER_BLOCK;
        pallet_timestamp::Pallet::<T>::set_timestamp((end + grace_period).into());
        let report_at = frame_system::Pallet::<T>::block_number();
        let resolves_at = report_at.saturating_add(market.deadlines.dispute_duration);
        for i in 0..m {
            MarketIdsPerReportBlock::<T>::try_mutate(resolves_at, |ids| {
                ids.try_push(i.into())
            }).unwrap();
        }
    }: _(RawOrigin::Signed(caller), market_id, outcome)

    sell_complete_set {
        let a in (T::MinCategories::get().into())..T::MaxCategories::get().into();
        let (caller, market_id) = create_market_common::<T>(
            MarketCreation::Permissionless,
            MarketType::Categorical(a.saturated_into()),
            ScoringRule::CPMM,
            None,
        )?;
        let amount: BalanceOf<T> = LIQUIDITY.saturated_into();
        Pallet::<T>::buy_complete_set(
            RawOrigin::Signed(caller.clone()).into(),
            market_id,
            amount,
        )?;
    }: _(RawOrigin::Signed(caller), market_id, amount)

    start_subsidy {
        // Total event outcome assets.
        let a in (T::MinCategories::get().into())..T::MaxCategories::get().into();

        // Create advised rikiddo market with a assets (advised -> start_subsidy not invoked).
        let (caller, market_id) = create_market_common::<T>(
            MarketCreation::Advised,
            MarketType::Categorical(a.saturated_into()),
            ScoringRule::RikiddoSigmoidFeeMarketEma,
            Some(MarketPeriod::Timestamp(T::MinSubsidyPeriod::get()..T::MaxSubsidyPeriod::get())),
        )?;
        let mut market_clone = None;
        <zrml_market_commons::Pallet::<T>>::mutate_market(&market_id, |market| {
            market.status = MarketStatus::CollectingSubsidy;
            market_clone = Some(market.clone());
            Ok(())
        })?;
    }: { Pallet::<T>::start_subsidy(&market_clone.unwrap(), market_id)? }

    market_status_manager {
        let b in 1..31;
        let f in 1..31;

        // ensure markets exist
        let start_block: T::BlockNumber = 100_000u64.saturated_into();
        let end_block: T::BlockNumber = 1_000_000u64.saturated_into();
        for _ in 0..31 {
            create_market_common::<T>(
                MarketCreation::Permissionless,
                MarketType::Categorical(T::MaxCategories::get()),
                ScoringRule::CPMM,
                Some(MarketPeriod::Block(start_block..end_block)),
            ).unwrap();
        }

        let range_start: MomentOf<T> = 100_000u64.saturated_into();
        let range_end: MomentOf<T> = 1_000_000u64.saturated_into();
        for _ in 31..64 {
            create_market_common::<T>(
                MarketCreation::Permissionless,
                MarketType::Categorical(T::MaxCategories::get()),
                ScoringRule::CPMM,
                Some(MarketPeriod::Timestamp(range_start..range_end)),
            ).unwrap();
        }

        let block_number: T::BlockNumber = Zero::zero();
        let last_time_frame: TimeFrame = Zero::zero();
        for i in 1..=b {
            <MarketIdsPerOpenBlock<T>>::try_mutate(block_number, |ids| {
                ids.try_push(i.into())
            }).unwrap();
        }

        let last_offset: TimeFrame = last_time_frame + 1.saturated_into::<u64>();
        //* quadratic complexity should not be allowed in substrate blockchains
        //* assume at first that the last time frame is one block before the current time frame
        let t = 0;
        let current_time_frame: TimeFrame = last_offset + t.saturated_into::<u64>();
        for i in 1..=f {
            <MarketIdsPerOpenTimeFrame<T>>::try_mutate(current_time_frame, |ids| {
                // + 31 to not conflict with the markets of MarketIdsPerOpenBlock
                ids.try_push((i + 31).into())
            }).unwrap();
        }
    }: {
        Pallet::<T>::market_status_manager::<
            _,
            MarketIdsPerOpenBlock<T>,
            MarketIdsPerOpenTimeFrame<T>,
        >(
            block_number,
            last_time_frame,
            current_time_frame,
            |market_id, market| {
                // noop, because weight is already measured somewhere else
                Ok(())
            },
        )
        .unwrap();
    }

    market_resolution_manager {
        let r in 1..31;
        let d in 1..31;

        let range_start: MomentOf<T> = 100_000u64.saturated_into();
        let range_end: MomentOf<T> = 1_000_000u64.saturated_into();
        // ensure markets exist
        for _ in 0..64 {
            let (_, market_id) = create_market_common::<T>(
                MarketCreation::Permissionless,
                MarketType::Categorical(T::MaxCategories::get()),
                ScoringRule::CPMM,
                Some(MarketPeriod::Timestamp(range_start..range_end)),
            )?;
            // ensure market is reported
            <zrml_market_commons::Pallet::<T>>::mutate_market(&market_id, |market| {
                market.status = MarketStatus::Reported;
                Ok(())
            })?;
        }

        let block_number: T::BlockNumber = Zero::zero();

        let mut r_ids_vec = Vec::new();
        for i in 1..=r {
           r_ids_vec.push(i.into());
        }
        MarketIdsPerReportBlock::<T>::mutate(block_number, |ids| {
            *ids = BoundedVec::try_from(r_ids_vec).unwrap();
        });

        // + 31 to not conflict with the markets of MarketIdsPerReportBlock
        let d_ids_vec = (1..=d).map(|i| (i + 31).into()).collect::<Vec<_>>();
        MarketIdsPerDisputeBlock::<T>::mutate(block_number, |ids| {
            *ids = BoundedVec::try_from(d_ids_vec).unwrap();
        });
    }: {
        Pallet::<T>::resolution_manager(
            block_number,
            |market_id, market| {
                // noop, because weight is already measured somewhere else
                Ok(())
            },
        ).unwrap();
    }

    process_subsidy_collecting_markets_dummy {
        let current_block: T::BlockNumber = 0u64.saturated_into::<T::BlockNumber>();
        let current_time: MomentOf<T> = 0u64.saturated_into::<MomentOf<T>>();
        let markets = BoundedVec::try_from(Vec::new()).unwrap();
        <MarketsCollectingSubsidy<T>>::put(markets);
    }: {
        let _ = <Pallet<T>>::process_subsidy_collecting_markets(current_block, current_time);
    }

    impl_benchmark_test_suite!(
        PredictionMarket,
        crate::mock::ExtBuilder::default().build(),
        crate::mock::Runtime,
    );
}<|MERGE_RESOLUTION|>--- conflicted
+++ resolved
@@ -221,11 +221,7 @@
 benchmarks! {
     where_clause {
         where
-<<<<<<< HEAD
             T: pallet_timestamp::Config + zrml_authorized::Config + zrml_simple_disputes::Config + zrml_court::Config,
-=======
-            T: pallet_timestamp::Config + zrml_authorized::Config + zrml_simple_disputes::Config,
->>>>>>> ae0eccff
             <<T as zrml_authorized::Config>::MarketCommons as MarketCommonsPalletApi>::MarketId:
                 From<<T as zrml_market_commons::Config>::MarketId>,
     }
@@ -813,7 +809,6 @@
             market_ids_1.try_push(i.saturated_into()).unwrap();
         }
 
-<<<<<<< HEAD
         <zrml_court::Pallet<T>>::on_initialize(1u32.into());
         <frame_system::Pallet<T>>::set_block_number(1u32.into());
 
@@ -829,7 +824,8 @@
                 RawOrigin::Signed(juror.clone()).into(),
                 min_amount + i.saturated_into(),
             )?;
-=======
+        }
+
         let disputor: T::AccountId = account("Disputor", 1, 0);
         <T as pallet::Config>::AssetManager::deposit(
             Asset::Ztg,
@@ -841,43 +837,9 @@
         }
         .dispatch_bypass_filter(RawOrigin::Signed(disputor).into())?;
 
-        let max_dispute_len = <T as zrml_simple_disputes::Config>::MaxDisputes::get();
-        for i in 0..max_dispute_len {
-            // ensure that the MarketIdsPerDisputeBlock does not interfere
-            // with the start_global_dispute execution block
-            <frame_system::Pallet<T>>::set_block_number(i.saturated_into());
-            let reserver: T::AccountId = account("Reserver", i, 0);
-            <T as pallet::Config>::AssetManager::deposit(Asset::Ztg, &reserver, (u128::MAX).saturated_into())?;
-            let market_id_number: u128 = market_id.saturated_into::<u128>();
-            let _ = zrml_simple_disputes::Call::<T>::suggest_outcome {
-                market_id: market_id_number.saturated_into(),
-                outcome: OutcomeReport::Scalar(i.saturated_into()),
-            }.dispatch_bypass_filter(RawOrigin::Signed(reserver.clone()).into())?;
->>>>>>> ae0eccff
-        }
-
-        let disputor: T::AccountId = account("Disputor", 1, 0);
-        <T as pallet::Config>::AssetManager::deposit(
-            Asset::Ztg,
-            &disputor,
-            u128::MAX.saturated_into(),
-        ).unwrap();
-        let _ = Call::<T>::dispute {
-            market_id,
-        }
-        .dispatch_bypass_filter(RawOrigin::Signed(disputor).into())?;
-
         let market = <zrml_market_commons::Pallet<T>>::market(&market_id.saturated_into()).unwrap();
-<<<<<<< HEAD
         use zeitgeist_primitives::traits::DisputeApi;
         let appeal_end = T::Court::get_auto_resolve(&market_id, &market).result.unwrap();
-=======
-        let market_id_number: u128 = market_id.saturated_into::<u128>();
-        let market_id_simple: zrml_simple_disputes::MarketIdOf<T> = market_id_number.saturated_into();
-        let disputes = zrml_simple_disputes::Disputes::<T>::get(market_id_simple);
-        let last_dispute = disputes.last().unwrap();
-        let dispute_duration_ends_at_block = last_dispute.at + market.deadlines.dispute_duration;
->>>>>>> ae0eccff
         let mut market_ids_2: BoundedVec<MarketIdOf<T>, CacheSize> = BoundedVec::try_from(
             vec![market_id],
         ).unwrap();
