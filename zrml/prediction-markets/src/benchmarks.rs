--- conflicted
+++ resolved
@@ -37,14 +37,9 @@
     constants::mock::{MaxSwapFee, MinLiquidity, MinWeight, BASE, MILLISECS_PER_BLOCK},
     traits::{DisputeApi, Swaps},
     types::{
-<<<<<<< HEAD
-        Asset, MarketCreation, MarketDisputeMechanism, MarketPeriod, MarketType, MaxRuntimeUsize,
-        MultiHash, OutcomeReport, ScalarPosition, ScoringRule,
-=======
         Asset, Deadlines, MarketCreation, MarketDisputeMechanism, MarketPeriod, MarketStatus,
         MarketType, MaxRuntimeUsize, MultiHash, OutcomeReport, PoolStatus, ScalarPosition,
         ScoringRule, SubsidyUntil,
->>>>>>> a55ea66a
     },
 };
 use zrml_market_commons::MarketCommonsPalletApi;
@@ -395,9 +390,7 @@
             metadata,
             creation,
             MarketType::Categorical(T::MaxCategories::get()),
-            MarketDisputeMechanism::SimpleDisputes,
-            ScoringRule::CPMM
-        )
+            MarketDisputeMechanism::SimpleDisputes, ScoringRule::CPMM)
 
     deploy_swap_pool_for_market_future_pool {
         let a in (T::MinCategories::get().into())..T::MaxCategories::get().into();
@@ -495,7 +488,6 @@
         assert_eq!(pool.pool_status, PoolStatus::Active);
     }
 
-<<<<<<< HEAD
     start_global_dispute {
         // CacheSize::get() does not work
         let m in 1..62;
@@ -528,12 +520,6 @@
         crate::MarketIdsPerDisputeBlock::<T>::insert(current_block, market_ids);
     }: _(RawOrigin::Signed(caller), market_id)
 
-    do_reject_market {
-        let (_, market_id) = create_market_common::<T>(
-            MarketCreation::Advised,
-            MarketType::Categorical(T::MaxCategories::get()),
-            ScoringRule::CPMM
-=======
     dispute_authorized {
         let d in 0..(T::MaxDisputes::get() - 1) as u32;
         let b in 0..63;
@@ -543,7 +529,6 @@
             MarketCreation::Permissionless,
             MarketType::Scalar(0u128..=u128::MAX),
             report_outcome,
->>>>>>> a55ea66a
         )?;
 
         T::MarketCommons::mutate_market(&market_id, |market| {
