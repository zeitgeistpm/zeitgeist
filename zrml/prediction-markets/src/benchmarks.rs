// Copyright 2021-2022 Zeitgeist PM LLC.
//
// This file is part of Zeitgeist.
//
// Zeitgeist is free software: you can redistribute it and/or modify it
// under the terms of the GNU General Public License as published by the
// Free Software Foundation, either version 3 of the License, or (at
// your option) any later version.
//
// Zeitgeist is distributed in the hope that it will be useful, but
// WITHOUT ANY WARRANTY; without even the implied warranty of
// MERCHANTABILITY or FITNESS FOR A PARTICULAR PURPOSE. See the GNU
// General Public License for more details.
//
// You should have received a copy of the GNU General Public License
// along with Zeitgeist. If not, see <https://www.gnu.org/licenses/>.

#![allow(
    // Auto-generated code is a no man's land
    clippy::integer_arithmetic
)]
#![allow(clippy::type_complexity)]
#![cfg(feature = "runtime-benchmarks")]

use super::*;
#[cfg(test)]
use crate::Pallet as PredictionMarket;
use frame_benchmarking::{account, benchmarks, impl_benchmark_test_suite, vec, whitelisted_caller};
use frame_support::{
    dispatch::UnfilteredDispatchable,
    traits::{EnsureOrigin, Get, Hooks},
    BoundedVec,
};
use frame_system::RawOrigin;
use orml_traits::MultiCurrency;
use sp_runtime::traits::{One, SaturatedConversion, Zero};
use zeitgeist_primitives::{
    constants::mock::{MaxSwapFee, MinLiquidity, MinWeight, BASE},
    traits::DisputeApi,
    types::{
        Asset, MarketCreation, MarketDisputeMechanism, MarketPeriod, MarketStatus, MarketType,
        MaxRuntimeUsize, MultiHash, OutcomeReport, ScalarPosition, ScoringRule, SubsidyUntil,
    },
};
use zrml_market_commons::MarketCommonsPalletApi;

// Get default values for market creation. Also spawns an account with maximum
// amount of native currency
fn create_market_common_parameters<T: Config>(
    permission: MarketCreation,
) -> Result<
    (
        T::AccountId,
        T::AccountId,
        MarketPeriod<T::BlockNumber, MomentOf<T>>,
        MultiHash,
        MarketCreation,
    ),
    &'static str,
> {
    let caller: T::AccountId = whitelisted_caller();
    let _ = T::AssetManager::deposit(Asset::Ztg, &caller, (u128::MAX).saturated_into());
    let oracle = caller.clone();
    let period = MarketPeriod::Timestamp(T::MinSubsidyPeriod::get()..T::MaxSubsidyPeriod::get());
    let mut metadata = [0u8; 50];
    metadata[0] = 0x15;
    metadata[1] = 0x30;
    let creation = permission;
    Ok((caller, oracle, period, MultiHash::Sha3_384(metadata), creation))
}

// Create a market based on common parameters
fn create_market_common<T: Config>(
    permission: MarketCreation,
    options: MarketType,
    scoring_rule: ScoringRule,
) -> Result<(T::AccountId, MarketIdOf<T>), &'static str> {
    let (caller, oracle, period, metadata, creation) =
        create_market_common_parameters::<T>(permission)?;
    let _ = Call::<T>::create_market {
        oracle,
        period,
        metadata,
        creation,
        market_type: options,
        dispute_mechanism: MarketDisputeMechanism::SimpleDisputes,
        scoring_rule,
    }
    .dispatch_bypass_filter(RawOrigin::Signed(caller.clone()).into())?;
    let market_id = T::MarketCommons::latest_market_id()?;
    Ok((caller, market_id))
}

fn create_close_and_report_market<T: Config>(
    permission: MarketCreation,
    options: MarketType,
    outcome: OutcomeReport,
) -> Result<(T::AccountId, MarketIdOf<T>), &'static str> {
    let (caller, market_id) = create_market_common::<T>(permission, options, ScoringRule::CPMM)?;
    let _ = Call::<T>::admin_move_market_to_closed { market_id }
        .dispatch_bypass_filter(T::CloseOrigin::successful_origin())?;
    let _ = Call::<T>::report { market_id, outcome }
        .dispatch_bypass_filter(RawOrigin::Signed(caller.clone()).into())?;
    Ok((caller, market_id))
}

// Generates `acc_total` accounts, of which `acc_asset` account do own `asset`
fn generate_accounts_with_assets<T: Config>(
    acc_total: u32,
    acc_asset: u32,
    asset: Asset<MarketIdOf<T>>,
) -> Result<(), &'static str> {
    let min_liquidity: BalanceOf<T> = MinLiquidity::get().saturated_into();
    let fake_asset = Asset::CategoricalOutcome::<MarketIdOf<T>>(u128::MAX.saturated_into(), 0);
    let mut mut_acc_asset = acc_asset;

    for i in 0..acc_total {
        let acc = account("AssetHolder", i, 0);
        if mut_acc_asset > 0 {
            T::AssetManager::deposit(asset, &acc, min_liquidity)?;
            mut_acc_asset -= 1;
        } else {
            T::AssetManager::deposit(fake_asset, &acc, min_liquidity)?;
        }
    }

    Ok(())
}

// Setup a reported categorical market and create accounts with outcome assets.
fn setup_resolve_common_categorical<T: Config>(
    acc_total: u32,
    acc_asset: u32,
    categories: u16,
) -> Result<(T::AccountId, MarketIdOf<T>), &'static str> {
    let (caller, market_id) = create_close_and_report_market::<T>(
        MarketCreation::Permissionless,
        MarketType::Categorical(categories),
        OutcomeReport::Categorical(categories.saturating_sub(1)),
    )?;
    generate_accounts_with_assets::<T>(
        acc_total,
        acc_asset,
        Asset::CategoricalOutcome(market_id, categories.saturating_sub(1)),
    )?;
    Ok((caller, market_id))
}

// Setup a disputed categorical market and create accounts with outcome assets.
fn setup_resolve_common_categorical_after_dispute<T: Config>(
    acc_total: u32,
    acc_asset: u32,
    categories: u16,
) -> Result<(T::AccountId, MarketIdOf<T>), &'static str> {
    let (caller, market_id) =
        setup_resolve_common_categorical::<T>(acc_total, acc_asset, categories)?;
    let _ = Call::<T>::dispute { market_id, outcome: OutcomeReport::Categorical(0) }
        .dispatch_bypass_filter(RawOrigin::Signed(caller.clone()).into())?;
    Ok((caller, market_id))
}

// Setup a categorical market for fn `internal_resolve`
fn setup_redeem_shares_common<T: Config>(
    market_type: MarketType,
) -> Result<(T::AccountId, MarketIdOf<T>), &'static str> {
    let (caller, market_id) = create_market_common::<T>(
        MarketCreation::Permissionless,
        market_type.clone(),
        ScoringRule::CPMM,
    )?;
    let outcome: OutcomeReport;

    if let MarketType::Categorical(categories) = market_type {
        outcome = OutcomeReport::Categorical(categories.saturating_sub(1));
    } else if let MarketType::Scalar(range) = market_type {
        outcome = OutcomeReport::Scalar(*range.end());
    } else {
        panic!("setup_redeem_shares_common: Unsupported market type: {:?}", market_type);
    }

    let _ = Pallet::<T>::do_buy_complete_set(
        caller.clone(),
        market_id,
        MinLiquidity::get().saturated_into(),
    )?;
    let close_origin = T::CloseOrigin::successful_origin();
    let resolve_origin = T::ResolveOrigin::successful_origin();
    let _ = Call::<T>::admin_move_market_to_closed { market_id }
        .dispatch_bypass_filter(close_origin)?;
    let _ = Call::<T>::report { market_id, outcome }
        .dispatch_bypass_filter(RawOrigin::Signed(caller.clone()).into())?;
    let _ = Call::<T>::admin_move_market_to_resolved { market_id }
        .dispatch_bypass_filter(resolve_origin)?;
    Ok((caller, market_id))
}

// Setup a reported scalar market and create accounts with outcome assets.
fn setup_resolve_common_scalar<T: Config>(
    acc_total: u32,
    acc_asset: u32,
) -> Result<(T::AccountId, MarketIdOf<T>), &'static str> {
    let (caller, market_id) = create_close_and_report_market::<T>(
        MarketCreation::Permissionless,
        MarketType::Scalar(0u128..=u128::MAX),
        OutcomeReport::Scalar(u128::MAX),
    )?;
    generate_accounts_with_assets::<T>(
        acc_total,
        acc_asset,
        Asset::ScalarOutcome(market_id, ScalarPosition::Long),
    )?;
    Ok((caller, market_id))
}

// Setup a disputed scalar market and create accounts with outcome assets.
fn setup_resolve_common_scalar_after_dispute<T: Config>(
    acc_total: u32,
    acc_asset: u32,
) -> Result<(T::AccountId, MarketIdOf<T>), &'static str> {
    let (caller, market_id) = setup_resolve_common_scalar::<T>(acc_total, acc_asset)?;
    let _ = Call::<T>::dispute { market_id, outcome: OutcomeReport::Scalar(1u128) }
        .dispatch_bypass_filter(RawOrigin::Signed(caller.clone()).into())?;
    Ok((caller, market_id))
}

benchmarks! {
    admin_destroy_disputed_market{
<<<<<<< HEAD
        let d in 0..T::MaxDisputes::get();
        let o in 0..63;
        let c in 0..63;
        let r in 0..63;

        // TODO: for market pool use MaxAssets (destroy_pool)
        let categories = T::MaxCategories::get();
        let categories: u16 = T::MaxCategories::get().saturated_into();
        let (caller, market_id) = create_close_and_report_market::<T>(
            MarketCreation::Permissionless,
            MarketType::Categorical(categories),
            OutcomeReport::Categorical(categories.saturating_sub(1)),
        )?;
=======
        let categories = T::MaxCategories::get();
        let (caller, market_id) = setup_resolve_common_categorical::<T>(0, 0, categories)?;
>>>>>>> 511e89be

        for i in 0..d {
            let outcome = OutcomeReport::Categorical(i.saturated_into());
            let disputor = account("disputor", i, 0);
            T::AssetManager::deposit(Asset::Ztg, &disputor, (u128::MAX).saturated_into()).unwrap();
            Pallet::<T>::dispute(RawOrigin::Signed(disputor).into(), market_id, outcome).unwrap();
        }

        let market = T::MarketCommons::market(&market_id.saturated_into()).unwrap();

        let (range_start, range_end) = match market.period {
            MarketPeriod::Timestamp(range) => (range.start, range.end),
            _ => panic!("admin_destroy_reported_market: Unsupported market period"),
        };

        for i in 0..o {
            MarketIdsPerOpenTimeFrame::<T>::try_mutate(
                Pallet::<T>::calculate_time_frame_of_moment(range_start),
                |ids| ids.try_push(i.into()),
            ).unwrap();
        }

        for i in 0..c {
            MarketIdsPerCloseTimeFrame::<T>::try_mutate(
                Pallet::<T>::calculate_time_frame_of_moment(range_end),
                |ids| ids.try_push(i.into()),
            ).unwrap();
        }

        let disputes = Disputes::<T>::get(market_id);
        // TODO(#730): MarketIdsPerDisputeBlock will store the future block number.
        if let Some(last_dispute) = disputes.last() {
            let dispute_at = last_dispute.at;
            for i in 0..r {
                MarketIdsPerDisputeBlock::<T>::try_mutate(
                    dispute_at,
                    |ids| ids.try_push(i.into()),
                ).unwrap();
            }
        }

        let destroy_origin = T::DestroyOrigin::successful_origin();
        let call = Call::<T>::admin_destroy_market { market_id };
    }: { call.dispatch_bypass_filter(destroy_origin)? }

    admin_destroy_reported_market{
<<<<<<< HEAD
        let o in 0..63;
        let c in 0..63;
        let r in 0..63;

        // TODO: for market pool use MaxAssets (destroy_pool)
        let categories: u16 = T::MaxCategories::get().saturated_into();
        let (caller, market_id) = create_close_and_report_market::<T>(
            MarketCreation::Permissionless,
            MarketType::Categorical(categories),
            OutcomeReport::Categorical(categories.saturating_sub(1)),
        )?;

        let market = T::MarketCommons::market(&market_id.saturated_into()).unwrap();

        let (range_start, range_end) = match market.period {
            MarketPeriod::Timestamp(range) => (range.start, range.end),
            _ => panic!("admin_destroy_reported_market: Unsupported market period"),
        };

        for i in 0..o {
            MarketIdsPerOpenTimeFrame::<T>::try_mutate(
                Pallet::<T>::calculate_time_frame_of_moment(range_start),
                |ids| ids.try_push(i.into()),
            ).unwrap();
        }

        for i in 0..c {
            MarketIdsPerCloseTimeFrame::<T>::try_mutate(
                Pallet::<T>::calculate_time_frame_of_moment(range_end),
                |ids| ids.try_push(i.into()),
            ).unwrap();
        }

        let report_at = market.report.unwrap().at;
        for i in 0..r {
            MarketIdsPerReportBlock::<T>::try_mutate(
                report_at,
                |ids| ids.try_push(i.into()),
            ).unwrap();
        }

=======
        let categories :u16 = T::MaxCategories::get().saturated_into();
        let (caller, market_id) = setup_resolve_common_categorical::<T>(0, 0, categories)?;
>>>>>>> 511e89be
        let destroy_origin = T::DestroyOrigin::successful_origin();
        let call = Call::<T>::admin_destroy_market { market_id };
    }: { call.dispatch_bypass_filter(destroy_origin)? }

    admin_move_market_to_closed {
        let (caller, market_id) = create_market_common::<T>(
            MarketCreation::Permissionless,
            MarketType::Categorical(T::MaxCategories::get()),
            ScoringRule::CPMM
        )?;
        let close_origin = T::CloseOrigin::successful_origin();
        let call = Call::<T>::admin_move_market_to_closed { market_id };
    }: { call.dispatch_bypass_filter(close_origin)? }

    // This benchmark measures the cost of fn `admin_move_market_to_resolved`
    // and assumes a scalar market is used. The default cost for this function
    // is the resulting weight from this benchmark minus the weight for
    // fn `internal_resolve` of a reported and non-disputed scalar market.
    admin_move_market_to_resolved_overhead {
        let (_, market_id) = setup_resolve_common_scalar::<T>(0, 0)?;
        let close_origin = T::CloseOrigin::successful_origin();
        let call = Call::<T>::admin_move_market_to_resolved { market_id };
    }: { call.dispatch_bypass_filter(close_origin)? }

    approve_market {
        let (_, market_id) = create_market_common::<T>(
            MarketCreation::Advised,
            MarketType::Categorical(T::MaxCategories::get()),
            ScoringRule::CPMM
        )?;

        let approve_origin = T::ApproveOrigin::successful_origin();
        let call = Call::<T>::approve_market { market_id };
    }: { call.dispatch_bypass_filter(approve_origin)? }

    buy_complete_set {
        let a in (T::MinCategories::get().into())..T::MaxCategories::get().into();
        let (caller, market_id) = create_market_common::<T>(
            MarketCreation::Permissionless,
            MarketType::Categorical(a.saturated_into()),
            ScoringRule::CPMM
        )?;
        let amount = BASE * 1_000;
    }: _(RawOrigin::Signed(caller), market_id, amount.saturated_into())

    // Beware! We're only benchmarking categorical markets (scalar market creation is essentially
    // the same).
    create_market {
        let (caller, oracle, period, metadata, creation) =
            create_market_common_parameters::<T>(MarketCreation::Permissionless)?;
    }: _(RawOrigin::Signed(caller), oracle, period, metadata, creation,
            MarketType::Categorical(T::MaxCategories::get()),
            MarketDisputeMechanism::SimpleDisputes, ScoringRule::CPMM)

    deploy_swap_pool_for_market {
        let a in (T::MinCategories::get().into())..T::MaxCategories::get().into();
        let (caller, market_id) = create_market_common::<T>(
            MarketCreation::Permissionless,
            MarketType::Categorical(a.saturated_into()),
            ScoringRule::CPMM
        )?;
        let max_swap_fee: BalanceOf::<T> = MaxSwapFee::get().saturated_into();
        let min_liquidity: BalanceOf::<T> = MinLiquidity::get().saturated_into();
        let _ = Call::<T>::buy_complete_set { market_id, amount: min_liquidity }
            .dispatch_bypass_filter(RawOrigin::Signed(caller.clone()).into())?;

        let weight_len: usize = MaxRuntimeUsize::from(a).into();
        let weights = vec![MinWeight::get(); weight_len];
    }: _(RawOrigin::Signed(caller), market_id, max_swap_fee, min_liquidity, weights)

    dispute {
        let a in 0..(T::MaxDisputes::get() - 1) as u32;
        let (caller, market_id) = create_close_and_report_market::<T>(
            MarketCreation::Permissionless,
            MarketType::Scalar(0u128..=u128::MAX),
            OutcomeReport::Scalar(42)
        )?;
    }:  {
        let origin = caller.clone();
        let disputes = crate::Disputes::<T>::get(market_id);
        let market = T::MarketCommons::market(&Default::default()).unwrap();
        T::SimpleDisputes::on_dispute(&disputes, &market_id, &market)?;
    }

    do_reject_market {
        let (_, market_id) = create_market_common::<T>(
            MarketCreation::Advised,
            MarketType::Categorical(T::MaxCategories::get()),
            ScoringRule::CPMM
        )?;
        let market = T::MarketCommons::market(&market_id.saturated_into()).unwrap();
    }: { Pallet::<T>::do_reject_market(&market_id, market)? }

    handle_expired_advised_market {
        let (_, market_id) = create_market_common::<T>(
            MarketCreation::Advised,
            MarketType::Categorical(T::MaxCategories::get()),
            ScoringRule::CPMM
        )?;
        let market = T::MarketCommons::market(&market_id.saturated_into()).unwrap();
    }: { Pallet::<T>::handle_expired_advised_market(&market_id, market)? }

    internal_resolve_categorical_reported {
        let categories : u16 = T::MaxCategories::get().saturated_into();
        let (_, market_id) =
            setup_resolve_common_categorical_after_dispute::<T>(0, 0, categories)?;
    }: {
        let market = T::MarketCommons::market(&market_id)?;
        let disputes = crate::Disputes::<T>::get(market_id);
        T::SimpleDisputes::on_resolution(&disputes, &market_id, &market)?
    }

    internal_resolve_categorical_disputed {
        // d = num. disputes
        let d in 0..T::MaxDisputes::get();

        let categories = T::MaxCategories::get();
        let (caller, market_id) =
            setup_resolve_common_categorical_after_dispute::<T>(0, 0, categories)?;

        let categories : u32 = categories.saturated_into();
        for i in 0..categories.min(d) {
            let origin = caller.clone();
            let disputes = crate::Disputes::<T>::get(market_id);
            let market = T::MarketCommons::market(&Default::default()).unwrap();
            T::SimpleDisputes::on_dispute(&disputes, &market_id, &market)?;
        }
    }: {
        let market = T::MarketCommons::market(&market_id)?;
        let disputes = crate::Disputes::<T>::get(market_id);
        T::SimpleDisputes::on_resolution(&disputes, &market_id, &market)?
    }

    internal_resolve_scalar_reported {
        let total_accounts = 10u32;
        let asset_accounts = 10u32;
        let (_, market_id) = setup_resolve_common_scalar_after_dispute::<T>(total_accounts, asset_accounts)?;
    }: {
        let market = T::MarketCommons::market(&market_id)?;
        let disputes = crate::Disputes::<T>::get(market_id);
        T::SimpleDisputes::on_resolution(&disputes, &market_id, &market)?
    }

    internal_resolve_scalar_disputed {
        let total_accounts = 10u32;
        let asset_accounts = 10u32;
        let d in 0..T::MaxDisputes::get();

        let (caller, market_id) = setup_resolve_common_scalar_after_dispute::<T>(total_accounts, asset_accounts)?;

        for i in 0..d {
            let disputes = crate::Disputes::<T>::get(market_id);
            let origin = caller.clone();
            let market = T::MarketCommons::market(&Default::default()).unwrap();
            T::SimpleDisputes::on_dispute(&disputes, &market_id, &market)?;
        }
    }: {
        let market = T::MarketCommons::market(&market_id)?;
        let disputes = crate::Disputes::<T>::get(market_id);
        T::SimpleDisputes::on_resolution(&disputes, &market_id, &market)?
    }

    // This benchmark measures the cost of fn `on_initialize` minus the resolution.
    on_initialize_resolve_overhead {
        let starting_block = frame_system::Pallet::<T>::block_number() + T::DisputePeriod::get();
    }: { Pallet::<T>::on_initialize(starting_block * 2u32.into()) }

    // Benchmark iteration and market validity check without ending subsidy / discarding market.
    process_subsidy_collecting_markets_raw {
        // Number of markets collecting subsidy.
        let a in 0..10;

        let market_info = SubsidyUntil {
            market_id: MarketIdOf::<T>::zero(),
            period: MarketPeriod::Block(T::BlockNumber::one()..T::BlockNumber::one())
        };

        let markets = BoundedVec::try_from(vec![market_info; a as usize]).unwrap();
        <MarketsCollectingSubsidy<T>>::put(markets);
    }: {
        Pallet::<T>::process_subsidy_collecting_markets(
            T::BlockNumber::zero(),
            MomentOf::<T>::zero()
        )
    }

    redeem_shares_categorical {
        let (caller, market_id) = setup_redeem_shares_common::<T>(
            MarketType::Categorical(T::MaxCategories::get())
        )?;
    }: redeem_shares(RawOrigin::Signed(caller), market_id)

    redeem_shares_scalar {
        let (caller, market_id) = setup_redeem_shares_common::<T>(
            MarketType::Scalar(0u128..=u128::MAX)
        )?;
    }: redeem_shares(RawOrigin::Signed(caller), market_id)

    reject_market {
        let (_, market_id) = create_market_common::<T>(
            MarketCreation::Advised,
            MarketType::Categorical(T::MaxCategories::get()),
            ScoringRule::CPMM
        )?;
        let reject_origin = T::RejectOrigin::successful_origin();
        let call = Call::<T>::reject_market { market_id };
    }: { call.dispatch_bypass_filter(reject_origin)? }

    report {
        let (caller, market_id) = create_market_common::<T>(
            MarketCreation::Permissionless,
            MarketType::Categorical(T::MaxCategories::get()),
            ScoringRule::CPMM
        )?;
        let outcome = OutcomeReport::Categorical(0);
        let close_origin = T::CloseOrigin::successful_origin();
        let _ = Call::<T>::admin_move_market_to_closed { market_id }
            .dispatch_bypass_filter(close_origin)?;
    }: _(RawOrigin::Signed(caller), market_id, outcome)

    sell_complete_set {
        let a in (T::MinCategories::get().into())..T::MaxCategories::get().into();
        let (caller, market_id) = create_market_common::<T>(
            MarketCreation::Permissionless,
            MarketType::Categorical(a.saturated_into()),
            ScoringRule::CPMM
        )?;
        let amount: BalanceOf<T> = MinLiquidity::get().saturated_into();
        let _ = Call::<T>::buy_complete_set { market_id, amount }
            .dispatch_bypass_filter(RawOrigin::Signed(caller.clone()).into())?;
    }: _(RawOrigin::Signed(caller), market_id, amount)

    start_subsidy {
        // Total event outcome assets.
        let a in (T::MinCategories::get().into())..T::MaxCategories::get().into();

        // Create advised rikiddo market with a assets (advised -> start_subsidy not invoked).
        let (caller, market_id) = create_market_common::<T>(
            MarketCreation::Advised,
            MarketType::Categorical(a.saturated_into()),
            ScoringRule::RikiddoSigmoidFeeMarketEma
        )?;
        let mut market_clone = None;
        T::MarketCommons::mutate_market(&market_id, |market| {
            market.status = MarketStatus::CollectingSubsidy;
            market_clone = Some(market.clone());
            Ok(())
        })?;
    }: { Pallet::<T>::start_subsidy(&market_clone.unwrap(), market_id)? }
}

impl_benchmark_test_suite!(
    PredictionMarket,
    crate::mock::ExtBuilder::default().build(),
    crate::mock::Runtime
);<|MERGE_RESOLUTION|>--- conflicted
+++ resolved
@@ -225,7 +225,6 @@
 
 benchmarks! {
     admin_destroy_disputed_market{
-<<<<<<< HEAD
         let d in 0..T::MaxDisputes::get();
         let o in 0..63;
         let c in 0..63;
@@ -239,10 +238,6 @@
             MarketType::Categorical(categories),
             OutcomeReport::Categorical(categories.saturating_sub(1)),
         )?;
-=======
-        let categories = T::MaxCategories::get();
-        let (caller, market_id) = setup_resolve_common_categorical::<T>(0, 0, categories)?;
->>>>>>> 511e89be
 
         for i in 0..d {
             let outcome = OutcomeReport::Categorical(i.saturated_into());
@@ -289,7 +284,6 @@
     }: { call.dispatch_bypass_filter(destroy_origin)? }
 
     admin_destroy_reported_market{
-<<<<<<< HEAD
         let o in 0..63;
         let c in 0..63;
         let r in 0..63;
@@ -331,10 +325,6 @@
             ).unwrap();
         }
 
-=======
-        let categories :u16 = T::MaxCategories::get().saturated_into();
-        let (caller, market_id) = setup_resolve_common_categorical::<T>(0, 0, categories)?;
->>>>>>> 511e89be
         let destroy_origin = T::DestroyOrigin::successful_origin();
         let call = Call::<T>::admin_destroy_market { market_id };
     }: { call.dispatch_bypass_filter(destroy_origin)? }
