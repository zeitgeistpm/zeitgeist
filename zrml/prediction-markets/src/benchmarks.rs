--- conflicted
+++ resolved
@@ -99,17 +99,10 @@
     for i in 0..acc_total {
         let acc = account("AssetHolder", i, 0);
         if mut_acc_asset > 0 {
-<<<<<<< HEAD
-            let _ = T::AssetManager::deposit(asset, &acc, min_liquidity)?;
+            T::AssetManager::deposit(asset, &acc, min_liquidity)?;
             mut_acc_asset -= 1;
         } else {
-            let _ = T::AssetManager::deposit(fake_asset, &acc, min_liquidity)?;
-=======
-            T::Shares::deposit(asset, &acc, min_liquidity)?;
-            mut_acc_asset -= 1;
-        } else {
-            T::Shares::deposit(fake_asset, &acc, min_liquidity)?;
->>>>>>> a98281e5
+            T::AssetManager::deposit(fake_asset, &acc, min_liquidity)?;
         }
     }
 
