--- conflicted
+++ resolved
@@ -558,108 +558,6 @@
             scoring_rule
     )
 
-<<<<<<< HEAD
-    deploy_swap_pool_for_market_future_pool {
-        let a in (T::MinCategories::get().into())..T::MaxCategories::get().into();
-        let o in 0..63;
-
-        let range_start: MomentOf<T> = 100_000u64.saturated_into();
-        let range_end: MomentOf<T> = 1_000_000u64.saturated_into();
-        let (caller, market_id) = create_market_common::<T>(
-            MarketCreation::Permissionless,
-            MarketType::Categorical(a.saturated_into()),
-            ScoringRule::CPMM,
-            Some(MarketPeriod::Timestamp(range_start..range_end)),
-            Some(MarketDisputeMechanism::Court),
-        )?;
-
-        assert!(
-            Pallet::<T>::calculate_time_frame_of_moment(zrml_market_commons::Pallet::<T>::now())
-                < Pallet::<T>::calculate_time_frame_of_moment(range_start)
-        );
-
-        for i in 0..o {
-            MarketIdsPerOpenTimeFrame::<T>::try_mutate(
-                Pallet::<T>::calculate_time_frame_of_moment(range_start),
-                |ids| ids.try_push(i.into()),
-            ).unwrap();
-        }
-
-        let prev_len = MarketIdsPerOpenTimeFrame::<T>::get(
-            Pallet::<T>::calculate_time_frame_of_moment(range_start)).len();
-
-        let max_swap_fee: BalanceOf::<T> = MaxSwapFee::get().saturated_into();
-        let min_liquidity: BalanceOf::<T> = LIQUIDITY.saturated_into();
-        Pallet::<T>::buy_complete_set(
-            RawOrigin::Signed(caller.clone()).into(),
-            market_id,
-            min_liquidity,
-        )?;
-
-        let weight_len: usize = MaxRuntimeUsize::from(a).into();
-        let weights = vec![MinWeight::get(); weight_len];
-
-        let call = Call::<T>::deploy_swap_pool_for_market {
-            market_id,
-            swap_fee: max_swap_fee,
-            amount: min_liquidity,
-            weights,
-        };
-    }: {
-        call.dispatch_bypass_filter(RawOrigin::Signed(caller).into())?;
-    } verify {
-        let current_len = MarketIdsPerOpenTimeFrame::<T>::get(
-            Pallet::<T>::calculate_time_frame_of_moment(range_start),
-        )
-        .len();
-        assert_eq!(current_len, prev_len + 1);
-    }
-
-    deploy_swap_pool_for_market_open_pool {
-        let a in (T::MinCategories::get().into())..T::MaxCategories::get().into();
-
-        // We need to ensure, that period range start is now,
-        // because we would like to open the pool now
-        let range_start: MomentOf<T> = zrml_market_commons::Pallet::<T>::now();
-        let range_end: MomentOf<T> = 1_000_000u64.saturated_into();
-        let (caller, market_id) = create_market_common::<T>(
-            MarketCreation::Permissionless,
-            MarketType::Categorical(a.saturated_into()),
-            ScoringRule::CPMM,
-            Some(MarketPeriod::Timestamp(range_start..range_end)),
-            Some(MarketDisputeMechanism::Court),
-        )?;
-
-        let market = zrml_market_commons::Pallet::<T>::market(&market_id.saturated_into())?;
-
-        let max_swap_fee: BalanceOf::<T> = MaxSwapFee::get().saturated_into();
-        let min_liquidity: BalanceOf::<T> = LIQUIDITY.saturated_into();
-        Pallet::<T>::buy_complete_set(
-            RawOrigin::Signed(caller.clone()).into(),
-            market_id,
-            min_liquidity,
-        )?;
-
-        let weight_len: usize = MaxRuntimeUsize::from(a).into();
-        let weights = vec![MinWeight::get(); weight_len];
-
-        let call = Call::<T>::deploy_swap_pool_for_market {
-            market_id,
-            swap_fee: max_swap_fee,
-            amount: min_liquidity,
-            weights,
-        };
-    }: {
-        call.dispatch_bypass_filter(RawOrigin::Signed(caller).into())?;
-    } verify {
-        let market_pool_id =
-            zrml_market_commons::Pallet::<T>::market_pool(&market_id.saturated_into())?;
-        let pool = T::Swaps::pool(market_pool_id)?;
-        assert_eq!(pool.pool_status, PoolStatus::Active);
-    }
-
-=======
->>>>>>> 9e1cc2c2
     start_global_dispute {
         let m in 1..CacheSize::get();
         let n in 1..CacheSize::get();
@@ -865,28 +763,6 @@
         let now = 2u64.saturated_into::<T::BlockNumber>();
     }: { Pallet::<T>::on_initialize(now) }
 
-<<<<<<< HEAD
-    // Benchmark iteration and market validity check without ending subsidy / discarding market.
-    process_subsidy_collecting_markets_raw {
-        // Number of markets collecting subsidy.
-        let a in 0..10;
-
-        let market_info = SubsidyUntil {
-            market_id: MarketIdOf::<T>::zero(),
-            period: MarketPeriod::Block(T::BlockNumber::one()..T::BlockNumber::one())
-        };
-
-        let markets = BoundedVec::try_from(vec![market_info; a as usize]).unwrap();
-        MarketsCollectingSubsidy::<T>::put(markets);
-    }: {
-        Pallet::<T>::process_subsidy_collecting_markets(
-            T::BlockNumber::zero(),
-            MomentOf::<T>::zero()
-        );
-    }
-
-=======
->>>>>>> 9e1cc2c2
     redeem_shares_categorical {
         let (caller, market_id) = setup_redeem_shares_common::<T>(
             MarketType::Categorical(T::MaxCategories::get())
@@ -1022,32 +898,9 @@
         )?;
     }: _(RawOrigin::Signed(caller), market_id, amount)
 
-<<<<<<< HEAD
-    start_subsidy {
-        // Total event outcome assets.
-        let a in (T::MinCategories::get().into())..T::MaxCategories::get().into();
-
-        // Create advised rikiddo market with a assets (advised -> start_subsidy not invoked).
-        let (caller, market_id) = create_market_common::<T>(
-            MarketCreation::Advised,
-            MarketType::Categorical(a.saturated_into()),
-            ScoringRule::RikiddoSigmoidFeeMarketEma,
-            Some(MarketPeriod::Timestamp(T::MinSubsidyPeriod::get()..T::MaxSubsidyPeriod::get())),
-            Some(MarketDisputeMechanism::Court),
-        )?;
-        let mut market_clone = None;
-        zrml_market_commons::Pallet::<T>::mutate_market(&market_id, |market| {
-            market.status = MarketStatus::CollectingSubsidy;
-            market_clone = Some(market.clone());
-            Ok(())
-        })?;
-    }: { Pallet::<T>::start_subsidy(&market_clone.unwrap(), market_id)? }
-
-=======
     // Benchmarks `market_status_manager` for any type of cache by using `MarketIdsPerClose*` as
     // sample. If `MarketIdsPerClose*` ever gets removed and we want to keep using
     // `market_status_manager`, we need to benchmark it with a different cache.
->>>>>>> 9e1cc2c2
     market_status_manager {
         let b in 1..31;
         let f in 1..31;
@@ -1079,11 +932,7 @@
 
         let block_number: T::BlockNumber = Zero::zero();
         for i in 1..=b {
-<<<<<<< HEAD
-            MarketIdsPerOpenBlock::<T>::try_mutate(block_number, |ids| {
-=======
             MarketIdsPerCloseBlock::<T>::try_mutate(block_number, |ids| {
->>>>>>> 9e1cc2c2
                 ids.try_push(i.into())
             }).unwrap();
         }
@@ -1095,13 +944,8 @@
         let t = 0;
         let current_time_frame: TimeFrame = last_offset + t.saturated_into::<u64>();
         for i in 1..=f {
-<<<<<<< HEAD
-            MarketIdsPerOpenTimeFrame::<T>::try_mutate(current_time_frame, |ids| {
-                // + 31 to not conflict with the markets of MarketIdsPerOpenBlock
-=======
             MarketIdsPerCloseTimeFrame::<T>::try_mutate(current_time_frame, |ids| {
                 // + 31 to not conflict with the markets of MarketIdsPerCloseBlock
->>>>>>> 9e1cc2c2
                 ids.try_push((i + 31).into())
             }).unwrap();
         }
@@ -1167,18 +1011,6 @@
         ).unwrap();
     }
 
-<<<<<<< HEAD
-    process_subsidy_collecting_markets_dummy {
-        let current_block: T::BlockNumber = 0u64.saturated_into::<T::BlockNumber>();
-        let current_time: MomentOf<T> = 0u64.saturated_into::<MomentOf<T>>();
-        let markets = BoundedVec::try_from(Vec::new()).unwrap();
-        MarketsCollectingSubsidy::<T>::put(markets);
-    }: {
-        let _ = Pallet::<T>::process_subsidy_collecting_markets(current_block, current_time);
-    }
-
-=======
->>>>>>> 9e1cc2c2
     schedule_early_close_as_authority {
         let o in 0..63;
         let n in 0..63;
