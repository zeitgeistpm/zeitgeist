// Copyright 2021-2022 Zeitgeist PM LLC.
//
// This file is part of Zeitgeist.
//
// Zeitgeist is free software: you can redistribute it and/or modify it
// under the terms of the GNU General Public License as published by the
// Free Software Foundation, either version 3 of the License, or (at
// your option) any later version.
//
// Zeitgeist is distributed in the hope that it will be useful, but
// WITHOUT ANY WARRANTY; without even the implied warranty of
// MERCHANTABILITY or FITNESS FOR A PARTICULAR PURPOSE. See the GNU
// General Public License for more details.
//
// You should have received a copy of the GNU General Public License
// along with Zeitgeist. If not, see <https://www.gnu.org/licenses/>.

#![allow(
    // Auto-generated code is a no man's land
    clippy::integer_arithmetic
)]
#![allow(clippy::type_complexity)]
#![cfg(feature = "runtime-benchmarks")]

use super::*;
#[cfg(test)]
use crate::Pallet as PredictionMarket;
use alloc::vec::Vec;
use frame_benchmarking::{account, benchmarks, impl_benchmark_test_suite, vec, whitelisted_caller};
use frame_support::{
    dispatch::UnfilteredDispatchable,
    traits::{EnsureOrigin, Get},
};
use frame_system::RawOrigin;
use orml_traits::MultiCurrency;
<<<<<<< HEAD
use sp_runtime::traits::SaturatedConversion;
=======
use sp_runtime::traits::{One, SaturatedConversion, Saturating, Zero};
>>>>>>> cccbafc6
use zeitgeist_primitives::{
    constants::mock::{MaxSwapFee, MinLiquidity, MinWeight, BASE, MILLISECS_PER_BLOCK},
    traits::Swaps,
    types::{
        Asset, Deadlines, MarketCreation, MarketDisputeMechanism, MarketPeriod, MarketStatus,
        MarketType, MaxRuntimeUsize, MultiHash, OutcomeReport, PoolStatus, ScoringRule,
        SubsidyUntil,
    },
};
use zrml_market_commons::MarketCommonsPalletApi;

use frame_support::{traits::Hooks, BoundedVec};
use sp_runtime::traits::{One, Zero};

fn assert_last_event<T: Config>(generic_event: <T as Config>::Event) {
    frame_system::Pallet::<T>::assert_last_event(generic_event.into());
}

// Get default values for market creation. Also spawns an account with maximum
// amount of native currency
fn create_market_common_parameters<T: Config>(
    permission: MarketCreation,
) -> Result<
    (T::AccountId, T::AccountId, Deadlines<T::BlockNumber>, MultiHash, MarketCreation),
    &'static str,
> {
    let caller: T::AccountId = whitelisted_caller();
    T::AssetManager::deposit(Asset::Ztg, &caller, (100 * MinLiquidity::get()).saturated_into())
        .unwrap();
    let oracle = caller.clone();
    let deadlines = Deadlines::<T::BlockNumber> {
        grace_period: 1_u32.into(),
        oracle_duration: T::MinOracleDuration::get(),
        dispute_duration: T::MinDisputeDuration::get(),
    };
    let mut metadata = [0u8; 50];
    metadata[0] = 0x15;
    metadata[1] = 0x30;
    let creation = permission;
    Ok((caller, oracle, deadlines, MultiHash::Sha3_384(metadata), creation))
}

// Create a market based on common parameters
fn create_market_common<T: Config>(
    permission: MarketCreation,
    options: MarketType,
    scoring_rule: ScoringRule,
    period: Option<MarketPeriod<T::BlockNumber, MomentOf<T>>>,
) -> Result<(T::AccountId, MarketIdOf<T>), &'static str> {
    let range_start: MomentOf<T> = 100_000u64.saturated_into();
    let range_end: MomentOf<T> = 1_000_000u64.saturated_into();
    let period = period.unwrap_or(MarketPeriod::Timestamp(range_start..range_end));
    let (caller, oracle, deadlines, metadata, creation) =
        create_market_common_parameters::<T>(permission)?;
    Call::<T>::create_market {
        oracle,
        period,
        deadlines,
        metadata,
        creation,
        market_type: options,
        dispute_mechanism: MarketDisputeMechanism::SimpleDisputes,
        scoring_rule,
    }
    .dispatch_bypass_filter(RawOrigin::Signed(caller.clone()).into())?;
    let market_id = T::MarketCommons::latest_market_id()?;
    Ok((caller, market_id))
}

fn create_close_and_report_market<T: Config + pallet_timestamp::Config>(
    permission: MarketCreation,
    options: MarketType,
    outcome: OutcomeReport,
) -> Result<(T::AccountId, MarketIdOf<T>), &'static str> {
    let range_start: MomentOf<T> = 100_000u64.saturated_into();
    let range_end: MomentOf<T> = 1_000_000u64.saturated_into();
    let period = MarketPeriod::Timestamp(range_start..range_end);
    let (caller, market_id) =
        create_market_common::<T>(permission, options, ScoringRule::CPMM, Some(period))?;
    Call::<T>::admin_move_market_to_closed { market_id }
        .dispatch_bypass_filter(T::CloseOrigin::successful_origin())?;
    let market = T::MarketCommons::market(&market_id)?;
    let end: u32 = match market.period {
        MarketPeriod::Timestamp(range) => range.end.saturated_into::<u32>(),
        _ => {
            return Err("MarketPeriod is block_number based");
        }
    };
    let grace_period: u32 =
        (market.deadlines.grace_period.saturated_into::<u32>() + 1) * MILLISECS_PER_BLOCK;
    pallet_timestamp::Pallet::<T>::set_timestamp((end + grace_period).into());
    Call::<T>::report { market_id, outcome }
        .dispatch_bypass_filter(RawOrigin::Signed(caller.clone()).into())?;
    Ok((caller, market_id))
}

// Setup a categorical market for fn `internal_resolve`
fn setup_redeem_shares_common<T: Config + pallet_timestamp::Config>(
    market_type: MarketType,
) -> Result<(T::AccountId, MarketIdOf<T>), &'static str> {
    let (caller, market_id) = create_market_common::<T>(
        MarketCreation::Permissionless,
        market_type.clone(),
        ScoringRule::CPMM,
        None,
    )?;
    let outcome: OutcomeReport;

    if let MarketType::Categorical(categories) = market_type {
        outcome = OutcomeReport::Categorical(categories.saturating_sub(1));
    } else if let MarketType::Scalar(range) = market_type {
        outcome = OutcomeReport::Scalar(*range.end());
    } else {
        panic!("setup_redeem_shares_common: Unsupported market type: {:?}", market_type);
    }

    Pallet::<T>::do_buy_complete_set(
        caller.clone(),
        market_id,
        MinLiquidity::get().saturated_into(),
    )?;
    let close_origin = T::CloseOrigin::successful_origin();
    let resolve_origin = T::ResolveOrigin::successful_origin();
    Call::<T>::admin_move_market_to_closed { market_id }.dispatch_bypass_filter(close_origin)?;
    let market = T::MarketCommons::market(&market_id)?;
    let end: u32 = match market.period {
        MarketPeriod::Timestamp(range) => range.end.saturated_into::<u32>(),
        _ => {
            return Err("MarketPeriod is block_number based");
        }
    };
    let grace_period: u32 =
        (market.deadlines.grace_period.saturated_into::<u32>() + 1) * MILLISECS_PER_BLOCK;
    pallet_timestamp::Pallet::<T>::set_timestamp((end + grace_period).into());
    Call::<T>::report { market_id, outcome }
        .dispatch_bypass_filter(RawOrigin::Signed(caller.clone()).into())?;
    Call::<T>::admin_move_market_to_resolved { market_id }
        .dispatch_bypass_filter(resolve_origin)?;
    Ok((caller, market_id))
}

fn setup_reported_categorical_market_with_pool<T: Config + pallet_timestamp::Config>(
    categories: u32,
    report_outcome: OutcomeReport,
) -> Result<(T::AccountId, MarketIdOf<T>), &'static str> {
    let (caller, market_id) = create_market_common::<T>(
        MarketCreation::Permissionless,
        MarketType::Categorical(categories.saturated_into()),
        ScoringRule::CPMM,
        None,
    )?;

    let max_swap_fee: BalanceOf<T> = MaxSwapFee::get().saturated_into();
    let min_liquidity: BalanceOf<T> = MinLiquidity::get().saturated_into();
    Call::<T>::buy_complete_set { market_id, amount: min_liquidity }
        .dispatch_bypass_filter(RawOrigin::Signed(caller.clone()).into())?;
    let weight_len: usize = MaxRuntimeUsize::from(categories).into();
    let weights = vec![MinWeight::get(); weight_len];
    Pallet::<T>::deploy_swap_pool_for_market(
        RawOrigin::Signed(caller.clone()).into(),
        market_id,
        max_swap_fee,
        min_liquidity,
        weights,
    )?;

    Call::<T>::admin_move_market_to_closed { market_id }
        .dispatch_bypass_filter(T::CloseOrigin::successful_origin())?;
    let market = T::MarketCommons::market(&market_id)?;
    let end: u32 = match market.period {
        MarketPeriod::Timestamp(range) => range.end.saturated_into::<u32>(),
        _ => {
            return Err("MarketPeriod is block_number based");
        }
    };
    let grace_period: u32 =
        (market.deadlines.grace_period.saturated_into::<u32>() + 1) * MILLISECS_PER_BLOCK;
    pallet_timestamp::Pallet::<T>::set_timestamp((end + grace_period).into());
    Call::<T>::report { market_id, outcome: report_outcome }
        .dispatch_bypass_filter(RawOrigin::Signed(caller.clone()).into())?;

    Ok((caller, market_id))
}

benchmarks! {
    where_clause {
        where T : pallet_timestamp::Config,
    }

    admin_destroy_disputed_market{
        // The number of assets.
        let a in (T::MinCategories::get().into())..T::MaxCategories::get().into();
        // The number of disputes.
        let d in 1..T::MaxDisputes::get();
        // The number of market ids per open time frame.
        let o in 0..63;
        // The number of market ids per close time frame.
        let c in 0..63;
        // The number of market ids per dispute block.
        let r in 0..63;

        let (caller, market_id) = setup_reported_categorical_market_with_pool::<T>(
            a,
            OutcomeReport::Categorical(0u16),
        )?;

        let pool_id = T::MarketCommons::market_pool(&market_id)?;

        for i in 1..=d {
            let outcome = OutcomeReport::Categorical((i % a).saturated_into());
            let disputor = account("disputor", i, 0);
            let dispute_bond = crate::pallet::default_dispute_bond::<T>(i as usize);
            T::AssetManager::deposit(Asset::Ztg, &disputor, dispute_bond)?;
            let _ = Pallet::<T>::dispute(RawOrigin::Signed(disputor).into(), market_id, outcome)?;
        }

        let market = T::MarketCommons::market(&market_id)?;

        let (range_start, range_end) = match market.period {
            MarketPeriod::Timestamp(range) => (range.start, range.end),
            _ => panic!("admin_destroy_reported_market: Unsupported market period"),
        };

        for i in 0..o {
            MarketIdsPerOpenTimeFrame::<T>::try_mutate(
                Pallet::<T>::calculate_time_frame_of_moment(range_start),
                |ids| ids.try_push(i.into()),
            ).unwrap();
        }

        for i in 0..c {
            MarketIdsPerCloseTimeFrame::<T>::try_mutate(
                Pallet::<T>::calculate_time_frame_of_moment(range_end),
                |ids| ids.try_push(i.into()),
            ).unwrap();
        }

        let disputes = Disputes::<T>::get(market_id);
        let last_dispute = disputes.last().unwrap();
        let resolves_at = last_dispute.at.saturating_add(market.deadlines.dispute_duration);
        for i in 0..r {
            MarketIdsPerDisputeBlock::<T>::try_mutate(
                resolves_at,
                |ids| ids.try_push(i.into()),
            ).unwrap();
        }

        let destroy_origin = T::DestroyOrigin::successful_origin();
        let call = Call::<T>::admin_destroy_market { market_id };
    }: {
        call.dispatch_bypass_filter(destroy_origin)?
    } verify {
        assert_last_event::<T>(Event::MarketDestroyed::<T>(market_id).into());
    }

    admin_destroy_reported_market {
        // The number of assets.
        let a in (T::MinCategories::get().into())..T::MaxCategories::get().into();
        // The number of market ids per open time frame.
        let o in 0..63;
        // The number of market ids per close time frame.
        let c in 0..63;
        // The number of market ids per dispute block.
        let r in 0..63;

        let (caller, market_id) = setup_reported_categorical_market_with_pool::<T>(
            a,
            OutcomeReport::Categorical(0u16),
        )?;

        let pool_id = T::MarketCommons::market_pool(&market_id)?;

        let market = T::MarketCommons::market(&market_id)?;

        let (range_start, range_end) = match market.period {
            MarketPeriod::Timestamp(range) => (range.start, range.end),
            _ => panic!("admin_destroy_reported_market: Unsupported market period"),
        };

        for i in 0..o {
            MarketIdsPerOpenTimeFrame::<T>::try_mutate(
                Pallet::<T>::calculate_time_frame_of_moment(range_start),
                |ids| ids.try_push(i.into()),
            ).unwrap();
        }

        for i in 0..c {
            MarketIdsPerCloseTimeFrame::<T>::try_mutate(
                Pallet::<T>::calculate_time_frame_of_moment(range_end),
                |ids| ids.try_push(i.into()),
            ).unwrap();
        }

        let report_at = market.report.unwrap().at;
        let resolves_at = report_at.saturating_add(market.deadlines.dispute_duration);
        for i in 0..r {
            MarketIdsPerReportBlock::<T>::try_mutate(
                resolves_at,
                |ids| ids.try_push(i.into()),
            ).unwrap();
        }

        let destroy_origin = T::DestroyOrigin::successful_origin();
        let call = Call::<T>::admin_destroy_market { market_id };
    }: {
        call.dispatch_bypass_filter(destroy_origin)?
    } verify {
        assert_last_event::<T>(Event::MarketDestroyed::<T>(
            market_id,
        ).into());
    }

    admin_move_market_to_closed {
        let o in 0..63;
        let c in 0..63;

        let range_start: MomentOf<T> = 100_000u64.saturated_into();
        let range_end: MomentOf<T> = 1_000_000u64.saturated_into();
        let (caller, market_id) = create_market_common::<T>(
            MarketCreation::Permissionless,
            MarketType::Categorical(T::MaxCategories::get()),
            ScoringRule::CPMM,
            Some(MarketPeriod::Timestamp(range_start..range_end)),
        )?;

        for i in 0..o {
            MarketIdsPerOpenTimeFrame::<T>::try_mutate(
                Pallet::<T>::calculate_time_frame_of_moment(range_start),
                |ids| ids.try_push(i.into()),
            ).unwrap();
        }

        for i in 0..c {
            MarketIdsPerCloseTimeFrame::<T>::try_mutate(
                Pallet::<T>::calculate_time_frame_of_moment(range_end),
                |ids| ids.try_push(i.into()),
            ).unwrap();
        }

        let close_origin = T::CloseOrigin::successful_origin();
        let call = Call::<T>::admin_move_market_to_closed { market_id };
    }: { call.dispatch_bypass_filter(close_origin)? }

    admin_move_market_to_resolved_scalar_reported {
        let r in 0..63;

        let (_, market_id) = create_close_and_report_market::<T>(
            MarketCreation::Permissionless,
            MarketType::Scalar(0u128..=u128::MAX),
            OutcomeReport::Scalar(u128::MAX),
        )?;

        let market = T::MarketCommons::market(&market_id)?;

        let report_at = market.report.unwrap().at;
        let resolves_at = report_at.saturating_add(market.deadlines.dispute_duration);
        for i in 0..r {
            MarketIdsPerReportBlock::<T>::try_mutate(
                resolves_at,
                |ids| ids.try_push(i.into()),
            ).unwrap();
        }

        let close_origin = T::CloseOrigin::successful_origin();
        let call = Call::<T>::admin_move_market_to_resolved { market_id };
    }: {
        call.dispatch_bypass_filter(close_origin)?
    } verify {
        assert_last_event::<T>(Event::MarketResolved::<T>(
            market_id,
            MarketStatus::Resolved,
            OutcomeReport::Scalar(u128::MAX),
        ).into());
    }

    admin_move_market_to_resolved_categorical_reported {
        let r in 0..63;

        let categories = T::MaxCategories::get();
        let (_, market_id) = setup_reported_categorical_market_with_pool::<T>(
            categories.into(),
            OutcomeReport::Categorical(0u16),
        )?;
        T::MarketCommons::mutate_market(&market_id, |market| {
            let admin = account("admin", 0, 0);
            market.dispute_mechanism = MarketDisputeMechanism::Authorized(admin);
            Ok(())
        })?;

        let market = T::MarketCommons::market(&market_id)?;

        let report_at = market.report.unwrap().at;
        let resolves_at = report_at.saturating_add(market.deadlines.dispute_duration);
        for i in 0..r {
            MarketIdsPerReportBlock::<T>::try_mutate(
                resolves_at,
                |ids| ids.try_push(i.into()),
            ).unwrap();
        }

        let close_origin = T::CloseOrigin::successful_origin();
        let call = Call::<T>::admin_move_market_to_resolved { market_id };
    }: {
        call.dispatch_bypass_filter(close_origin)?
    } verify {
        assert_last_event::<T>(Event::MarketResolved::<T>(
            market_id,
            MarketStatus::Resolved,
            OutcomeReport::Categorical(0u16),
        ).into());
    }

    admin_move_market_to_resolved_scalar_disputed {
        let r in 0..63;
        let d in 1..T::MaxDisputes::get();

        let (_, market_id) = create_close_and_report_market::<T>(
            MarketCreation::Permissionless,
            MarketType::Scalar(0u128..=u128::MAX),
            OutcomeReport::Scalar(u128::MAX),
        )?;

        T::MarketCommons::mutate_market(&market_id, |market| {
            let admin = account("admin", 0, 0);
            market.dispute_mechanism = MarketDisputeMechanism::Authorized(admin);
            Ok(())
        })?;

        let market = T::MarketCommons::market(&market_id)?;
        if let MarketType::Scalar(range) = market.market_type {
            assert!((d as u128) < *range.end());
        } else {
            panic!("Must create scalar market");
        }

        for i in 1..=d {
            let outcome = OutcomeReport::Scalar(i.saturated_into());
            let disputor = account("disputor", i, 0);
            let dispute_bond = crate::pallet::default_dispute_bond::<T>(i as usize);
            T::AssetManager::deposit(
                Asset::Ztg,
                &disputor,
                dispute_bond,
            )?;
            Pallet::<T>::dispute(RawOrigin::Signed(disputor).into(), market_id, outcome)?;
        }
        let disputes = Disputes::<T>::get(market_id);

        let last_dispute = disputes.last().unwrap();
        let resolves_at = last_dispute.at.saturating_add(market.deadlines.dispute_duration);
        for i in 0..r {
            MarketIdsPerDisputeBlock::<T>::try_mutate(
                resolves_at,
                |ids| ids.try_push(i.into()),
            ).unwrap();
        }

        let close_origin = T::CloseOrigin::successful_origin();
        let call = Call::<T>::admin_move_market_to_resolved { market_id };
    }: {
        call.dispatch_bypass_filter(close_origin)?
    } verify {
        assert_last_event::<T>(Event::MarketResolved::<T>(
            market_id,
            MarketStatus::Resolved,
            OutcomeReport::Scalar(u128::MAX),
        ).into());
    }

    admin_move_market_to_resolved_categorical_disputed {
        let r in 0..63;
        let d in 1..T::MaxDisputes::get();

        let categories = T::MaxCategories::get();
        let (caller, market_id) =
            setup_reported_categorical_market_with_pool::<T>(
                categories.into(),
                OutcomeReport::Categorical(0u16)
            )?;

        T::MarketCommons::mutate_market(&market_id, |market| {
            let admin = account("admin", 0, 0);
            market.dispute_mechanism = MarketDisputeMechanism::Authorized(admin);
            Ok(())
        })?;

        for i in 1..=d {
            let outcome = OutcomeReport::Categorical((i % 2).saturated_into::<u16>());
            let disputor = account("disputor", i, 0);
            let dispute_bond = crate::pallet::default_dispute_bond::<T>(i as usize);
            T::AssetManager::deposit(
                Asset::Ztg,
                &disputor,
                dispute_bond,
            )?;
            Pallet::<T>::dispute(RawOrigin::Signed(disputor).into(), market_id, outcome)?;
        }
        let disputes = Disputes::<T>::get(market_id);
        let last_dispute = disputes.last().unwrap();
        let market = T::MarketCommons::market(&market_id)?;
        let resolves_at = last_dispute.at.saturating_add(market.deadlines.dispute_duration);
        for i in 0..r {
            MarketIdsPerDisputeBlock::<T>::try_mutate(
                resolves_at,
                |ids| ids.try_push(i.into()),
            ).unwrap();
        }

        let close_origin = T::CloseOrigin::successful_origin();
        let call = Call::<T>::admin_move_market_to_resolved { market_id };
    }: {
        call.dispatch_bypass_filter(close_origin)?
    } verify {
        assert_last_event::<T>(Event::MarketResolved::<T>(
            market_id,
            MarketStatus::Resolved,
            OutcomeReport::Categorical(0u16),
        ).into());
    }

    approve_market {
        let (_, market_id) = create_market_common::<T>(
            MarketCreation::Advised,
            MarketType::Categorical(T::MaxCategories::get()),
            ScoringRule::CPMM,
            None,
        )?;

        let approve_origin = T::ApproveOrigin::successful_origin();
        let call = Call::<T>::approve_market { market_id };
    }: { call.dispatch_bypass_filter(approve_origin)? }

    request_edit {
        let r in 0..<T as Config>::MaxEditReasonLen::get();
        let (_, market_id) = create_market_common::<T>(
            MarketCreation::Advised,
            MarketType::Categorical(T::MaxCategories::get()),
            ScoringRule::CPMM,
            None,
        )?;

        let approve_origin = T::ApproveOrigin::successful_origin();
        let edit_reason = vec![0_u8; r as usize];
        let call = Call::<T>::request_edit{ market_id, edit_reason };
    }: { call.dispatch_bypass_filter(approve_origin)? }

    buy_complete_set {
        let a in (T::MinCategories::get().into())..T::MaxCategories::get().into();
        let (caller, market_id) = create_market_common::<T>(
            MarketCreation::Permissionless,
            MarketType::Categorical(a.saturated_into()),
            ScoringRule::CPMM,
            None,
        )?;
        let amount = BASE * 1_000;
    }: _(RawOrigin::Signed(caller), market_id, amount.saturated_into())

    // Beware! We're only benchmarking categorical markets (scalar market creation is essentially
    // the same).
    create_market {
        let m in 0..63;

        let (caller, oracle, deadlines, metadata, creation) =
            create_market_common_parameters::<T>(MarketCreation::Permissionless)?;

        let range_end = T::MaxSubsidyPeriod::get();
        let period = MarketPeriod::Timestamp(T::MinSubsidyPeriod::get()..range_end);

        for i in 0..m {
            MarketIdsPerCloseTimeFrame::<T>::try_mutate(
                Pallet::<T>::calculate_time_frame_of_moment(range_end),
                |ids| ids.try_push(i.into()),
            ).unwrap();
        }
    }: _(
            RawOrigin::Signed(caller),
            oracle,
            period,
            deadlines,
            metadata,
            creation,
            MarketType::Categorical(T::MaxCategories::get()),
<<<<<<< HEAD
            MarketDisputeMechanism::SimpleDisputes, ScoringRule::CPMM)
=======
            MarketDisputeMechanism::SimpleDisputes,
            ScoringRule::CPMM
    )

    edit_market {
        let m in 0..63;

        let market_type = MarketType::Categorical(T::MaxCategories::get());
        let dispute_mechanism = MarketDisputeMechanism::SimpleDisputes;
        let scoring_rule = ScoringRule::CPMM;
        let range_start: MomentOf<T> = 100_000u64.saturated_into();
        let range_end: MomentOf<T> = 1_000_000u64.saturated_into();
        let period = MarketPeriod::Timestamp(range_start..range_end);
        let (caller, oracle, deadlines, metadata, creation) =
            create_market_common_parameters::<T>(MarketCreation::Advised)?;
        Call::<T>::create_market {
            oracle: oracle.clone(),
            period: period.clone(),
            deadlines,
            metadata: metadata.clone(),
            creation,
            market_type: market_type.clone(),
            dispute_mechanism: dispute_mechanism.clone(),
            scoring_rule,
        }
        .dispatch_bypass_filter(RawOrigin::Signed(caller.clone()).into())?;
        let market_id = T::MarketCommons::latest_market_id()?;

        let approve_origin = T::ApproveOrigin::successful_origin();
        let edit_reason = vec![0_u8; 1024];
        Call::<T>::request_edit{ market_id, edit_reason }
        .dispatch_bypass_filter(approve_origin)?;

        for i in 0..m {
            MarketIdsPerCloseTimeFrame::<T>::try_mutate(
                Pallet::<T>::calculate_time_frame_of_moment(range_end),
                |ids| ids.try_push(i.into()),
            ).unwrap();
        }
        let new_deadlines = Deadlines::<T::BlockNumber> {
            grace_period: 2_u32.into(),
            oracle_duration: T::MinOracleDuration::get(),
            dispute_duration: T::MinDisputeDuration::get(),
        };
    }: _(
            RawOrigin::Signed(caller),
            market_id,
            oracle,
            period,
            new_deadlines,
            metadata,
            market_type,
            dispute_mechanism,
            scoring_rule
    )
>>>>>>> cccbafc6

    deploy_swap_pool_for_market_future_pool {
        let a in (T::MinCategories::get().into())..T::MaxCategories::get().into();
        let o in 0..63;

        let range_start: MomentOf<T> = 100_000u64.saturated_into();
        let range_end: MomentOf<T> = 1_000_000u64.saturated_into();
        let (caller, market_id) = create_market_common::<T>(
            MarketCreation::Permissionless,
            MarketType::Categorical(a.saturated_into()),
            ScoringRule::CPMM,
            Some(MarketPeriod::Timestamp(range_start..range_end)),
        )?;

        assert!(
            Pallet::<T>::calculate_time_frame_of_moment(T::MarketCommons::now())
                < Pallet::<T>::calculate_time_frame_of_moment(range_start)
        );

        for i in 0..o {
            MarketIdsPerOpenTimeFrame::<T>::try_mutate(
                Pallet::<T>::calculate_time_frame_of_moment(range_start),
                |ids| ids.try_push(i.into()),
            ).unwrap();
        }

        let prev_len = MarketIdsPerOpenTimeFrame::<T>::get(
            Pallet::<T>::calculate_time_frame_of_moment(range_start)).len();

        let max_swap_fee: BalanceOf::<T> = MaxSwapFee::get().saturated_into();
        let min_liquidity: BalanceOf::<T> = MinLiquidity::get().saturated_into();
        Pallet::<T>::buy_complete_set(
            RawOrigin::Signed(caller.clone()).into(),
            market_id,
            min_liquidity,
        )?;

        let weight_len: usize = MaxRuntimeUsize::from(a).into();
        let weights = vec![MinWeight::get(); weight_len];

        let call = Call::<T>::deploy_swap_pool_for_market {
            market_id,
            swap_fee: max_swap_fee,
            amount: min_liquidity,
            weights,
        };
    }: {
        call.dispatch_bypass_filter(RawOrigin::Signed(caller).into())?;
    } verify {
        let current_len = MarketIdsPerOpenTimeFrame::<T>::get(
            Pallet::<T>::calculate_time_frame_of_moment(range_start),
        )
        .len();
        assert_eq!(current_len, prev_len + 1);
    }

    deploy_swap_pool_for_market_open_pool {
        let a in (T::MinCategories::get().into())..T::MaxCategories::get().into();

        // We need to ensure, that period range start is now,
        // because we would like to open the pool now
        let range_start: MomentOf<T> = T::MarketCommons::now();
        let range_end: MomentOf<T> = 1_000_000u64.saturated_into();
        let (caller, market_id) = create_market_common::<T>(
            MarketCreation::Permissionless,
            MarketType::Categorical(a.saturated_into()),
            ScoringRule::CPMM,
            Some(MarketPeriod::Timestamp(range_start..range_end)),
        )?;

        let market = T::MarketCommons::market(&market_id.saturated_into())?;

        let max_swap_fee: BalanceOf::<T> = MaxSwapFee::get().saturated_into();
        let min_liquidity: BalanceOf::<T> = MinLiquidity::get().saturated_into();
        Pallet::<T>::buy_complete_set(
            RawOrigin::Signed(caller.clone()).into(),
            market_id,
            min_liquidity,
        )?;

        let weight_len: usize = MaxRuntimeUsize::from(a).into();
        let weights = vec![MinWeight::get(); weight_len];

        let call = Call::<T>::deploy_swap_pool_for_market {
            market_id,
            swap_fee: max_swap_fee,
            amount: min_liquidity,
            weights,
        };
    }: {
        call.dispatch_bypass_filter(RawOrigin::Signed(caller).into())?;
    } verify {
        let market_pool_id = T::MarketCommons::market_pool(&market_id.saturated_into())?;
        let pool = T::Swaps::pool(market_pool_id)?;
        assert_eq!(pool.pool_status, PoolStatus::Active);
    }

    start_global_dispute {
        let m in 1..CacheSize::get();

        // no benchmarking component for max disputes here,
        // because MaxDisputes is enforced for the extrinsic
        let (caller, market_id) = create_close_and_report_market::<T>(
            MarketCreation::Permissionless,
            MarketType::Scalar(0u128..=u128::MAX),
            OutcomeReport::Scalar(u128::MAX),
        )?;

        // first element is the market id from above
        let mut market_ids = BoundedVec::try_from(vec![market_id]).unwrap();
        assert_eq!(market_id, 0u128.saturated_into());
        for i in 1..m {
            market_ids.try_push(i.saturated_into()).unwrap();
        }

        let max_dispute_len = T::MaxDisputes::get();
        for i in 0..max_dispute_len {
            // ensure that the MarketIdsPerDisputeBlock does not interfere
            // with the start_global_dispute execution block
            <frame_system::Pallet<T>>::set_block_number(i.saturated_into());
            let disputor: T::AccountId = account("Disputor", i, 0);
            T::AssetManager::deposit(Asset::Ztg, &disputor, (u128::MAX).saturated_into())?;
            let _ = Call::<T>::dispute {
                market_id,
                outcome: OutcomeReport::Scalar(i.into()),
            }
            .dispatch_bypass_filter(RawOrigin::Signed(disputor.clone()).into())?;
        }

        let current_block: T::BlockNumber = (max_dispute_len + 1).saturated_into();
        <frame_system::Pallet<T>>::set_block_number(current_block);
        // the complexity depends on MarketIdsPerDisputeBlock at the current block
        // this is because a variable number of market ids need to be decoded from the storage
        MarketIdsPerDisputeBlock::<T>::insert(current_block, market_ids);
    }: _(RawOrigin::Signed(caller), market_id)

    dispute_authorized {
        let d in 0..(T::MaxDisputes::get() - 1);
        let b in 0..63;

        let report_outcome = OutcomeReport::Scalar(u128::MAX);
        let (caller, market_id) = create_close_and_report_market::<T>(
            MarketCreation::Permissionless,
            MarketType::Scalar(0u128..=u128::MAX),
            report_outcome,
        )?;

        T::MarketCommons::mutate_market(&market_id, |market| {
            let admin = account("admin", 0, 0);
            market.dispute_mechanism = MarketDisputeMechanism::Authorized(admin);
            Ok(())
        })?;

        let market = T::MarketCommons::market(&market_id)?;
        if let MarketType::Scalar(range) = market.market_type {
            assert!((d as u128) < *range.end());
        } else {
            panic!("Must create scalar market");
        }
        for i in 0..d {
            let outcome = OutcomeReport::Scalar(i.into());
            let disputor = account("disputor", i, 0);
            T::AssetManager::deposit(Asset::Ztg, &disputor, (u128::MAX).saturated_into())?;
            Pallet::<T>::dispute(RawOrigin::Signed(disputor).into(), market_id, outcome)?;
        }

        let now = frame_system::Pallet::<T>::block_number();
        let resolves_at = now.saturating_add(market.deadlines.dispute_duration);
        for i in 0..b {
            MarketIdsPerDisputeBlock::<T>::try_mutate(
                resolves_at,
                |ids| ids.try_push(i.into()),
            ).unwrap();
        }

        let dispute_outcome = OutcomeReport::Scalar((d + 1).into());
        let call = Call::<T>::dispute { market_id, outcome: dispute_outcome };
    }: {
        call.dispatch_bypass_filter(RawOrigin::Signed(caller).into())?;
    }

    handle_expired_advised_market {
        let (_, market_id) = create_market_common::<T>(
            MarketCreation::Advised,
            MarketType::Categorical(T::MaxCategories::get()),
            ScoringRule::CPMM,
            Some(MarketPeriod::Timestamp(T::MinSubsidyPeriod::get()..T::MaxSubsidyPeriod::get())),
        )?;
        let market = T::MarketCommons::market(&market_id.saturated_into())?;
    }: { Pallet::<T>::handle_expired_advised_market(&market_id, market)? }

    internal_resolve_categorical_reported {
        let categories = T::MaxCategories::get();
        let (_, market_id) = setup_reported_categorical_market_with_pool::<T>(
            categories.into(),
            OutcomeReport::Categorical(1u16),
        )?;
        T::MarketCommons::mutate_market(&market_id, |market| {
            let admin = account("admin", 0, 0);
            market.dispute_mechanism = MarketDisputeMechanism::Authorized(admin);
            Ok(())
        })?;
        let market = T::MarketCommons::market(&market_id)?;
    }: {
        Pallet::<T>::on_resolution(&market_id, &market)?;
    } verify {
        let market = T::MarketCommons::market(&market_id)?;
        assert_eq!(market.status, MarketStatus::Resolved);
    }

    internal_resolve_categorical_disputed {
        // d = num. disputes
        let d in 0..T::MaxDisputes::get();

        let categories = T::MaxCategories::get();
        let (caller, market_id) =
            setup_reported_categorical_market_with_pool::<T>(
                categories.into(),
                OutcomeReport::Categorical(1u16)
            )?;
        T::MarketCommons::mutate_market(&market_id, |market| {
            let admin = account("admin", 0, 0);
            market.dispute_mechanism = MarketDisputeMechanism::Authorized(admin);
            Ok(())
        })?;

        for i in 0..d {
            let origin = caller.clone();
            Pallet::<T>::dispute(
                RawOrigin::Signed(origin).into(),
                market_id,
                OutcomeReport::Categorical((i % 2).saturated_into::<u16>()),
            )?;
        }
        let market = T::MarketCommons::market(&market_id)?;
    }: {
        Pallet::<T>::on_resolution(&market_id, &market)?;
    } verify {
        let market = T::MarketCommons::market(&market_id)?;
        assert_eq!(market.status, MarketStatus::Resolved);
    }

    internal_resolve_scalar_reported {
        let (caller, market_id) = create_close_and_report_market::<T>(
            MarketCreation::Permissionless,
            MarketType::Scalar(0u128..=u128::MAX),
            OutcomeReport::Scalar(u128::MAX),
        )?;
        let market = T::MarketCommons::market(&market_id)?;
    }: {
        Pallet::<T>::on_resolution(&market_id, &market)?;
    } verify {
        let market = T::MarketCommons::market(&market_id)?;
        assert_eq!(market.status, MarketStatus::Resolved);
    }

    internal_resolve_scalar_disputed {
        let d in 0..T::MaxDisputes::get();

        let (caller, market_id) = create_close_and_report_market::<T>(
            MarketCreation::Permissionless,
            MarketType::Scalar(0u128..=u128::MAX),
            OutcomeReport::Scalar(u128::MAX),
        )?;
        T::MarketCommons::mutate_market(&market_id, |market| {
            let admin = account("admin", 0, 0);
            market.dispute_mechanism = MarketDisputeMechanism::Authorized(admin);
            Ok(())
        })?;
        let market = T::MarketCommons::market(&market_id)?;
        if let MarketType::Scalar(range) = market.market_type {
            assert!((d as u128) < *range.end());
        } else {
            panic!("Must create scalar market");
        }
        for i in 0..d {
            let origin = caller.clone();
            Pallet::<T>::dispute(
                RawOrigin::Signed(origin).into(),
                market_id,
                OutcomeReport::Scalar(i.into())
            )?;
        }
        let market = T::MarketCommons::market(&market_id)?;
    }: {
        Pallet::<T>::on_resolution(&market_id, &market)?;
    } verify {
        let market = T::MarketCommons::market(&market_id)?;
        assert_eq!(market.status, MarketStatus::Resolved);
    }

    on_initialize_resolve_overhead {
        // wait for timestamp to get initialized (that's why block 2)
        let now = 2u64.saturated_into::<T::BlockNumber>();
    }: { Pallet::<T>::on_initialize(now) }

    // Benchmark iteration and market validity check without ending subsidy / discarding market.
    process_subsidy_collecting_markets_raw {
        // Number of markets collecting subsidy.
        let a in 0..10;

        let market_info = SubsidyUntil {
            market_id: MarketIdOf::<T>::zero(),
            period: MarketPeriod::Block(T::BlockNumber::one()..T::BlockNumber::one())
        };

        let markets = BoundedVec::try_from(vec![market_info; a as usize]).unwrap();
        <MarketsCollectingSubsidy<T>>::put(markets);
    }: {
        Pallet::<T>::process_subsidy_collecting_markets(
            T::BlockNumber::zero(),
            MomentOf::<T>::zero()
        );
    }

    redeem_shares_categorical {
        let (caller, market_id) = setup_redeem_shares_common::<T>(
            MarketType::Categorical(T::MaxCategories::get())
        )?;
    }: redeem_shares(RawOrigin::Signed(caller), market_id)

    redeem_shares_scalar {
        let (caller, market_id) = setup_redeem_shares_common::<T>(
            MarketType::Scalar(0u128..=u128::MAX)
        )?;
    }: redeem_shares(RawOrigin::Signed(caller), market_id)

    reject_market {
        let c in 0..63;
        let o in 0..63;
        let r in 0..<T as Config>::MaxRejectReasonLen::get();

        let range_start: MomentOf<T> = 100_000u64.saturated_into();
        let range_end: MomentOf<T> = 1_000_000u64.saturated_into();
        let (_, market_id) = create_market_common::<T>(
            MarketCreation::Advised,
            MarketType::Categorical(T::MaxCategories::get()),
            ScoringRule::CPMM,
            Some(MarketPeriod::Timestamp(range_start..range_end)),
        )?;

        for i in 0..o {
            MarketIdsPerOpenTimeFrame::<T>::try_mutate(
                Pallet::<T>::calculate_time_frame_of_moment(range_start),
                |ids| ids.try_push(i.into()),
            ).unwrap();
        }

        for i in 0..c {
            MarketIdsPerCloseTimeFrame::<T>::try_mutate(
                Pallet::<T>::calculate_time_frame_of_moment(range_end),
                |ids| ids.try_push(i.into()),
            ).unwrap();
        }

        let reject_origin = T::RejectOrigin::successful_origin();
        let reject_reason: Vec<u8> = vec![0; r as usize];
        let call = Call::<T>::reject_market { market_id, reject_reason };
    }: { call.dispatch_bypass_filter(reject_origin)? }

    report {
        let m in 0..63;

        // ensure range.start is now to get the heaviest path
        let range_start: MomentOf<T> = T::MarketCommons::now();
        let range_end: MomentOf<T> = 1_000_000u64.saturated_into();
        let (caller, market_id) = create_market_common::<T>(
            MarketCreation::Permissionless,
            MarketType::Categorical(T::MaxCategories::get()),
            ScoringRule::CPMM,
            Some(MarketPeriod::Timestamp(range_start..range_end)),
        )?;

        T::MarketCommons::mutate_market(&market_id, |market| {
            // ensure sender is oracle to succeed extrinsic call
            market.oracle = caller.clone();
            Ok(())
        })?;

        let outcome = OutcomeReport::Categorical(0);
        let close_origin = T::CloseOrigin::successful_origin();
        Pallet::<T>::admin_move_market_to_closed(close_origin, market_id)?;
        let market = T::MarketCommons::market(&market_id)?;
        let end : u32 = match market.period {
            MarketPeriod::Timestamp(range) => {
                range.end.saturated_into::<u32>()
            },
            _ => {
                return Err(frame_benchmarking::BenchmarkError::Stop(
                          "MarketPeriod is block_number based"
                        ));
            },
        };
        let grace_period: u32 =
            (market.deadlines.grace_period.saturated_into::<u32>() + 1) * MILLISECS_PER_BLOCK;
        pallet_timestamp::Pallet::<T>::set_timestamp((end + grace_period).into());
        let report_at = frame_system::Pallet::<T>::block_number();
        let resolves_at = report_at.saturating_add(market.deadlines.dispute_duration);
        for i in 0..m {
            MarketIdsPerReportBlock::<T>::try_mutate(resolves_at, |ids| {
                ids.try_push(i.into())
            }).unwrap();
        }
    }: _(RawOrigin::Signed(caller), market_id, outcome)

    sell_complete_set {
        let a in (T::MinCategories::get().into())..T::MaxCategories::get().into();
        let (caller, market_id) = create_market_common::<T>(
            MarketCreation::Permissionless,
            MarketType::Categorical(a.saturated_into()),
            ScoringRule::CPMM,
            None,
        )?;
        let amount: BalanceOf<T> = MinLiquidity::get().saturated_into();
        Pallet::<T>::buy_complete_set(
            RawOrigin::Signed(caller.clone()).into(),
            market_id,
            amount,
        )?;
    }: _(RawOrigin::Signed(caller), market_id, amount)

    start_subsidy {
        // Total event outcome assets.
        let a in (T::MinCategories::get().into())..T::MaxCategories::get().into();

        // Create advised rikiddo market with a assets (advised -> start_subsidy not invoked).
        let (caller, market_id) = create_market_common::<T>(
            MarketCreation::Advised,
            MarketType::Categorical(a.saturated_into()),
            ScoringRule::RikiddoSigmoidFeeMarketEma,
            Some(MarketPeriod::Timestamp(T::MinSubsidyPeriod::get()..T::MaxSubsidyPeriod::get())),
        )?;
        let mut market_clone = None;
        T::MarketCommons::mutate_market(&market_id, |market| {
            market.status = MarketStatus::CollectingSubsidy;
            market_clone = Some(market.clone());
            Ok(())
        })?;
    }: { Pallet::<T>::start_subsidy(&market_clone.unwrap(), market_id)? }

    market_status_manager {
        let b in 1..31;
        let f in 1..31;

        // ensure markets exist
        let start_block: T::BlockNumber = 100_000u64.saturated_into();
        let end_block: T::BlockNumber = 1_000_000u64.saturated_into();
        for _ in 0..31 {
            create_market_common::<T>(
                MarketCreation::Permissionless,
                MarketType::Categorical(T::MaxCategories::get()),
                ScoringRule::CPMM,
                Some(MarketPeriod::Block(start_block..end_block)),
            ).unwrap();
        }

        let range_start: MomentOf<T> = 100_000u64.saturated_into();
        let range_end: MomentOf<T> = 1_000_000u64.saturated_into();
        for _ in 31..64 {
            create_market_common::<T>(
                MarketCreation::Permissionless,
                MarketType::Categorical(T::MaxCategories::get()),
                ScoringRule::CPMM,
                Some(MarketPeriod::Timestamp(range_start..range_end)),
            ).unwrap();
        }

        let block_number: T::BlockNumber = Zero::zero();
        let last_time_frame: TimeFrame = Zero::zero();
        for i in 1..=b {
            <MarketIdsPerOpenBlock<T>>::try_mutate(block_number, |ids| {
                ids.try_push(i.into())
            }).unwrap();
        }

        let last_offset: TimeFrame = last_time_frame + 1.saturated_into::<u64>();
        //* quadratic complexity should not be allowed in substrate blockchains
        //* assume at first that the last time frame is one block before the current time frame
        let t = 0;
        let current_time_frame: TimeFrame = last_offset + t.saturated_into::<u64>();
        for i in 1..=f {
            <MarketIdsPerOpenTimeFrame<T>>::try_mutate(current_time_frame, |ids| {
                // + 31 to not conflict with the markets of MarketIdsPerOpenBlock
                ids.try_push((i + 31).into())
            }).unwrap();
        }
    }: {
        Pallet::<T>::market_status_manager::<
            _,
            MarketIdsPerOpenBlock<T>,
            MarketIdsPerOpenTimeFrame<T>,
        >(
            block_number,
            last_time_frame,
            current_time_frame,
            |market_id, market| {
                // noop, because weight is already measured somewhere else
                Ok(())
            },
        )
        .unwrap();
    }

    market_resolution_manager {
        let r in 1..31;
        let d in 1..31;

        let range_start: MomentOf<T> = 100_000u64.saturated_into();
        let range_end: MomentOf<T> = 1_000_000u64.saturated_into();
        // ensure markets exist
        for _ in 0..64 {
            let (_, market_id) = create_market_common::<T>(
                MarketCreation::Permissionless,
                MarketType::Categorical(T::MaxCategories::get()),
                ScoringRule::CPMM,
                Some(MarketPeriod::Timestamp(range_start..range_end)),
            )?;
            // ensure market is reported
            T::MarketCommons::mutate_market(&market_id, |market| {
                market.status = MarketStatus::Reported;
                Ok(())
            })?;
        }

        let block_number: T::BlockNumber = Zero::zero();

        let mut r_ids_vec = Vec::new();
        for i in 1..=r {
           r_ids_vec.push(i.into());
        }
        MarketIdsPerReportBlock::<T>::mutate(block_number, |ids| {
            *ids = BoundedVec::try_from(r_ids_vec).unwrap();
        });

        // + 31 to not conflict with the markets of MarketIdsPerReportBlock
        let d_ids_vec = (1..=d).map(|i| (i + 31).into()).collect::<Vec<_>>();
        MarketIdsPerDisputeBlock::<T>::mutate(block_number, |ids| {
            *ids = BoundedVec::try_from(d_ids_vec).unwrap();
        });
    }: {
        Pallet::<T>::resolution_manager(
            block_number,
            |market_id, market| {
                // noop, because weight is already measured somewhere else
                Ok(())
            },
        ).unwrap();
    }

    process_subsidy_collecting_markets_dummy {
        let current_block: T::BlockNumber = 0u64.saturated_into::<T::BlockNumber>();
        let current_time: MomentOf<T> = 0u64.saturated_into::<MomentOf<T>>();
        let markets = BoundedVec::try_from(Vec::new()).unwrap();
        <MarketsCollectingSubsidy<T>>::put(markets);
    }: {
        let _ = <Pallet<T>>::process_subsidy_collecting_markets(current_block, current_time);
    }
}

impl_benchmark_test_suite!(
    PredictionMarket,
    crate::mock::ExtBuilder::default().build(),
    crate::mock::Runtime
);<|MERGE_RESOLUTION|>--- conflicted
+++ resolved
@@ -33,11 +33,7 @@
 };
 use frame_system::RawOrigin;
 use orml_traits::MultiCurrency;
-<<<<<<< HEAD
-use sp_runtime::traits::SaturatedConversion;
-=======
 use sp_runtime::traits::{One, SaturatedConversion, Saturating, Zero};
->>>>>>> cccbafc6
 use zeitgeist_primitives::{
     constants::mock::{MaxSwapFee, MinLiquidity, MinWeight, BASE, MILLISECS_PER_BLOCK},
     traits::Swaps,
@@ -620,9 +616,6 @@
             metadata,
             creation,
             MarketType::Categorical(T::MaxCategories::get()),
-<<<<<<< HEAD
-            MarketDisputeMechanism::SimpleDisputes, ScoringRule::CPMM)
-=======
             MarketDisputeMechanism::SimpleDisputes,
             ScoringRule::CPMM
     )
@@ -678,7 +671,6 @@
             dispute_mechanism,
             scoring_rule
     )
->>>>>>> cccbafc6
 
     deploy_swap_pool_for_market_future_pool {
         let a in (T::MinCategories::get().into())..T::MaxCategories::get().into();
