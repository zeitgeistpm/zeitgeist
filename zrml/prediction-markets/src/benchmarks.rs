--- conflicted
+++ resolved
@@ -322,22 +322,9 @@
     }: { Pallet::<T>::handle_expired_advised_market(&market_id, market)? }
 
     internal_resolve_categorical_reported {
-<<<<<<< HEAD
-        // a = total accounts
-        let a in 0..10;
-        // b = num. accounts with assets
-        let b in 0..10;
-        // c = num. asset types
-        let c in (T::MinCategories::get().into())..T::MaxCategories::get().into();
-
-        let c_u16 = c.saturated_into();
-        let (caller, market_id) =
-            setup_resolve_common_categorical::<T>(a, b, c_u16)?;
-=======
         let categories : u16 = T::MaxCategories::get().saturated_into();
         let (_, market_id) =
-            setup_resolve_common_categorical_after_dispute::<T>(0, 0, categories)?;
->>>>>>> b09f44be
+            setup_resolve_common_categorical::<T>(0, 0, categories)?;
     }: {
         let market = T::MarketCommons::market(&market_id)?;
         Pallet::<T>::on_resolution(&market_id, &market)?;
@@ -350,20 +337,13 @@
         // d = num. disputes
         let d in 0..T::MaxDisputes::get();
 
-<<<<<<< HEAD
-        let c_u16 = c.saturated_into();
-        let (caller, market_id) =
-            setup_resolve_common_categorical::<T>(a, b, c_u16)?;
+        let categories = T::MaxCategories::get();
+        let (caller, market_id) = setup_resolve_common_categorical::<T>(0, 0, categories)?;
         T::MarketCommons::mutate_market(&market_id, |market| {
             let admin = account("admin", 0, 0);
             market.dispute_mechanism = MarketDisputeMechanism::Authorized(admin);
             Ok(())
         })?;
-=======
-        let categories = T::MaxCategories::get();
-        let (caller, market_id) =
-            setup_resolve_common_categorical_after_dispute::<T>(0, 0, categories)?;
->>>>>>> b09f44be
 
         let categories : u32 = categories.saturated_into();
         for i in 0..categories.min(d) {
