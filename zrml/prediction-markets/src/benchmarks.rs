--- conflicted
+++ resolved
@@ -221,14 +221,10 @@
 
 benchmarks! {
     where_clause {
-<<<<<<< HEAD
-        where T : pallet_timestamp::Config + zrml_authorized::Config,
-=======
         where
             T: pallet_timestamp::Config + zrml_authorized::Config,
             <<T as zrml_authorized::Config>::MarketCommons as MarketCommonsPalletApi>::MarketId:
                 From<<T as zrml_market_commons::Config>::MarketId>,
->>>>>>> f4767806
     }
 
     admin_destroy_disputed_market{
@@ -513,11 +509,7 @@
         assert_last_event::<T>(Event::MarketResolved::<T>(
             market_id,
             MarketStatus::Resolved,
-<<<<<<< HEAD
-            OutcomeReport::Scalar(d.into()),
-=======
             OutcomeReport::Scalar(0),
->>>>>>> f4767806
         ).into());
     }
 
