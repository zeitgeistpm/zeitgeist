--- conflicted
+++ resolved
@@ -45,14 +45,12 @@
 };
 use zrml_market_commons::MarketCommonsPalletApi;
 
-<<<<<<< HEAD
 use frame_support::{traits::Hooks, BoundedVec};
 use sp_runtime::traits::{One, Zero};
-=======
+
 fn assert_last_event<T: Config>(generic_event: <T as Config>::Event) {
     frame_system::Pallet::<T>::assert_last_event(generic_event.into());
 }
->>>>>>> fa3dbaa5
 
 // Get default values for market creation. Also spawns an account with maximum
 // amount of native currency
