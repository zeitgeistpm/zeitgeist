--- conflicted
+++ resolved
@@ -1474,15 +1474,9 @@
         let range_start = (5 * MILLISECS_PER_BLOCK) as u64;
         let range_end = (100 * MILLISECS_PER_BLOCK) as u64;
         let period = MarketPeriod::Timestamp(range_start..range_end);
-<<<<<<< HEAD
         let asset_count = n.try_into().unwrap();
         let market_type = MarketType::Categorical(asset_count);
-        let (caller, oracle, deadlines, metadata) = create_market_common_parameters::<T>()?;
-=======
-        let market_type = MarketType::Categorical(2);
         let (caller, oracle, deadlines, metadata) = create_market_common_parameters::<T>(true)?;
-        let price = (BASE / 2).saturated_into();
->>>>>>> 1cc3803f
         let amount = (10u128 * BASE).saturated_into();
 
         <T as pallet::Config>::AssetManager::deposit(
