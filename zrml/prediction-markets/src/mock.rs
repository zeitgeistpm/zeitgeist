--- conflicted
+++ resolved
@@ -37,20 +37,12 @@
     constants::mock::{
         AuthorizedPalletId, BalanceFractionalDecimals, BlockHashCount, CourtCaseDuration,
         CourtPalletId, DisputeFactor, ExistentialDeposit, ExistentialDeposits, ExitFee,
-<<<<<<< HEAD
         GetNativeCurrencyId, LiquidityMiningPalletId, MaxApprovals, MaxAssets, MaxCategories,
-        MaxDisputes, MaxInRatio, MaxMarketPeriod, MaxOutRatio, MaxReserves, MaxSubsidyPeriod,
-        MaxSwapFee, MaxTotalWeight, MaxWeight, MinAssets, MinCategories, MinLiquidity, MinSubsidy,
+        MaxDisputeDuration, MaxDisputes, MaxGracePeriod, MaxInRatio, MaxMarketPeriod,
+        MaxOracleDuration, MaxOutRatio, MaxReserves, MaxSubsidyPeriod, MaxSwapFee, MaxTotalWeight,
+        MaxWeight, MinAssets, MinCategories, MinDisputeDuration, MinLiquidity, MinSubsidy,
         MinSubsidyPeriod, MinWeight, MinimumPeriod, PmPalletId, SimpleDisputesPalletId,
         StakeWeight, SwapsPalletId, TreasuryPalletId, BASE, CENT, MILLISECS_PER_BLOCK,
-=======
-        GetNativeCurrencyId, LiquidityMiningPalletId, MaxAssets, MaxCategories, MaxDisputeDuration,
-        MaxDisputes, MaxGracePeriod, MaxInRatio, MaxMarketPeriod, MaxOracleDuration, MaxOutRatio,
-        MaxReserves, MaxSubsidyPeriod, MaxSwapFee, MaxTotalWeight, MaxWeight, MinAssets,
-        MinCategories, MinDisputeDuration, MinLiquidity, MinSubsidy, MinSubsidyPeriod, MinWeight,
-        MinimumPeriod, PmPalletId, SimpleDisputesPalletId, StakeWeight, SwapsPalletId, BASE, CENT,
-        MILLISECS_PER_BLOCK,
->>>>>>> b34eb1e9
     },
     types::{
         AccountIdTest, Amount, Asset, Balance, BasicCurrencyAdapter, BlockNumber, BlockTest,
@@ -74,12 +66,7 @@
 }
 parameter_types! {
     pub const DisputePeriod: BlockNumber = 10;
-<<<<<<< HEAD
-    pub const ReportingPeriod: u32 = 11;
-=======
     pub const ReportingPeriod: BlockNumber = 11;
-    pub const TreasuryPalletId: PalletId = PalletId(*b"3.141592");
->>>>>>> b34eb1e9
     pub const MinSubsidyPerAccount: Balance = BASE;
     pub const AdvisoryBond: Balance = 11 * CENT;
     pub const AdvisoryBondSlashPercentage: Percent = Percent::from_percent(10);
