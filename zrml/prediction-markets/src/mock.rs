// Copyright 2022-2023 Forecasting Technologies LTD.
// Copyright 2021-2022 Zeitgeist PM LLC.
//
// This file is part of Zeitgeist.
//
// Zeitgeist is free software: you can redistribute it and/or modify it
// under the terms of the GNU General Public License as published by the
// Free Software Foundation, either version 3 of the License, or (at
// your option) any later version.
//
// Zeitgeist is distributed in the hope that it will be useful, but
// WITHOUT ANY WARRANTY; without even the implied warranty of
// MERCHANTABILITY or FITNESS FOR A PARTICULAR PURPOSE. See the GNU
// General Public License for more details.
//
// You should have received a copy of the GNU General Public License
// along with Zeitgeist. If not, see <https://www.gnu.org/licenses/>.

#![allow(
    // Mocks are only used for fuzzing and unit tests
    clippy::arithmetic_side_effects
)]
#![cfg(feature = "mock")]

use crate as prediction_markets;
use frame_support::{
    construct_runtime, ord_parameter_types, parameter_types,
    traits::{Everything, NeverEnsureOrigin, OnFinalize, OnInitialize},
};
use frame_system::{EnsureRoot, EnsureSignedBy};
#[cfg(feature = "parachain")]
use orml_asset_registry::AssetMetadata;
use sp_arithmetic::per_things::Percent;
use sp_runtime::{
    testing::Header,
    traits::{BlakeTwo256, IdentityLookup},
};
use substrate_fixed::{types::extra::U33, FixedI128, FixedU128};
use zeitgeist_primitives::{
    constants::mock::{
<<<<<<< HEAD
        AggregationPeriod, AppealBond, AppealPeriod, AuthorizedPalletId, BalanceFractionalDecimals,
        BlockHashCount, BlocksPerYear, CorrectionPeriod, CourtPalletId, ExistentialDeposit,
        ExistentialDeposits, ExitFee, GetNativeCurrencyId, InflationPeriod,
        LiquidityMiningPalletId, LockId, MaxAppeals, MaxApprovals, MaxAssets, MaxCategories,
        MaxCourtParticipants, MaxDelegations, MaxDisputeDuration, MaxDisputes, MaxEditReasonLen,
        MaxGracePeriod, MaxInRatio, MaxMarketLifetime, MaxOracleDuration, MaxOutRatio,
        MaxRejectReasonLen, MaxReserves, MaxSelectedDraws, MaxSubsidyPeriod, MaxSwapFee,
        MaxTotalWeight, MaxWeight, MinAssets, MinCategories, MinDisputeDuration, MinJurorStake,
        MinOracleDuration, MinSubsidy, MinSubsidyPeriod, MinWeight, MinimumPeriod, OutcomeBond,
        OutcomeFactor, OutsiderBond, PmPalletId, RequestInterval, SimpleDisputesPalletId,
        SwapsPalletId, TreasuryPalletId, VotePeriod, BASE, CENT, MILLISECS_PER_BLOCK,
=======
        AuthorizedPalletId, BalanceFractionalDecimals, BlockHashCount, CorrectionPeriod,
        CourtCaseDuration, CourtPalletId, ExistentialDeposit, ExistentialDeposits, ExitFee,
        GetNativeCurrencyId, LiquidityMiningPalletId, MaxApprovals, MaxAssets, MaxCategories,
        MaxDisputeDuration, MaxDisputes, MaxEditReasonLen, MaxGracePeriod, MaxInRatio,
        MaxMarketLifetime, MaxOracleDuration, MaxOutRatio, MaxRejectReasonLen, MaxReserves,
        MaxSubsidyPeriod, MaxSwapFee, MaxTotalWeight, MaxWeight, MinAssets, MinCategories,
        MinDisputeDuration, MinOracleDuration, MinSubsidy, MinSubsidyPeriod, MinWeight,
        MinimumPeriod, OutcomeBond, OutcomeFactor, OutsiderBond, PmPalletId,
        SimpleDisputesPalletId, StakeWeight, SwapsPalletId, TreasuryPalletId, BASE, CENT,
        MILLISECS_PER_BLOCK,
>>>>>>> ae0eccff
    },
    types::{
        AccountIdTest, Amount, Asset, Balance, BasicCurrencyAdapter, BlockNumber, BlockTest,
        CurrencyId, Hash, Index, MarketId, Moment, PoolId, SerdeWrapper, UncheckedExtrinsicTest,
    },
};

use zeitgeist_primitives::constants::mock::{
    GlobalDisputeLockId, GlobalDisputePeriod, GlobalDisputesPalletId, MaxGlobalDisputeVotes,
    MaxOwners, MinOutcomeVoteAmount, RemoveKeysLimit, VotingOutcomeFee,
};

use zrml_rikiddo::types::{EmaMarketVolume, FeeSigmoid, RikiddoSigmoidMV};

pub const ALICE: AccountIdTest = 0;
pub const BOB: AccountIdTest = 1;
pub const CHARLIE: AccountIdTest = 2;
pub const DAVE: AccountIdTest = 3;
pub const EVE: AccountIdTest = 4;
pub const FRED: AccountIdTest = 5;
pub const SUDO: AccountIdTest = 69;

pub const INITIAL_BALANCE: u128 = 1_000 * BASE;

ord_parameter_types! {
    pub const Sudo: AccountIdTest = SUDO;
}
parameter_types! {
    pub const MinSubsidyPerAccount: Balance = BASE;
    pub const AdvisoryBond: Balance = 11 * CENT;
    pub const AdvisoryBondSlashPercentage: Percent = Percent::from_percent(10);
    pub const OracleBond: Balance = 25 * CENT;
    pub const ValidityBond: Balance = 53 * CENT;
    pub const DisputeBond: Balance = 109 * CENT;
}

construct_runtime!(
    pub enum Runtime
    where
        Block = BlockTest<Runtime>,
        NodeBlock = BlockTest<Runtime>,
        UncheckedExtrinsic = UncheckedExtrinsicTest<Runtime>,
    {
        Authorized: zrml_authorized::{Event<T>, Pallet, Storage},
        Balances: pallet_balances::{Call, Config<T>, Event<T>, Pallet, Storage},
        Court: zrml_court::{Event<T>, Pallet, Storage},
        AssetManager: orml_currencies::{Call, Pallet, Storage},
        LiquidityMining: zrml_liquidity_mining::{Config<T>, Event<T>, Pallet},
        MarketCommons: zrml_market_commons::{Pallet, Storage},
        PredictionMarkets: prediction_markets::{Event<T>, Pallet, Storage},
        RandomnessCollectiveFlip: pallet_randomness_collective_flip::{Pallet, Storage},
        RikiddoSigmoidFeeMarketEma: zrml_rikiddo::{Pallet, Storage},
        SimpleDisputes: zrml_simple_disputes::{Event<T>, Pallet, Storage},
        GlobalDisputes: zrml_global_disputes::{Event<T>, Pallet, Storage},
        Swaps: zrml_swaps::{Call, Event<T>, Pallet},
        System: frame_system::{Call, Config, Event<T>, Pallet, Storage},
        Timestamp: pallet_timestamp::{Pallet},
        Tokens: orml_tokens::{Config<T>, Event<T>, Pallet, Storage},
        Treasury: pallet_treasury::{Call, Event<T>, Pallet, Storage},
    }
);

impl crate::Config for Runtime {
    type AdvisoryBond = AdvisoryBond;
    type AdvisoryBondSlashPercentage = AdvisoryBondSlashPercentage;
    type ApproveOrigin = EnsureSignedBy<Sudo, AccountIdTest>;
    #[cfg(feature = "parachain")]
    type AssetRegistry = MockRegistry;
    type Authorized = Authorized;
    type CloseOrigin = EnsureSignedBy<Sudo, AccountIdTest>;
    type Court = Court;
    type DestroyOrigin = EnsureSignedBy<Sudo, AccountIdTest>;
    type DisputeBond = DisputeBond;
    type RuntimeEvent = RuntimeEvent;
    type GlobalDisputes = GlobalDisputes;
    type GlobalDisputePeriod = GlobalDisputePeriod;
    type LiquidityMining = LiquidityMining;
    type MaxCategories = MaxCategories;
    type MaxDisputes = MaxDisputes;
    type MinDisputeDuration = MinDisputeDuration;
    type MinOracleDuration = MinOracleDuration;
    type MaxDisputeDuration = MaxDisputeDuration;
    type MaxGracePeriod = MaxGracePeriod;
    type MaxOracleDuration = MaxOracleDuration;
    type MaxSubsidyPeriod = MaxSubsidyPeriod;
    type MaxMarketLifetime = MaxMarketLifetime;
    type MinCategories = MinCategories;
    type MinSubsidyPeriod = MinSubsidyPeriod;
    type MaxEditReasonLen = MaxEditReasonLen;
    type MaxRejectReasonLen = MaxRejectReasonLen;
    type OracleBond = OracleBond;
    type OutsiderBond = OutsiderBond;
    type PalletId = PmPalletId;
    type RejectOrigin = EnsureSignedBy<Sudo, AccountIdTest>;
    type RequestEditOrigin = EnsureSignedBy<Sudo, AccountIdTest>;
    type ResolveOrigin = EnsureSignedBy<Sudo, AccountIdTest>;
    type AssetManager = AssetManager;
    type SimpleDisputes = SimpleDisputes;
    type Slash = Treasury;
    type Swaps = Swaps;
    type ValidityBond = ValidityBond;
    type WeightInfo = prediction_markets::weights::WeightInfo<Runtime>;
}

impl frame_system::Config for Runtime {
    type AccountData = pallet_balances::AccountData<Balance>;
    type AccountId = AccountIdTest;
    type BaseCallFilter = Everything;
    type BlockHashCount = BlockHashCount;
    type BlockLength = ();
    type BlockNumber = BlockNumber;
    type BlockWeights = ();
    type RuntimeCall = RuntimeCall;
    type DbWeight = ();
    type RuntimeEvent = RuntimeEvent;
    type Hash = Hash;
    type Hashing = BlakeTwo256;
    type Header = Header;
    type Index = Index;
    type Lookup = IdentityLookup<Self::AccountId>;
    type MaxConsumers = frame_support::traits::ConstU32<16>;
    type OnKilledAccount = ();
    type OnNewAccount = ();
    type OnSetCode = ();
    type RuntimeOrigin = RuntimeOrigin;
    type PalletInfo = PalletInfo;
    type SS58Prefix = ();
    type SystemWeightInfo = ();
    type Version = ();
}

impl orml_currencies::Config for Runtime {
    type GetNativeCurrencyId = GetNativeCurrencyId;
    type MultiCurrency = Tokens;
    type NativeCurrency = BasicCurrencyAdapter<Runtime, Balances>;
    type WeightInfo = ();
}

impl orml_tokens::Config for Runtime {
    type Amount = Amount;
    type Balance = Balance;
    type CurrencyId = CurrencyId;
    type DustRemovalWhitelist = Everything;
    type RuntimeEvent = RuntimeEvent;
    type ExistentialDeposits = ExistentialDeposits;
    type MaxLocks = ();
    type MaxReserves = MaxReserves;
    type CurrencyHooks = ();
    type ReserveIdentifier = [u8; 8];
    type WeightInfo = ();
}

#[cfg(feature = "parachain")]
crate::orml_asset_registry::impl_mock_registry! {
    MockRegistry,
    CurrencyId,
    Balance,
    zeitgeist_primitives::types::CustomMetadata
}

impl pallet_balances::Config for Runtime {
    type AccountStore = System;
    type Balance = Balance;
    type DustRemoval = ();
    type RuntimeEvent = RuntimeEvent;
    type ExistentialDeposit = ExistentialDeposit;
    type MaxLocks = ();
    type MaxReserves = MaxReserves;
    type ReserveIdentifier = [u8; 8];
    type WeightInfo = ();
}

impl pallet_randomness_collective_flip::Config for Runtime {}

impl pallet_timestamp::Config for Runtime {
    type MinimumPeriod = MinimumPeriod;
    type Moment = Moment;
    type OnTimestampSet = ();
    type WeightInfo = ();
}

ord_parameter_types! {
    pub const AuthorizedDisputeResolutionUser: AccountIdTest = ALICE;
}

impl zrml_authorized::Config for Runtime {
    type AuthorizedDisputeResolutionOrigin =
        EnsureSignedBy<AuthorizedDisputeResolutionUser, AccountIdTest>;
    type CorrectionPeriod = CorrectionPeriod;
    type RuntimeEvent = RuntimeEvent;
    type DisputeResolution = prediction_markets::Pallet<Runtime>;
    type MarketCommons = MarketCommons;
    type PalletId = AuthorizedPalletId;
    type WeightInfo = zrml_authorized::weights::WeightInfo<Runtime>;
}

impl zrml_court::Config for Runtime {
    type AppealBond = AppealBond;
    type BlocksPerYear = BlocksPerYear;
    type DisputeResolution = prediction_markets::Pallet<Runtime>;
    type VotePeriod = VotePeriod;
    type AggregationPeriod = AggregationPeriod;
    type AppealPeriod = AppealPeriod;
    type LockId = LockId;
    type Currency = Balances;
    type RuntimeEvent = RuntimeEvent;
    type InflationPeriod = InflationPeriod;
    type MarketCommons = MarketCommons;
    type MaxAppeals = MaxAppeals;
    type MaxDelegations = MaxDelegations;
    type MaxSelectedDraws = MaxSelectedDraws;
    type MaxCourtParticipants = MaxCourtParticipants;
    type MinJurorStake = MinJurorStake;
    type MonetaryGovernanceOrigin = EnsureRoot<AccountIdTest>;
    type PalletId = CourtPalletId;
    type Random = RandomnessCollectiveFlip;
    type RequestInterval = RequestInterval;
    type Slash = Treasury;
    type TreasuryPalletId = TreasuryPalletId;
    type WeightInfo = zrml_court::weights::WeightInfo<Runtime>;
}

impl zrml_liquidity_mining::Config for Runtime {
    type RuntimeEvent = RuntimeEvent;
    type MarketCommons = MarketCommons;
    type MarketId = MarketId;
    type PalletId = LiquidityMiningPalletId;
    type WeightInfo = zrml_liquidity_mining::weights::WeightInfo<Runtime>;
}

impl zrml_market_commons::Config for Runtime {
    type Currency = Balances;
    type MarketId = MarketId;
    type PredictionMarketsPalletId = PmPalletId;
    type Timestamp = Timestamp;
}

impl zrml_rikiddo::Config for Runtime {
    type Timestamp = Timestamp;
    type Balance = Balance;
    type FixedTypeU = FixedU128<U33>;
    type FixedTypeS = FixedI128<U33>;
    type BalanceFractionalDecimals = BalanceFractionalDecimals;
    type PoolId = PoolId;
    type Rikiddo = RikiddoSigmoidMV<
        Self::FixedTypeU,
        Self::FixedTypeS,
        FeeSigmoid<Self::FixedTypeS>,
        EmaMarketVolume<Self::FixedTypeU>,
    >;
}

impl zrml_simple_disputes::Config for Runtime {
    type AssetManager = AssetManager;
    type RuntimeEvent = RuntimeEvent;
    type OutcomeBond = OutcomeBond;
    type OutcomeFactor = OutcomeFactor;
    type DisputeResolution = prediction_markets::Pallet<Runtime>;
    type MarketCommons = MarketCommons;
    type MaxDisputes = MaxDisputes;
    type PalletId = SimpleDisputesPalletId;
    type WeightInfo = zrml_simple_disputes::weights::WeightInfo<Runtime>;
}

impl zrml_global_disputes::Config for Runtime {
    type RuntimeEvent = RuntimeEvent;
    type MarketCommons = MarketCommons;
    type Currency = Balances;
    type GlobalDisputeLockId = GlobalDisputeLockId;
    type GlobalDisputesPalletId = GlobalDisputesPalletId;
    type MaxGlobalDisputeVotes = MaxGlobalDisputeVotes;
    type MaxOwners = MaxOwners;
    type MinOutcomeVoteAmount = MinOutcomeVoteAmount;
    type RemoveKeysLimit = RemoveKeysLimit;
    type VotingOutcomeFee = VotingOutcomeFee;
    type WeightInfo = zrml_global_disputes::weights::WeightInfo<Runtime>;
}

impl zrml_swaps::Config for Runtime {
    type RuntimeEvent = RuntimeEvent;
    type ExitFee = ExitFee;
    type FixedTypeU = <Runtime as zrml_rikiddo::Config>::FixedTypeU;
    type FixedTypeS = <Runtime as zrml_rikiddo::Config>::FixedTypeS;
    type LiquidityMining = LiquidityMining;
    type MarketCommons = MarketCommons;
    type MaxAssets = MaxAssets;
    type MaxInRatio = MaxInRatio;
    type MaxOutRatio = MaxOutRatio;
    type MaxSwapFee = MaxSwapFee;
    type MaxTotalWeight = MaxTotalWeight;
    type MaxWeight = MaxWeight;
    type MinAssets = MinAssets;
    type MinSubsidy = MinSubsidy;
    type MinSubsidyPerAccount = MinSubsidyPerAccount;
    type MinWeight = MinWeight;
    type PalletId = SwapsPalletId;
    type RikiddoSigmoidFeeMarketEma = RikiddoSigmoidFeeMarketEma;
    type AssetManager = AssetManager;
    type WeightInfo = zrml_swaps::weights::WeightInfo<Runtime>;
}

impl pallet_treasury::Config for Runtime {
    type ApproveOrigin = EnsureSignedBy<Sudo, AccountIdTest>;
    type Burn = ();
    type BurnDestination = ();
    type Currency = Balances;
    type RuntimeEvent = RuntimeEvent;
    type MaxApprovals = MaxApprovals;
    type OnSlash = ();
    type PalletId = TreasuryPalletId;
    type ProposalBond = ();
    type ProposalBondMinimum = ();
    type ProposalBondMaximum = ();
    type RejectOrigin = EnsureSignedBy<Sudo, AccountIdTest>;
    type SpendFunds = ();
    type SpendOrigin = NeverEnsureOrigin<Balance>;
    type SpendPeriod = ();
    type WeightInfo = ();
}

pub struct ExtBuilder {
    balances: Vec<(AccountIdTest, Balance)>,
}

impl Default for ExtBuilder {
    fn default() -> Self {
        Self {
            balances: vec![
                (ALICE, INITIAL_BALANCE),
                (BOB, INITIAL_BALANCE),
                (CHARLIE, INITIAL_BALANCE),
                (DAVE, INITIAL_BALANCE),
                (EVE, INITIAL_BALANCE),
                (FRED, INITIAL_BALANCE),
                (SUDO, INITIAL_BALANCE),
            ],
        }
    }
}

impl ExtBuilder {
    pub fn build(self) -> sp_io::TestExternalities {
        let mut t = frame_system::GenesisConfig::default().build_storage::<Runtime>().unwrap();

        pallet_balances::GenesisConfig::<Runtime> { balances: self.balances }
            .assimilate_storage(&mut t)
            .unwrap();
        #[cfg(feature = "parachain")]
        use frame_support::traits::GenesisBuild;
        #[cfg(feature = "parachain")]
        orml_tokens::GenesisConfig::<Runtime> {
            balances: (0..69)
                .map(|idx| (idx, CurrencyId::ForeignAsset(100), INITIAL_BALANCE))
                .collect(),
        }
        .assimilate_storage(&mut t)
        .unwrap();
        #[cfg(feature = "parachain")]
        let custom_metadata = zeitgeist_primitives::types::CustomMetadata {
            allow_as_base_asset: true,
            ..Default::default()
        };
        #[cfg(feature = "parachain")]
        orml_asset_registry_mock::GenesisConfig {
            metadata: vec![
                (
                    CurrencyId::ForeignAsset(100),
                    AssetMetadata {
                        decimals: 18,
                        name: "ACALA USD".as_bytes().to_vec(),
                        symbol: "AUSD".as_bytes().to_vec(),
                        existential_deposit: 0,
                        location: None,
                        additional: custom_metadata,
                    },
                ),
                (
                    CurrencyId::ForeignAsset(420),
                    AssetMetadata {
                        decimals: 18,
                        name: "FANCY_TOKEN".as_bytes().to_vec(),
                        symbol: "FTK".as_bytes().to_vec(),
                        existential_deposit: 0,
                        location: None,
                        additional: zeitgeist_primitives::types::CustomMetadata::default(),
                    },
                ),
            ],
        }
        .assimilate_storage(&mut t)
        .unwrap();
        t.into()
    }
}

pub fn run_to_block(n: BlockNumber) {
    while System::block_number() < n {
        Balances::on_finalize(System::block_number());
        Court::on_finalize(System::block_number());
        PredictionMarkets::on_finalize(System::block_number());
        System::on_finalize(System::block_number());
        System::set_block_number(System::block_number() + 1);
        System::on_initialize(System::block_number());
        PredictionMarkets::on_initialize(System::block_number());
        Court::on_initialize(System::block_number());
        Balances::on_initialize(System::block_number());
    }
}

pub fn run_blocks(n: BlockNumber) {
    run_to_block(System::block_number() + n);
}

// Our `on_initialize` compensates for the fact that `on_initialize` takes the timestamp from the
// previous block. Therefore, manually setting timestamp during tests becomes cumbersome without a
// utility function like this.
pub fn set_timestamp_for_on_initialize(time: Moment) {
    Timestamp::set_timestamp(time - MILLISECS_PER_BLOCK as u64);
}

sp_api::mock_impl_runtime_apis! {
    impl zrml_prediction_markets_runtime_api::PredictionMarketsApi<BlockTest<Runtime>, MarketId, Hash> for Runtime {
        fn market_outcome_share_id(_: MarketId, _: u16) -> Asset<MarketId> {
            Asset::PoolShare(SerdeWrapper(1))
        }
    }
}

#[cfg(test)]
mod tests {
    use super::*;
    use crate::Config;

    // We run this test to ensure that bonds are mutually non-equal (some of the tests in
    // `tests.rs` require this to be true).
    #[test]
    fn test_bonds_are_pairwise_non_equal() {
        assert_ne!(
            <Runtime as Config>::AdvisoryBond::get(),
            <Runtime as Config>::OracleBond::get()
        );
        assert_ne!(
            <Runtime as Config>::AdvisoryBond::get(),
            <Runtime as Config>::ValidityBond::get()
        );
        assert_ne!(
            <Runtime as Config>::AdvisoryBond::get(),
            <Runtime as Config>::DisputeBond::get()
        );
        assert_ne!(
            <Runtime as Config>::OracleBond::get(),
            <Runtime as Config>::ValidityBond::get()
        );
        assert_ne!(<Runtime as Config>::OracleBond::get(), <Runtime as Config>::DisputeBond::get());
        assert_ne!(
            <Runtime as Config>::ValidityBond::get(),
            <Runtime as Config>::DisputeBond::get()
        );
    }
}<|MERGE_RESOLUTION|>--- conflicted
+++ resolved
@@ -38,7 +38,6 @@
 use substrate_fixed::{types::extra::U33, FixedI128, FixedU128};
 use zeitgeist_primitives::{
     constants::mock::{
-<<<<<<< HEAD
         AggregationPeriod, AppealBond, AppealPeriod, AuthorizedPalletId, BalanceFractionalDecimals,
         BlockHashCount, BlocksPerYear, CorrectionPeriod, CourtPalletId, ExistentialDeposit,
         ExistentialDeposits, ExitFee, GetNativeCurrencyId, InflationPeriod,
@@ -50,18 +49,6 @@
         MinOracleDuration, MinSubsidy, MinSubsidyPeriod, MinWeight, MinimumPeriod, OutcomeBond,
         OutcomeFactor, OutsiderBond, PmPalletId, RequestInterval, SimpleDisputesPalletId,
         SwapsPalletId, TreasuryPalletId, VotePeriod, BASE, CENT, MILLISECS_PER_BLOCK,
-=======
-        AuthorizedPalletId, BalanceFractionalDecimals, BlockHashCount, CorrectionPeriod,
-        CourtCaseDuration, CourtPalletId, ExistentialDeposit, ExistentialDeposits, ExitFee,
-        GetNativeCurrencyId, LiquidityMiningPalletId, MaxApprovals, MaxAssets, MaxCategories,
-        MaxDisputeDuration, MaxDisputes, MaxEditReasonLen, MaxGracePeriod, MaxInRatio,
-        MaxMarketLifetime, MaxOracleDuration, MaxOutRatio, MaxRejectReasonLen, MaxReserves,
-        MaxSubsidyPeriod, MaxSwapFee, MaxTotalWeight, MaxWeight, MinAssets, MinCategories,
-        MinDisputeDuration, MinOracleDuration, MinSubsidy, MinSubsidyPeriod, MinWeight,
-        MinimumPeriod, OutcomeBond, OutcomeFactor, OutsiderBond, PmPalletId,
-        SimpleDisputesPalletId, StakeWeight, SwapsPalletId, TreasuryPalletId, BASE, CENT,
-        MILLISECS_PER_BLOCK,
->>>>>>> ae0eccff
     },
     types::{
         AccountIdTest, Amount, Asset, Balance, BasicCurrencyAdapter, BlockNumber, BlockTest,
