// Copyright 2021-2022 Zeitgeist PM LLC.
//
// This file is part of Zeitgeist.
//
// Zeitgeist is free software: you can redistribute it and/or modify it
// under the terms of the GNU General Public License as published by the
// Free Software Foundation, either version 3 of the License, or (at
// your option) any later version.
//
// Zeitgeist is distributed in the hope that it will be useful, but
// WITHOUT ANY WARRANTY; without even the implied warranty of
// MERCHANTABILITY or FITNESS FOR A PARTICULAR PURPOSE. See the GNU
// General Public License for more details.
//
// You should have received a copy of the GNU General Public License
// along with Zeitgeist. If not, see <https://www.gnu.org/licenses/>.

#![allow(
    // Mocks are only used for fuzzing and unit tests
    clippy::integer_arithmetic
)]
#![cfg(feature = "mock")]

use crate as prediction_markets;
use frame_support::{
    construct_runtime, ord_parameter_types, parameter_types,
    traits::{Everything, NeverEnsureOrigin, OnFinalize, OnInitialize},
};
use frame_system::EnsureSignedBy;
#[cfg(feature = "parachain")]
use orml_asset_registry::AssetMetadata;
use sp_arithmetic::per_things::Percent;
use sp_runtime::{
    testing::Header,
    traits::{BlakeTwo256, IdentityLookup},
};
use substrate_fixed::{types::extra::U33, FixedI128, FixedU128};
use zeitgeist_primitives::{
    constants::mock::{
        AuthorizedPalletId, BalanceFractionalDecimals, BlockHashCount, CorrectionPeriod,
<<<<<<< HEAD
        CourtCaseDuration, CourtPalletId, ExistentialDeposit, ExistentialDeposits, ExitFee,
        GetNativeCurrencyId, LiquidityMiningPalletId, MaxApprovals, MaxAssets, MaxCategories,
        MaxDisputeDuration, MaxDisputes, MaxEditReasonLen, MaxGracePeriod, MaxInRatio,
        MaxMarketLifetime, MaxOracleDuration, MaxOutRatio, MaxRejectReasonLen, MaxReserves,
        MaxSubsidyPeriod, MaxSwapFee, MaxTotalWeight, MaxWeight, MinAssets, MinCategories,
        MinDisputeDuration, MinLiquidity, MinOracleDuration, MinSubsidy, MinSubsidyPeriod,
        MinWeight, MinimumPeriod, OutcomeBond, OutcomeFactor, PmPalletId, SimpleDisputesPalletId,
        StakeWeight, SwapsPalletId, TreasuryPalletId, BASE, CENT, MILLISECS_PER_BLOCK,
=======
        CourtCaseDuration, CourtPalletId, DisputeFactor, ExistentialDeposit, ExistentialDeposits,
        ExitFee, GetNativeCurrencyId, LiquidityMiningPalletId, MaxApprovals, MaxAssets,
        MaxCategories, MaxDisputeDuration, MaxDisputes, MaxEditReasonLen, MaxGracePeriod,
        MaxInRatio, MaxMarketLifetime, MaxOracleDuration, MaxOutRatio, MaxRejectReasonLen,
        MaxReserves, MaxSubsidyPeriod, MaxSwapFee, MaxTotalWeight, MaxWeight, MinAssets,
        MinCategories, MinDisputeDuration, MinLiquidity, MinOracleDuration, MinSubsidy,
        MinSubsidyPeriod, MinWeight, MinimumPeriod, OutsiderBond, PmPalletId,
        SimpleDisputesPalletId, StakeWeight, SwapsPalletId, TreasuryPalletId, BASE, CENT,
        MILLISECS_PER_BLOCK,
>>>>>>> 0fd31bf8
    },
    types::{
        AccountIdTest, Amount, Asset, Balance, BasicCurrencyAdapter, BlockNumber, BlockTest,
        CurrencyId, Hash, Index, MarketId, Moment, PoolId, SerdeWrapper, UncheckedExtrinsicTest,
    },
};

#[cfg(feature = "with-global-disputes")]
use zeitgeist_primitives::constants::mock::{
    GlobalDisputeLockId, GlobalDisputePeriod, GlobalDisputesPalletId, MaxGlobalDisputeVotes,
    MaxOwners, MinOutcomeVoteAmount, RemoveKeysLimit, VotingOutcomeFee,
};

use zrml_rikiddo::types::{EmaMarketVolume, FeeSigmoid, RikiddoSigmoidMV};

pub const ALICE: AccountIdTest = 0;
pub const BOB: AccountIdTest = 1;
pub const CHARLIE: AccountIdTest = 2;
pub const DAVE: AccountIdTest = 3;
pub const EVE: AccountIdTest = 4;
pub const FRED: AccountIdTest = 5;
pub const SUDO: AccountIdTest = 69;

pub const INITIAL_BALANCE: u128 = 1_000 * BASE;

ord_parameter_types! {
    pub const Sudo: AccountIdTest = SUDO;
}
parameter_types! {
    pub const MinSubsidyPerAccount: Balance = BASE;
    pub const AdvisoryBond: Balance = 11 * CENT;
    pub const AdvisoryBondSlashPercentage: Percent = Percent::from_percent(10);
    pub const OracleBond: Balance = 25 * CENT;
    pub const ValidityBond: Balance = 53 * CENT;
    pub const DisputeBond: Balance = 109 * CENT;
}

#[cfg(feature = "with-global-disputes")]
construct_runtime!(
    pub enum Runtime
    where
        Block = BlockTest<Runtime>,
        NodeBlock = BlockTest<Runtime>,
        UncheckedExtrinsic = UncheckedExtrinsicTest<Runtime>,
    {
        Authorized: zrml_authorized::{Event<T>, Pallet, Storage},
        Balances: pallet_balances::{Call, Config<T>, Event<T>, Pallet, Storage},
        Court: zrml_court::{Event<T>, Pallet, Storage},
        AssetManager: orml_currencies::{Call, Pallet, Storage},
        LiquidityMining: zrml_liquidity_mining::{Config<T>, Event<T>, Pallet},
        MarketCommons: zrml_market_commons::{Pallet, Storage},
        PredictionMarkets: prediction_markets::{Event<T>, Pallet, Storage},
        RandomnessCollectiveFlip: pallet_randomness_collective_flip::{Pallet, Storage},
        RikiddoSigmoidFeeMarketEma: zrml_rikiddo::{Pallet, Storage},
        SimpleDisputes: zrml_simple_disputes::{Event<T>, Pallet, Storage},
        GlobalDisputes: zrml_global_disputes::{Event<T>, Pallet, Storage},
        Swaps: zrml_swaps::{Call, Event<T>, Pallet},
        System: frame_system::{Config, Event<T>, Pallet, Storage},
        Timestamp: pallet_timestamp::{Pallet},
        Tokens: orml_tokens::{Config<T>, Event<T>, Pallet, Storage},
        Treasury: pallet_treasury::{Call, Event<T>, Pallet, Storage},
    }
);

#[cfg(not(feature = "with-global-disputes"))]
construct_runtime!(
    pub enum Runtime
    where
        Block = BlockTest<Runtime>,
        NodeBlock = BlockTest<Runtime>,
        UncheckedExtrinsic = UncheckedExtrinsicTest<Runtime>,
    {
        Authorized: zrml_authorized::{Event<T>, Pallet, Storage},
        Balances: pallet_balances::{Call, Config<T>, Event<T>, Pallet, Storage},
        Court: zrml_court::{Event<T>, Pallet, Storage},
        AssetManager: orml_currencies::{Call, Pallet, Storage},
        LiquidityMining: zrml_liquidity_mining::{Config<T>, Event<T>, Pallet},
        MarketCommons: zrml_market_commons::{Pallet, Storage},
        PredictionMarkets: prediction_markets::{Event<T>, Pallet, Storage},
        RandomnessCollectiveFlip: pallet_randomness_collective_flip::{Pallet, Storage},
        RikiddoSigmoidFeeMarketEma: zrml_rikiddo::{Pallet, Storage},
        SimpleDisputes: zrml_simple_disputes::{Event<T>, Pallet, Storage},
        Swaps: zrml_swaps::{Call, Event<T>, Pallet},
        System: frame_system::{Config, Event<T>, Pallet, Storage},
        Timestamp: pallet_timestamp::{Pallet},
        Tokens: orml_tokens::{Config<T>, Event<T>, Pallet, Storage},
        Treasury: pallet_treasury::{Call, Event<T>, Pallet, Storage},
    }
);

impl crate::Config for Runtime {
    type AdvisoryBond = AdvisoryBond;
    type AdvisoryBondSlashPercentage = AdvisoryBondSlashPercentage;
    type ApproveOrigin = EnsureSignedBy<Sudo, AccountIdTest>;
    #[cfg(feature = "parachain")]
    type AssetRegistry = MockRegistry;
    type Authorized = Authorized;
    type CloseOrigin = EnsureSignedBy<Sudo, AccountIdTest>;
    type Court = Court;
    type DestroyOrigin = EnsureSignedBy<Sudo, AccountIdTest>;
    type DisputeBond = DisputeBond;
    type Event = Event;
    #[cfg(feature = "with-global-disputes")]
    type GlobalDisputes = GlobalDisputes;
    #[cfg(feature = "with-global-disputes")]
    type GlobalDisputePeriod = GlobalDisputePeriod;
    type LiquidityMining = LiquidityMining;
    type MaxCategories = MaxCategories;
    type MaxDisputes = MaxDisputes;
    type MinDisputeDuration = MinDisputeDuration;
    type MinOracleDuration = MinOracleDuration;
    type MaxDisputeDuration = MaxDisputeDuration;
    type MaxGracePeriod = MaxGracePeriod;
    type MaxOracleDuration = MaxOracleDuration;
    type MaxSubsidyPeriod = MaxSubsidyPeriod;
    type MaxMarketLifetime = MaxMarketLifetime;
    type MinCategories = MinCategories;
    type MinSubsidyPeriod = MinSubsidyPeriod;
    type MaxEditReasonLen = MaxEditReasonLen;
    type MaxRejectReasonLen = MaxRejectReasonLen;
    type OracleBond = OracleBond;
    type OutsiderBond = OutsiderBond;
    type PalletId = PmPalletId;
    type RejectOrigin = EnsureSignedBy<Sudo, AccountIdTest>;
    type RequestEditOrigin = EnsureSignedBy<Sudo, AccountIdTest>;
    type ResolveOrigin = EnsureSignedBy<Sudo, AccountIdTest>;
    type AssetManager = AssetManager;
    type SimpleDisputes = SimpleDisputes;
    type Slash = Treasury;
    type Swaps = Swaps;
    type ValidityBond = ValidityBond;
    type WeightInfo = prediction_markets::weights::WeightInfo<Runtime>;
}

impl frame_system::Config for Runtime {
    type AccountData = pallet_balances::AccountData<Balance>;
    type AccountId = AccountIdTest;
    type BaseCallFilter = Everything;
    type BlockHashCount = BlockHashCount;
    type BlockLength = ();
    type BlockNumber = BlockNumber;
    type BlockWeights = ();
    type Call = Call;
    type DbWeight = ();
    type Event = Event;
    type Hash = Hash;
    type Hashing = BlakeTwo256;
    type Header = Header;
    type Index = Index;
    type Lookup = IdentityLookup<Self::AccountId>;
    type MaxConsumers = frame_support::traits::ConstU32<16>;
    type OnKilledAccount = ();
    type OnNewAccount = ();
    type OnSetCode = ();
    type Origin = Origin;
    type PalletInfo = PalletInfo;
    type SS58Prefix = ();
    type SystemWeightInfo = ();
    type Version = ();
}

impl orml_currencies::Config for Runtime {
    type GetNativeCurrencyId = GetNativeCurrencyId;
    type MultiCurrency = Tokens;
    type NativeCurrency = BasicCurrencyAdapter<Runtime, Balances>;
    type WeightInfo = ();
}

impl orml_tokens::Config for Runtime {
    type Amount = Amount;
    type Balance = Balance;
    type CurrencyId = CurrencyId;
    type DustRemovalWhitelist = Everything;
    type Event = Event;
    type ExistentialDeposits = ExistentialDeposits;
    type MaxLocks = ();
    type MaxReserves = MaxReserves;
    type OnDust = ();
    type OnKilledTokenAccount = ();
    type OnNewTokenAccount = ();
    type ReserveIdentifier = [u8; 8];
    type WeightInfo = ();
}

#[cfg(feature = "parachain")]
crate::orml_asset_registry::impl_mock_registry! {
    MockRegistry,
    CurrencyId,
    Balance,
    zeitgeist_primitives::types::CustomMetadata
}

impl pallet_balances::Config for Runtime {
    type AccountStore = System;
    type Balance = Balance;
    type DustRemoval = ();
    type Event = Event;
    type ExistentialDeposit = ExistentialDeposit;
    type MaxLocks = ();
    type MaxReserves = MaxReserves;
    type ReserveIdentifier = [u8; 8];
    type WeightInfo = ();
}

impl pallet_randomness_collective_flip::Config for Runtime {}

impl pallet_timestamp::Config for Runtime {
    type MinimumPeriod = MinimumPeriod;
    type Moment = Moment;
    type OnTimestampSet = ();
    type WeightInfo = ();
}

ord_parameter_types! {
    pub const AuthorizedDisputeResolutionUser: AccountIdTest = ALICE;
}

impl zrml_authorized::Config for Runtime {
    type AuthorizedDisputeResolutionOrigin =
        EnsureSignedBy<AuthorizedDisputeResolutionUser, AccountIdTest>;
    type CorrectionPeriod = CorrectionPeriod;
    type Event = Event;
    type DisputeResolution = prediction_markets::Pallet<Runtime>;
    type MarketCommons = MarketCommons;
    type PalletId = AuthorizedPalletId;
    type WeightInfo = zrml_authorized::weights::WeightInfo<Runtime>;
}

impl zrml_court::Config for Runtime {
    type CourtCaseDuration = CourtCaseDuration;
    type DisputeResolution = prediction_markets::Pallet<Runtime>;
    type Event = Event;
    type MarketCommons = MarketCommons;
    type PalletId = CourtPalletId;
    type Random = RandomnessCollectiveFlip;
    type StakeWeight = StakeWeight;
    type TreasuryPalletId = TreasuryPalletId;
    type WeightInfo = zrml_court::weights::WeightInfo<Runtime>;
}

impl zrml_liquidity_mining::Config for Runtime {
    type Event = Event;
    type MarketCommons = MarketCommons;
    type MarketId = MarketId;
    type PalletId = LiquidityMiningPalletId;
    type WeightInfo = zrml_liquidity_mining::weights::WeightInfo<Runtime>;
}

impl zrml_market_commons::Config for Runtime {
    type Currency = Balances;
    type MarketId = MarketId;
    type PredictionMarketsPalletId = PmPalletId;
    type Timestamp = Timestamp;
}

impl zrml_rikiddo::Config for Runtime {
    type Timestamp = Timestamp;
    type Balance = Balance;
    type FixedTypeU = FixedU128<U33>;
    type FixedTypeS = FixedI128<U33>;
    type BalanceFractionalDecimals = BalanceFractionalDecimals;
    type PoolId = PoolId;
    type Rikiddo = RikiddoSigmoidMV<
        Self::FixedTypeU,
        Self::FixedTypeS,
        FeeSigmoid<Self::FixedTypeS>,
        EmaMarketVolume<Self::FixedTypeU>,
    >;
}

impl zrml_simple_disputes::Config for Runtime {
    type AssetManager = AssetManager;
    type Event = Event;
    type OutcomeBond = OutcomeBond;
    type OutcomeFactor = OutcomeFactor;
    type DisputeResolution = prediction_markets::Pallet<Runtime>;
    #[cfg(feature = "with-global-disputes")]
    type GlobalDisputes = GlobalDisputes;
    type MarketCommons = MarketCommons;
    type MaxDisputes = MaxDisputes;
    type PalletId = SimpleDisputesPalletId;
    type WeightInfo = zrml_simple_disputes::weights::WeightInfo<Runtime>;
}

#[cfg(feature = "with-global-disputes")]
impl zrml_global_disputes::Config for Runtime {
    type Event = Event;
    type MarketCommons = MarketCommons;
    type Currency = Balances;
    type GlobalDisputeLockId = GlobalDisputeLockId;
    type GlobalDisputesPalletId = GlobalDisputesPalletId;
    type MaxGlobalDisputeVotes = MaxGlobalDisputeVotes;
    type MaxOwners = MaxOwners;
    type MinOutcomeVoteAmount = MinOutcomeVoteAmount;
    type RemoveKeysLimit = RemoveKeysLimit;
    type VotingOutcomeFee = VotingOutcomeFee;
    type WeightInfo = zrml_global_disputes::weights::WeightInfo<Runtime>;
}

impl zrml_swaps::Config for Runtime {
    type Event = Event;
    type ExitFee = ExitFee;
    type FixedTypeU = <Runtime as zrml_rikiddo::Config>::FixedTypeU;
    type FixedTypeS = <Runtime as zrml_rikiddo::Config>::FixedTypeS;
    type LiquidityMining = LiquidityMining;
    type MarketCommons = MarketCommons;
    type MaxAssets = MaxAssets;
    type MaxInRatio = MaxInRatio;
    type MaxOutRatio = MaxOutRatio;
    type MaxSwapFee = MaxSwapFee;
    type MaxTotalWeight = MaxTotalWeight;
    type MaxWeight = MaxWeight;
    type MinAssets = MinAssets;
    type MinLiquidity = MinLiquidity;
    type MinSubsidy = MinSubsidy;
    type MinSubsidyPerAccount = MinSubsidyPerAccount;
    type MinWeight = MinWeight;
    type PalletId = SwapsPalletId;
    type RikiddoSigmoidFeeMarketEma = RikiddoSigmoidFeeMarketEma;
    type AssetManager = AssetManager;
    type WeightInfo = zrml_swaps::weights::WeightInfo<Runtime>;
}

impl pallet_treasury::Config for Runtime {
    type ApproveOrigin = EnsureSignedBy<Sudo, AccountIdTest>;
    type Burn = ();
    type BurnDestination = ();
    type Currency = Balances;
    type Event = Event;
    type MaxApprovals = MaxApprovals;
    type OnSlash = ();
    type PalletId = TreasuryPalletId;
    type ProposalBond = ();
    type ProposalBondMinimum = ();
    type ProposalBondMaximum = ();
    type RejectOrigin = EnsureSignedBy<Sudo, AccountIdTest>;
    type SpendFunds = ();
    type SpendOrigin = NeverEnsureOrigin<Balance>;
    type SpendPeriod = ();
    type WeightInfo = ();
}

pub struct ExtBuilder {
    balances: Vec<(AccountIdTest, Balance)>,
}

impl Default for ExtBuilder {
    fn default() -> Self {
        Self {
            balances: vec![
                (ALICE, INITIAL_BALANCE),
                (BOB, INITIAL_BALANCE),
                (CHARLIE, INITIAL_BALANCE),
                (DAVE, INITIAL_BALANCE),
                (EVE, INITIAL_BALANCE),
                (FRED, INITIAL_BALANCE),
                (SUDO, INITIAL_BALANCE),
            ],
        }
    }
}

impl ExtBuilder {
    pub fn build(self) -> sp_io::TestExternalities {
        let mut t = frame_system::GenesisConfig::default().build_storage::<Runtime>().unwrap();

        pallet_balances::GenesisConfig::<Runtime> { balances: self.balances }
            .assimilate_storage(&mut t)
            .unwrap();
        #[cfg(feature = "parachain")]
        use frame_support::traits::GenesisBuild;
        #[cfg(feature = "parachain")]
        orml_tokens::GenesisConfig::<Runtime> {
            balances: (0..69)
                .into_iter()
                .map(|idx| (idx, CurrencyId::ForeignAsset(100), INITIAL_BALANCE))
                .collect(),
        }
        .assimilate_storage(&mut t)
        .unwrap();
        #[cfg(feature = "parachain")]
        let custom_metadata = zeitgeist_primitives::types::CustomMetadata {
            allow_as_base_asset: true,
            ..Default::default()
        };
        #[cfg(feature = "parachain")]
        orml_asset_registry_mock::GenesisConfig {
            metadata: vec![
                (
                    CurrencyId::ForeignAsset(100),
                    AssetMetadata {
                        decimals: 18,
                        name: "ACALA USD".as_bytes().to_vec(),
                        symbol: "AUSD".as_bytes().to_vec(),
                        existential_deposit: 0,
                        location: None,
                        additional: custom_metadata,
                    },
                ),
                (
                    CurrencyId::ForeignAsset(420),
                    AssetMetadata {
                        decimals: 18,
                        name: "FANCY_TOKEN".as_bytes().to_vec(),
                        symbol: "FTK".as_bytes().to_vec(),
                        existential_deposit: 0,
                        location: None,
                        additional: zeitgeist_primitives::types::CustomMetadata::default(),
                    },
                ),
            ],
        }
        .assimilate_storage(&mut t)
        .unwrap();
        t.into()
    }
}

pub fn run_to_block(n: BlockNumber) {
    while System::block_number() < n {
        Balances::on_finalize(System::block_number());
        PredictionMarkets::on_finalize(System::block_number());
        System::on_finalize(System::block_number());
        System::set_block_number(System::block_number() + 1);
        System::on_initialize(System::block_number());
        PredictionMarkets::on_initialize(System::block_number());
        Balances::on_initialize(System::block_number());
    }
}

pub fn run_blocks(n: BlockNumber) {
    run_to_block(System::block_number() + n);
}

// Our `on_initialize` compensates for the fact that `on_initialize` takes the timestamp from the
// previous block. Therefore, manually setting timestamp during tests becomes cumbersome without a
// utility function like this.
pub fn set_timestamp_for_on_initialize(time: Moment) {
    Timestamp::set_timestamp(time - MILLISECS_PER_BLOCK as u64);
}

sp_api::mock_impl_runtime_apis! {
    impl zrml_prediction_markets_runtime_api::PredictionMarketsApi<BlockTest<Runtime>, MarketId, Hash> for Runtime {
        fn market_outcome_share_id(_: MarketId, _: u16) -> Asset<MarketId> {
            Asset::PoolShare(SerdeWrapper(1))
        }
    }
}

#[cfg(test)]
mod tests {
    use super::*;
    use crate::Config;

    // We run this test to ensure that bonds are mutually non-equal (some of the tests in
    // `tests.rs` require this to be true).
    #[test]
    fn test_bonds_are_pairwise_non_equal() {
        assert_ne!(
            <Runtime as Config>::AdvisoryBond::get(),
            <Runtime as Config>::OracleBond::get()
        );
        assert_ne!(
            <Runtime as Config>::AdvisoryBond::get(),
            <Runtime as Config>::ValidityBond::get()
        );
        assert_ne!(
            <Runtime as Config>::AdvisoryBond::get(),
            <Runtime as Config>::DisputeBond::get()
        );
        assert_ne!(
            <Runtime as Config>::OracleBond::get(),
            <Runtime as Config>::ValidityBond::get()
        );
        assert_ne!(<Runtime as Config>::OracleBond::get(), <Runtime as Config>::DisputeBond::get());
        assert_ne!(
            <Runtime as Config>::ValidityBond::get(),
            <Runtime as Config>::DisputeBond::get()
        );
    }
}<|MERGE_RESOLUTION|>--- conflicted
+++ resolved
@@ -38,26 +38,15 @@
 use zeitgeist_primitives::{
     constants::mock::{
         AuthorizedPalletId, BalanceFractionalDecimals, BlockHashCount, CorrectionPeriod,
-<<<<<<< HEAD
         CourtCaseDuration, CourtPalletId, ExistentialDeposit, ExistentialDeposits, ExitFee,
         GetNativeCurrencyId, LiquidityMiningPalletId, MaxApprovals, MaxAssets, MaxCategories,
         MaxDisputeDuration, MaxDisputes, MaxEditReasonLen, MaxGracePeriod, MaxInRatio,
         MaxMarketLifetime, MaxOracleDuration, MaxOutRatio, MaxRejectReasonLen, MaxReserves,
         MaxSubsidyPeriod, MaxSwapFee, MaxTotalWeight, MaxWeight, MinAssets, MinCategories,
         MinDisputeDuration, MinLiquidity, MinOracleDuration, MinSubsidy, MinSubsidyPeriod,
-        MinWeight, MinimumPeriod, OutcomeBond, OutcomeFactor, PmPalletId, SimpleDisputesPalletId,
-        StakeWeight, SwapsPalletId, TreasuryPalletId, BASE, CENT, MILLISECS_PER_BLOCK,
-=======
-        CourtCaseDuration, CourtPalletId, DisputeFactor, ExistentialDeposit, ExistentialDeposits,
-        ExitFee, GetNativeCurrencyId, LiquidityMiningPalletId, MaxApprovals, MaxAssets,
-        MaxCategories, MaxDisputeDuration, MaxDisputes, MaxEditReasonLen, MaxGracePeriod,
-        MaxInRatio, MaxMarketLifetime, MaxOracleDuration, MaxOutRatio, MaxRejectReasonLen,
-        MaxReserves, MaxSubsidyPeriod, MaxSwapFee, MaxTotalWeight, MaxWeight, MinAssets,
-        MinCategories, MinDisputeDuration, MinLiquidity, MinOracleDuration, MinSubsidy,
-        MinSubsidyPeriod, MinWeight, MinimumPeriod, OutsiderBond, PmPalletId,
+        MinWeight, MinimumPeriod, OutcomeBond, OutcomeFactor, OutsiderBond, PmPalletId,
         SimpleDisputesPalletId, StakeWeight, SwapsPalletId, TreasuryPalletId, BASE, CENT,
         MILLISECS_PER_BLOCK,
->>>>>>> 0fd31bf8
     },
     types::{
         AccountIdTest, Amount, Asset, Balance, BasicCurrencyAdapter, BlockNumber, BlockTest,
