// Copyright 2022-2024 Forecasting Technologies LTD.
// Copyright 2021-2022 Zeitgeist PM LLC.
//
// This file is part of Zeitgeist.
//
// Zeitgeist is free software: you can redistribute it and/or modify it
// under the terms of the GNU General Public License as published by the
// Free Software Foundation, either version 3 of the License, or (at
// your option) any later version.
//
// Zeitgeist is distributed in the hope that it will be useful, but
// WITHOUT ANY WARRANTY; without even the implied warranty of
// MERCHANTABILITY or FITNESS FOR A PARTICULAR PURPOSE. See the GNU
// General Public License for more details.
//
// You should have received a copy of the GNU General Public License
// along with Zeitgeist. If not, see <https://www.gnu.org/licenses/>.

#![allow(
    // Mocks are only used for fuzzing and unit tests
    clippy::arithmetic_side_effects
)]
#![cfg(feature = "mock")]

use crate as prediction_markets;
use frame_support::{
    construct_runtime, ord_parameter_types,
    pallet_prelude::Weight,
    parameter_types,
    storage::unhashed::put,
    traits::{
        AsEnsureOriginWithArg, Everything, GenesisBuild, NeverEnsureOrigin, OnFinalize, OnIdle,
        OnInitialize,
    },
};
use frame_system::{EnsureRoot, EnsureSigned, EnsureSignedBy};
<<<<<<< HEAD
#[cfg(feature = "parachain")]
use orml_asset_registry::AssetMetadata;
=======
>>>>>>> fd18a901
use parity_scale_codec::Compact;
use sp_arithmetic::per_things::Percent;
use sp_runtime::{
    testing::Header,
    traits::{BlakeTwo256, ConstU32, IdentityLookup},
    DispatchError, DispatchResult,
};
use std::cell::RefCell;
use zeitgeist_primitives::{
    constants::mock::{
        AddOutcomePeriod, AggregationPeriod, AppealBond, AppealPeriod, AssetsAccountDeposit,
        AssetsApprovalDeposit, AssetsDeposit, AssetsMetadataDepositBase,
        AssetsMetadataDepositPerByte, AssetsStringLimit, AuthorizedPalletId, BlockHashCount,
        BlocksPerYear, CloseEarlyBlockPeriod, CloseEarlyDisputeBond,
        CloseEarlyProtectionBlockPeriod, CloseEarlyProtectionTimeFramePeriod,
        CloseEarlyRequestBond, CloseEarlyTimeFramePeriod, CorrectionPeriod, CourtPalletId,
        DestroyAccountWeight, DestroyApprovalWeight, DestroyFinishWeight, ExistentialDeposit,
        ExistentialDeposits, GdVotingPeriod, GetNativeCurrencyId, GlobalDisputeLockId,
        GlobalDisputesPalletId, InflationPeriod, LiquidityMiningPalletId, LockId, MaxAppeals,
        MaxApprovals, MaxCategories, MaxCourtParticipants, MaxCreatorFee, MaxDelegations,
        MaxDisputeDuration, MaxDisputes, MaxEditReasonLen, MaxGlobalDisputeVotes, MaxGracePeriod,
        MaxMarketLifetime, MaxOracleDuration, MaxOwners, MaxRejectReasonLen, MaxReserves,
        MaxSelectedDraws, MaxYearlyInflation, MinCategories, MinDisputeDuration, MinJurorStake,
        MinOracleDuration, MinOutcomeVoteAmount, MinimumPeriod, OutcomeBond, OutcomeFactor,
        OutsiderBond, PmPalletId, RemoveKeysLimit, RequestInterval, SimpleDisputesPalletId,
        TreasuryPalletId, VotePeriod, VotingOutcomeFee, BASE, CENT, MILLISECS_PER_BLOCK,
    },
    traits::{DeployPoolApi, MarketTransitionApi},
    types::{
        AccountIdTest, Amount, Assets, Balance, BasicCurrencyAdapter, BlockNumber, BlockTest,
        CampaignAsset, CampaignAssetClass, CampaignAssetId, Currencies, CustomAsset, CustomAssetId,
        Hash, Index, MarketAsset, MarketId, Moment, ResultWithWeightInfo, UncheckedExtrinsicTest,
<<<<<<< HEAD
        XcmAsset,
    },
};

=======
    },
};

#[cfg(feature = "parachain")]
use {orml_asset_registry::AssetMetadata, zeitgeist_primitives::types::XcmAsset};

>>>>>>> fd18a901
pub(super) const ON_PROPOSAL_STORAGE: [u8; 4] = [0x09, 0x09, 0x00, 0x00];
pub(super) const ON_ACTIVATION_STORAGE: [u8; 4] = [0x09, 0x09, 0x00, 0x01];
pub(super) const ON_CLOSURE_STORAGE: [u8; 4] = [0x09, 0x09, 0x00, 0x02];
pub(super) const ON_REPORT_STORAGE: [u8; 4] = [0x09, 0x09, 0x00, 0x03];
pub(super) const ON_DISPUTE_STORAGE: [u8; 4] = [0x09, 0x09, 0x00, 0x04];
pub(super) const ON_RESOLUTION_STORAGE: [u8; 4] = [0x09, 0x09, 0x00, 0x05];

pub const ALICE: AccountIdTest = 0;
pub const BOB: AccountIdTest = 1;
pub const CHARLIE: AccountIdTest = 2;
pub const DAVE: AccountIdTest = 3;
pub const EVE: AccountIdTest = 4;
pub const FRED: AccountIdTest = 5;
pub const SUDO: AccountIdTest = 69;
pub const APPROVE_ORIGIN: AccountIdTest = 70;
pub const REJECT_ORIGIN: AccountIdTest = 71;
pub const CLOSE_MARKET_EARLY_ORIGIN: AccountIdTest = 72;
pub const CLOSE_ORIGIN: AccountIdTest = 73;
pub const REQUEST_EDIT_ORIGIN: AccountIdTest = 74;
pub const RESOLVE_ORIGIN: AccountIdTest = 75;

pub const INITIAL_BALANCE: u128 = 1_000 * BASE;

#[allow(unused)]
pub struct DeployPoolMock;

#[allow(unused)]
#[derive(Clone)]
pub struct DeployPoolArgs {
    who: AccountIdTest,
    market_id: MarketId,
    amount: Balance,
    swap_prices: Vec<Balance>,
    swap_fee: Balance,
}

// It just writes true to specific memory locations depending on the hook that's invoked.
pub struct StateTransitionMock;

impl MarketTransitionApi<MarketId> for StateTransitionMock {
    fn on_proposal(_market_id: &MarketId) -> ResultWithWeightInfo<DispatchResult> {
        put(&ON_PROPOSAL_STORAGE, &true);
        ResultWithWeightInfo::new(Ok(()), Weight::zero())
    }
    fn on_activation(_market_id: &MarketId) -> ResultWithWeightInfo<DispatchResult> {
        put(&ON_ACTIVATION_STORAGE, &true);
        ResultWithWeightInfo::new(Ok(()), Weight::zero())
    }
    fn on_closure(_market_id: &MarketId) -> ResultWithWeightInfo<DispatchResult> {
        put(&ON_CLOSURE_STORAGE, &true);
        ResultWithWeightInfo::new(Ok(()), Weight::zero())
    }
    fn on_report(_market_id: &MarketId) -> ResultWithWeightInfo<DispatchResult> {
        put(&ON_REPORT_STORAGE, &true);
        ResultWithWeightInfo::new(Ok(()), Weight::zero())
    }
    fn on_dispute(_market_id: &MarketId) -> ResultWithWeightInfo<DispatchResult> {
        put(&ON_DISPUTE_STORAGE, &true);
        ResultWithWeightInfo::new(Ok(()), Weight::zero())
    }
    fn on_resolution(_market_id: &MarketId) -> ResultWithWeightInfo<DispatchResult> {
        put(&ON_RESOLUTION_STORAGE, &true);
        ResultWithWeightInfo::new(Ok(()), Weight::zero())
    }
}

thread_local! {
    pub static DEPLOY_POOL_CALL_DATA: RefCell<Vec<DeployPoolArgs>> = const { RefCell::new(vec![]) };
    pub static DEPLOY_POOL_RETURN_VALUE: RefCell<DispatchResult> = const { RefCell::new(Ok(())) };
}

#[allow(unused)]
impl DeployPoolApi for DeployPoolMock {
    type AccountId = AccountIdTest;
    type Balance = Balance;
    type MarketId = MarketId;

    fn deploy_pool(
        who: Self::AccountId,
        market_id: Self::MarketId,
        amount: Self::Balance,
        swap_prices: Vec<Self::Balance>,
        swap_fee: Self::Balance,
    ) -> DispatchResult {
        DEPLOY_POOL_CALL_DATA.with(|value| {
            value.borrow_mut().push(DeployPoolArgs {
                who,
                market_id,
                amount,
                swap_prices,
                swap_fee,
            })
        });
        DEPLOY_POOL_RETURN_VALUE.with(|v| *v.borrow())
    }
}

#[allow(unused)]
impl DeployPoolMock {
    pub fn called_once_with(
        who: AccountIdTest,
        market_id: MarketId,
        amount: Balance,
        swap_prices: Vec<Balance>,
        swap_fee: Balance,
    ) -> bool {
        if DEPLOY_POOL_CALL_DATA.with(|value| value.borrow().len()) != 1 {
            return false;
        }
        let args = DEPLOY_POOL_CALL_DATA.with(|value| value.borrow()[0].clone());
        args.who == who
            && args.market_id == market_id
            && args.amount == amount
            && args.swap_prices == swap_prices
            && args.swap_fee == swap_fee
    }

    pub fn return_error() {
        DEPLOY_POOL_RETURN_VALUE
            .with(|value| *value.borrow_mut() = Err(DispatchError::Other("neo-swaps")));
    }
}

ord_parameter_types! {
    pub const Sudo: AccountIdTest = SUDO;
    pub const ApproveOrigin: AccountIdTest = APPROVE_ORIGIN;
    pub const RejectOrigin: AccountIdTest = REJECT_ORIGIN;
    pub const CloseMarketEarlyOrigin: AccountIdTest = CLOSE_MARKET_EARLY_ORIGIN;
    pub const CloseOrigin: AccountIdTest = CLOSE_ORIGIN;
    pub const RequestEditOrigin: AccountIdTest = REQUEST_EDIT_ORIGIN;
    pub const ResolveOrigin: AccountIdTest = RESOLVE_ORIGIN;
}
parameter_types! {
    pub const AdvisoryBond: Balance = 11 * CENT;
    pub const AdvisoryBondSlashPercentage: Percent = Percent::from_percent(10);
    pub const OracleBond: Balance = 25 * CENT;
    pub const ValidityBond: Balance = 53 * CENT;
    pub const DisputeBond: Balance = 109 * CENT;
}

type CustomAssetsInstance = pallet_assets::Instance1;
type CampaignAssetsInstance = pallet_assets::Instance2;
type MarketAssetsInstance = pallet_assets::Instance3;

construct_runtime!(
    pub enum Runtime
    where
        Block = BlockTest<Runtime>,
        NodeBlock = BlockTest<Runtime>,
        UncheckedExtrinsic = UncheckedExtrinsicTest<Runtime>,
    {
        AssetRouter: zrml_asset_router::{Pallet},
        Authorized: zrml_authorized::{Event<T>, Pallet, Storage},
        Balances: pallet_balances::{Call, Config<T>, Event<T>, Pallet, Storage},
        CampaignAssets: pallet_assets::<Instance2>::{Call, Pallet, Storage, Event<T>},
        CustomAssets: pallet_assets::<Instance1>::{Call, Pallet, Storage, Event<T>},
        Court: zrml_court::{Event<T>, Pallet, Storage},
        AssetManager: orml_currencies::{Call, Pallet, Storage},
        LiquidityMining: zrml_liquidity_mining::{Config<T>, Event<T>, Pallet},
        MarketAssets: pallet_assets::<Instance3>::{Call, Pallet, Storage, Event<T>},
        MarketCommons: zrml_market_commons::{Pallet, Storage},
        PredictionMarkets: prediction_markets::{Event<T>, Pallet, Storage},
        RandomnessCollectiveFlip: pallet_randomness_collective_flip::{Pallet, Storage},
        SimpleDisputes: zrml_simple_disputes::{Event<T>, Pallet, Storage},
        GlobalDisputes: zrml_global_disputes::{Event<T>, Pallet, Storage},
        System: frame_system::{Call, Config, Event<T>, Pallet, Storage},
        Timestamp: pallet_timestamp::{Pallet},
        Tokens: orml_tokens::{Config<T>, Event<T>, Pallet, Storage},
        Treasury: pallet_treasury::{Call, Event<T>, Pallet, Storage},
    }
);

impl crate::Config for Runtime {
    type AdvisoryBond = AdvisoryBond;
    type AdvisoryBondSlashPercentage = AdvisoryBondSlashPercentage;
<<<<<<< HEAD
    type ApproveOrigin = EnsureSignedBy<Sudo, AccountIdTest>;
=======
    type ApproveOrigin = EnsureSignedBy<ApproveOrigin, AccountIdTest>;
>>>>>>> fd18a901
    type AssetCreator = AssetRouter;
    type AssetDestroyer = AssetRouter;
    type AssetManager = AssetManager;
    #[cfg(feature = "parachain")]
    type AssetRegistry = MockRegistry;
    type Authorized = Authorized;
    type CloseEarlyDisputeBond = CloseEarlyDisputeBond;
    type CloseMarketEarlyOrigin = EnsureSignedBy<CloseMarketEarlyOrigin, AccountIdTest>;
    type CloseEarlyProtectionTimeFramePeriod = CloseEarlyProtectionTimeFramePeriod;
    type CloseEarlyProtectionBlockPeriod = CloseEarlyProtectionBlockPeriod;
    type CloseEarlyRequestBond = CloseEarlyRequestBond;
    type CloseOrigin = EnsureSignedBy<CloseOrigin, AccountIdTest>;
    type Currency = Balances;
    type MaxCreatorFee = MaxCreatorFee;
    type Court = Court;
    type DeployPool = DeployPoolMock;
    type DisputeBond = DisputeBond;
    type RuntimeEvent = RuntimeEvent;
    type GlobalDisputes = GlobalDisputes;
    type LiquidityMining = LiquidityMining;
    type MaxCategories = MaxCategories;
    type MaxDisputes = MaxDisputes;
    type MinDisputeDuration = MinDisputeDuration;
    type MinOracleDuration = MinOracleDuration;
    type MaxDisputeDuration = MaxDisputeDuration;
    type MaxGracePeriod = MaxGracePeriod;
    type MaxOracleDuration = MaxOracleDuration;
    type MaxMarketLifetime = MaxMarketLifetime;
    type MinCategories = MinCategories;
    type MaxEditReasonLen = MaxEditReasonLen;
    type MaxRejectReasonLen = MaxRejectReasonLen;
    type OnStateTransition = (StateTransitionMock,);
    type OracleBond = OracleBond;
    type OutsiderBond = OutsiderBond;
    type PalletId = PmPalletId;
    type CloseEarlyBlockPeriod = CloseEarlyBlockPeriod;
    type CloseEarlyTimeFramePeriod = CloseEarlyTimeFramePeriod;
<<<<<<< HEAD
    type RejectOrigin = EnsureSignedBy<Sudo, AccountIdTest>;
    type RequestEditOrigin = EnsureSignedBy<Sudo, AccountIdTest>;
    type ResolveOrigin = EnsureSignedBy<Sudo, AccountIdTest>;
=======
    type RejectOrigin = EnsureSignedBy<RejectOrigin, AccountIdTest>;
    type RequestEditOrigin = EnsureSignedBy<RequestEditOrigin, AccountIdTest>;
    type ResolveOrigin = EnsureSignedBy<ResolveOrigin, AccountIdTest>;
>>>>>>> fd18a901
    type SimpleDisputes = SimpleDisputes;
    type Slash = Treasury;
    type ValidityBond = ValidityBond;
    type WeightInfo = prediction_markets::weights::WeightInfo<Runtime>;
}

impl frame_system::Config for Runtime {
    type AccountData = pallet_balances::AccountData<Balance>;
    type AccountId = AccountIdTest;
    type BaseCallFilter = Everything;
    type BlockHashCount = BlockHashCount;
    type BlockLength = ();
    type BlockNumber = BlockNumber;
    type BlockWeights = ();
    type RuntimeCall = RuntimeCall;
    type DbWeight = ();
    type RuntimeEvent = RuntimeEvent;
    type Hash = Hash;
    type Hashing = BlakeTwo256;
    type Header = Header;
    type Index = Index;
    type Lookup = IdentityLookup<Self::AccountId>;
    type MaxConsumers = frame_support::traits::ConstU32<16>;
    type OnKilledAccount = ();
    type OnNewAccount = ();
    type OnSetCode = ();
    type RuntimeOrigin = RuntimeOrigin;
    type PalletInfo = PalletInfo;
    type SS58Prefix = ();
    type SystemWeightInfo = ();
    type Version = ();
}

impl orml_currencies::Config for Runtime {
    type GetNativeCurrencyId = GetNativeCurrencyId;
    type MultiCurrency = AssetRouter;
    type NativeCurrency = BasicCurrencyAdapter<Runtime, Balances>;
    type WeightInfo = ();
}

impl orml_tokens::Config for Runtime {
    type Amount = Amount;
    type Balance = Balance;
    type CurrencyId = Currencies;
    type DustRemovalWhitelist = Everything;
    type RuntimeEvent = RuntimeEvent;
    type ExistentialDeposits = ExistentialDeposits;
    type MaxLocks = ();
    type MaxReserves = MaxReserves;
    type CurrencyHooks = ();
    type ReserveIdentifier = [u8; 8];
    type WeightInfo = ();
}

#[cfg(feature = "parachain")]
crate::orml_asset_registry::impl_mock_registry! {
    MockRegistry,
    XcmAsset,
    Balance,
    zeitgeist_primitives::types::CustomMetadata
}

impl pallet_balances::Config for Runtime {
    type AccountStore = System;
    type Balance = Balance;
    type DustRemoval = ();
    type RuntimeEvent = RuntimeEvent;
    type ExistentialDeposit = ExistentialDeposit;
    type MaxLocks = ();
    type MaxReserves = MaxReserves;
    type ReserveIdentifier = [u8; 8];
    type WeightInfo = ();
}

impl pallet_randomness_collective_flip::Config for Runtime {}

impl pallet_timestamp::Config for Runtime {
    type MinimumPeriod = MinimumPeriod;
    type Moment = Moment;
    type OnTimestampSet = ();
    type WeightInfo = ();
}

ord_parameter_types! {
    pub const AuthorizedDisputeResolutionUser: AccountIdTest = ALICE;
}

pallet_assets::runtime_benchmarks_enabled! {
    pub struct AssetsBenchmarkHelper;

    impl<AssetIdParameter> pallet_assets::BenchmarkHelper<AssetIdParameter>
        for AssetsBenchmarkHelper
    where
        AssetIdParameter: From<u128>,
    {
        fn create_asset_id_parameter(id: u32) -> AssetIdParameter {
            (id as u128).into()
        }
    }
}

pallet_assets::runtime_benchmarks_enabled! {
    use zeitgeist_primitives::types::CategoryIndex;

    pub struct MarketAssetsBenchmarkHelper;

    impl pallet_assets::BenchmarkHelper<MarketAsset>
        for MarketAssetsBenchmarkHelper
    {
        fn create_asset_id_parameter(id: u32) -> MarketAsset {
            MarketAsset::CategoricalOutcome(0, id as CategoryIndex)
        }
    }
}

impl pallet_assets::Config<CampaignAssetsInstance> for Runtime {
    type ApprovalDeposit = AssetsApprovalDeposit;
    type AssetAccountDeposit = AssetsAccountDeposit;
    type AssetDeposit = AssetsDeposit;
    type AssetId = CampaignAsset;
    type AssetIdParameter = Compact<CampaignAssetId>;
    type Balance = Balance;
    #[cfg(feature = "runtime-benchmarks")]
    type BenchmarkHelper = AssetsBenchmarkHelper;
    type CallbackHandle = ();
    type CreateOrigin = AsEnsureOriginWithArg<EnsureSigned<Self::AccountId>>;
    type Currency = Balances;
    type Extra = ();
    type ForceOrigin = EnsureRoot<AccountIdTest>;
    type Freezer = ();
    type Destroyer = AssetRouter;
    type MetadataDepositBase = AssetsMetadataDepositBase;
    type MetadataDepositPerByte = AssetsMetadataDepositPerByte;
    type RemoveItemsLimit = ConstU32<50>;
    type RuntimeEvent = RuntimeEvent;
    type StringLimit = AssetsStringLimit;
    type WeightInfo = ();
}

impl pallet_assets::Config<CustomAssetsInstance> for Runtime {
    type ApprovalDeposit = AssetsApprovalDeposit;
    type AssetAccountDeposit = AssetsAccountDeposit;
    type AssetDeposit = AssetsDeposit;
    type AssetId = CustomAsset;
    type AssetIdParameter = Compact<CustomAssetId>;
    type Balance = Balance;
    #[cfg(feature = "runtime-benchmarks")]
    type BenchmarkHelper = AssetsBenchmarkHelper;
    type CallbackHandle = ();
    type CreateOrigin = AsEnsureOriginWithArg<EnsureSigned<Self::AccountId>>;
    type Currency = Balances;
    type Extra = ();
    type ForceOrigin = EnsureRoot<AccountIdTest>;
    type Freezer = ();
    type Destroyer = AssetRouter;
    type MetadataDepositBase = AssetsMetadataDepositBase;
    type MetadataDepositPerByte = AssetsMetadataDepositPerByte;
    type RemoveItemsLimit = ConstU32<50>;
    type RuntimeEvent = RuntimeEvent;
    type StringLimit = AssetsStringLimit;
    type WeightInfo = ();
}

impl pallet_assets::Config<MarketAssetsInstance> for Runtime {
    type ApprovalDeposit = AssetsApprovalDeposit;
    type AssetAccountDeposit = AssetsAccountDeposit;
    type AssetDeposit = AssetsDeposit;
    type AssetId = MarketAsset;
    type AssetIdParameter = MarketAsset;
    type Balance = Balance;
    #[cfg(feature = "runtime-benchmarks")]
    type BenchmarkHelper = MarketAssetsBenchmarkHelper;
    type CallbackHandle = ();
    type CreateOrigin = AsEnsureOriginWithArg<EnsureSigned<Self::AccountId>>;
    type Currency = Balances;
    type Extra = ();
    type ForceOrigin = EnsureRoot<AccountIdTest>;
    type Freezer = ();
    type Destroyer = AssetRouter;
    type MetadataDepositBase = AssetsMetadataDepositBase;
    type MetadataDepositPerByte = AssetsMetadataDepositPerByte;
    type RemoveItemsLimit = ConstU32<50>;
    type RuntimeEvent = RuntimeEvent;
    type StringLimit = AssetsStringLimit;
    type WeightInfo = ();
}

impl zrml_asset_router::Config for Runtime {
    type AssetType = Assets;
    type Balance = Balance;
    type CurrencyType = Currencies;
    type Currencies = Tokens;
    type CampaignAssetType = CampaignAsset;
    type CampaignAssets = CampaignAssets;
    type CustomAssetType = CustomAsset;
    type CustomAssets = CustomAssets;
    type DestroyAccountWeight = DestroyAccountWeight;
    type DestroyApprovalWeight = DestroyApprovalWeight;
    type DestroyFinishWeight = DestroyFinishWeight;
    type MarketAssetType = MarketAsset;
    type MarketAssets = MarketAssets;
}

impl zrml_authorized::Config for Runtime {
    type AuthorizedDisputeResolutionOrigin =
        EnsureSignedBy<AuthorizedDisputeResolutionUser, AccountIdTest>;
    type CorrectionPeriod = CorrectionPeriod;
    type Currency = Balances;
    type RuntimeEvent = RuntimeEvent;
    type DisputeResolution = prediction_markets::Pallet<Runtime>;
    type MarketCommons = MarketCommons;
    type PalletId = AuthorizedPalletId;
    type WeightInfo = zrml_authorized::weights::WeightInfo<Runtime>;
}

impl zrml_court::Config for Runtime {
    type AppealBond = AppealBond;
    type BlocksPerYear = BlocksPerYear;
    type DisputeResolution = prediction_markets::Pallet<Runtime>;
    type VotePeriod = VotePeriod;
    type AggregationPeriod = AggregationPeriod;
    type AppealPeriod = AppealPeriod;
    type LockId = LockId;
    type Currency = Balances;
    type RuntimeEvent = RuntimeEvent;
    type InflationPeriod = InflationPeriod;
    type MarketCommons = MarketCommons;
    type MaxAppeals = MaxAppeals;
    type MaxDelegations = MaxDelegations;
    type MaxSelectedDraws = MaxSelectedDraws;
    type MaxCourtParticipants = MaxCourtParticipants;
    type MaxYearlyInflation = MaxYearlyInflation;
    type MinJurorStake = MinJurorStake;
    type MonetaryGovernanceOrigin = EnsureRoot<AccountIdTest>;
    type PalletId = CourtPalletId;
    type Random = RandomnessCollectiveFlip;
    type RequestInterval = RequestInterval;
    type Slash = Treasury;
    type TreasuryPalletId = TreasuryPalletId;
    type WeightInfo = zrml_court::weights::WeightInfo<Runtime>;
}

impl zrml_liquidity_mining::Config for Runtime {
    type Currency = Balances;
    type RuntimeEvent = RuntimeEvent;
    type MarketCommons = MarketCommons;
    type MarketId = MarketId;
    type PalletId = LiquidityMiningPalletId;
    type WeightInfo = zrml_liquidity_mining::weights::WeightInfo<Runtime>;
}

impl zrml_market_commons::Config for Runtime {
    type Balance = Balance;
    type MarketId = MarketId;
    type Timestamp = Timestamp;
}

impl zrml_simple_disputes::Config for Runtime {
    type Currency = Balances;
    type RuntimeEvent = RuntimeEvent;
    type OutcomeBond = OutcomeBond;
    type OutcomeFactor = OutcomeFactor;
    type DisputeResolution = prediction_markets::Pallet<Runtime>;
    type MarketCommons = MarketCommons;
    type MaxDisputes = MaxDisputes;
    type PalletId = SimpleDisputesPalletId;
    type WeightInfo = zrml_simple_disputes::weights::WeightInfo<Runtime>;
}

impl zrml_global_disputes::Config for Runtime {
    type AddOutcomePeriod = AddOutcomePeriod;
    type RuntimeEvent = RuntimeEvent;
    type DisputeResolution = prediction_markets::Pallet<Runtime>;
    type MarketCommons = MarketCommons;
    type Currency = Balances;
    type GlobalDisputeLockId = GlobalDisputeLockId;
    type GlobalDisputesPalletId = GlobalDisputesPalletId;
    type MaxGlobalDisputeVotes = MaxGlobalDisputeVotes;
    type MaxOwners = MaxOwners;
    type MinOutcomeVoteAmount = MinOutcomeVoteAmount;
    type RemoveKeysLimit = RemoveKeysLimit;
    type GdVotingPeriod = GdVotingPeriod;
    type VotingOutcomeFee = VotingOutcomeFee;
    type WeightInfo = zrml_global_disputes::weights::WeightInfo<Runtime>;
}

impl pallet_treasury::Config for Runtime {
    type ApproveOrigin = EnsureSignedBy<Sudo, AccountIdTest>;
    type Burn = ();
    type BurnDestination = ();
    type Currency = Balances;
    type RuntimeEvent = RuntimeEvent;
    type MaxApprovals = MaxApprovals;
    type OnSlash = ();
    type PalletId = TreasuryPalletId;
    type ProposalBond = ();
    type ProposalBondMinimum = ();
    type ProposalBondMaximum = ();
    type RejectOrigin = EnsureSignedBy<Sudo, AccountIdTest>;
    type SpendFunds = ();
    type SpendOrigin = NeverEnsureOrigin<Balance>;
    type SpendPeriod = ();
    type WeightInfo = ();
}

pub struct ExtBuilder {
    balances: Vec<(AccountIdTest, Balance)>,
}

impl Default for ExtBuilder {
    fn default() -> Self {
        DEPLOY_POOL_CALL_DATA.with(|value| value.borrow_mut().clear());
        Self {
            balances: vec![
                (ALICE, INITIAL_BALANCE),
                (BOB, INITIAL_BALANCE),
                (CHARLIE, INITIAL_BALANCE),
                (DAVE, INITIAL_BALANCE),
                (EVE, INITIAL_BALANCE),
                (FRED, INITIAL_BALANCE),
                (SUDO, INITIAL_BALANCE),
            ],
        }
    }
}

impl ExtBuilder {
    pub fn build(self) -> sp_io::TestExternalities {
        let mut t = frame_system::GenesisConfig::default().build_storage::<Runtime>().unwrap();

        // see the logs in tests when using `RUST_LOG=debug cargo test -- --nocapture`
        let _ = env_logger::builder().is_test(true).try_init();

        pallet_assets::GenesisConfig::<Runtime, CampaignAssetsInstance> {
            assets: vec![(CampaignAssetClass(100), ALICE, true, 1)],
            metadata: vec![],
            accounts: self
                .balances
                .iter()
                .map(|(account, balance)| (CampaignAssetClass(100), *account, *balance))
                .collect(),
        }
        .assimilate_storage(&mut t)
        .unwrap();

        pallet_balances::GenesisConfig::<Runtime> { balances: self.balances }
            .assimilate_storage(&mut t)
            .unwrap();

        #[cfg(feature = "parachain")]
        orml_tokens::GenesisConfig::<Runtime> {
            balances: (0..69)
                .map(|idx| (idx, Currencies::ForeignAsset(100), INITIAL_BALANCE))
                .collect(),
        }
        .assimilate_storage(&mut t)
        .unwrap();

        #[cfg(feature = "parachain")]
        let custom_metadata = zeitgeist_primitives::types::CustomMetadata {
            allow_as_base_asset: true,
            ..Default::default()
        };

        #[cfg(feature = "parachain")]
        orml_asset_registry_mock::GenesisConfig {
            metadata: vec![
                (
                    XcmAsset::ForeignAsset(100),
                    AssetMetadata {
                        decimals: 18,
                        name: "ACALA USD".as_bytes().to_vec(),
                        symbol: "AUSD".as_bytes().to_vec(),
                        existential_deposit: 0,
                        location: None,
                        additional: custom_metadata,
                    },
                ),
                (
                    XcmAsset::ForeignAsset(420),
                    AssetMetadata {
                        decimals: 18,
                        name: "FANCY_TOKEN".as_bytes().to_vec(),
                        symbol: "FTK".as_bytes().to_vec(),
                        existential_deposit: 0,
                        location: None,
                        additional: zeitgeist_primitives::types::CustomMetadata::default(),
                    },
                ),
            ],
        }
        .assimilate_storage(&mut t)
        .unwrap();

        let mut test_ext: sp_io::TestExternalities = t.into();
        test_ext.execute_with(|| System::set_block_number(1));
        test_ext
    }
}

pub fn run_to_block(n: BlockNumber) {
    while System::block_number() < n {
        Balances::on_finalize(System::block_number());
        Court::on_finalize(System::block_number());
        PredictionMarkets::on_finalize(System::block_number());
        System::on_finalize(System::block_number());
        System::set_block_number(System::block_number() + 1);
        System::on_initialize(System::block_number());
        PredictionMarkets::on_initialize(System::block_number());
        Court::on_initialize(System::block_number());
        Balances::on_initialize(System::block_number());
        AssetRouter::on_idle(System::block_number(), Weight::MAX);
    }
}

pub fn run_blocks(n: BlockNumber) {
    run_to_block(System::block_number() + n);
}

// Our `on_initialize` compensates for the fact that `on_initialize` takes the timestamp from the
// previous block. Therefore, manually setting timestamp during tests becomes cumbersome without a
// utility function like this.
pub fn set_timestamp_for_on_initialize(time: Moment) {
    Timestamp::set_timestamp(time - MILLISECS_PER_BLOCK as u64);
}

sp_api::mock_impl_runtime_apis! {
    impl zrml_prediction_markets_runtime_api::PredictionMarketsApi<BlockTest<Runtime>, MarketId, Hash> for Runtime {
        fn market_outcome_share_id(_: MarketId, _: u16) -> Assets {
            Assets::PoolShare(1)
        }
    }
}

#[cfg(test)]
mod tests {
    use super::*;
    use crate::Config;

    // We run this test to ensure that bonds are mutually non-equal (some of the tests in
    // `tests.rs` require this to be true).
    #[test]
    fn test_bonds_are_pairwise_non_equal() {
        assert_ne!(
            <Runtime as Config>::AdvisoryBond::get(),
            <Runtime as Config>::OracleBond::get()
        );
        assert_ne!(
            <Runtime as Config>::AdvisoryBond::get(),
            <Runtime as Config>::ValidityBond::get()
        );
        assert_ne!(
            <Runtime as Config>::AdvisoryBond::get(),
            <Runtime as Config>::DisputeBond::get()
        );
        assert_ne!(
            <Runtime as Config>::OracleBond::get(),
            <Runtime as Config>::ValidityBond::get()
        );
        assert_ne!(<Runtime as Config>::OracleBond::get(), <Runtime as Config>::DisputeBond::get());
        assert_ne!(
            <Runtime as Config>::ValidityBond::get(),
            <Runtime as Config>::DisputeBond::get()
        );
    }
}<|MERGE_RESOLUTION|>--- conflicted
+++ resolved
@@ -34,11 +34,6 @@
     },
 };
 use frame_system::{EnsureRoot, EnsureSigned, EnsureSignedBy};
-<<<<<<< HEAD
-#[cfg(feature = "parachain")]
-use orml_asset_registry::AssetMetadata;
-=======
->>>>>>> fd18a901
 use parity_scale_codec::Compact;
 use sp_arithmetic::per_things::Percent;
 use sp_runtime::{
@@ -71,19 +66,12 @@
         AccountIdTest, Amount, Assets, Balance, BasicCurrencyAdapter, BlockNumber, BlockTest,
         CampaignAsset, CampaignAssetClass, CampaignAssetId, Currencies, CustomAsset, CustomAssetId,
         Hash, Index, MarketAsset, MarketId, Moment, ResultWithWeightInfo, UncheckedExtrinsicTest,
-<<<<<<< HEAD
-        XcmAsset,
     },
 };
 
-=======
-    },
-};
-
 #[cfg(feature = "parachain")]
 use {orml_asset_registry::AssetMetadata, zeitgeist_primitives::types::XcmAsset};
 
->>>>>>> fd18a901
 pub(super) const ON_PROPOSAL_STORAGE: [u8; 4] = [0x09, 0x09, 0x00, 0x00];
 pub(super) const ON_ACTIVATION_STORAGE: [u8; 4] = [0x09, 0x09, 0x00, 0x01];
 pub(super) const ON_CLOSURE_STORAGE: [u8; 4] = [0x09, 0x09, 0x00, 0x02];
@@ -259,11 +247,7 @@
 impl crate::Config for Runtime {
     type AdvisoryBond = AdvisoryBond;
     type AdvisoryBondSlashPercentage = AdvisoryBondSlashPercentage;
-<<<<<<< HEAD
-    type ApproveOrigin = EnsureSignedBy<Sudo, AccountIdTest>;
-=======
     type ApproveOrigin = EnsureSignedBy<ApproveOrigin, AccountIdTest>;
->>>>>>> fd18a901
     type AssetCreator = AssetRouter;
     type AssetDestroyer = AssetRouter;
     type AssetManager = AssetManager;
@@ -301,15 +285,9 @@
     type PalletId = PmPalletId;
     type CloseEarlyBlockPeriod = CloseEarlyBlockPeriod;
     type CloseEarlyTimeFramePeriod = CloseEarlyTimeFramePeriod;
-<<<<<<< HEAD
-    type RejectOrigin = EnsureSignedBy<Sudo, AccountIdTest>;
-    type RequestEditOrigin = EnsureSignedBy<Sudo, AccountIdTest>;
-    type ResolveOrigin = EnsureSignedBy<Sudo, AccountIdTest>;
-=======
     type RejectOrigin = EnsureSignedBy<RejectOrigin, AccountIdTest>;
     type RequestEditOrigin = EnsureSignedBy<RequestEditOrigin, AccountIdTest>;
     type ResolveOrigin = EnsureSignedBy<ResolveOrigin, AccountIdTest>;
->>>>>>> fd18a901
     type SimpleDisputes = SimpleDisputes;
     type Slash = Treasury;
     type ValidityBond = ValidityBond;
