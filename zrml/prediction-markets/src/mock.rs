--- conflicted
+++ resolved
@@ -20,20 +20,12 @@
     constants::{
         AuthorizedPalletId, BalanceFractionalDecimals, BlockHashCount, CourtCaseDuration,
         CourtPalletId, DisputeFactor, ExistentialDeposit, ExistentialDeposits, ExitFee,
-<<<<<<< HEAD
         GetNativeCurrencyId, GlobalDisputesPalletId, LiquidityMiningPalletId, MaxAssets,
         MaxCategories, MaxDisputeLocks, MaxDisputes, MaxInRatio, MaxMarketPeriod, MaxOutRatio,
-        MaxReserves, MaxSubsidyPeriod, MaxTotalWeight, MaxWeight, MinAssets, MinCategories,
-        MinDisputeVoteAmount, MinLiquidity, MinSubsidy, MinSubsidyPeriod, MinWeight, MinimumPeriod,
-        PmPalletId, ReportingPeriod, SimpleDisputesPalletId, StakeWeight, SwapsPalletId,
-        VoteLockIdentifier, BASE, CENT,
-=======
-        GetNativeCurrencyId, LiquidityMiningPalletId, MaxAssets, MaxCategories, MaxDisputes,
-        MaxInRatio, MaxMarketPeriod, MaxOutRatio, MaxReserves, MaxSubsidyPeriod, MaxSwapFee,
-        MaxTotalWeight, MaxWeight, MinAssets, MinCategories, MinLiquidity, MinSubsidy,
-        MinSubsidyPeriod, MinWeight, MinimumPeriod, PmPalletId, ReportingPeriod,
-        SimpleDisputesPalletId, StakeWeight, SwapsPalletId, BASE, CENT,
->>>>>>> 61e1bebe
+        MaxReserves, MaxSubsidyPeriod, MaxSwapFee, MaxTotalWeight, MaxWeight, MinAssets,
+        MinCategories, MinDisputeVoteAmount, MinLiquidity, MinSubsidy, MinSubsidyPeriod, MinWeight,
+        MinimumPeriod, PmPalletId, ReportingPeriod, SimpleDisputesPalletId, StakeWeight,
+        SwapsPalletId, VoteLockIdentifier, BASE, CENT,
     },
     types::{
         AccountIdTest, Amount, Asset, Balance, BasicCurrencyAdapter, BlockNumber, BlockTest,
@@ -113,11 +105,7 @@
     type ReportingPeriod = ReportingPeriod;
     type AssetManager = AssetManager;
     type SimpleDisputes = SimpleDisputes;
-<<<<<<< HEAD
     type GlobalDisputes = GlobalDisputes;
-    type Slash = ();
-=======
->>>>>>> 61e1bebe
     type Swaps = Swaps;
     type ValidityBond = ValidityBond;
     type WeightInfo = prediction_markets::weights::WeightInfo<Runtime>;
