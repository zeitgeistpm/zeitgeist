// Copyright 2022-2024 Forecasting Technologies LTD.
// Copyright 2021-2022 Zeitgeist PM LLC.
//
// This file is part of Zeitgeist.
//
// Zeitgeist is free software: you can redistribute it and/or modify it
// under the terms of the GNU General Public License as published by the
// Free Software Foundation, either version 3 of the License, or (at
// your option) any later version.
//
// Zeitgeist is distributed in the hope that it will be useful, but
// WITHOUT ANY WARRANTY; without even the implied warranty of
// MERCHANTABILITY or FITNESS FOR A PARTICULAR PURPOSE. See the GNU
// General Public License for more details.
//
// You should have received a copy of the GNU General Public License
// along with Zeitgeist. If not, see <https://www.gnu.org/licenses/>.

#![allow(
    // Mocks are only used for fuzzing and unit tests
    clippy::arithmetic_side_effects
)]
#![cfg(feature = "mock")]

use crate as prediction_markets;
use frame_support::{
    construct_runtime, ord_parameter_types,
    pallet_prelude::Weight,
    parameter_types,
    storage::unhashed::put,
    traits::{
        AsEnsureOriginWithArg, Everything, GenesisBuild, NeverEnsureOrigin, OnFinalize, OnIdle,
        OnInitialize,
    },
};
use frame_system::{EnsureRoot, EnsureSigned, EnsureSignedBy};
#[cfg(feature = "parachain")]
use orml_asset_registry::AssetMetadata;
use parity_scale_codec::Compact;
use sp_arithmetic::per_things::Percent;
use sp_runtime::{
    testing::Header,
    traits::{BlakeTwo256, ConstU32, IdentityLookup},
    DispatchError, DispatchResult,
};
use std::cell::RefCell;
use zeitgeist_primitives::{
    constants::mock::{
        AddOutcomePeriod, AggregationPeriod, AppealBond, AppealPeriod, AssetsAccountDeposit,
        AssetsApprovalDeposit, AssetsDeposit, AssetsMetadataDepositBase,
        AssetsMetadataDepositPerByte, AssetsStringLimit, AuthorizedPalletId, BlockHashCount,
        BlocksPerYear, CloseEarlyBlockPeriod, CloseEarlyDisputeBond,
        CloseEarlyProtectionBlockPeriod, CloseEarlyProtectionTimeFramePeriod,
        CloseEarlyRequestBond, CloseEarlyTimeFramePeriod, CorrectionPeriod, CourtPalletId,
        DestroyAccountWeight, DestroyApprovalWeight, DestroyFinishWeight, ExistentialDeposit,
        ExistentialDeposits, GdVotingPeriod, GetNativeCurrencyId, GlobalDisputeLockId,
        GlobalDisputesPalletId, InflationPeriod, LiquidityMiningPalletId, LockId, MaxAppeals,
        MaxApprovals, MaxCategories, MaxCourtParticipants, MaxCreatorFee, MaxDelegations,
        MaxDisputeDuration, MaxDisputes, MaxEditReasonLen, MaxGlobalDisputeVotes, MaxGracePeriod,
        MaxMarketLifetime, MaxOracleDuration, MaxOwners, MaxRejectReasonLen, MaxReserves,
        MaxSelectedDraws, MaxYearlyInflation, MinCategories, MinDisputeDuration, MinJurorStake,
        MinOracleDuration, MinOutcomeVoteAmount, MinimumPeriod, OutcomeBond, OutcomeFactor,
        OutsiderBond, PmPalletId, RemoveKeysLimit, RequestInterval, SimpleDisputesPalletId,
        TreasuryPalletId, VotePeriod, VotingOutcomeFee, BASE, CENT, MILLISECS_PER_BLOCK,
    },
    traits::{DeployPoolApi, MarketTransitionApi},
    types::{
        AccountIdTest, Amount, Assets, Balance, BasicCurrencyAdapter, BlockNumber, BlockTest,
        CampaignAsset, CampaignAssetClass, CampaignAssetId, Currencies, CustomAsset, CustomAssetId,
        Hash, Index, MarketAsset, MarketId, Moment, ResultWithWeightInfo, UncheckedExtrinsicTest,
        XcmAsset,
    },
};

pub(super) const ON_PROPOSAL_STORAGE: [u8; 4] = [0x09, 0x09, 0x00, 0x00];
pub(super) const ON_ACTIVATION_STORAGE: [u8; 4] = [0x09, 0x09, 0x00, 0x01];
pub(super) const ON_CLOSURE_STORAGE: [u8; 4] = [0x09, 0x09, 0x00, 0x02];
pub(super) const ON_REPORT_STORAGE: [u8; 4] = [0x09, 0x09, 0x00, 0x03];
pub(super) const ON_DISPUTE_STORAGE: [u8; 4] = [0x09, 0x09, 0x00, 0x04];
pub(super) const ON_RESOLUTION_STORAGE: [u8; 4] = [0x09, 0x09, 0x00, 0x05];

pub const ALICE: AccountIdTest = 0;
pub const BOB: AccountIdTest = 1;
pub const CHARLIE: AccountIdTest = 2;
pub const DAVE: AccountIdTest = 3;
pub const EVE: AccountIdTest = 4;
pub const FRED: AccountIdTest = 5;
pub const SUDO: AccountIdTest = 69;
pub const APPROVE_ORIGIN: AccountIdTest = 70;
pub const REJECT_ORIGIN: AccountIdTest = 71;
pub const CLOSE_MARKET_EARLY_ORIGIN: AccountIdTest = 72;
pub const CLOSE_ORIGIN: AccountIdTest = 73;
pub const REQUEST_EDIT_ORIGIN: AccountIdTest = 74;
pub const RESOLVE_ORIGIN: AccountIdTest = 75;

pub const INITIAL_BALANCE: u128 = 1_000 * BASE;

#[allow(unused)]
pub struct DeployPoolMock;

#[allow(unused)]
#[derive(Clone)]
pub struct DeployPoolArgs {
    who: AccountIdTest,
    market_id: MarketId,
    amount: Balance,
    swap_prices: Vec<Balance>,
    swap_fee: Balance,
}

// It just writes true to specific memory locations depending on the hook that's invoked.
pub struct StateTransitionMock;

impl MarketTransitionApi<MarketId> for StateTransitionMock {
    fn on_proposal(_market_id: &MarketId) -> ResultWithWeightInfo<DispatchResult> {
        put(&ON_PROPOSAL_STORAGE, &true);
        ResultWithWeightInfo::new(Ok(()), Weight::zero())
    }
    fn on_activation(_market_id: &MarketId) -> ResultWithWeightInfo<DispatchResult> {
        put(&ON_ACTIVATION_STORAGE, &true);
        ResultWithWeightInfo::new(Ok(()), Weight::zero())
    }
    fn on_closure(_market_id: &MarketId) -> ResultWithWeightInfo<DispatchResult> {
        put(&ON_CLOSURE_STORAGE, &true);
        ResultWithWeightInfo::new(Ok(()), Weight::zero())
    }
    fn on_report(_market_id: &MarketId) -> ResultWithWeightInfo<DispatchResult> {
        put(&ON_REPORT_STORAGE, &true);
        ResultWithWeightInfo::new(Ok(()), Weight::zero())
    }
    fn on_dispute(_market_id: &MarketId) -> ResultWithWeightInfo<DispatchResult> {
        put(&ON_DISPUTE_STORAGE, &true);
        ResultWithWeightInfo::new(Ok(()), Weight::zero())
    }
    fn on_resolution(_market_id: &MarketId) -> ResultWithWeightInfo<DispatchResult> {
        put(&ON_RESOLUTION_STORAGE, &true);
        ResultWithWeightInfo::new(Ok(()), Weight::zero())
    }
}

thread_local! {
    pub static DEPLOY_POOL_CALL_DATA: RefCell<Vec<DeployPoolArgs>> = const { RefCell::new(vec![]) };
    pub static DEPLOY_POOL_RETURN_VALUE: RefCell<DispatchResult> = const { RefCell::new(Ok(())) };
}

#[allow(unused)]
impl DeployPoolApi for DeployPoolMock {
    type AccountId = AccountIdTest;
    type Balance = Balance;
    type MarketId = MarketId;

    fn deploy_pool(
        who: Self::AccountId,
        market_id: Self::MarketId,
        amount: Self::Balance,
        swap_prices: Vec<Self::Balance>,
        swap_fee: Self::Balance,
    ) -> DispatchResult {
        DEPLOY_POOL_CALL_DATA.with(|value| {
            value.borrow_mut().push(DeployPoolArgs {
                who,
                market_id,
                amount,
                swap_prices,
                swap_fee,
            })
        });
        DEPLOY_POOL_RETURN_VALUE.with(|v| *v.borrow())
    }
}

#[allow(unused)]
impl DeployPoolMock {
    pub fn called_once_with(
        who: AccountIdTest,
        market_id: MarketId,
        amount: Balance,
        swap_prices: Vec<Balance>,
        swap_fee: Balance,
    ) -> bool {
        if DEPLOY_POOL_CALL_DATA.with(|value| value.borrow().len()) != 1 {
            return false;
        }
        let args = DEPLOY_POOL_CALL_DATA.with(|value| value.borrow()[0].clone());
        args.who == who
            && args.market_id == market_id
            && args.amount == amount
            && args.swap_prices == swap_prices
            && args.swap_fee == swap_fee
    }

    pub fn return_error() {
        DEPLOY_POOL_RETURN_VALUE
            .with(|value| *value.borrow_mut() = Err(DispatchError::Other("neo-swaps")));
    }
}

ord_parameter_types! {
    pub const Sudo: AccountIdTest = SUDO;
    pub const ApproveOrigin: AccountIdTest = APPROVE_ORIGIN;
    pub const RejectOrigin: AccountIdTest = REJECT_ORIGIN;
    pub const CloseMarketEarlyOrigin: AccountIdTest = CLOSE_MARKET_EARLY_ORIGIN;
    pub const CloseOrigin: AccountIdTest = CLOSE_ORIGIN;
    pub const RequestEditOrigin: AccountIdTest = REQUEST_EDIT_ORIGIN;
    pub const ResolveOrigin: AccountIdTest = RESOLVE_ORIGIN;
}
parameter_types! {
    pub const AdvisoryBond: Balance = 11 * CENT;
    pub const AdvisoryBondSlashPercentage: Percent = Percent::from_percent(10);
    pub const OracleBond: Balance = 25 * CENT;
    pub const ValidityBond: Balance = 53 * CENT;
    pub const DisputeBond: Balance = 109 * CENT;
}

type CustomAssetsInstance = pallet_assets::Instance1;
type CampaignAssetsInstance = pallet_assets::Instance2;
type MarketAssetsInstance = pallet_assets::Instance3;

construct_runtime!(
    pub enum Runtime
    where
        Block = BlockTest<Runtime>,
        NodeBlock = BlockTest<Runtime>,
        UncheckedExtrinsic = UncheckedExtrinsicTest<Runtime>,
    {
        AssetRouter: zrml_asset_router::{Pallet},
        Authorized: zrml_authorized::{Event<T>, Pallet, Storage},
        Balances: pallet_balances::{Call, Config<T>, Event<T>, Pallet, Storage},
        CampaignAssets: pallet_assets::<Instance2>::{Call, Pallet, Storage, Event<T>},
        CustomAssets: pallet_assets::<Instance1>::{Call, Pallet, Storage, Event<T>},
        Court: zrml_court::{Event<T>, Pallet, Storage},
        AssetManager: orml_currencies::{Call, Pallet, Storage},
        LiquidityMining: zrml_liquidity_mining::{Config<T>, Event<T>, Pallet},
        MarketAssets: pallet_assets::<Instance3>::{Call, Pallet, Storage, Event<T>},
        MarketCommons: zrml_market_commons::{Pallet, Storage},
        PredictionMarkets: prediction_markets::{Event<T>, Pallet, Storage},
        RandomnessCollectiveFlip: pallet_randomness_collective_flip::{Pallet, Storage},
        SimpleDisputes: zrml_simple_disputes::{Event<T>, Pallet, Storage},
        GlobalDisputes: zrml_global_disputes::{Event<T>, Pallet, Storage},
        System: frame_system::{Call, Config, Event<T>, Pallet, Storage},
        Timestamp: pallet_timestamp::{Pallet},
        Tokens: orml_tokens::{Config<T>, Event<T>, Pallet, Storage},
        Treasury: pallet_treasury::{Call, Event<T>, Pallet, Storage},
    }
);

impl crate::Config for Runtime {
    type AdvisoryBond = AdvisoryBond;
    type AdvisoryBondSlashPercentage = AdvisoryBondSlashPercentage;
<<<<<<< HEAD
    type ApproveOrigin = EnsureSignedBy<ApproveOrigin, AccountIdTest>;
=======
    type ApproveOrigin = EnsureSignedBy<Sudo, AccountIdTest>;
    type AssetCreator = AssetRouter;
    type AssetDestroyer = AssetRouter;
    type AssetManager = AssetManager;
>>>>>>> 3dc54e49
    #[cfg(feature = "parachain")]
    type AssetRegistry = MockRegistry;
    type Authorized = Authorized;
    type CloseEarlyDisputeBond = CloseEarlyDisputeBond;
    type CloseMarketEarlyOrigin = EnsureSignedBy<CloseMarketEarlyOrigin, AccountIdTest>;
    type CloseEarlyProtectionTimeFramePeriod = CloseEarlyProtectionTimeFramePeriod;
    type CloseEarlyProtectionBlockPeriod = CloseEarlyProtectionBlockPeriod;
    type CloseEarlyRequestBond = CloseEarlyRequestBond;
    type CloseOrigin = EnsureSignedBy<CloseOrigin, AccountIdTest>;
    type Currency = Balances;
    type MaxCreatorFee = MaxCreatorFee;
    type Court = Court;
    type DeployPool = DeployPoolMock;
    type DisputeBond = DisputeBond;
    type RuntimeEvent = RuntimeEvent;
    type GlobalDisputes = GlobalDisputes;
    type LiquidityMining = LiquidityMining;
    type MaxCategories = MaxCategories;
    type MaxDisputes = MaxDisputes;
    type MinDisputeDuration = MinDisputeDuration;
    type MinOracleDuration = MinOracleDuration;
    type MaxDisputeDuration = MaxDisputeDuration;
    type MaxGracePeriod = MaxGracePeriod;
    type MaxOracleDuration = MaxOracleDuration;
    type MaxMarketLifetime = MaxMarketLifetime;
    type MinCategories = MinCategories;
    type MaxEditReasonLen = MaxEditReasonLen;
    type MaxRejectReasonLen = MaxRejectReasonLen;
    type OnStateTransition = (StateTransitionMock,);
    type OracleBond = OracleBond;
    type OutsiderBond = OutsiderBond;
    type PalletId = PmPalletId;
    type CloseEarlyBlockPeriod = CloseEarlyBlockPeriod;
    type CloseEarlyTimeFramePeriod = CloseEarlyTimeFramePeriod;
<<<<<<< HEAD
    type RejectOrigin = EnsureSignedBy<RejectOrigin, AccountIdTest>;
    type RequestEditOrigin = EnsureSignedBy<RequestEditOrigin, AccountIdTest>;
    type ResolveOrigin = EnsureSignedBy<ResolveOrigin, AccountIdTest>;
    type AssetManager = AssetManager;
=======
    type RejectOrigin = EnsureSignedBy<Sudo, AccountIdTest>;
    type RequestEditOrigin = EnsureSignedBy<Sudo, AccountIdTest>;
    type ResolveOrigin = EnsureSignedBy<Sudo, AccountIdTest>;
>>>>>>> 3dc54e49
    type SimpleDisputes = SimpleDisputes;
    type Slash = Treasury;
    type ValidityBond = ValidityBond;
    type WeightInfo = prediction_markets::weights::WeightInfo<Runtime>;
}

impl frame_system::Config for Runtime {
    type AccountData = pallet_balances::AccountData<Balance>;
    type AccountId = AccountIdTest;
    type BaseCallFilter = Everything;
    type BlockHashCount = BlockHashCount;
    type BlockLength = ();
    type BlockNumber = BlockNumber;
    type BlockWeights = ();
    type RuntimeCall = RuntimeCall;
    type DbWeight = ();
    type RuntimeEvent = RuntimeEvent;
    type Hash = Hash;
    type Hashing = BlakeTwo256;
    type Header = Header;
    type Index = Index;
    type Lookup = IdentityLookup<Self::AccountId>;
    type MaxConsumers = frame_support::traits::ConstU32<16>;
    type OnKilledAccount = ();
    type OnNewAccount = ();
    type OnSetCode = ();
    type RuntimeOrigin = RuntimeOrigin;
    type PalletInfo = PalletInfo;
    type SS58Prefix = ();
    type SystemWeightInfo = ();
    type Version = ();
}

impl orml_currencies::Config for Runtime {
    type GetNativeCurrencyId = GetNativeCurrencyId;
    type MultiCurrency = AssetRouter;
    type NativeCurrency = BasicCurrencyAdapter<Runtime, Balances>;
    type WeightInfo = ();
}

impl orml_tokens::Config for Runtime {
    type Amount = Amount;
    type Balance = Balance;
    type CurrencyId = Currencies;
    type DustRemovalWhitelist = Everything;
    type RuntimeEvent = RuntimeEvent;
    type ExistentialDeposits = ExistentialDeposits;
    type MaxLocks = ();
    type MaxReserves = MaxReserves;
    type CurrencyHooks = ();
    type ReserveIdentifier = [u8; 8];
    type WeightInfo = ();
}

#[cfg(feature = "parachain")]
crate::orml_asset_registry::impl_mock_registry! {
    MockRegistry,
    XcmAsset,
    Balance,
    zeitgeist_primitives::types::CustomMetadata
}

impl pallet_balances::Config for Runtime {
    type AccountStore = System;
    type Balance = Balance;
    type DustRemoval = ();
    type RuntimeEvent = RuntimeEvent;
    type ExistentialDeposit = ExistentialDeposit;
    type MaxLocks = ();
    type MaxReserves = MaxReserves;
    type ReserveIdentifier = [u8; 8];
    type WeightInfo = ();
}

impl pallet_randomness_collective_flip::Config for Runtime {}

impl pallet_timestamp::Config for Runtime {
    type MinimumPeriod = MinimumPeriod;
    type Moment = Moment;
    type OnTimestampSet = ();
    type WeightInfo = ();
}

ord_parameter_types! {
    pub const AuthorizedDisputeResolutionUser: AccountIdTest = ALICE;
}

pallet_assets::runtime_benchmarks_enabled! {
    pub struct AssetsBenchmarkHelper;

    impl<AssetIdParameter> pallet_assets::BenchmarkHelper<AssetIdParameter>
        for AssetsBenchmarkHelper
    where
        AssetIdParameter: From<u128>,
    {
        fn create_asset_id_parameter(id: u32) -> AssetIdParameter {
            (id as u128).into()
        }
    }
}

pallet_assets::runtime_benchmarks_enabled! {
    use zeitgeist_primitives::types::CategoryIndex;

    pub struct MarketAssetsBenchmarkHelper;

    impl pallet_assets::BenchmarkHelper<MarketAsset>
        for MarketAssetsBenchmarkHelper
    {
        fn create_asset_id_parameter(id: u32) -> MarketAsset {
            MarketAsset::CategoricalOutcome(0, id as CategoryIndex)
        }
    }
}

impl pallet_assets::Config<CampaignAssetsInstance> for Runtime {
    type ApprovalDeposit = AssetsApprovalDeposit;
    type AssetAccountDeposit = AssetsAccountDeposit;
    type AssetDeposit = AssetsDeposit;
    type AssetId = CampaignAsset;
    type AssetIdParameter = Compact<CampaignAssetId>;
    type Balance = Balance;
    #[cfg(feature = "runtime-benchmarks")]
    type BenchmarkHelper = AssetsBenchmarkHelper;
    type CallbackHandle = ();
    type CreateOrigin = AsEnsureOriginWithArg<EnsureSigned<Self::AccountId>>;
    type Currency = Balances;
    type Extra = ();
    type ForceOrigin = EnsureRoot<AccountIdTest>;
    type Freezer = ();
    type Destroyer = AssetRouter;
    type MetadataDepositBase = AssetsMetadataDepositBase;
    type MetadataDepositPerByte = AssetsMetadataDepositPerByte;
    type RemoveItemsLimit = ConstU32<50>;
    type RuntimeEvent = RuntimeEvent;
    type StringLimit = AssetsStringLimit;
    type WeightInfo = ();
}

impl pallet_assets::Config<CustomAssetsInstance> for Runtime {
    type ApprovalDeposit = AssetsApprovalDeposit;
    type AssetAccountDeposit = AssetsAccountDeposit;
    type AssetDeposit = AssetsDeposit;
    type AssetId = CustomAsset;
    type AssetIdParameter = Compact<CustomAssetId>;
    type Balance = Balance;
    #[cfg(feature = "runtime-benchmarks")]
    type BenchmarkHelper = AssetsBenchmarkHelper;
    type CallbackHandle = ();
    type CreateOrigin = AsEnsureOriginWithArg<EnsureSigned<Self::AccountId>>;
    type Currency = Balances;
    type Extra = ();
    type ForceOrigin = EnsureRoot<AccountIdTest>;
    type Freezer = ();
    type Destroyer = AssetRouter;
    type MetadataDepositBase = AssetsMetadataDepositBase;
    type MetadataDepositPerByte = AssetsMetadataDepositPerByte;
    type RemoveItemsLimit = ConstU32<50>;
    type RuntimeEvent = RuntimeEvent;
    type StringLimit = AssetsStringLimit;
    type WeightInfo = ();
}

impl pallet_assets::Config<MarketAssetsInstance> for Runtime {
    type ApprovalDeposit = AssetsApprovalDeposit;
    type AssetAccountDeposit = AssetsAccountDeposit;
    type AssetDeposit = AssetsDeposit;
    type AssetId = MarketAsset;
    type AssetIdParameter = MarketAsset;
    type Balance = Balance;
    #[cfg(feature = "runtime-benchmarks")]
    type BenchmarkHelper = MarketAssetsBenchmarkHelper;
    type CallbackHandle = ();
    type CreateOrigin = AsEnsureOriginWithArg<EnsureSigned<Self::AccountId>>;
    type Currency = Balances;
    type Extra = ();
    type ForceOrigin = EnsureRoot<AccountIdTest>;
    type Freezer = ();
    type Destroyer = AssetRouter;
    type MetadataDepositBase = AssetsMetadataDepositBase;
    type MetadataDepositPerByte = AssetsMetadataDepositPerByte;
    type RemoveItemsLimit = ConstU32<50>;
    type RuntimeEvent = RuntimeEvent;
    type StringLimit = AssetsStringLimit;
    type WeightInfo = ();
}

impl zrml_asset_router::Config for Runtime {
    type AssetType = Assets;
    type Balance = Balance;
    type CurrencyType = Currencies;
    type Currencies = Tokens;
    type CampaignAssetType = CampaignAsset;
    type CampaignAssets = CampaignAssets;
    type CustomAssetType = CustomAsset;
    type CustomAssets = CustomAssets;
    type DestroyAccountWeight = DestroyAccountWeight;
    type DestroyApprovalWeight = DestroyApprovalWeight;
    type DestroyFinishWeight = DestroyFinishWeight;
    type MarketAssetType = MarketAsset;
    type MarketAssets = MarketAssets;
}

impl zrml_authorized::Config for Runtime {
    type AuthorizedDisputeResolutionOrigin =
        EnsureSignedBy<AuthorizedDisputeResolutionUser, AccountIdTest>;
    type CorrectionPeriod = CorrectionPeriod;
    type Currency = Balances;
    type RuntimeEvent = RuntimeEvent;
    type DisputeResolution = prediction_markets::Pallet<Runtime>;
    type MarketCommons = MarketCommons;
    type PalletId = AuthorizedPalletId;
    type WeightInfo = zrml_authorized::weights::WeightInfo<Runtime>;
}

impl zrml_court::Config for Runtime {
    type AppealBond = AppealBond;
    type BlocksPerYear = BlocksPerYear;
    type DisputeResolution = prediction_markets::Pallet<Runtime>;
    type VotePeriod = VotePeriod;
    type AggregationPeriod = AggregationPeriod;
    type AppealPeriod = AppealPeriod;
    type LockId = LockId;
    type Currency = Balances;
    type RuntimeEvent = RuntimeEvent;
    type InflationPeriod = InflationPeriod;
    type MarketCommons = MarketCommons;
    type MaxAppeals = MaxAppeals;
    type MaxDelegations = MaxDelegations;
    type MaxSelectedDraws = MaxSelectedDraws;
    type MaxCourtParticipants = MaxCourtParticipants;
    type MaxYearlyInflation = MaxYearlyInflation;
    type MinJurorStake = MinJurorStake;
    type MonetaryGovernanceOrigin = EnsureRoot<AccountIdTest>;
    type PalletId = CourtPalletId;
    type Random = RandomnessCollectiveFlip;
    type RequestInterval = RequestInterval;
    type Slash = Treasury;
    type TreasuryPalletId = TreasuryPalletId;
    type WeightInfo = zrml_court::weights::WeightInfo<Runtime>;
}

impl zrml_liquidity_mining::Config for Runtime {
    type Currency = Balances;
    type RuntimeEvent = RuntimeEvent;
    type MarketCommons = MarketCommons;
    type MarketId = MarketId;
    type PalletId = LiquidityMiningPalletId;
    type WeightInfo = zrml_liquidity_mining::weights::WeightInfo<Runtime>;
}

impl zrml_market_commons::Config for Runtime {
    type Balance = Balance;
    type MarketId = MarketId;
    type Timestamp = Timestamp;
}

impl zrml_simple_disputes::Config for Runtime {
    type Currency = Balances;
    type RuntimeEvent = RuntimeEvent;
    type OutcomeBond = OutcomeBond;
    type OutcomeFactor = OutcomeFactor;
    type DisputeResolution = prediction_markets::Pallet<Runtime>;
    type MarketCommons = MarketCommons;
    type MaxDisputes = MaxDisputes;
    type PalletId = SimpleDisputesPalletId;
    type WeightInfo = zrml_simple_disputes::weights::WeightInfo<Runtime>;
}

impl zrml_global_disputes::Config for Runtime {
    type AddOutcomePeriod = AddOutcomePeriod;
    type RuntimeEvent = RuntimeEvent;
    type DisputeResolution = prediction_markets::Pallet<Runtime>;
    type MarketCommons = MarketCommons;
    type Currency = Balances;
    type GlobalDisputeLockId = GlobalDisputeLockId;
    type GlobalDisputesPalletId = GlobalDisputesPalletId;
    type MaxGlobalDisputeVotes = MaxGlobalDisputeVotes;
    type MaxOwners = MaxOwners;
    type MinOutcomeVoteAmount = MinOutcomeVoteAmount;
    type RemoveKeysLimit = RemoveKeysLimit;
    type GdVotingPeriod = GdVotingPeriod;
    type VotingOutcomeFee = VotingOutcomeFee;
    type WeightInfo = zrml_global_disputes::weights::WeightInfo<Runtime>;
}

impl pallet_treasury::Config for Runtime {
    type ApproveOrigin = EnsureSignedBy<Sudo, AccountIdTest>;
    type Burn = ();
    type BurnDestination = ();
    type Currency = Balances;
    type RuntimeEvent = RuntimeEvent;
    type MaxApprovals = MaxApprovals;
    type OnSlash = ();
    type PalletId = TreasuryPalletId;
    type ProposalBond = ();
    type ProposalBondMinimum = ();
    type ProposalBondMaximum = ();
    type RejectOrigin = EnsureSignedBy<Sudo, AccountIdTest>;
    type SpendFunds = ();
    type SpendOrigin = NeverEnsureOrigin<Balance>;
    type SpendPeriod = ();
    type WeightInfo = ();
}

pub struct ExtBuilder {
    balances: Vec<(AccountIdTest, Balance)>,
}

impl Default for ExtBuilder {
    fn default() -> Self {
        DEPLOY_POOL_CALL_DATA.with(|value| value.borrow_mut().clear());
        Self {
            balances: vec![
                (ALICE, INITIAL_BALANCE),
                (BOB, INITIAL_BALANCE),
                (CHARLIE, INITIAL_BALANCE),
                (DAVE, INITIAL_BALANCE),
                (EVE, INITIAL_BALANCE),
                (FRED, INITIAL_BALANCE),
                (SUDO, INITIAL_BALANCE),
            ],
        }
    }
}

impl ExtBuilder {
    pub fn build(self) -> sp_io::TestExternalities {
        let mut t = frame_system::GenesisConfig::default().build_storage::<Runtime>().unwrap();

        // see the logs in tests when using `RUST_LOG=debug cargo test -- --nocapture`
        let _ = env_logger::builder().is_test(true).try_init();

        pallet_assets::GenesisConfig::<Runtime, CampaignAssetsInstance> {
            assets: vec![(CampaignAssetClass(100), ALICE, true, 1)],
            metadata: vec![],
            accounts: self
                .balances
                .iter()
                .map(|(account, balance)| (CampaignAssetClass(100), *account, *balance))
                .collect(),
        }
        .assimilate_storage(&mut t)
        .unwrap();

        pallet_balances::GenesisConfig::<Runtime> { balances: self.balances }
            .assimilate_storage(&mut t)
            .unwrap();

        #[cfg(feature = "parachain")]
        orml_tokens::GenesisConfig::<Runtime> {
            balances: (0..69)
                .map(|idx| (idx, Currencies::ForeignAsset(100), INITIAL_BALANCE))
                .collect(),
        }
        .assimilate_storage(&mut t)
        .unwrap();

        #[cfg(feature = "parachain")]
        let custom_metadata = zeitgeist_primitives::types::CustomMetadata {
            allow_as_base_asset: true,
            ..Default::default()
        };

        #[cfg(feature = "parachain")]
        orml_asset_registry_mock::GenesisConfig {
            metadata: vec![
                (
                    XcmAsset::ForeignAsset(100),
                    AssetMetadata {
                        decimals: 18,
                        name: "ACALA USD".as_bytes().to_vec(),
                        symbol: "AUSD".as_bytes().to_vec(),
                        existential_deposit: 0,
                        location: None,
                        additional: custom_metadata,
                    },
                ),
                (
                    XcmAsset::ForeignAsset(420),
                    AssetMetadata {
                        decimals: 18,
                        name: "FANCY_TOKEN".as_bytes().to_vec(),
                        symbol: "FTK".as_bytes().to_vec(),
                        existential_deposit: 0,
                        location: None,
                        additional: zeitgeist_primitives::types::CustomMetadata::default(),
                    },
                ),
            ],
        }
        .assimilate_storage(&mut t)
        .unwrap();

        let mut test_ext: sp_io::TestExternalities = t.into();
        test_ext.execute_with(|| System::set_block_number(1));
        test_ext
    }
}

pub fn run_to_block(n: BlockNumber) {
    while System::block_number() < n {
        Balances::on_finalize(System::block_number());
        Court::on_finalize(System::block_number());
        PredictionMarkets::on_finalize(System::block_number());
        System::on_finalize(System::block_number());
        System::set_block_number(System::block_number() + 1);
        System::on_initialize(System::block_number());
        PredictionMarkets::on_initialize(System::block_number());
        Court::on_initialize(System::block_number());
        Balances::on_initialize(System::block_number());
        AssetRouter::on_idle(System::block_number(), Weight::MAX);
    }
}

pub fn run_blocks(n: BlockNumber) {
    run_to_block(System::block_number() + n);
}

// Our `on_initialize` compensates for the fact that `on_initialize` takes the timestamp from the
// previous block. Therefore, manually setting timestamp during tests becomes cumbersome without a
// utility function like this.
pub fn set_timestamp_for_on_initialize(time: Moment) {
    Timestamp::set_timestamp(time - MILLISECS_PER_BLOCK as u64);
}

sp_api::mock_impl_runtime_apis! {
    impl zrml_prediction_markets_runtime_api::PredictionMarketsApi<BlockTest<Runtime>, MarketId, Hash> for Runtime {
        fn market_outcome_share_id(_: MarketId, _: u16) -> Assets {
            Assets::PoolShare(1)
        }
    }
}

#[cfg(test)]
mod tests {
    use super::*;
    use crate::Config;

    // We run this test to ensure that bonds are mutually non-equal (some of the tests in
    // `tests.rs` require this to be true).
    #[test]
    fn test_bonds_are_pairwise_non_equal() {
        assert_ne!(
            <Runtime as Config>::AdvisoryBond::get(),
            <Runtime as Config>::OracleBond::get()
        );
        assert_ne!(
            <Runtime as Config>::AdvisoryBond::get(),
            <Runtime as Config>::ValidityBond::get()
        );
        assert_ne!(
            <Runtime as Config>::AdvisoryBond::get(),
            <Runtime as Config>::DisputeBond::get()
        );
        assert_ne!(
            <Runtime as Config>::OracleBond::get(),
            <Runtime as Config>::ValidityBond::get()
        );
        assert_ne!(<Runtime as Config>::OracleBond::get(), <Runtime as Config>::DisputeBond::get());
        assert_ne!(
            <Runtime as Config>::ValidityBond::get(),
            <Runtime as Config>::DisputeBond::get()
        );
    }
}<|MERGE_RESOLUTION|>--- conflicted
+++ resolved
@@ -44,6 +44,8 @@
     DispatchError, DispatchResult,
 };
 use std::cell::RefCell;
+#[cfg(feature = "parachain")]
+use zeitgeist_primitives::types::XcmAsset;
 use zeitgeist_primitives::{
     constants::mock::{
         AddOutcomePeriod, AggregationPeriod, AppealBond, AppealPeriod, AssetsAccountDeposit,
@@ -68,7 +70,6 @@
         AccountIdTest, Amount, Assets, Balance, BasicCurrencyAdapter, BlockNumber, BlockTest,
         CampaignAsset, CampaignAssetClass, CampaignAssetId, Currencies, CustomAsset, CustomAssetId,
         Hash, Index, MarketAsset, MarketId, Moment, ResultWithWeightInfo, UncheckedExtrinsicTest,
-        XcmAsset,
     },
 };
 
@@ -247,14 +248,10 @@
 impl crate::Config for Runtime {
     type AdvisoryBond = AdvisoryBond;
     type AdvisoryBondSlashPercentage = AdvisoryBondSlashPercentage;
-<<<<<<< HEAD
     type ApproveOrigin = EnsureSignedBy<ApproveOrigin, AccountIdTest>;
-=======
-    type ApproveOrigin = EnsureSignedBy<Sudo, AccountIdTest>;
     type AssetCreator = AssetRouter;
     type AssetDestroyer = AssetRouter;
     type AssetManager = AssetManager;
->>>>>>> 3dc54e49
     #[cfg(feature = "parachain")]
     type AssetRegistry = MockRegistry;
     type Authorized = Authorized;
@@ -289,16 +286,9 @@
     type PalletId = PmPalletId;
     type CloseEarlyBlockPeriod = CloseEarlyBlockPeriod;
     type CloseEarlyTimeFramePeriod = CloseEarlyTimeFramePeriod;
-<<<<<<< HEAD
     type RejectOrigin = EnsureSignedBy<RejectOrigin, AccountIdTest>;
     type RequestEditOrigin = EnsureSignedBy<RequestEditOrigin, AccountIdTest>;
     type ResolveOrigin = EnsureSignedBy<ResolveOrigin, AccountIdTest>;
-    type AssetManager = AssetManager;
-=======
-    type RejectOrigin = EnsureSignedBy<Sudo, AccountIdTest>;
-    type RequestEditOrigin = EnsureSignedBy<Sudo, AccountIdTest>;
-    type ResolveOrigin = EnsureSignedBy<Sudo, AccountIdTest>;
->>>>>>> 3dc54e49
     type SimpleDisputes = SimpleDisputes;
     type Slash = Treasury;
     type ValidityBond = ValidityBond;
