// Copyright 2022-2024 Forecasting Technologies LTD.
// Copyright 2021-2022 Zeitgeist PM LLC.
//
// This file is part of Zeitgeist.
//
// Zeitgeist is free software: you can redistribute it and/or modify it
// under the terms of the GNU General Public License as published by the
// Free Software Foundation, either version 3 of the License, or (at
// your option) any later version.
//
// Zeitgeist is distributed in the hope that it will be useful, but
// WITHOUT ANY WARRANTY; without even the implied warranty of
// MERCHANTABILITY or FITNESS FOR A PARTICULAR PURPOSE. See the GNU
// General Public License for more details.
//
// You should have received a copy of the GNU General Public License
// along with Zeitgeist. If not, see <https://www.gnu.org/licenses/>.

#![allow(
    // Mocks are only used for fuzzing and unit tests
    clippy::arithmetic_side_effects
)]
#![cfg(feature = "mock")]

use crate as prediction_markets;
use frame_support::{
    construct_runtime, ord_parameter_types, parameter_types,
    traits::{Everything, NeverEnsureOrigin, OnFinalize, OnInitialize},
};
use frame_system::{mocking::MockBlock, EnsureRoot, EnsureSignedBy};
use sp_arithmetic::per_things::Percent;
use sp_runtime::{
    traits::{BlakeTwo256, ConstU32, IdentityLookup},
    BuildStorage, DispatchError, DispatchResult,
};
use std::cell::RefCell;
use zeitgeist_primitives::{
    constants::mock::{
        AddOutcomePeriod, AggregationPeriod, AppealBond, AppealPeriod, AuthorizedPalletId,
        BlockHashCount, BlocksPerYear, CloseEarlyBlockPeriod, CloseEarlyDisputeBond,
        CloseEarlyProtectionBlockPeriod, CloseEarlyProtectionTimeFramePeriod,
        CloseEarlyRequestBond, CloseEarlyTimeFramePeriod, CorrectionPeriod, CourtPalletId,
        ExistentialDeposit, ExistentialDeposits, GdVotingPeriod, GetNativeCurrencyId,
<<<<<<< HEAD
        GlobalDisputeLockId, GlobalDisputesPalletId, InflationPeriod, LiquidityMiningPalletId,
        LockId, MaxAppeals, MaxApprovals, MaxCategories, MaxCourtParticipants, MaxCreatorFee,
        MaxDelegations, MaxDisputeDuration, MaxDisputes, MaxEditReasonLen, MaxGlobalDisputeVotes,
        MaxGracePeriod, MaxLocks, MaxMarketLifetime, MaxOracleDuration, MaxOwners,
        MaxRejectReasonLen, MaxReserves, MaxSelectedDraws, MaxYearlyInflation, MinCategories,
        MinDisputeDuration, MinJurorStake, MinOracleDuration, MinOutcomeVoteAmount, MinimumPeriod,
        OutcomeBond, OutcomeFactor, OutsiderBond, PmPalletId, RemoveKeysLimit, RequestInterval,
        SimpleDisputesPalletId, TreasuryPalletId, VotePeriod, VotingOutcomeFee, BASE, CENT,
        MILLISECS_PER_BLOCK,
=======
        GlobalDisputeLockId, GlobalDisputesPalletId, InflationPeriod, LockId, MaxAppeals,
        MaxApprovals, MaxCategories, MaxCourtParticipants, MaxCreatorFee, MaxDelegations,
        MaxDisputeDuration, MaxDisputes, MaxEditReasonLen, MaxGlobalDisputeVotes, MaxGracePeriod,
        MaxLocks, MaxMarketLifetime, MaxOracleDuration, MaxOwners, MaxRejectReasonLen, MaxReserves,
        MaxSelectedDraws, MaxYearlyInflation, MinCategories, MinDisputeDuration, MinJurorStake,
        MinOracleDuration, MinOutcomeVoteAmount, MinimumPeriod, OutsiderBond, PmPalletId,
        RemoveKeysLimit, RequestInterval, TreasuryPalletId, VotePeriod, VotingOutcomeFee, BASE,
        CENT, MILLISECS_PER_BLOCK,
>>>>>>> 6133ceb8
    },
    traits::DeployPoolApi,
    types::{
        AccountIdTest, Amount, Asset, Balance, BasicCurrencyAdapter, BlockNumber, BlockTest,
        CurrencyId, Hash, MarketId, Moment,
    },
};
#[cfg(feature = "parachain")]
use {
    orml_traits::asset_registry::AssetProcessor, parity_scale_codec::Encode,
    zeitgeist_primitives::types::CustomMetadata,
};

pub const ALICE: AccountIdTest = 0;
pub const BOB: AccountIdTest = 1;
pub const CHARLIE: AccountIdTest = 2;
pub const DAVE: AccountIdTest = 3;
pub const EVE: AccountIdTest = 4;
pub const FRED: AccountIdTest = 5;
pub const SUDO: AccountIdTest = 69;
pub const APPROVE_ORIGIN: AccountIdTest = 70;
pub const REJECT_ORIGIN: AccountIdTest = 71;
pub const CLOSE_MARKET_EARLY_ORIGIN: AccountIdTest = 72;
pub const CLOSE_ORIGIN: AccountIdTest = 73;
pub const REQUEST_EDIT_ORIGIN: AccountIdTest = 74;
pub const RESOLVE_ORIGIN: AccountIdTest = 75;

pub const INITIAL_BALANCE: u128 = 1_000 * BASE;

#[allow(unused)]
pub struct DeployPoolMock;

#[allow(unused)]
#[derive(Clone)]
pub struct DeployPoolArgs {
    who: AccountIdTest,
    market_id: MarketId,
    amount: Balance,
    swap_prices: Vec<Balance>,
    swap_fee: Balance,
}

thread_local! {
    pub static DEPLOY_POOL_CALL_DATA: RefCell<Vec<DeployPoolArgs>> = const { RefCell::new(vec![]) };
    pub static DEPLOY_POOL_RETURN_VALUE: RefCell<DispatchResult> = const { RefCell::new(Ok(())) };
}

#[allow(unused)]
impl DeployPoolApi for DeployPoolMock {
    type AccountId = AccountIdTest;
    type Balance = Balance;
    type MarketId = MarketId;

    fn deploy_pool(
        who: Self::AccountId,
        market_id: Self::MarketId,
        amount: Self::Balance,
        swap_prices: Vec<Self::Balance>,
        swap_fee: Self::Balance,
    ) -> DispatchResult {
        DEPLOY_POOL_CALL_DATA.with(|value| {
            value.borrow_mut().push(DeployPoolArgs {
                who,
                market_id,
                amount,
                swap_prices,
                swap_fee,
            })
        });
        DEPLOY_POOL_RETURN_VALUE.with(|v| *v.borrow())
    }
}

#[allow(unused)]
impl DeployPoolMock {
    pub fn called_once_with(
        who: AccountIdTest,
        market_id: MarketId,
        amount: Balance,
        swap_prices: Vec<Balance>,
        swap_fee: Balance,
    ) -> bool {
        if DEPLOY_POOL_CALL_DATA.with(|value| value.borrow().len()) != 1 {
            return false;
        }
        let args = DEPLOY_POOL_CALL_DATA.with(|value| value.borrow()[0].clone());
        args.who == who
            && args.market_id == market_id
            && args.amount == amount
            && args.swap_prices == swap_prices
            && args.swap_fee == swap_fee
    }

    pub fn return_error() {
        DEPLOY_POOL_RETURN_VALUE
            .with(|value| *value.borrow_mut() = Err(DispatchError::Other("neo-swaps")));
    }
}

ord_parameter_types! {
    pub const Sudo: AccountIdTest = SUDO;
    pub const ApproveOrigin: AccountIdTest = APPROVE_ORIGIN;
    pub const RejectOrigin: AccountIdTest = REJECT_ORIGIN;
    pub const CloseMarketEarlyOrigin: AccountIdTest = CLOSE_MARKET_EARLY_ORIGIN;
    pub const CloseOrigin: AccountIdTest = CLOSE_ORIGIN;
    pub const RequestEditOrigin: AccountIdTest = REQUEST_EDIT_ORIGIN;
    pub const ResolveOrigin: AccountIdTest = RESOLVE_ORIGIN;
}
parameter_types! {
    pub const AdvisoryBond: Balance = 11 * CENT;
    pub const AdvisoryBondSlashPercentage: Percent = Percent::from_percent(10);
    pub const OracleBond: Balance = 25 * CENT;
    pub const ValidityBond: Balance = 53 * CENT;
    pub const DisputeBond: Balance = 109 * CENT;
}

construct_runtime!(
    pub enum Runtime {
        #[cfg(feature = "parachain")]
        AssetRegistry: orml_asset_registry,
        Authorized: zrml_authorized,
        Balances: pallet_balances,
        Court: zrml_court,
        AssetManager: orml_currencies,
<<<<<<< HEAD
        LiquidityMining: zrml_liquidity_mining,
=======
>>>>>>> 6133ceb8
        MarketCommons: zrml_market_commons,
        PredictionMarkets: prediction_markets,
        RandomnessCollectiveFlip: pallet_insecure_randomness_collective_flip,
        GlobalDisputes: zrml_global_disputes,
        System: frame_system,
        Timestamp: pallet_timestamp,
        Tokens: orml_tokens,
        Treasury: pallet_treasury,
    }
);

impl crate::Config for Runtime {
    type AdvisoryBond = AdvisoryBond;
    type AdvisoryBondSlashPercentage = AdvisoryBondSlashPercentage;
    type ApproveOrigin = EnsureSignedBy<ApproveOrigin, AccountIdTest>;
    #[cfg(feature = "parachain")]
    type AssetRegistry = AssetRegistry;
    type Authorized = Authorized;
    type CloseEarlyDisputeBond = CloseEarlyDisputeBond;
    type CloseMarketEarlyOrigin = EnsureSignedBy<CloseMarketEarlyOrigin, AccountIdTest>;
    type CloseEarlyProtectionTimeFramePeriod = CloseEarlyProtectionTimeFramePeriod;
    type CloseEarlyProtectionBlockPeriod = CloseEarlyProtectionBlockPeriod;
    type CloseEarlyRequestBond = CloseEarlyRequestBond;
    type CloseOrigin = EnsureSignedBy<CloseOrigin, AccountIdTest>;
    type Currency = Balances;
    type MaxCreatorFee = MaxCreatorFee;
    type Court = Court;
    type DeployPool = DeployPoolMock;
    type DisputeBond = DisputeBond;
    type RuntimeEvent = RuntimeEvent;
    type GlobalDisputes = GlobalDisputes;
    type MaxCategories = MaxCategories;
    type MaxDisputes = MaxDisputes;
    type MinDisputeDuration = MinDisputeDuration;
    type MinOracleDuration = MinOracleDuration;
    type MaxDisputeDuration = MaxDisputeDuration;
    type MaxGracePeriod = MaxGracePeriod;
    type MaxOracleDuration = MaxOracleDuration;
    type MaxMarketLifetime = MaxMarketLifetime;
    type MinCategories = MinCategories;
    type MaxEditReasonLen = MaxEditReasonLen;
    type MaxRejectReasonLen = MaxRejectReasonLen;
    type OracleBond = OracleBond;
    type OutsiderBond = OutsiderBond;
    type PalletId = PmPalletId;
    type CloseEarlyBlockPeriod = CloseEarlyBlockPeriod;
    type CloseEarlyTimeFramePeriod = CloseEarlyTimeFramePeriod;
    type RejectOrigin = EnsureSignedBy<RejectOrigin, AccountIdTest>;
    type RequestEditOrigin = EnsureSignedBy<RequestEditOrigin, AccountIdTest>;
    type ResolveOrigin = EnsureSignedBy<ResolveOrigin, AccountIdTest>;
    type AssetManager = AssetManager;
<<<<<<< HEAD
    type SimpleDisputes = SimpleDisputes;
=======
>>>>>>> 6133ceb8
    type Slash = Treasury;
    type ValidityBond = ValidityBond;
    type WeightInfo = prediction_markets::weights::WeightInfo<Runtime>;
}

impl frame_system::Config for Runtime {
    type AccountData = pallet_balances::AccountData<Balance>;
    type AccountId = AccountIdTest;
    type BaseCallFilter = Everything;
    type Block = MockBlock<Runtime>;
    type BlockHashCount = BlockHashCount;
    type BlockLength = ();
    type BlockWeights = ();
    type RuntimeCall = RuntimeCall;
    type DbWeight = ();
    type RuntimeEvent = RuntimeEvent;
    type Hash = Hash;
    type Hashing = BlakeTwo256;
    type Lookup = IdentityLookup<Self::AccountId>;
    type Nonce = u64;
    type MaxConsumers = ConstU32<16>;
    type OnKilledAccount = ();
    type OnNewAccount = ();
    type RuntimeOrigin = RuntimeOrigin;
    type PalletInfo = PalletInfo;
    type SS58Prefix = ();
    type SystemWeightInfo = ();
    type Version = ();
    type OnSetCode = ();
}

impl orml_currencies::Config for Runtime {
    type GetNativeCurrencyId = GetNativeCurrencyId;
    type MultiCurrency = Tokens;
    type NativeCurrency = BasicCurrencyAdapter<Runtime, Balances>;
    type WeightInfo = ();
}

cfg_if::cfg_if!(
    if #[cfg(feature = "parachain")] {
        type AssetMetadata = orml_traits::asset_registry::AssetMetadata<
            Balance,
            CustomMetadata,
            ConstU32<1024>
        >;
        pub struct NoopAssetProcessor {}

        impl AssetProcessor<CurrencyId, AssetMetadata> for NoopAssetProcessor {
            fn pre_register(id: Option<CurrencyId>, asset_metadata: AssetMetadata)
             -> Result<(CurrencyId, AssetMetadata), DispatchError> {
                Ok((id.unwrap(), asset_metadata))
            }
        }

        impl orml_asset_registry::Config for Runtime {
            type RuntimeEvent = RuntimeEvent;
            type CustomMetadata = CustomMetadata;
            type AssetId = CurrencyId;
            type AuthorityOrigin = EnsureRoot<AccountIdTest>;
            type AssetProcessor = NoopAssetProcessor;
            type Balance = Balance;
            type StringLimit = ConstU32<1024>;
            type WeightInfo = ();
        }
    }
);

impl orml_tokens::Config for Runtime {
    type Amount = Amount;
    type Balance = Balance;
    type CurrencyId = CurrencyId;
    type DustRemovalWhitelist = Everything;
    type RuntimeEvent = RuntimeEvent;
    type ExistentialDeposits = ExistentialDeposits;
    type MaxLocks = ();
    type MaxReserves = MaxReserves;
    type CurrencyHooks = ();
    type ReserveIdentifier = [u8; 8];
    type WeightInfo = ();
}

// #[cfg(feature = "parachain")]
// crate::orml_asset_registry::impl_mock_registry! {
//     MockRegistry,
//     CurrencyId,
//     Balance,
//     zeitgeist_primitives::types::CustomMetadata
// }

impl pallet_balances::Config for Runtime {
    type AccountStore = System;
    type Balance = Balance;
    type DustRemoval = ();
    type FreezeIdentifier = ();
    type RuntimeHoldReason = ();
    type RuntimeEvent = RuntimeEvent;
    type ExistentialDeposit = ExistentialDeposit;
    type MaxHolds = ();
    type MaxFreezes = ();
    type MaxLocks = MaxLocks;
    type MaxReserves = MaxReserves;
    type ReserveIdentifier = [u8; 8];
    type WeightInfo = ();
}

impl pallet_insecure_randomness_collective_flip::Config for Runtime {}

impl pallet_timestamp::Config for Runtime {
    type MinimumPeriod = MinimumPeriod;
    type Moment = Moment;
    type OnTimestampSet = ();
    type WeightInfo = ();
}

ord_parameter_types! {
    pub const AuthorizedDisputeResolutionUser: AccountIdTest = ALICE;
}

impl zrml_authorized::Config for Runtime {
    type AuthorizedDisputeResolutionOrigin =
        EnsureSignedBy<AuthorizedDisputeResolutionUser, AccountIdTest>;
    type CorrectionPeriod = CorrectionPeriod;
    type Currency = Balances;
    type RuntimeEvent = RuntimeEvent;
    type DisputeResolution = prediction_markets::Pallet<Runtime>;
    type MarketCommons = MarketCommons;
    type PalletId = AuthorizedPalletId;
    type WeightInfo = zrml_authorized::weights::WeightInfo<Runtime>;
}

impl zrml_court::Config for Runtime {
    type AppealBond = AppealBond;
    type BlocksPerYear = BlocksPerYear;
    type DisputeResolution = prediction_markets::Pallet<Runtime>;
    type VotePeriod = VotePeriod;
    type AggregationPeriod = AggregationPeriod;
    type AppealPeriod = AppealPeriod;
    type LockId = LockId;
    type Currency = Balances;
    type RuntimeEvent = RuntimeEvent;
    type InflationPeriod = InflationPeriod;
    type MarketCommons = MarketCommons;
    type MaxAppeals = MaxAppeals;
    type MaxDelegations = MaxDelegations;
    type MaxSelectedDraws = MaxSelectedDraws;
    type MaxCourtParticipants = MaxCourtParticipants;
    type MaxYearlyInflation = MaxYearlyInflation;
    type MinJurorStake = MinJurorStake;
    type MonetaryGovernanceOrigin = EnsureRoot<AccountIdTest>;
    type PalletId = CourtPalletId;
    type Random = RandomnessCollectiveFlip;
    type RequestInterval = RequestInterval;
    type Slash = Treasury;
    type TreasuryPalletId = TreasuryPalletId;
    type WeightInfo = zrml_court::weights::WeightInfo<Runtime>;
}

impl zrml_market_commons::Config for Runtime {
    type Balance = Balance;
    type MarketId = MarketId;
    type Timestamp = Timestamp;
}

impl zrml_global_disputes::Config for Runtime {
    type AddOutcomePeriod = AddOutcomePeriod;
    type RuntimeEvent = RuntimeEvent;
    type DisputeResolution = prediction_markets::Pallet<Runtime>;
    type MarketCommons = MarketCommons;
    type Currency = Balances;
    type GlobalDisputeLockId = GlobalDisputeLockId;
    type GlobalDisputesPalletId = GlobalDisputesPalletId;
    type MaxGlobalDisputeVotes = MaxGlobalDisputeVotes;
    type MaxOwners = MaxOwners;
    type MinOutcomeVoteAmount = MinOutcomeVoteAmount;
    type RemoveKeysLimit = RemoveKeysLimit;
    type GdVotingPeriod = GdVotingPeriod;
    type VotingOutcomeFee = VotingOutcomeFee;
    type WeightInfo = zrml_global_disputes::weights::WeightInfo<Runtime>;
}

impl pallet_treasury::Config for Runtime {
    type ApproveOrigin = EnsureSignedBy<Sudo, AccountIdTest>;
    type Burn = ();
    type BurnDestination = ();
    type Currency = Balances;
    type RuntimeEvent = RuntimeEvent;
    type MaxApprovals = MaxApprovals;
    type OnSlash = ();
    type PalletId = TreasuryPalletId;
    type ProposalBond = ();
    type ProposalBondMinimum = ();
    type ProposalBondMaximum = ();
    type RejectOrigin = EnsureSignedBy<Sudo, AccountIdTest>;
    type SpendFunds = ();
    type SpendOrigin = NeverEnsureOrigin<Balance>;
    type SpendPeriod = ();
    type WeightInfo = ();
}

pub struct ExtBuilder {
    balances: Vec<(AccountIdTest, Balance)>,
}

impl Default for ExtBuilder {
    fn default() -> Self {
        DEPLOY_POOL_CALL_DATA.with(|value| value.borrow_mut().clear());
        Self {
            balances: vec![
                (ALICE, INITIAL_BALANCE),
                (BOB, INITIAL_BALANCE),
                (CHARLIE, INITIAL_BALANCE),
                (DAVE, INITIAL_BALANCE),
                (EVE, INITIAL_BALANCE),
                (FRED, INITIAL_BALANCE),
                (SUDO, INITIAL_BALANCE),
            ],
        }
    }
}

impl ExtBuilder {
    pub fn build(self) -> sp_io::TestExternalities {
        let mut t = frame_system::GenesisConfig::<Runtime>::default().build_storage().unwrap();

        // see the logs in tests when using `RUST_LOG=debug cargo test -- --nocapture`
        let _ = env_logger::builder().is_test(true).try_init();

        pallet_balances::GenesisConfig::<Runtime> { balances: self.balances }
            .assimilate_storage(&mut t)
            .unwrap();

        #[cfg(feature = "parachain")]
        {
            orml_tokens::GenesisConfig::<Runtime> {
                balances: (0..69)
                    .map(|idx| (idx, Asset::ForeignAsset(100), INITIAL_BALANCE))
                    .collect(),
            }
            .assimilate_storage(&mut t)
            .unwrap();

            let custom_metadata = zeitgeist_primitives::types::CustomMetadata {
                allow_as_base_asset: true,
                ..Default::default()
            };

            orml_asset_registry::GenesisConfig::<Runtime> {
                assets: vec![
                    (
                        Asset::ForeignAsset(100),
                        AssetMetadata {
                            decimals: 18,
                            name: "ACALA USD".as_bytes().to_vec().try_into().unwrap(),
                            symbol: "AUSD".as_bytes().to_vec().try_into().unwrap(),
                            existential_deposit: 0,
                            location: None,
                            additional: custom_metadata,
                        }
                        .encode(),
                    ),
                    (
                        Asset::ForeignAsset(420),
                        AssetMetadata {
                            decimals: 18,
                            name: "FANCY_TOKEN".as_bytes().to_vec().try_into().unwrap(),
                            symbol: "FTK".as_bytes().to_vec().try_into().unwrap(),
                            existential_deposit: 0,
                            location: None,
                            additional: zeitgeist_primitives::types::CustomMetadata::default(),
                        }
                        .encode(),
                    ),
                ],
                last_asset_id: Asset::ForeignAsset(420),
            }
            .assimilate_storage(&mut t)
            .unwrap();
        }

        let mut test_ext: sp_io::TestExternalities = t.into();
        test_ext.execute_with(|| System::set_block_number(1));
        test_ext
    }
}

pub fn run_to_block(n: BlockNumber) {
    while System::block_number() < n {
        Balances::on_finalize(System::block_number());
        Court::on_finalize(System::block_number());
        PredictionMarkets::on_finalize(System::block_number());
        System::on_finalize(System::block_number());
        System::set_block_number(System::block_number() + 1);
        System::on_initialize(System::block_number());
        PredictionMarkets::on_initialize(System::block_number());
        Court::on_initialize(System::block_number());
        Balances::on_initialize(System::block_number());
    }
}

pub fn run_blocks(n: BlockNumber) {
    run_to_block(System::block_number() + n);
}

// Our `on_initialize` compensates for the fact that `on_initialize` takes the timestamp from the
// previous block. Therefore, manually setting timestamp during tests becomes cumbersome without a
// utility function like this.
pub fn set_timestamp_for_on_initialize(time: Moment) {
    Timestamp::set_timestamp(time - MILLISECS_PER_BLOCK as u64);
}

type Block = MockBlock<Runtime>;

sp_api::mock_impl_runtime_apis! {
    impl zrml_prediction_markets_runtime_api::PredictionMarketsApi<BlockTest<Runtime>, MarketId, Hash> for Runtime {
        fn market_outcome_share_id(_: MarketId, _: u16) -> Asset<MarketId> {
            Asset::PoolShare(1)
        }
    }
}

#[cfg(test)]
mod tests {
    use super::*;
    use crate::Config;

    // We run this test to ensure that bonds are mutually non-equal (some of the tests in
    // `tests.rs` require this to be true).
    #[test]
    fn test_bonds_are_pairwise_non_equal() {
        assert_ne!(
            <Runtime as Config>::AdvisoryBond::get(),
            <Runtime as Config>::OracleBond::get()
        );
        assert_ne!(
            <Runtime as Config>::AdvisoryBond::get(),
            <Runtime as Config>::ValidityBond::get()
        );
        assert_ne!(
            <Runtime as Config>::AdvisoryBond::get(),
            <Runtime as Config>::DisputeBond::get()
        );
        assert_ne!(
            <Runtime as Config>::OracleBond::get(),
            <Runtime as Config>::ValidityBond::get()
        );
        assert_ne!(<Runtime as Config>::OracleBond::get(), <Runtime as Config>::DisputeBond::get());
        assert_ne!(
            <Runtime as Config>::ValidityBond::get(),
            <Runtime as Config>::DisputeBond::get()
        );
    }
}<|MERGE_RESOLUTION|>--- conflicted
+++ resolved
@@ -41,17 +41,6 @@
         CloseEarlyProtectionBlockPeriod, CloseEarlyProtectionTimeFramePeriod,
         CloseEarlyRequestBond, CloseEarlyTimeFramePeriod, CorrectionPeriod, CourtPalletId,
         ExistentialDeposit, ExistentialDeposits, GdVotingPeriod, GetNativeCurrencyId,
-<<<<<<< HEAD
-        GlobalDisputeLockId, GlobalDisputesPalletId, InflationPeriod, LiquidityMiningPalletId,
-        LockId, MaxAppeals, MaxApprovals, MaxCategories, MaxCourtParticipants, MaxCreatorFee,
-        MaxDelegations, MaxDisputeDuration, MaxDisputes, MaxEditReasonLen, MaxGlobalDisputeVotes,
-        MaxGracePeriod, MaxLocks, MaxMarketLifetime, MaxOracleDuration, MaxOwners,
-        MaxRejectReasonLen, MaxReserves, MaxSelectedDraws, MaxYearlyInflation, MinCategories,
-        MinDisputeDuration, MinJurorStake, MinOracleDuration, MinOutcomeVoteAmount, MinimumPeriod,
-        OutcomeBond, OutcomeFactor, OutsiderBond, PmPalletId, RemoveKeysLimit, RequestInterval,
-        SimpleDisputesPalletId, TreasuryPalletId, VotePeriod, VotingOutcomeFee, BASE, CENT,
-        MILLISECS_PER_BLOCK,
-=======
         GlobalDisputeLockId, GlobalDisputesPalletId, InflationPeriod, LockId, MaxAppeals,
         MaxApprovals, MaxCategories, MaxCourtParticipants, MaxCreatorFee, MaxDelegations,
         MaxDisputeDuration, MaxDisputes, MaxEditReasonLen, MaxGlobalDisputeVotes, MaxGracePeriod,
@@ -60,7 +49,6 @@
         MinOracleDuration, MinOutcomeVoteAmount, MinimumPeriod, OutsiderBond, PmPalletId,
         RemoveKeysLimit, RequestInterval, TreasuryPalletId, VotePeriod, VotingOutcomeFee, BASE,
         CENT, MILLISECS_PER_BLOCK,
->>>>>>> 6133ceb8
     },
     traits::DeployPoolApi,
     types::{
@@ -185,10 +173,6 @@
         Balances: pallet_balances,
         Court: zrml_court,
         AssetManager: orml_currencies,
-<<<<<<< HEAD
-        LiquidityMining: zrml_liquidity_mining,
-=======
->>>>>>> 6133ceb8
         MarketCommons: zrml_market_commons,
         PredictionMarkets: prediction_markets,
         RandomnessCollectiveFlip: pallet_insecure_randomness_collective_flip,
@@ -240,10 +224,6 @@
     type RequestEditOrigin = EnsureSignedBy<RequestEditOrigin, AccountIdTest>;
     type ResolveOrigin = EnsureSignedBy<ResolveOrigin, AccountIdTest>;
     type AssetManager = AssetManager;
-<<<<<<< HEAD
-    type SimpleDisputes = SimpleDisputes;
-=======
->>>>>>> 6133ceb8
     type Slash = Treasury;
     type ValidityBond = ValidityBond;
     type WeightInfo = prediction_markets::weights::WeightInfo<Runtime>;
