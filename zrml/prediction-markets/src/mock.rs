// Copyright 2021-2022 Zeitgeist PM LLC.
//
// This file is part of Zeitgeist.
//
// Zeitgeist is free software: you can redistribute it and/or modify it
// under the terms of the GNU General Public License as published by the
// Free Software Foundation, either version 3 of the License, or (at
// your option) any later version.
//
// Zeitgeist is distributed in the hope that it will be useful, but
// WITHOUT ANY WARRANTY; without even the implied warranty of
// MERCHANTABILITY or FITNESS FOR A PARTICULAR PURPOSE. See the GNU
// General Public License for more details.
//
// You should have received a copy of the GNU General Public License
// along with Zeitgeist. If not, see <https://www.gnu.org/licenses/>.

#![allow(
    // Mocks are only used for fuzzing and unit tests
    clippy::integer_arithmetic
)]
#![cfg(feature = "mock")]

use crate as prediction_markets;
use frame_support::{
    construct_runtime, ord_parameter_types, parameter_types,
    traits::{Everything, OnFinalize, OnInitialize},
};
use frame_system::EnsureSignedBy;
use sp_arithmetic::per_things::Percent;
use sp_runtime::{
    testing::Header,
    traits::{BlakeTwo256, IdentityLookup},
};
use substrate_fixed::{types::extra::U33, FixedI128, FixedU128};
use zeitgeist_primitives::{
    constants::mock::{
        AuthorizedPalletId, BalanceFractionalDecimals, BlockHashCount, CourtCaseDuration,
        CourtPalletId, DisputeFactor, ExistentialDeposit, ExistentialDeposits, ExitFee,
<<<<<<< HEAD
        GetNativeCurrencyId, LiquidityMiningPalletId, MaxApprovals, MaxAssets, MaxCategories,
        MaxDisputeDuration, MaxDisputes, MaxGracePeriod, MaxInRatio, MaxMarketPeriod,
        MaxOracleDuration, MaxOutRatio, MaxReserves, MaxSubsidyPeriod, MaxSwapFee, MaxTotalWeight,
        MaxWeight, MinAssets, MinCategories, MinDisputeDuration, MinLiquidity, MinSubsidy,
        MinSubsidyPeriod, MinWeight, MinimumPeriod, PmPalletId, SimpleDisputesPalletId,
        StakeWeight, SwapsPalletId, TreasuryPalletId, BASE, CENT, MILLISECS_PER_BLOCK,
=======
        GetNativeCurrencyId, LiquidityMiningPalletId, MaxAssets, MaxCategories, MaxDisputeDuration,
        MaxDisputes, MaxGracePeriod, MaxInRatio, MaxMarketPeriod, MaxOracleDuration, MaxOutRatio,
        MaxReserves, MaxSubsidyPeriod, MaxSwapFee, MaxTotalWeight, MaxWeight, MinAssets,
        MinCategories, MinDisputeDuration, MinLiquidity, MinOracleDuration, MinSubsidy,
        MinSubsidyPeriod, MinWeight, MinimumPeriod, PmPalletId, SimpleDisputesPalletId,
        StakeWeight, SwapsPalletId, BASE, CENT, MILLISECS_PER_BLOCK,
>>>>>>> cadca835
    },
    types::{
        AccountIdTest, Amount, Asset, Balance, BasicCurrencyAdapter, BlockNumber, BlockTest,
        CurrencyId, Hash, Index, MarketId, Moment, PoolId, SerdeWrapper, UncheckedExtrinsicTest,
    },
};
use zrml_rikiddo::types::{EmaMarketVolume, FeeSigmoid, RikiddoSigmoidMV};

pub const ALICE: AccountIdTest = 0;
pub const BOB: AccountIdTest = 1;
pub const CHARLIE: AccountIdTest = 2;
pub const DAVE: AccountIdTest = 3;
pub const EVE: AccountIdTest = 4;
pub const FRED: AccountIdTest = 5;
pub const SUDO: AccountIdTest = 69;

pub const INITIAL_BALANCE: u128 = 1_000 * BASE;

ord_parameter_types! {
    pub const Sudo: AccountIdTest = SUDO;
}
parameter_types! {
    pub const DisputePeriod: BlockNumber = 10;
    pub const ReportingPeriod: BlockNumber = 11;
    pub const MinSubsidyPerAccount: Balance = BASE;
    pub const AdvisoryBond: Balance = 11 * CENT;
    pub const AdvisoryBondSlashPercentage: Percent = Percent::from_percent(10);
    pub const OracleBond: Balance = 25 * CENT;
    pub const ValidityBond: Balance = 53 * CENT;
    pub const DisputeBond: Balance = 109 * CENT;
}

construct_runtime!(
    pub enum Runtime
    where
        Block = BlockTest<Runtime>,
        NodeBlock = BlockTest<Runtime>,
        UncheckedExtrinsic = UncheckedExtrinsicTest<Runtime>,
    {
        Authorized: zrml_authorized::{Event<T>, Pallet, Storage},
        Balances: pallet_balances::{Call, Config<T>, Event<T>, Pallet, Storage},
        Court: zrml_court::{Event<T>, Pallet, Storage},
        AssetManager: orml_currencies::{Call, Pallet, Storage},
        LiquidityMining: zrml_liquidity_mining::{Config<T>, Event<T>, Pallet},
        MarketCommons: zrml_market_commons::{Pallet, Storage},
        PredictionMarkets: prediction_markets::{Event<T>, Pallet, Storage},
        RandomnessCollectiveFlip: pallet_randomness_collective_flip::{Pallet, Storage},
        RikiddoSigmoidFeeMarketEma: zrml_rikiddo::{Pallet, Storage},
        SimpleDisputes: zrml_simple_disputes::{Event<T>, Pallet, Storage},
        Swaps: zrml_swaps::{Call, Event<T>, Pallet},
        System: frame_system::{Config, Event<T>, Pallet, Storage},
        Timestamp: pallet_timestamp::{Pallet},
        Tokens: orml_tokens::{Config<T>, Event<T>, Pallet, Storage},
        Treasury: pallet_treasury::{Call, Event<T>, Pallet, Storage},
    }
);

impl crate::Config for Runtime {
    type AdvisoryBond = AdvisoryBond;
    type AdvisoryBondSlashPercentage = AdvisoryBondSlashPercentage;
    type ApproveOrigin = EnsureSignedBy<Sudo, AccountIdTest>;
    type Authorized = Authorized;
    type CloseOrigin = EnsureSignedBy<Sudo, AccountIdTest>;
    type Court = Court;
    type DestroyOrigin = EnsureSignedBy<Sudo, AccountIdTest>;
    type DisputeBond = DisputeBond;
    type DisputeFactor = DisputeFactor;
    type DisputePeriod = DisputePeriod;
    type Event = Event;
    type LiquidityMining = LiquidityMining;
    type MarketCommons = MarketCommons;
    type MaxCategories = MaxCategories;
    type MaxDisputes = MaxDisputes;
    type MinDisputeDuration = MinDisputeDuration;
    type MinOracleDuration = MinOracleDuration;
    type MaxDisputeDuration = MaxDisputeDuration;
    type MaxGracePeriod = MaxGracePeriod;
    type MaxOracleDuration = MaxOracleDuration;
    type MaxSubsidyPeriod = MaxSubsidyPeriod;
    type MaxMarketPeriod = MaxMarketPeriod;
    type MinCategories = MinCategories;
    type MinSubsidyPeriod = MinSubsidyPeriod;
    type OracleBond = OracleBond;
    type PalletId = PmPalletId;
    type RejectOrigin = EnsureSignedBy<Sudo, AccountIdTest>;
    type ReportingPeriod = ReportingPeriod;
    type ResolveOrigin = EnsureSignedBy<Sudo, AccountIdTest>;
    type AssetManager = AssetManager;
    type SimpleDisputes = SimpleDisputes;
    type Slash = Treasury;
    type Swaps = Swaps;
    type ValidityBond = ValidityBond;
    type WeightInfo = prediction_markets::weights::WeightInfo<Runtime>;
}

impl frame_system::Config for Runtime {
    type AccountData = pallet_balances::AccountData<Balance>;
    type AccountId = AccountIdTest;
    type BaseCallFilter = Everything;
    type BlockHashCount = BlockHashCount;
    type BlockLength = ();
    type BlockNumber = BlockNumber;
    type BlockWeights = ();
    type Call = Call;
    type DbWeight = ();
    type Event = Event;
    type Hash = Hash;
    type Hashing = BlakeTwo256;
    type Header = Header;
    type Index = Index;
    type Lookup = IdentityLookup<Self::AccountId>;
    type MaxConsumers = frame_support::traits::ConstU32<16>;
    type OnKilledAccount = ();
    type OnNewAccount = ();
    type OnSetCode = ();
    type Origin = Origin;
    type PalletInfo = PalletInfo;
    type SS58Prefix = ();
    type SystemWeightInfo = ();
    type Version = ();
}

impl orml_currencies::Config for Runtime {
    type GetNativeCurrencyId = GetNativeCurrencyId;
    type MultiCurrency = Tokens;
    type NativeCurrency = BasicCurrencyAdapter<Runtime, Balances>;
    type WeightInfo = ();
}

impl orml_tokens::Config for Runtime {
    type Amount = Amount;
    type Balance = Balance;
    type CurrencyId = CurrencyId;
    type DustRemovalWhitelist = Everything;
    type Event = Event;
    type ExistentialDeposits = ExistentialDeposits;
    type MaxLocks = ();
    type MaxReserves = MaxReserves;
    type OnDust = ();
    type ReserveIdentifier = [u8; 8];
    type WeightInfo = ();
    type OnNewTokenAccount = ();
    type OnKilledTokenAccount = ();
}

impl pallet_balances::Config for Runtime {
    type AccountStore = System;
    type Balance = Balance;
    type DustRemoval = ();
    type Event = Event;
    type ExistentialDeposit = ExistentialDeposit;
    type MaxLocks = ();
    type MaxReserves = MaxReserves;
    type ReserveIdentifier = [u8; 8];
    type WeightInfo = ();
}

impl pallet_randomness_collective_flip::Config for Runtime {}

impl pallet_timestamp::Config for Runtime {
    type MinimumPeriod = MinimumPeriod;
    type Moment = Moment;
    type OnTimestampSet = ();
    type WeightInfo = ();
}

impl zrml_authorized::Config for Runtime {
    type Event = Event;
    type MarketCommons = MarketCommons;
    type PalletId = AuthorizedPalletId;
    type WeightInfo = zrml_authorized::weights::WeightInfo<Runtime>;
}

impl zrml_court::Config for Runtime {
    type CourtCaseDuration = CourtCaseDuration;
    type Event = Event;
    type MarketCommons = MarketCommons;
    type PalletId = CourtPalletId;
    type Random = RandomnessCollectiveFlip;
    type StakeWeight = StakeWeight;
    type TreasuryPalletId = TreasuryPalletId;
    type WeightInfo = zrml_court::weights::WeightInfo<Runtime>;
}

impl zrml_liquidity_mining::Config for Runtime {
    type Event = Event;
    type MarketCommons = MarketCommons;
    type MarketId = MarketId;
    type PalletId = LiquidityMiningPalletId;
    type WeightInfo = zrml_liquidity_mining::weights::WeightInfo<Runtime>;
}

impl zrml_market_commons::Config for Runtime {
    type Currency = Balances;
    type MarketId = MarketId;
    type Timestamp = Timestamp;
}

impl zrml_rikiddo::Config for Runtime {
    type Timestamp = Timestamp;
    type Balance = Balance;
    type FixedTypeU = FixedU128<U33>;
    type FixedTypeS = FixedI128<U33>;
    type BalanceFractionalDecimals = BalanceFractionalDecimals;
    type PoolId = PoolId;
    type Rikiddo = RikiddoSigmoidMV<
        Self::FixedTypeU,
        Self::FixedTypeS,
        FeeSigmoid<Self::FixedTypeS>,
        EmaMarketVolume<Self::FixedTypeU>,
    >;
}

impl zrml_simple_disputes::Config for Runtime {
    type Event = Event;
    type MarketCommons = MarketCommons;
    type PalletId = SimpleDisputesPalletId;
}

impl zrml_swaps::Config for Runtime {
    type Event = Event;
    type ExitFee = ExitFee;
    type FixedTypeU = <Runtime as zrml_rikiddo::Config>::FixedTypeU;
    type FixedTypeS = <Runtime as zrml_rikiddo::Config>::FixedTypeS;
    type LiquidityMining = LiquidityMining;
    type MarketCommons = MarketCommons;
    type MarketId = MarketId;
    type MaxAssets = MaxAssets;
    type MaxInRatio = MaxInRatio;
    type MaxOutRatio = MaxOutRatio;
    type MaxSwapFee = MaxSwapFee;
    type MaxTotalWeight = MaxTotalWeight;
    type MaxWeight = MaxWeight;
    type MinAssets = MinAssets;
    type MinLiquidity = MinLiquidity;
    type MinSubsidy = MinSubsidy;
    type MinSubsidyPerAccount = MinSubsidyPerAccount;
    type MinWeight = MinWeight;
    type PalletId = SwapsPalletId;
    type RikiddoSigmoidFeeMarketEma = RikiddoSigmoidFeeMarketEma;
    type AssetManager = AssetManager;
    type WeightInfo = zrml_swaps::weights::WeightInfo<Runtime>;
}

impl pallet_treasury::Config for Runtime {
    type ApproveOrigin = EnsureSignedBy<Sudo, AccountIdTest>;
    type Burn = ();
    type BurnDestination = ();
    type Currency = Balances;
    type Event = Event;
    type MaxApprovals = MaxApprovals;
    type OnSlash = ();
    type PalletId = TreasuryPalletId;
    type ProposalBond = ();
    type ProposalBondMinimum = ();
    type ProposalBondMaximum = ();
    type RejectOrigin = EnsureSignedBy<Sudo, AccountIdTest>;
    type SpendFunds = ();
    type SpendPeriod = ();
    type WeightInfo = ();
}

pub struct ExtBuilder {
    balances: Vec<(AccountIdTest, Balance)>,
}

impl Default for ExtBuilder {
    fn default() -> Self {
        Self {
            balances: vec![
                (ALICE, INITIAL_BALANCE),
                (BOB, INITIAL_BALANCE),
                (CHARLIE, INITIAL_BALANCE),
                (DAVE, INITIAL_BALANCE),
                (EVE, INITIAL_BALANCE),
                (FRED, INITIAL_BALANCE),
                (SUDO, INITIAL_BALANCE),
            ],
        }
    }
}

impl ExtBuilder {
    pub fn build(self) -> sp_io::TestExternalities {
        let mut t = frame_system::GenesisConfig::default().build_storage::<Runtime>().unwrap();

        pallet_balances::GenesisConfig::<Runtime> { balances: self.balances }
            .assimilate_storage(&mut t)
            .unwrap();

        t.into()
    }
}

pub fn run_to_block(n: BlockNumber) {
    while System::block_number() < n {
        Balances::on_finalize(System::block_number());
        PredictionMarkets::on_finalize(System::block_number());
        System::on_finalize(System::block_number());
        System::set_block_number(System::block_number() + 1);
        System::on_initialize(System::block_number());
        PredictionMarkets::on_initialize(System::block_number());
        Balances::on_initialize(System::block_number());
    }
}

pub fn run_blocks(n: BlockNumber) {
    run_to_block(System::block_number() + n);
}

// Our `on_initialize` compensates for the fact that `on_initialize` takes the timestamp from the
// previous block. Therefore, manually setting timestamp during tests becomes cumbersome without a
// utility function like this.
pub fn set_timestamp_for_on_initialize(time: Moment) {
    Timestamp::set_timestamp(time - MILLISECS_PER_BLOCK as u64);
}

sp_api::mock_impl_runtime_apis! {
    impl zrml_prediction_markets_runtime_api::PredictionMarketsApi<BlockTest<Runtime>, MarketId, Hash> for Runtime {
        fn market_outcome_share_id(_: MarketId, _: u16) -> Asset<MarketId> {
            Asset::PoolShare(SerdeWrapper(1))
        }
    }
}

#[cfg(test)]
mod tests {
    use super::*;
    use crate::Config;

    // We run this test to ensure that bonds are mutually non-equal (some of the tests in
    // `tests.rs` require this to be true).
    #[test]
    fn test_bonds_are_pairwise_non_equal() {
        assert_ne!(
            <Runtime as Config>::AdvisoryBond::get(),
            <Runtime as Config>::OracleBond::get()
        );
        assert_ne!(
            <Runtime as Config>::AdvisoryBond::get(),
            <Runtime as Config>::ValidityBond::get()
        );
        assert_ne!(
            <Runtime as Config>::AdvisoryBond::get(),
            <Runtime as Config>::DisputeBond::get()
        );
        assert_ne!(
            <Runtime as Config>::OracleBond::get(),
            <Runtime as Config>::ValidityBond::get()
        );
        assert_ne!(<Runtime as Config>::OracleBond::get(), <Runtime as Config>::DisputeBond::get());
        assert_ne!(
            <Runtime as Config>::ValidityBond::get(),
            <Runtime as Config>::DisputeBond::get()
        );
    }
}<|MERGE_RESOLUTION|>--- conflicted
+++ resolved
@@ -37,21 +37,12 @@
     constants::mock::{
         AuthorizedPalletId, BalanceFractionalDecimals, BlockHashCount, CourtCaseDuration,
         CourtPalletId, DisputeFactor, ExistentialDeposit, ExistentialDeposits, ExitFee,
-<<<<<<< HEAD
         GetNativeCurrencyId, LiquidityMiningPalletId, MaxApprovals, MaxAssets, MaxCategories,
         MaxDisputeDuration, MaxDisputes, MaxGracePeriod, MaxInRatio, MaxMarketPeriod,
         MaxOracleDuration, MaxOutRatio, MaxReserves, MaxSubsidyPeriod, MaxSwapFee, MaxTotalWeight,
-        MaxWeight, MinAssets, MinCategories, MinDisputeDuration, MinLiquidity, MinSubsidy,
-        MinSubsidyPeriod, MinWeight, MinimumPeriod, PmPalletId, SimpleDisputesPalletId,
+        MaxWeight, MinAssets, MinCategories, MinDisputeDuration, MinLiquidity, MinOracleDuration,
+        MinSubsidy, MinSubsidyPeriod, MinWeight, MinimumPeriod, PmPalletId, SimpleDisputesPalletId,
         StakeWeight, SwapsPalletId, TreasuryPalletId, BASE, CENT, MILLISECS_PER_BLOCK,
-=======
-        GetNativeCurrencyId, LiquidityMiningPalletId, MaxAssets, MaxCategories, MaxDisputeDuration,
-        MaxDisputes, MaxGracePeriod, MaxInRatio, MaxMarketPeriod, MaxOracleDuration, MaxOutRatio,
-        MaxReserves, MaxSubsidyPeriod, MaxSwapFee, MaxTotalWeight, MaxWeight, MinAssets,
-        MinCategories, MinDisputeDuration, MinLiquidity, MinOracleDuration, MinSubsidy,
-        MinSubsidyPeriod, MinWeight, MinimumPeriod, PmPalletId, SimpleDisputesPalletId,
-        StakeWeight, SwapsPalletId, BASE, CENT, MILLISECS_PER_BLOCK,
->>>>>>> cadca835
     },
     types::{
         AccountIdTest, Amount, Asset, Balance, BasicCurrencyAdapter, BlockNumber, BlockTest,
