// Copyright 2022-2023 Forecasting Technologies LTD.
// Copyright 2021-2022 Zeitgeist PM LLC.
//
// This file is part of Zeitgeist.
//
// Zeitgeist is free software: you can redistribute it and/or modify it
// under the terms of the GNU General Public License as published by the
// Free Software Foundation, either version 3 of the License, or (at
// your option) any later version.
//
// Zeitgeist is distributed in the hope that it will be useful, but
// WITHOUT ANY WARRANTY; without even the implied warranty of
// MERCHANTABILITY or FITNESS FOR A PARTICULAR PURPOSE. See the GNU
// General Public License for more details.
//
// You should have received a copy of the GNU General Public License
// along with Zeitgeist. If not, see <https://www.gnu.org/licenses/>.

#![allow(
    // Mocks are only used for fuzzing and unit tests
    clippy::integer_arithmetic
)]
#![cfg(feature = "mock")]

use crate as prediction_markets;
use frame_support::{
    construct_runtime, ord_parameter_types, parameter_types,
    traits::{Everything, NeverEnsureOrigin, OnFinalize, OnInitialize},
};
use frame_system::EnsureSignedBy;
#[cfg(feature = "parachain")]
use orml_asset_registry::AssetMetadata;
use sp_arithmetic::per_things::Percent;
use sp_runtime::{
    testing::Header,
    traits::{BlakeTwo256, IdentityLookup},
};
use substrate_fixed::{types::extra::U33, FixedI128, FixedU128};
use zeitgeist_primitives::{
    constants::mock::{
        AuthorizedPalletId, BalanceFractionalDecimals, BlockHashCount, CorrectionPeriod,
        CourtCaseDuration, CourtPalletId, ExistentialDeposit, ExistentialDeposits, ExitFee,
        GetNativeCurrencyId, LiquidityMiningPalletId, MaxApprovals, MaxAssets, MaxCategories,
        MaxDisputeDuration, MaxDisputes, MaxEditReasonLen, MaxGracePeriod, MaxInRatio,
        MaxMarketLifetime, MaxOracleDuration, MaxOutRatio, MaxRejectReasonLen, MaxReserves,
        MaxSubsidyPeriod, MaxSwapFee, MaxTotalWeight, MaxWeight, MinAssets, MinCategories,
        MinDisputeDuration, MinOracleDuration, MinSubsidy, MinSubsidyPeriod, MinWeight,
        MinimumPeriod, OutcomeBond, OutcomeFactor, OutsiderBond, PmPalletId,
        SimpleDisputesPalletId, StakeWeight, SwapsPalletId, TreasuryPalletId, BASE, CENT,
        MILLISECS_PER_BLOCK,
    },
    types::{
        AccountIdTest, Amount, Asset, Balance, BasicCurrencyAdapter, BlockNumber, BlockTest,
        CurrencyId, Hash, Index, MarketId, Moment, PoolId, SerdeWrapper, UncheckedExtrinsicTest,
    },
};

#[cfg(feature = "with-global-disputes")]
use zeitgeist_primitives::constants::mock::{
    GlobalDisputeLockId, GlobalDisputePeriod, GlobalDisputesPalletId, MaxGlobalDisputeVotes,
    MaxOwners, MinOutcomeVoteAmount, RemoveKeysLimit, VotingOutcomeFee,
};

use zrml_rikiddo::types::{EmaMarketVolume, FeeSigmoid, RikiddoSigmoidMV};

pub const ALICE: AccountIdTest = 0;
pub const BOB: AccountIdTest = 1;
pub const CHARLIE: AccountIdTest = 2;
pub const DAVE: AccountIdTest = 3;
pub const EVE: AccountIdTest = 4;
pub const FRED: AccountIdTest = 5;
pub const SUDO: AccountIdTest = 69;

pub const INITIAL_BALANCE: u128 = 1_000 * BASE;

ord_parameter_types! {
    pub const Sudo: AccountIdTest = SUDO;
}
parameter_types! {
    pub const MinSubsidyPerAccount: Balance = BASE;
    pub const AdvisoryBond: Balance = 11 * CENT;
    pub const AdvisoryBondSlashPercentage: Percent = Percent::from_percent(10);
    pub const OracleBond: Balance = 25 * CENT;
    pub const ValidityBond: Balance = 53 * CENT;
    pub const DisputeBond: Balance = 109 * CENT;
}

#[cfg(feature = "with-global-disputes")]
construct_runtime!(
    pub enum Runtime
    where
        Block = BlockTest<Runtime>,
        NodeBlock = BlockTest<Runtime>,
        UncheckedExtrinsic = UncheckedExtrinsicTest<Runtime>,
    {
        Authorized: zrml_authorized::{Event<T>, Pallet, Storage},
        Balances: pallet_balances::{Call, Config<T>, Event<T>, Pallet, Storage},
        Court: zrml_court::{Event<T>, Pallet, Storage},
        AssetManager: orml_currencies::{Call, Pallet, Storage},
        LiquidityMining: zrml_liquidity_mining::{Config<T>, Event<T>, Pallet},
        MarketCommons: zrml_market_commons::{Pallet, Storage},
        PredictionMarkets: prediction_markets::{Event<T>, Pallet, Storage},
        RandomnessCollectiveFlip: pallet_randomness_collective_flip::{Pallet, Storage},
        RikiddoSigmoidFeeMarketEma: zrml_rikiddo::{Pallet, Storage},
        SimpleDisputes: zrml_simple_disputes::{Event<T>, Pallet, Storage},
        GlobalDisputes: zrml_global_disputes::{Event<T>, Pallet, Storage},
        Swaps: zrml_swaps::{Call, Event<T>, Pallet},
        System: frame_system::{Call, Config, Event<T>, Pallet, Storage},
        Timestamp: pallet_timestamp::{Pallet},
        Tokens: orml_tokens::{Config<T>, Event<T>, Pallet, Storage},
        Treasury: pallet_treasury::{Call, Event<T>, Pallet, Storage},
    }
);

#[cfg(not(feature = "with-global-disputes"))]
construct_runtime!(
    pub enum Runtime
    where
        Block = BlockTest<Runtime>,
        NodeBlock = BlockTest<Runtime>,
        UncheckedExtrinsic = UncheckedExtrinsicTest<Runtime>,
    {
        Authorized: zrml_authorized::{Event<T>, Pallet, Storage},
        Balances: pallet_balances::{Call, Config<T>, Event<T>, Pallet, Storage},
        Court: zrml_court::{Event<T>, Pallet, Storage},
        AssetManager: orml_currencies::{Call, Pallet, Storage},
        LiquidityMining: zrml_liquidity_mining::{Config<T>, Event<T>, Pallet},
        MarketCommons: zrml_market_commons::{Pallet, Storage},
        PredictionMarkets: prediction_markets::{Event<T>, Pallet, Storage},
        RandomnessCollectiveFlip: pallet_randomness_collective_flip::{Pallet, Storage},
        RikiddoSigmoidFeeMarketEma: zrml_rikiddo::{Pallet, Storage},
        SimpleDisputes: zrml_simple_disputes::{Event<T>, Pallet, Storage},
        Swaps: zrml_swaps::{Call, Event<T>, Pallet},
        System: frame_system::{Call, Config, Event<T>, Pallet, Storage},
        Timestamp: pallet_timestamp::{Pallet},
        Tokens: orml_tokens::{Config<T>, Event<T>, Pallet, Storage},
        Treasury: pallet_treasury::{Call, Event<T>, Pallet, Storage},
    }
);

impl crate::Config for Runtime {
    type AdvisoryBond = AdvisoryBond;
    type AdvisoryBondSlashPercentage = AdvisoryBondSlashPercentage;
    type ApproveOrigin = EnsureSignedBy<Sudo, AccountIdTest>;
    #[cfg(feature = "parachain")]
    type AssetRegistry = MockRegistry;
    type Authorized = Authorized;
    type CloseOrigin = EnsureSignedBy<Sudo, AccountIdTest>;
    type Court = Court;
    type DestroyOrigin = EnsureSignedBy<Sudo, AccountIdTest>;
    type DisputeBond = DisputeBond;
<<<<<<< HEAD
    type Event = Event;
=======
    type DisputeFactor = DisputeFactor;
    type RuntimeEvent = RuntimeEvent;
>>>>>>> 3aea0b9c
    #[cfg(feature = "with-global-disputes")]
    type GlobalDisputes = GlobalDisputes;
    #[cfg(feature = "with-global-disputes")]
    type GlobalDisputePeriod = GlobalDisputePeriod;
    type LiquidityMining = LiquidityMining;
    type MaxCategories = MaxCategories;
    type MaxDisputes = MaxDisputes;
    type MinDisputeDuration = MinDisputeDuration;
    type MinOracleDuration = MinOracleDuration;
    type MaxDisputeDuration = MaxDisputeDuration;
    type MaxGracePeriod = MaxGracePeriod;
    type MaxOracleDuration = MaxOracleDuration;
    type MaxSubsidyPeriod = MaxSubsidyPeriod;
    type MaxMarketLifetime = MaxMarketLifetime;
    type MinCategories = MinCategories;
    type MinSubsidyPeriod = MinSubsidyPeriod;
    type MaxEditReasonLen = MaxEditReasonLen;
    type MaxRejectReasonLen = MaxRejectReasonLen;
    type OracleBond = OracleBond;
    type OutsiderBond = OutsiderBond;
    type PalletId = PmPalletId;
    type RejectOrigin = EnsureSignedBy<Sudo, AccountIdTest>;
    type RequestEditOrigin = EnsureSignedBy<Sudo, AccountIdTest>;
    type ResolveOrigin = EnsureSignedBy<Sudo, AccountIdTest>;
    type AssetManager = AssetManager;
    type SimpleDisputes = SimpleDisputes;
    type Slash = Treasury;
    type Swaps = Swaps;
    type ValidityBond = ValidityBond;
    type WeightInfo = prediction_markets::weights::WeightInfo<Runtime>;
}

impl frame_system::Config for Runtime {
    type AccountData = pallet_balances::AccountData<Balance>;
    type AccountId = AccountIdTest;
    type BaseCallFilter = Everything;
    type BlockHashCount = BlockHashCount;
    type BlockLength = ();
    type BlockNumber = BlockNumber;
    type BlockWeights = ();
    type RuntimeCall = RuntimeCall;
    type DbWeight = ();
    type RuntimeEvent = RuntimeEvent;
    type Hash = Hash;
    type Hashing = BlakeTwo256;
    type Header = Header;
    type Index = Index;
    type Lookup = IdentityLookup<Self::AccountId>;
    type MaxConsumers = frame_support::traits::ConstU32<16>;
    type OnKilledAccount = ();
    type OnNewAccount = ();
    type OnSetCode = ();
    type RuntimeOrigin = RuntimeOrigin;
    type PalletInfo = PalletInfo;
    type SS58Prefix = ();
    type SystemWeightInfo = ();
    type Version = ();
}

impl orml_currencies::Config for Runtime {
    type GetNativeCurrencyId = GetNativeCurrencyId;
    type MultiCurrency = Tokens;
    type NativeCurrency = BasicCurrencyAdapter<Runtime, Balances>;
    type WeightInfo = ();
}

impl orml_tokens::Config for Runtime {
    type Amount = Amount;
    type Balance = Balance;
    type CurrencyId = CurrencyId;
    type DustRemovalWhitelist = Everything;
    type RuntimeEvent = RuntimeEvent;
    type ExistentialDeposits = ExistentialDeposits;
    type MaxLocks = ();
    type MaxReserves = MaxReserves;
    type CurrencyHooks = ();
    type ReserveIdentifier = [u8; 8];
    type WeightInfo = ();
}

#[cfg(feature = "parachain")]
crate::orml_asset_registry::impl_mock_registry! {
    MockRegistry,
    CurrencyId,
    Balance,
    zeitgeist_primitives::types::CustomMetadata
}

impl pallet_balances::Config for Runtime {
    type AccountStore = System;
    type Balance = Balance;
    type DustRemoval = ();
    type RuntimeEvent = RuntimeEvent;
    type ExistentialDeposit = ExistentialDeposit;
    type MaxLocks = ();
    type MaxReserves = MaxReserves;
    type ReserveIdentifier = [u8; 8];
    type WeightInfo = ();
}

impl pallet_randomness_collective_flip::Config for Runtime {}

impl pallet_timestamp::Config for Runtime {
    type MinimumPeriod = MinimumPeriod;
    type Moment = Moment;
    type OnTimestampSet = ();
    type WeightInfo = ();
}

ord_parameter_types! {
    pub const AuthorizedDisputeResolutionUser: AccountIdTest = ALICE;
}

impl zrml_authorized::Config for Runtime {
    type AuthorizedDisputeResolutionOrigin =
        EnsureSignedBy<AuthorizedDisputeResolutionUser, AccountIdTest>;
    type CorrectionPeriod = CorrectionPeriod;
    type RuntimeEvent = RuntimeEvent;
    type DisputeResolution = prediction_markets::Pallet<Runtime>;
    type MarketCommons = MarketCommons;
    type PalletId = AuthorizedPalletId;
    type WeightInfo = zrml_authorized::weights::WeightInfo<Runtime>;
}

impl zrml_court::Config for Runtime {
    type CourtCaseDuration = CourtCaseDuration;
    type DisputeResolution = prediction_markets::Pallet<Runtime>;
    type RuntimeEvent = RuntimeEvent;
    type MarketCommons = MarketCommons;
    type PalletId = CourtPalletId;
    type Random = RandomnessCollectiveFlip;
    type StakeWeight = StakeWeight;
    type TreasuryPalletId = TreasuryPalletId;
    type WeightInfo = zrml_court::weights::WeightInfo<Runtime>;
}

impl zrml_liquidity_mining::Config for Runtime {
    type RuntimeEvent = RuntimeEvent;
    type MarketCommons = MarketCommons;
    type MarketId = MarketId;
    type PalletId = LiquidityMiningPalletId;
    type WeightInfo = zrml_liquidity_mining::weights::WeightInfo<Runtime>;
}

impl zrml_market_commons::Config for Runtime {
    type Currency = Balances;
    type MarketId = MarketId;
    type PredictionMarketsPalletId = PmPalletId;
    type Timestamp = Timestamp;
}

impl zrml_rikiddo::Config for Runtime {
    type Timestamp = Timestamp;
    type Balance = Balance;
    type FixedTypeU = FixedU128<U33>;
    type FixedTypeS = FixedI128<U33>;
    type BalanceFractionalDecimals = BalanceFractionalDecimals;
    type PoolId = PoolId;
    type Rikiddo = RikiddoSigmoidMV<
        Self::FixedTypeU,
        Self::FixedTypeS,
        FeeSigmoid<Self::FixedTypeS>,
        EmaMarketVolume<Self::FixedTypeU>,
    >;
}

impl zrml_simple_disputes::Config for Runtime {
<<<<<<< HEAD
    type AssetManager = AssetManager;
    type Event = Event;
    type OutcomeBond = OutcomeBond;
    type OutcomeFactor = OutcomeFactor;
=======
    type RuntimeEvent = RuntimeEvent;
>>>>>>> 3aea0b9c
    type DisputeResolution = prediction_markets::Pallet<Runtime>;
    type MarketCommons = MarketCommons;
    type MaxDisputes = MaxDisputes;
    type PalletId = SimpleDisputesPalletId;
    type WeightInfo = zrml_simple_disputes::weights::WeightInfo<Runtime>;
}

#[cfg(feature = "with-global-disputes")]
impl zrml_global_disputes::Config for Runtime {
    type RuntimeEvent = RuntimeEvent;
    type MarketCommons = MarketCommons;
    type Currency = Balances;
    type GlobalDisputeLockId = GlobalDisputeLockId;
    type GlobalDisputesPalletId = GlobalDisputesPalletId;
    type MaxGlobalDisputeVotes = MaxGlobalDisputeVotes;
    type MaxOwners = MaxOwners;
    type MinOutcomeVoteAmount = MinOutcomeVoteAmount;
    type RemoveKeysLimit = RemoveKeysLimit;
    type VotingOutcomeFee = VotingOutcomeFee;
    type WeightInfo = zrml_global_disputes::weights::WeightInfo<Runtime>;
}

impl zrml_swaps::Config for Runtime {
    type RuntimeEvent = RuntimeEvent;
    type ExitFee = ExitFee;
    type FixedTypeU = <Runtime as zrml_rikiddo::Config>::FixedTypeU;
    type FixedTypeS = <Runtime as zrml_rikiddo::Config>::FixedTypeS;
    type LiquidityMining = LiquidityMining;
    type MarketCommons = MarketCommons;
    type MaxAssets = MaxAssets;
    type MaxInRatio = MaxInRatio;
    type MaxOutRatio = MaxOutRatio;
    type MaxSwapFee = MaxSwapFee;
    type MaxTotalWeight = MaxTotalWeight;
    type MaxWeight = MaxWeight;
    type MinAssets = MinAssets;
    type MinSubsidy = MinSubsidy;
    type MinSubsidyPerAccount = MinSubsidyPerAccount;
    type MinWeight = MinWeight;
    type PalletId = SwapsPalletId;
    type RikiddoSigmoidFeeMarketEma = RikiddoSigmoidFeeMarketEma;
    type AssetManager = AssetManager;
    type WeightInfo = zrml_swaps::weights::WeightInfo<Runtime>;
}

impl pallet_treasury::Config for Runtime {
    type ApproveOrigin = EnsureSignedBy<Sudo, AccountIdTest>;
    type Burn = ();
    type BurnDestination = ();
    type Currency = Balances;
    type RuntimeEvent = RuntimeEvent;
    type MaxApprovals = MaxApprovals;
    type OnSlash = ();
    type PalletId = TreasuryPalletId;
    type ProposalBond = ();
    type ProposalBondMinimum = ();
    type ProposalBondMaximum = ();
    type RejectOrigin = EnsureSignedBy<Sudo, AccountIdTest>;
    type SpendFunds = ();
    type SpendOrigin = NeverEnsureOrigin<Balance>;
    type SpendPeriod = ();
    type WeightInfo = ();
}

pub struct ExtBuilder {
    balances: Vec<(AccountIdTest, Balance)>,
}

impl Default for ExtBuilder {
    fn default() -> Self {
        Self {
            balances: vec![
                (ALICE, INITIAL_BALANCE),
                (BOB, INITIAL_BALANCE),
                (CHARLIE, INITIAL_BALANCE),
                (DAVE, INITIAL_BALANCE),
                (EVE, INITIAL_BALANCE),
                (FRED, INITIAL_BALANCE),
                (SUDO, INITIAL_BALANCE),
            ],
        }
    }
}

impl ExtBuilder {
    pub fn build(self) -> sp_io::TestExternalities {
        let mut t = frame_system::GenesisConfig::default().build_storage::<Runtime>().unwrap();

        pallet_balances::GenesisConfig::<Runtime> { balances: self.balances }
            .assimilate_storage(&mut t)
            .unwrap();
        #[cfg(feature = "parachain")]
        use frame_support::traits::GenesisBuild;
        #[cfg(feature = "parachain")]
        orml_tokens::GenesisConfig::<Runtime> {
            balances: (0..69)
                .into_iter()
                .map(|idx| (idx, CurrencyId::ForeignAsset(100), INITIAL_BALANCE))
                .collect(),
        }
        .assimilate_storage(&mut t)
        .unwrap();
        #[cfg(feature = "parachain")]
        let custom_metadata = zeitgeist_primitives::types::CustomMetadata {
            allow_as_base_asset: true,
            ..Default::default()
        };
        #[cfg(feature = "parachain")]
        orml_asset_registry_mock::GenesisConfig {
            metadata: vec![
                (
                    CurrencyId::ForeignAsset(100),
                    AssetMetadata {
                        decimals: 18,
                        name: "ACALA USD".as_bytes().to_vec(),
                        symbol: "AUSD".as_bytes().to_vec(),
                        existential_deposit: 0,
                        location: None,
                        additional: custom_metadata,
                    },
                ),
                (
                    CurrencyId::ForeignAsset(420),
                    AssetMetadata {
                        decimals: 18,
                        name: "FANCY_TOKEN".as_bytes().to_vec(),
                        symbol: "FTK".as_bytes().to_vec(),
                        existential_deposit: 0,
                        location: None,
                        additional: zeitgeist_primitives::types::CustomMetadata::default(),
                    },
                ),
            ],
        }
        .assimilate_storage(&mut t)
        .unwrap();
        t.into()
    }
}

pub fn run_to_block(n: BlockNumber) {
    while System::block_number() < n {
        Balances::on_finalize(System::block_number());
        PredictionMarkets::on_finalize(System::block_number());
        System::on_finalize(System::block_number());
        System::set_block_number(System::block_number() + 1);
        System::on_initialize(System::block_number());
        PredictionMarkets::on_initialize(System::block_number());
        Balances::on_initialize(System::block_number());
    }
}

pub fn run_blocks(n: BlockNumber) {
    run_to_block(System::block_number() + n);
}

// Our `on_initialize` compensates for the fact that `on_initialize` takes the timestamp from the
// previous block. Therefore, manually setting timestamp during tests becomes cumbersome without a
// utility function like this.
pub fn set_timestamp_for_on_initialize(time: Moment) {
    Timestamp::set_timestamp(time - MILLISECS_PER_BLOCK as u64);
}

sp_api::mock_impl_runtime_apis! {
    impl zrml_prediction_markets_runtime_api::PredictionMarketsApi<BlockTest<Runtime>, MarketId, Hash> for Runtime {
        fn market_outcome_share_id(_: MarketId, _: u16) -> Asset<MarketId> {
            Asset::PoolShare(SerdeWrapper(1))
        }
    }
}

#[cfg(test)]
mod tests {
    use super::*;
    use crate::Config;

    // We run this test to ensure that bonds are mutually non-equal (some of the tests in
    // `tests.rs` require this to be true).
    #[test]
    fn test_bonds_are_pairwise_non_equal() {
        assert_ne!(
            <Runtime as Config>::AdvisoryBond::get(),
            <Runtime as Config>::OracleBond::get()
        );
        assert_ne!(
            <Runtime as Config>::AdvisoryBond::get(),
            <Runtime as Config>::ValidityBond::get()
        );
        assert_ne!(
            <Runtime as Config>::AdvisoryBond::get(),
            <Runtime as Config>::DisputeBond::get()
        );
        assert_ne!(
            <Runtime as Config>::OracleBond::get(),
            <Runtime as Config>::ValidityBond::get()
        );
        assert_ne!(<Runtime as Config>::OracleBond::get(), <Runtime as Config>::DisputeBond::get());
        assert_ne!(
            <Runtime as Config>::ValidityBond::get(),
            <Runtime as Config>::DisputeBond::get()
        );
    }
}<|MERGE_RESOLUTION|>--- conflicted
+++ resolved
@@ -149,12 +149,7 @@
     type Court = Court;
     type DestroyOrigin = EnsureSignedBy<Sudo, AccountIdTest>;
     type DisputeBond = DisputeBond;
-<<<<<<< HEAD
-    type Event = Event;
-=======
-    type DisputeFactor = DisputeFactor;
-    type RuntimeEvent = RuntimeEvent;
->>>>>>> 3aea0b9c
+    type RuntimeEvent = RuntimeEvent;
     #[cfg(feature = "with-global-disputes")]
     type GlobalDisputes = GlobalDisputes;
     #[cfg(feature = "with-global-disputes")]
@@ -322,14 +317,10 @@
 }
 
 impl zrml_simple_disputes::Config for Runtime {
-<<<<<<< HEAD
     type AssetManager = AssetManager;
-    type Event = Event;
+    type RuntimeEvent = RuntimeEvent;
     type OutcomeBond = OutcomeBond;
     type OutcomeFactor = OutcomeFactor;
-=======
-    type RuntimeEvent = RuntimeEvent;
->>>>>>> 3aea0b9c
     type DisputeResolution = prediction_markets::Pallet<Runtime>;
     type MarketCommons = MarketCommons;
     type MaxDisputes = MaxDisputes;
