// Copyright 2021-2022 Zeitgeist PM LLC.
//
// This file is part of Zeitgeist.
//
// Zeitgeist is free software: you can redistribute it and/or modify it
// under the terms of the GNU General Public License as published by the
// Free Software Foundation, either version 3 of the License, or (at
// your option) any later version.
//
// Zeitgeist is distributed in the hope that it will be useful, but
// WITHOUT ANY WARRANTY; without even the implied warranty of
// MERCHANTABILITY or FITNESS FOR A PARTICULAR PURPOSE. See the GNU
// General Public License for more details.
//
// You should have received a copy of the GNU General Public License
// along with Zeitgeist. If not, see <https://www.gnu.org/licenses/>.

#![allow(
    // Mocks are only used for fuzzing and unit tests
    clippy::integer_arithmetic
)]
#![cfg(feature = "mock")]

use crate as prediction_markets;
use frame_support::{
    construct_runtime, ord_parameter_types, parameter_types,
    traits::{Everything, OnFinalize, OnInitialize},
};
use frame_system::EnsureSignedBy;
use sp_arithmetic::per_things::Percent;
use sp_runtime::{
    testing::Header,
    traits::{BlakeTwo256, IdentityLookup},
};
use substrate_fixed::{types::extra::U33, FixedI128, FixedU128};
use zeitgeist_primitives::{
    constants::mock::{
        AuthorizedPalletId, BalanceFractionalDecimals, BlockHashCount, CourtCaseDuration,
        CourtPalletId, DisputeFactor, ExistentialDeposit, ExistentialDeposits, ExitFee,
        GetNativeCurrencyId, LiquidityMiningPalletId, MaxApprovals, MaxAssets, MaxCategories,
<<<<<<< HEAD
        MaxDisputeDuration, MaxDisputes, MaxEditReasonLen, MaxGracePeriod, MaxInRatio,
        MaxMarketPeriod, MaxOracleDuration, MaxOutRatio, MaxReserves, MaxSubsidyPeriod, MaxSwapFee,
        MaxTotalWeight, MaxWeight, MinAssets, MinCategories, MinDisputeDuration, MinLiquidity,
        MinOracleDuration, MinSubsidy, MinSubsidyPeriod, MinWeight, MinimumPeriod, PmPalletId,
        SimpleDisputesPalletId, StakeWeight, SwapsPalletId, TreasuryPalletId, BASE, CENT,
        MILLISECS_PER_BLOCK,
=======
        MaxDisputeDuration, MaxDisputes, MaxGracePeriod, MaxInRatio, MaxMarketPeriod,
        MaxOracleDuration, MaxOutRatio, MaxRejectReasonLen, MaxReserves, MaxSubsidyPeriod,
        MaxSwapFee, MaxTotalWeight, MaxWeight, MinAssets, MinCategories, MinDisputeDuration,
        MinLiquidity, MinOracleDuration, MinSubsidy, MinSubsidyPeriod, MinWeight, MinimumPeriod,
        PmPalletId, SimpleDisputesPalletId, StakeWeight, SwapsPalletId, TreasuryPalletId, BASE,
        CENT, MILLISECS_PER_BLOCK,
>>>>>>> 5994559f
    },
    types::{
        AccountIdTest, Amount, Asset, Balance, BasicCurrencyAdapter, BlockNumber, BlockTest,
        CurrencyId, Hash, Index, MarketId, Moment, PoolId, SerdeWrapper, UncheckedExtrinsicTest,
    },
};
use zrml_rikiddo::types::{EmaMarketVolume, FeeSigmoid, RikiddoSigmoidMV};

pub const ALICE: AccountIdTest = 0;
pub const BOB: AccountIdTest = 1;
pub const CHARLIE: AccountIdTest = 2;
pub const DAVE: AccountIdTest = 3;
pub const EVE: AccountIdTest = 4;
pub const FRED: AccountIdTest = 5;
pub const SUDO: AccountIdTest = 69;

pub const INITIAL_BALANCE: u128 = 1_000 * BASE;

ord_parameter_types! {
    pub const Sudo: AccountIdTest = SUDO;
}
parameter_types! {
    pub const DisputePeriod: BlockNumber = 10;
    pub const ReportingPeriod: BlockNumber = 11;
    pub const MinSubsidyPerAccount: Balance = BASE;
    pub const AdvisoryBond: Balance = 11 * CENT;
    pub const AdvisoryBondSlashPercentage: Percent = Percent::from_percent(10);
    pub const OracleBond: Balance = 25 * CENT;
    pub const ValidityBond: Balance = 53 * CENT;
    pub const DisputeBond: Balance = 109 * CENT;
}

construct_runtime!(
    pub enum Runtime
    where
        Block = BlockTest<Runtime>,
        NodeBlock = BlockTest<Runtime>,
        UncheckedExtrinsic = UncheckedExtrinsicTest<Runtime>,
    {
        Authorized: zrml_authorized::{Event<T>, Pallet, Storage},
        Balances: pallet_balances::{Call, Config<T>, Event<T>, Pallet, Storage},
        Court: zrml_court::{Event<T>, Pallet, Storage},
        AssetManager: orml_currencies::{Call, Pallet, Storage},
        LiquidityMining: zrml_liquidity_mining::{Config<T>, Event<T>, Pallet},
        MarketCommons: zrml_market_commons::{Pallet, Storage},
        PredictionMarkets: prediction_markets::{Event<T>, Pallet, Storage},
        RandomnessCollectiveFlip: pallet_randomness_collective_flip::{Pallet, Storage},
        RikiddoSigmoidFeeMarketEma: zrml_rikiddo::{Pallet, Storage},
        SimpleDisputes: zrml_simple_disputes::{Event<T>, Pallet, Storage},
        Swaps: zrml_swaps::{Call, Event<T>, Pallet},
        System: frame_system::{Config, Event<T>, Pallet, Storage},
        Timestamp: pallet_timestamp::{Pallet},
        Tokens: orml_tokens::{Config<T>, Event<T>, Pallet, Storage},
        Treasury: pallet_treasury::{Call, Event<T>, Pallet, Storage},
    }
);

impl crate::Config for Runtime {
    type AdvisoryBond = AdvisoryBond;
    type AdvisoryBondSlashPercentage = AdvisoryBondSlashPercentage;
    type ApproveOrigin = EnsureSignedBy<Sudo, AccountIdTest>;
    type Authorized = Authorized;
    type CloseOrigin = EnsureSignedBy<Sudo, AccountIdTest>;
    type Court = Court;
    type DestroyOrigin = EnsureSignedBy<Sudo, AccountIdTest>;
    type DisputeBond = DisputeBond;
    type DisputeFactor = DisputeFactor;
    type DisputePeriod = DisputePeriod;
    type Event = Event;
    type LiquidityMining = LiquidityMining;
    type MarketCommons = MarketCommons;
    type MaxCategories = MaxCategories;
    type MaxDisputes = MaxDisputes;
    type MinDisputeDuration = MinDisputeDuration;
    type MinOracleDuration = MinOracleDuration;
    type MaxDisputeDuration = MaxDisputeDuration;
    type MaxGracePeriod = MaxGracePeriod;
    type MaxOracleDuration = MaxOracleDuration;
    type MaxSubsidyPeriod = MaxSubsidyPeriod;
    type MaxMarketPeriod = MaxMarketPeriod;
    type MinCategories = MinCategories;
    type MinSubsidyPeriod = MinSubsidyPeriod;
<<<<<<< HEAD
    type MaxEditReasonLen = MaxEditReasonLen;
=======
    type MaxRejectReasonLen = MaxRejectReasonLen;
>>>>>>> 5994559f
    type OracleBond = OracleBond;
    type PalletId = PmPalletId;
    type RejectOrigin = EnsureSignedBy<Sudo, AccountIdTest>;
    type ReportingPeriod = ReportingPeriod;
    type ResolveOrigin = EnsureSignedBy<Sudo, AccountIdTest>;
    type AssetManager = AssetManager;
    type SimpleDisputes = SimpleDisputes;
    type Slash = Treasury;
    type Swaps = Swaps;
    type ValidityBond = ValidityBond;
    type WeightInfo = prediction_markets::weights::WeightInfo<Runtime>;
}

impl frame_system::Config for Runtime {
    type AccountData = pallet_balances::AccountData<Balance>;
    type AccountId = AccountIdTest;
    type BaseCallFilter = Everything;
    type BlockHashCount = BlockHashCount;
    type BlockLength = ();
    type BlockNumber = BlockNumber;
    type BlockWeights = ();
    type Call = Call;
    type DbWeight = ();
    type Event = Event;
    type Hash = Hash;
    type Hashing = BlakeTwo256;
    type Header = Header;
    type Index = Index;
    type Lookup = IdentityLookup<Self::AccountId>;
    type MaxConsumers = frame_support::traits::ConstU32<16>;
    type OnKilledAccount = ();
    type OnNewAccount = ();
    type OnSetCode = ();
    type Origin = Origin;
    type PalletInfo = PalletInfo;
    type SS58Prefix = ();
    type SystemWeightInfo = ();
    type Version = ();
}

impl orml_currencies::Config for Runtime {
    type GetNativeCurrencyId = GetNativeCurrencyId;
    type MultiCurrency = Tokens;
    type NativeCurrency = BasicCurrencyAdapter<Runtime, Balances>;
    type WeightInfo = ();
}

impl orml_tokens::Config for Runtime {
    type Amount = Amount;
    type Balance = Balance;
    type CurrencyId = CurrencyId;
    type DustRemovalWhitelist = Everything;
    type Event = Event;
    type ExistentialDeposits = ExistentialDeposits;
    type MaxLocks = ();
    type MaxReserves = MaxReserves;
    type OnDust = ();
    type ReserveIdentifier = [u8; 8];
    type WeightInfo = ();
}

impl pallet_balances::Config for Runtime {
    type AccountStore = System;
    type Balance = Balance;
    type DustRemoval = ();
    type Event = Event;
    type ExistentialDeposit = ExistentialDeposit;
    type MaxLocks = ();
    type MaxReserves = MaxReserves;
    type ReserveIdentifier = [u8; 8];
    type WeightInfo = ();
}

impl pallet_randomness_collective_flip::Config for Runtime {}

impl pallet_timestamp::Config for Runtime {
    type MinimumPeriod = MinimumPeriod;
    type Moment = Moment;
    type OnTimestampSet = ();
    type WeightInfo = ();
}

impl zrml_authorized::Config for Runtime {
    type Event = Event;
    type MarketCommons = MarketCommons;
    type PalletId = AuthorizedPalletId;
    type WeightInfo = zrml_authorized::weights::WeightInfo<Runtime>;
}

impl zrml_court::Config for Runtime {
    type CourtCaseDuration = CourtCaseDuration;
    type Event = Event;
    type MarketCommons = MarketCommons;
    type PalletId = CourtPalletId;
    type Random = RandomnessCollectiveFlip;
    type StakeWeight = StakeWeight;
    type TreasuryPalletId = TreasuryPalletId;
    type WeightInfo = zrml_court::weights::WeightInfo<Runtime>;
}

impl zrml_liquidity_mining::Config for Runtime {
    type Event = Event;
    type MarketCommons = MarketCommons;
    type MarketId = MarketId;
    type PalletId = LiquidityMiningPalletId;
    type WeightInfo = zrml_liquidity_mining::weights::WeightInfo<Runtime>;
}

impl zrml_market_commons::Config for Runtime {
    type Currency = Balances;
    type MarketId = MarketId;
    type Timestamp = Timestamp;
}

impl zrml_rikiddo::Config for Runtime {
    type Timestamp = Timestamp;
    type Balance = Balance;
    type FixedTypeU = FixedU128<U33>;
    type FixedTypeS = FixedI128<U33>;
    type BalanceFractionalDecimals = BalanceFractionalDecimals;
    type PoolId = PoolId;
    type Rikiddo = RikiddoSigmoidMV<
        Self::FixedTypeU,
        Self::FixedTypeS,
        FeeSigmoid<Self::FixedTypeS>,
        EmaMarketVolume<Self::FixedTypeU>,
    >;
}

impl zrml_simple_disputes::Config for Runtime {
    type Event = Event;
    type MarketCommons = MarketCommons;
    type PalletId = SimpleDisputesPalletId;
}

impl zrml_swaps::Config for Runtime {
    type Event = Event;
    type ExitFee = ExitFee;
    type FixedTypeU = <Runtime as zrml_rikiddo::Config>::FixedTypeU;
    type FixedTypeS = <Runtime as zrml_rikiddo::Config>::FixedTypeS;
    type LiquidityMining = LiquidityMining;
    type MarketCommons = MarketCommons;
    type MarketId = MarketId;
    type MaxAssets = MaxAssets;
    type MaxInRatio = MaxInRatio;
    type MaxOutRatio = MaxOutRatio;
    type MaxSwapFee = MaxSwapFee;
    type MaxTotalWeight = MaxTotalWeight;
    type MaxWeight = MaxWeight;
    type MinAssets = MinAssets;
    type MinLiquidity = MinLiquidity;
    type MinSubsidy = MinSubsidy;
    type MinSubsidyPerAccount = MinSubsidyPerAccount;
    type MinWeight = MinWeight;
    type PalletId = SwapsPalletId;
    type RikiddoSigmoidFeeMarketEma = RikiddoSigmoidFeeMarketEma;
    type AssetManager = AssetManager;
    type WeightInfo = zrml_swaps::weights::WeightInfo<Runtime>;
}

impl pallet_treasury::Config for Runtime {
    type ApproveOrigin = EnsureSignedBy<Sudo, AccountIdTest>;
    type Burn = ();
    type BurnDestination = ();
    type Currency = Balances;
    type Event = Event;
    type MaxApprovals = MaxApprovals;
    type OnSlash = ();
    type PalletId = TreasuryPalletId;
    type ProposalBond = ();
    type ProposalBondMinimum = ();
    type ProposalBondMaximum = ();
    type RejectOrigin = EnsureSignedBy<Sudo, AccountIdTest>;
    type SpendFunds = ();
    type SpendPeriod = ();
    type WeightInfo = ();
}

pub struct ExtBuilder {
    balances: Vec<(AccountIdTest, Balance)>,
}

impl Default for ExtBuilder {
    fn default() -> Self {
        Self {
            balances: vec![
                (ALICE, INITIAL_BALANCE),
                (BOB, INITIAL_BALANCE),
                (CHARLIE, INITIAL_BALANCE),
                (DAVE, INITIAL_BALANCE),
                (EVE, INITIAL_BALANCE),
                (FRED, INITIAL_BALANCE),
                (SUDO, INITIAL_BALANCE),
            ],
        }
    }
}

impl ExtBuilder {
    pub fn build(self) -> sp_io::TestExternalities {
        let mut t = frame_system::GenesisConfig::default().build_storage::<Runtime>().unwrap();

        pallet_balances::GenesisConfig::<Runtime> { balances: self.balances }
            .assimilate_storage(&mut t)
            .unwrap();

        t.into()
    }
}

pub fn run_to_block(n: BlockNumber) {
    while System::block_number() < n {
        Balances::on_finalize(System::block_number());
        PredictionMarkets::on_finalize(System::block_number());
        System::on_finalize(System::block_number());
        System::set_block_number(System::block_number() + 1);
        System::on_initialize(System::block_number());
        PredictionMarkets::on_initialize(System::block_number());
        Balances::on_initialize(System::block_number());
    }
}

pub fn run_blocks(n: BlockNumber) {
    run_to_block(System::block_number() + n);
}

// Our `on_initialize` compensates for the fact that `on_initialize` takes the timestamp from the
// previous block. Therefore, manually setting timestamp during tests becomes cumbersome without a
// utility function like this.
pub fn set_timestamp_for_on_initialize(time: Moment) {
    Timestamp::set_timestamp(time - MILLISECS_PER_BLOCK as u64);
}

sp_api::mock_impl_runtime_apis! {
    impl zrml_prediction_markets_runtime_api::PredictionMarketsApi<BlockTest<Runtime>, MarketId, Hash> for Runtime {
        fn market_outcome_share_id(_: MarketId, _: u16) -> Asset<MarketId> {
            Asset::PoolShare(SerdeWrapper(1))
        }
    }
}

#[cfg(test)]
mod tests {
    use super::*;
    use crate::Config;

    // We run this test to ensure that bonds are mutually non-equal (some of the tests in
    // `tests.rs` require this to be true).
    #[test]
    fn test_bonds_are_pairwise_non_equal() {
        assert_ne!(
            <Runtime as Config>::AdvisoryBond::get(),
            <Runtime as Config>::OracleBond::get()
        );
        assert_ne!(
            <Runtime as Config>::AdvisoryBond::get(),
            <Runtime as Config>::ValidityBond::get()
        );
        assert_ne!(
            <Runtime as Config>::AdvisoryBond::get(),
            <Runtime as Config>::DisputeBond::get()
        );
        assert_ne!(
            <Runtime as Config>::OracleBond::get(),
            <Runtime as Config>::ValidityBond::get()
        );
        assert_ne!(<Runtime as Config>::OracleBond::get(), <Runtime as Config>::DisputeBond::get());
        assert_ne!(
            <Runtime as Config>::ValidityBond::get(),
            <Runtime as Config>::DisputeBond::get()
        );
    }
}<|MERGE_RESOLUTION|>--- conflicted
+++ resolved
@@ -38,21 +38,12 @@
         AuthorizedPalletId, BalanceFractionalDecimals, BlockHashCount, CourtCaseDuration,
         CourtPalletId, DisputeFactor, ExistentialDeposit, ExistentialDeposits, ExitFee,
         GetNativeCurrencyId, LiquidityMiningPalletId, MaxApprovals, MaxAssets, MaxCategories,
-<<<<<<< HEAD
-        MaxDisputeDuration, MaxDisputes, MaxEditReasonLen, MaxGracePeriod, MaxInRatio,
-        MaxMarketPeriod, MaxOracleDuration, MaxOutRatio, MaxReserves, MaxSubsidyPeriod, MaxSwapFee,
-        MaxTotalWeight, MaxWeight, MinAssets, MinCategories, MinDisputeDuration, MinLiquidity,
-        MinOracleDuration, MinSubsidy, MinSubsidyPeriod, MinWeight, MinimumPeriod, PmPalletId,
-        SimpleDisputesPalletId, StakeWeight, SwapsPalletId, TreasuryPalletId, BASE, CENT,
-        MILLISECS_PER_BLOCK,
-=======
-        MaxDisputeDuration, MaxDisputes, MaxGracePeriod, MaxInRatio, MaxMarketPeriod,
+        MaxDisputeDuration, MaxDisputes, MaxEditReasonLen, MaxGracePeriod, MaxInRatio, MaxMarketPeriod,
         MaxOracleDuration, MaxOutRatio, MaxRejectReasonLen, MaxReserves, MaxSubsidyPeriod,
         MaxSwapFee, MaxTotalWeight, MaxWeight, MinAssets, MinCategories, MinDisputeDuration,
         MinLiquidity, MinOracleDuration, MinSubsidy, MinSubsidyPeriod, MinWeight, MinimumPeriod,
         PmPalletId, SimpleDisputesPalletId, StakeWeight, SwapsPalletId, TreasuryPalletId, BASE,
         CENT, MILLISECS_PER_BLOCK,
->>>>>>> 5994559f
     },
     types::{
         AccountIdTest, Amount, Asset, Balance, BasicCurrencyAdapter, BlockNumber, BlockTest,
@@ -135,11 +126,8 @@
     type MaxMarketPeriod = MaxMarketPeriod;
     type MinCategories = MinCategories;
     type MinSubsidyPeriod = MinSubsidyPeriod;
-<<<<<<< HEAD
     type MaxEditReasonLen = MaxEditReasonLen;
-=======
     type MaxRejectReasonLen = MaxRejectReasonLen;
->>>>>>> 5994559f
     type OracleBond = OracleBond;
     type PalletId = PmPalletId;
     type RejectOrigin = EnsureSignedBy<Sudo, AccountIdTest>;
