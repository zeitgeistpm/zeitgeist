--- conflicted
+++ resolved
@@ -147,6 +147,10 @@
     type DisputeFactor = DisputeFactor;
     type DisputePeriod = DisputePeriod;
     type Event = Event;
+    #[cfg(feature = "with-global-disputes")]
+    type GlobalDisputes = GlobalDisputes;
+    #[cfg(feature = "with-global-disputes")]
+    type GlobalDisputePeriod = GlobalDisputePeriod;
     type LiquidityMining = LiquidityMining;
     type MarketCommons = MarketCommons;
     type MaxCategories = MaxCategories;
@@ -168,14 +172,7 @@
     type ResolveOrigin = EnsureSignedBy<Sudo, AccountIdTest>;
     type AssetManager = AssetManager;
     type SimpleDisputes = SimpleDisputes;
-<<<<<<< HEAD
-    #[cfg(feature = "with-global-disputes")]
-    type GlobalDisputes = GlobalDisputes;
-    #[cfg(feature = "with-global-disputes")]
-    type GlobalDisputePeriod = GlobalDisputePeriod;
-=======
     type Slash = Treasury;
->>>>>>> fa3dbaa5
     type Swaps = Swaps;
     type ValidityBond = ValidityBond;
     type WeightInfo = prediction_markets::weights::WeightInfo<Runtime>;
