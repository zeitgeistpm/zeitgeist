--- conflicted
+++ resolved
@@ -47,14 +47,11 @@
 parameter_types! {
     pub const DisputePeriod: BlockNumber = 10;
     pub const TreasuryPalletId: PalletId = PalletId(*b"3.141592");
-<<<<<<< HEAD
     pub const MinSubsidyPerAccount: Balance = BASE;
-=======
     pub const AdvisoryBond: Balance = 11 * CENT;
     pub const OracleBond: Balance = 25 * CENT;
     pub const ValidityBond: Balance = 53 * CENT;
     pub const DisputeBond: Balance = 109 * CENT;
->>>>>>> 4d426810
 }
 
 construct_runtime!(
