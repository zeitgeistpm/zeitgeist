--- conflicted
+++ resolved
@@ -20,20 +20,12 @@
     constants::{
         AuthorizedPalletId, BalanceFractionalDecimals, BlockHashCount, CourtCaseDuration,
         CourtPalletId, DisputeFactor, ExistentialDeposit, ExistentialDeposits, ExitFee,
-<<<<<<< HEAD
         GetNativeCurrencyId, GlobalDisputePeriod, GlobalDisputesPalletId, LiquidityMiningPalletId,
         MaxAssets, MaxCategories, MaxDisputes, MaxInRatio, MaxMarketPeriod, MaxOutRatio,
         MaxOutcomeLimit, MaxReserves, MaxSubsidyPeriod, MaxSwapFee, MaxTotalWeight, MaxWeight,
         MinAssets, MinCategories, MinLiquidity, MinOutcomeVoteAmount, MinSubsidy, MinSubsidyPeriod,
-        MinWeight, MinimumPeriod, PmPalletId, ReportingPeriod, SimpleDisputesPalletId, StakeWeight,
-        SwapsPalletId, VoteLockIdentifier, VotingOutcomeFee, BASE, CENT,
-=======
-        GetNativeCurrencyId, LiquidityMiningPalletId, MaxAssets, MaxCategories, MaxDisputes,
-        MaxInRatio, MaxMarketPeriod, MaxOutRatio, MaxReserves, MaxSubsidyPeriod, MaxSwapFee,
-        MaxTotalWeight, MaxWeight, MinAssets, MinCategories, MinLiquidity, MinSubsidy,
-        MinSubsidyPeriod, MinWeight, MinimumPeriod, PmPalletId, SimpleDisputesPalletId,
-        StakeWeight, SwapsPalletId, BASE, CENT, MILLISECS_PER_BLOCK,
->>>>>>> dffd0e9f
+        MinWeight, MinimumPeriod, PmPalletId, SimpleDisputesPalletId, StakeWeight, SwapsPalletId,
+        VoteLockIdentifier, VotingOutcomeFee, BASE, CENT, MILLISECS_PER_BLOCK,
     },
     types::{
         AccountIdTest, Amount, Asset, Balance, BasicCurrencyAdapter, BlockNumber, BlockTest,
