// Copyright 2021-2022 Zeitgeist PM LLC.
//
// This file is part of Zeitgeist.
//
// Zeitgeist is free software: you can redistribute it and/or modify it
// under the terms of the GNU General Public License as published by the
// Free Software Foundation, either version 3 of the License, or (at
// your option) any later version.
//
// Zeitgeist is distributed in the hope that it will be useful, but
// WITHOUT ANY WARRANTY; without even the implied warranty of
// MERCHANTABILITY or FITNESS FOR A PARTICULAR PURPOSE. See the GNU
// General Public License for more details.
//
// You should have received a copy of the GNU General Public License
// along with Zeitgeist. If not, see <https://www.gnu.org/licenses/>.

#![allow(
    // Mocks are only used for fuzzing and unit tests
    clippy::integer_arithmetic
)]
#![cfg(feature = "mock")]

use crate as prediction_markets;
use frame_support::{
    construct_runtime, ord_parameter_types, parameter_types,
    traits::{Everything, NeverEnsureOrigin, OnFinalize, OnInitialize},
};
use frame_system::EnsureSignedBy;
use sp_arithmetic::per_things::Percent;
use sp_runtime::{
    testing::Header,
    traits::{BlakeTwo256, IdentityLookup},
};
use substrate_fixed::{types::extra::U33, FixedI128, FixedU128};
use zeitgeist_primitives::{
    constants::mock::{
<<<<<<< HEAD
        AuthorizedPalletId, BalanceFractionalDecimals, BlockHashCount, CourtCaseDuration,
        CourtPalletId, DisputeFactor, ExistentialDeposit, ExistentialDeposits, ExitFee,
        GetNativeCurrencyId, LiquidityMiningPalletId, MaxApprovals, MaxAssets, MaxCategories,
        MaxDisputeDuration, MaxDisputes, MaxEditReasonLen, MaxGracePeriod, MaxInRatio,
        MaxMarketLifetime, MaxOracleDuration, MaxOutRatio, MaxRejectReasonLen, MaxReserves,
        MaxSubsidyPeriod, MaxSwapFee, MaxTotalWeight, MaxWeight, MinAssets, MinCategories,
        MinDisputeDuration, MinLiquidity, MinOracleDuration, MinSubsidy, MinSubsidyPeriod,
        MinWeight, MinimumPeriod, PmPalletId, SimpleDisputesPalletId, StakeWeight, SwapsPalletId,
        TreasuryPalletId, BASE, CENT, MILLISECS_PER_BLOCK,
=======
        AuthorizedPalletId, BalanceFractionalDecimals, BlockHashCount, CorrectionPeriod,
        CourtCaseDuration, CourtPalletId, DisputeFactor, ExistentialDeposit, ExistentialDeposits,
        ExitFee, GetNativeCurrencyId, LiquidityMiningPalletId, MaxApprovals, MaxAssets,
        MaxCategories, MaxDisputeDuration, MaxDisputes, MaxEditReasonLen, MaxGracePeriod,
        MaxInRatio, MaxMarketPeriod, MaxOracleDuration, MaxOutRatio, MaxRejectReasonLen,
        MaxReserves, MaxSubsidyPeriod, MaxSwapFee, MaxTotalWeight, MaxWeight, MinAssets,
        MinCategories, MinDisputeDuration, MinLiquidity, MinOracleDuration, MinSubsidy,
        MinSubsidyPeriod, MinWeight, MinimumPeriod, PmPalletId, SimpleDisputesPalletId,
        StakeWeight, SwapsPalletId, TreasuryPalletId, BASE, CENT, MILLISECS_PER_BLOCK,
>>>>>>> 7e6754fa
    },
    types::{
        AccountIdTest, Amount, Asset, Balance, BasicCurrencyAdapter, BlockNumber, BlockTest,
        CurrencyId, Hash, Index, MarketId, Moment, PoolId, SerdeWrapper, UncheckedExtrinsicTest,
    },
};

#[cfg(feature = "with-global-disputes")]
use zeitgeist_primitives::constants::mock::{
    GlobalDisputeLockId, GlobalDisputePeriod, GlobalDisputesPalletId, MaxGlobalDisputeVotes,
    MaxOwners, MinOutcomeVoteAmount, RemoveKeysLimit, VotingOutcomeFee,
};

use zrml_rikiddo::types::{EmaMarketVolume, FeeSigmoid, RikiddoSigmoidMV};

pub const ALICE: AccountIdTest = 0;
pub const BOB: AccountIdTest = 1;
pub const CHARLIE: AccountIdTest = 2;
pub const DAVE: AccountIdTest = 3;
pub const EVE: AccountIdTest = 4;
pub const FRED: AccountIdTest = 5;
pub const SUDO: AccountIdTest = 69;

pub const INITIAL_BALANCE: u128 = 1_000 * BASE;

ord_parameter_types! {
    pub const Sudo: AccountIdTest = SUDO;
}
parameter_types! {
    pub const MinSubsidyPerAccount: Balance = BASE;
    pub const AdvisoryBond: Balance = 11 * CENT;
    pub const AdvisoryBondSlashPercentage: Percent = Percent::from_percent(10);
    pub const OracleBond: Balance = 25 * CENT;
    pub const ValidityBond: Balance = 53 * CENT;
    pub const DisputeBond: Balance = 109 * CENT;
}

#[cfg(feature = "with-global-disputes")]
construct_runtime!(
    pub enum Runtime
    where
        Block = BlockTest<Runtime>,
        NodeBlock = BlockTest<Runtime>,
        UncheckedExtrinsic = UncheckedExtrinsicTest<Runtime>,
    {
        Authorized: zrml_authorized::{Event<T>, Pallet, Storage},
        Balances: pallet_balances::{Call, Config<T>, Event<T>, Pallet, Storage},
        Court: zrml_court::{Event<T>, Pallet, Storage},
        AssetManager: orml_currencies::{Call, Pallet, Storage},
        LiquidityMining: zrml_liquidity_mining::{Config<T>, Event<T>, Pallet},
        MarketCommons: zrml_market_commons::{Pallet, Storage},
        PredictionMarkets: prediction_markets::{Event<T>, Pallet, Storage},
        RandomnessCollectiveFlip: pallet_randomness_collective_flip::{Pallet, Storage},
        RikiddoSigmoidFeeMarketEma: zrml_rikiddo::{Pallet, Storage},
        SimpleDisputes: zrml_simple_disputes::{Event<T>, Pallet, Storage},
        GlobalDisputes: zrml_global_disputes::{Event<T>, Pallet, Storage},
        Swaps: zrml_swaps::{Call, Event<T>, Pallet},
        System: frame_system::{Config, Event<T>, Pallet, Storage},
        Timestamp: pallet_timestamp::{Pallet},
        Tokens: orml_tokens::{Config<T>, Event<T>, Pallet, Storage},
        Treasury: pallet_treasury::{Call, Event<T>, Pallet, Storage},
    }
);

#[cfg(not(feature = "with-global-disputes"))]
construct_runtime!(
    pub enum Runtime
    where
        Block = BlockTest<Runtime>,
        NodeBlock = BlockTest<Runtime>,
        UncheckedExtrinsic = UncheckedExtrinsicTest<Runtime>,
    {
        Authorized: zrml_authorized::{Event<T>, Pallet, Storage},
        Balances: pallet_balances::{Call, Config<T>, Event<T>, Pallet, Storage},
        Court: zrml_court::{Event<T>, Pallet, Storage},
        AssetManager: orml_currencies::{Call, Pallet, Storage},
        LiquidityMining: zrml_liquidity_mining::{Config<T>, Event<T>, Pallet},
        MarketCommons: zrml_market_commons::{Pallet, Storage},
        PredictionMarkets: prediction_markets::{Event<T>, Pallet, Storage},
        RandomnessCollectiveFlip: pallet_randomness_collective_flip::{Pallet, Storage},
        RikiddoSigmoidFeeMarketEma: zrml_rikiddo::{Pallet, Storage},
        SimpleDisputes: zrml_simple_disputes::{Event<T>, Pallet, Storage},
        Swaps: zrml_swaps::{Call, Event<T>, Pallet},
        System: frame_system::{Config, Event<T>, Pallet, Storage},
        Timestamp: pallet_timestamp::{Pallet},
        Tokens: orml_tokens::{Config<T>, Event<T>, Pallet, Storage},
        Treasury: pallet_treasury::{Call, Event<T>, Pallet, Storage},
    }
);

impl crate::Config for Runtime {
    type AdvisoryBond = AdvisoryBond;
    type AdvisoryBondSlashPercentage = AdvisoryBondSlashPercentage;
    type ApproveOrigin = EnsureSignedBy<Sudo, AccountIdTest>;
    type Authorized = Authorized;
    type CloseOrigin = EnsureSignedBy<Sudo, AccountIdTest>;
    type Court = Court;
    type DestroyOrigin = EnsureSignedBy<Sudo, AccountIdTest>;
    type DisputeBond = DisputeBond;
    type DisputeFactor = DisputeFactor;
    type Event = Event;
    #[cfg(feature = "with-global-disputes")]
    type GlobalDisputes = GlobalDisputes;
    #[cfg(feature = "with-global-disputes")]
    type GlobalDisputePeriod = GlobalDisputePeriod;
    type LiquidityMining = LiquidityMining;
    type MaxCategories = MaxCategories;
    type MaxDisputes = MaxDisputes;
    type MinDisputeDuration = MinDisputeDuration;
    type MinOracleDuration = MinOracleDuration;
    type MaxDisputeDuration = MaxDisputeDuration;
    type MaxGracePeriod = MaxGracePeriod;
    type MaxOracleDuration = MaxOracleDuration;
    type MaxSubsidyPeriod = MaxSubsidyPeriod;
    type MaxMarketLifetime = MaxMarketLifetime;
    type MinCategories = MinCategories;
    type MinSubsidyPeriod = MinSubsidyPeriod;
    type MaxEditReasonLen = MaxEditReasonLen;
    type MaxRejectReasonLen = MaxRejectReasonLen;
    type OracleBond = OracleBond;
    type PalletId = PmPalletId;
    type RejectOrigin = EnsureSignedBy<Sudo, AccountIdTest>;
    type RequestEditOrigin = EnsureSignedBy<Sudo, AccountIdTest>;
    type ResolveOrigin = EnsureSignedBy<Sudo, AccountIdTest>;
    type AssetManager = AssetManager;
    type SimpleDisputes = SimpleDisputes;
    type Slash = Treasury;
    type Swaps = Swaps;
    type ValidityBond = ValidityBond;
    type WeightInfo = prediction_markets::weights::WeightInfo<Runtime>;
}

impl frame_system::Config for Runtime {
    type AccountData = pallet_balances::AccountData<Balance>;
    type AccountId = AccountIdTest;
    type BaseCallFilter = Everything;
    type BlockHashCount = BlockHashCount;
    type BlockLength = ();
    type BlockNumber = BlockNumber;
    type BlockWeights = ();
    type Call = Call;
    type DbWeight = ();
    type Event = Event;
    type Hash = Hash;
    type Hashing = BlakeTwo256;
    type Header = Header;
    type Index = Index;
    type Lookup = IdentityLookup<Self::AccountId>;
    type MaxConsumers = frame_support::traits::ConstU32<16>;
    type OnKilledAccount = ();
    type OnNewAccount = ();
    type OnSetCode = ();
    type Origin = Origin;
    type PalletInfo = PalletInfo;
    type SS58Prefix = ();
    type SystemWeightInfo = ();
    type Version = ();
}

impl orml_currencies::Config for Runtime {
    type GetNativeCurrencyId = GetNativeCurrencyId;
    type MultiCurrency = Tokens;
    type NativeCurrency = BasicCurrencyAdapter<Runtime, Balances>;
    type WeightInfo = ();
}

impl orml_tokens::Config for Runtime {
    type Amount = Amount;
    type Balance = Balance;
    type CurrencyId = CurrencyId;
    type DustRemovalWhitelist = Everything;
    type Event = Event;
    type ExistentialDeposits = ExistentialDeposits;
    type MaxLocks = ();
    type MaxReserves = MaxReserves;
    type OnDust = ();
    type OnKilledTokenAccount = ();
    type OnNewTokenAccount = ();
    type ReserveIdentifier = [u8; 8];
    type WeightInfo = ();
}

impl pallet_balances::Config for Runtime {
    type AccountStore = System;
    type Balance = Balance;
    type DustRemoval = ();
    type Event = Event;
    type ExistentialDeposit = ExistentialDeposit;
    type MaxLocks = ();
    type MaxReserves = MaxReserves;
    type ReserveIdentifier = [u8; 8];
    type WeightInfo = ();
}

impl pallet_randomness_collective_flip::Config for Runtime {}

impl pallet_timestamp::Config for Runtime {
    type MinimumPeriod = MinimumPeriod;
    type Moment = Moment;
    type OnTimestampSet = ();
    type WeightInfo = ();
}

ord_parameter_types! {
    pub const AuthorizedDisputeResolutionUser: AccountIdTest = ALICE;
}

impl zrml_authorized::Config for Runtime {
    type AuthorizedDisputeResolutionOrigin =
        EnsureSignedBy<AuthorizedDisputeResolutionUser, AccountIdTest>;
    type CorrectionPeriod = CorrectionPeriod;
    type Event = Event;
    type DisputeResolution = prediction_markets::Pallet<Runtime>;
    type MarketCommons = MarketCommons;
    type PalletId = AuthorizedPalletId;
    type WeightInfo = zrml_authorized::weights::WeightInfo<Runtime>;
}

impl zrml_court::Config for Runtime {
    type CourtCaseDuration = CourtCaseDuration;
    type DisputeResolution = prediction_markets::Pallet<Runtime>;
    type Event = Event;
    type MarketCommons = MarketCommons;
    type PalletId = CourtPalletId;
    type Random = RandomnessCollectiveFlip;
    type StakeWeight = StakeWeight;
    type TreasuryPalletId = TreasuryPalletId;
    type WeightInfo = zrml_court::weights::WeightInfo<Runtime>;
}

impl zrml_liquidity_mining::Config for Runtime {
    type Event = Event;
    type MarketCommons = MarketCommons;
    type MarketId = MarketId;
    type PalletId = LiquidityMiningPalletId;
    type WeightInfo = zrml_liquidity_mining::weights::WeightInfo<Runtime>;
}

impl zrml_market_commons::Config for Runtime {
    type Currency = Balances;
    type MarketId = MarketId;
    type PredictionMarketsPalletId = PmPalletId;
    type Timestamp = Timestamp;
}

impl zrml_rikiddo::Config for Runtime {
    type Timestamp = Timestamp;
    type Balance = Balance;
    type FixedTypeU = FixedU128<U33>;
    type FixedTypeS = FixedI128<U33>;
    type BalanceFractionalDecimals = BalanceFractionalDecimals;
    type PoolId = PoolId;
    type Rikiddo = RikiddoSigmoidMV<
        Self::FixedTypeU,
        Self::FixedTypeS,
        FeeSigmoid<Self::FixedTypeS>,
        EmaMarketVolume<Self::FixedTypeU>,
    >;
}

impl zrml_simple_disputes::Config for Runtime {
    type Event = Event;
    type DisputeResolution = prediction_markets::Pallet<Runtime>;
    type MarketCommons = MarketCommons;
    type PalletId = SimpleDisputesPalletId;
}

#[cfg(feature = "with-global-disputes")]
impl zrml_global_disputes::Config for Runtime {
    type Event = Event;
    type MarketCommons = MarketCommons;
    type Currency = Balances;
    type GlobalDisputeLockId = GlobalDisputeLockId;
    type GlobalDisputesPalletId = GlobalDisputesPalletId;
    type MaxGlobalDisputeVotes = MaxGlobalDisputeVotes;
    type MaxOwners = MaxOwners;
    type MinOutcomeVoteAmount = MinOutcomeVoteAmount;
    type RemoveKeysLimit = RemoveKeysLimit;
    type VotingOutcomeFee = VotingOutcomeFee;
    type WeightInfo = zrml_global_disputes::weights::WeightInfo<Runtime>;
}

impl zrml_swaps::Config for Runtime {
    type Event = Event;
    type ExitFee = ExitFee;
    type FixedTypeU = <Runtime as zrml_rikiddo::Config>::FixedTypeU;
    type FixedTypeS = <Runtime as zrml_rikiddo::Config>::FixedTypeS;
    type LiquidityMining = LiquidityMining;
    type MarketCommons = MarketCommons;
    type MaxAssets = MaxAssets;
    type MaxInRatio = MaxInRatio;
    type MaxOutRatio = MaxOutRatio;
    type MaxSwapFee = MaxSwapFee;
    type MaxTotalWeight = MaxTotalWeight;
    type MaxWeight = MaxWeight;
    type MinAssets = MinAssets;
    type MinLiquidity = MinLiquidity;
    type MinSubsidy = MinSubsidy;
    type MinSubsidyPerAccount = MinSubsidyPerAccount;
    type MinWeight = MinWeight;
    type PalletId = SwapsPalletId;
    type RikiddoSigmoidFeeMarketEma = RikiddoSigmoidFeeMarketEma;
    type AssetManager = AssetManager;
    type WeightInfo = zrml_swaps::weights::WeightInfo<Runtime>;
}

impl pallet_treasury::Config for Runtime {
    type ApproveOrigin = EnsureSignedBy<Sudo, AccountIdTest>;
    type Burn = ();
    type BurnDestination = ();
    type Currency = Balances;
    type Event = Event;
    type MaxApprovals = MaxApprovals;
    type OnSlash = ();
    type PalletId = TreasuryPalletId;
    type ProposalBond = ();
    type ProposalBondMinimum = ();
    type ProposalBondMaximum = ();
    type RejectOrigin = EnsureSignedBy<Sudo, AccountIdTest>;
    type SpendFunds = ();
    type SpendOrigin = NeverEnsureOrigin<Balance>;
    type SpendPeriod = ();
    type WeightInfo = ();
}

pub struct ExtBuilder {
    balances: Vec<(AccountIdTest, Balance)>,
}

impl Default for ExtBuilder {
    fn default() -> Self {
        Self {
            balances: vec![
                (ALICE, INITIAL_BALANCE),
                (BOB, INITIAL_BALANCE),
                (CHARLIE, INITIAL_BALANCE),
                (DAVE, INITIAL_BALANCE),
                (EVE, INITIAL_BALANCE),
                (FRED, INITIAL_BALANCE),
                (SUDO, INITIAL_BALANCE),
            ],
        }
    }
}

impl ExtBuilder {
    pub fn build(self) -> sp_io::TestExternalities {
        let mut t = frame_system::GenesisConfig::default().build_storage::<Runtime>().unwrap();

        pallet_balances::GenesisConfig::<Runtime> { balances: self.balances }
            .assimilate_storage(&mut t)
            .unwrap();

        t.into()
    }
}

pub fn run_to_block(n: BlockNumber) {
    while System::block_number() < n {
        Balances::on_finalize(System::block_number());
        PredictionMarkets::on_finalize(System::block_number());
        System::on_finalize(System::block_number());
        System::set_block_number(System::block_number() + 1);
        System::on_initialize(System::block_number());
        PredictionMarkets::on_initialize(System::block_number());
        Balances::on_initialize(System::block_number());
    }
}

pub fn run_blocks(n: BlockNumber) {
    run_to_block(System::block_number() + n);
}

// Our `on_initialize` compensates for the fact that `on_initialize` takes the timestamp from the
// previous block. Therefore, manually setting timestamp during tests becomes cumbersome without a
// utility function like this.
pub fn set_timestamp_for_on_initialize(time: Moment) {
    Timestamp::set_timestamp(time - MILLISECS_PER_BLOCK as u64);
}

sp_api::mock_impl_runtime_apis! {
    impl zrml_prediction_markets_runtime_api::PredictionMarketsApi<BlockTest<Runtime>, MarketId, Hash> for Runtime {
        fn market_outcome_share_id(_: MarketId, _: u16) -> Asset<MarketId> {
            Asset::PoolShare(SerdeWrapper(1))
        }
    }
}

#[cfg(test)]
mod tests {
    use super::*;
    use crate::Config;

    // We run this test to ensure that bonds are mutually non-equal (some of the tests in
    // `tests.rs` require this to be true).
    #[test]
    fn test_bonds_are_pairwise_non_equal() {
        assert_ne!(
            <Runtime as Config>::AdvisoryBond::get(),
            <Runtime as Config>::OracleBond::get()
        );
        assert_ne!(
            <Runtime as Config>::AdvisoryBond::get(),
            <Runtime as Config>::ValidityBond::get()
        );
        assert_ne!(
            <Runtime as Config>::AdvisoryBond::get(),
            <Runtime as Config>::DisputeBond::get()
        );
        assert_ne!(
            <Runtime as Config>::OracleBond::get(),
            <Runtime as Config>::ValidityBond::get()
        );
        assert_ne!(<Runtime as Config>::OracleBond::get(), <Runtime as Config>::DisputeBond::get());
        assert_ne!(
            <Runtime as Config>::ValidityBond::get(),
            <Runtime as Config>::DisputeBond::get()
        );
    }
}<|MERGE_RESOLUTION|>--- conflicted
+++ resolved
@@ -35,27 +35,15 @@
 use substrate_fixed::{types::extra::U33, FixedI128, FixedU128};
 use zeitgeist_primitives::{
     constants::mock::{
-<<<<<<< HEAD
-        AuthorizedPalletId, BalanceFractionalDecimals, BlockHashCount, CourtCaseDuration,
-        CourtPalletId, DisputeFactor, ExistentialDeposit, ExistentialDeposits, ExitFee,
-        GetNativeCurrencyId, LiquidityMiningPalletId, MaxApprovals, MaxAssets, MaxCategories,
-        MaxDisputeDuration, MaxDisputes, MaxEditReasonLen, MaxGracePeriod, MaxInRatio,
-        MaxMarketLifetime, MaxOracleDuration, MaxOutRatio, MaxRejectReasonLen, MaxReserves,
-        MaxSubsidyPeriod, MaxSwapFee, MaxTotalWeight, MaxWeight, MinAssets, MinCategories,
-        MinDisputeDuration, MinLiquidity, MinOracleDuration, MinSubsidy, MinSubsidyPeriod,
-        MinWeight, MinimumPeriod, PmPalletId, SimpleDisputesPalletId, StakeWeight, SwapsPalletId,
-        TreasuryPalletId, BASE, CENT, MILLISECS_PER_BLOCK,
-=======
         AuthorizedPalletId, BalanceFractionalDecimals, BlockHashCount, CorrectionPeriod,
         CourtCaseDuration, CourtPalletId, DisputeFactor, ExistentialDeposit, ExistentialDeposits,
         ExitFee, GetNativeCurrencyId, LiquidityMiningPalletId, MaxApprovals, MaxAssets,
         MaxCategories, MaxDisputeDuration, MaxDisputes, MaxEditReasonLen, MaxGracePeriod,
-        MaxInRatio, MaxMarketPeriod, MaxOracleDuration, MaxOutRatio, MaxRejectReasonLen,
+        MaxInRatio, MaxMarketLifetime, MaxOracleDuration, MaxOutRatio, MaxRejectReasonLen,
         MaxReserves, MaxSubsidyPeriod, MaxSwapFee, MaxTotalWeight, MaxWeight, MinAssets,
         MinCategories, MinDisputeDuration, MinLiquidity, MinOracleDuration, MinSubsidy,
         MinSubsidyPeriod, MinWeight, MinimumPeriod, PmPalletId, SimpleDisputesPalletId,
         StakeWeight, SwapsPalletId, TreasuryPalletId, BASE, CENT, MILLISECS_PER_BLOCK,
->>>>>>> 7e6754fa
     },
     types::{
         AccountIdTest, Amount, Asset, Balance, BasicCurrencyAdapter, BlockNumber, BlockTest,
