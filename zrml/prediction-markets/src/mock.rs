--- conflicted
+++ resolved
@@ -39,7 +39,6 @@
 use zeitgeist_primitives::{
     constants::mock::{
         AuthorizedPalletId, BalanceFractionalDecimals, BlockHashCount, CorrectionPeriod,
-<<<<<<< HEAD
         CourtCaseDuration, CourtPalletId, ExistentialDeposit, ExistentialDeposits, ExitFee,
         GetNativeCurrencyId, LiquidityMiningPalletId, MaxApprovals, MaxAssets, MaxCategories,
         MaxDisputeDuration, MaxDisputes, MaxEditReasonLen, MaxGracePeriod, MaxInRatio,
@@ -49,16 +48,6 @@
         MinWeight, MinimumPeriod, OutcomeBond, OutcomeFactor, OutsiderBond, PmPalletId,
         SimpleDisputesPalletId, StakeWeight, SwapsPalletId, TreasuryPalletId, BASE, CENT,
         MILLISECS_PER_BLOCK,
-=======
-        CourtCaseDuration, CourtPalletId, DisputeFactor, ExistentialDeposit, ExistentialDeposits,
-        ExitFee, GetNativeCurrencyId, LiquidityMiningPalletId, MaxApprovals, MaxAssets,
-        MaxCategories, MaxDisputeDuration, MaxDisputes, MaxEditReasonLen, MaxGracePeriod,
-        MaxInRatio, MaxMarketLifetime, MaxOracleDuration, MaxOutRatio, MaxRejectReasonLen,
-        MaxReserves, MaxSubsidyPeriod, MaxSwapFee, MaxTotalWeight, MaxWeight, MinAssets,
-        MinCategories, MinDisputeDuration, MinOracleDuration, MinSubsidy, MinSubsidyPeriod,
-        MinWeight, MinimumPeriod, OutsiderBond, PmPalletId, SimpleDisputesPalletId, StakeWeight,
-        SwapsPalletId, TreasuryPalletId, BASE, CENT, MILLISECS_PER_BLOCK,
->>>>>>> af863776
     },
     types::{
         AccountIdTest, Amount, Asset, Balance, BasicCurrencyAdapter, BlockNumber, BlockTest,
