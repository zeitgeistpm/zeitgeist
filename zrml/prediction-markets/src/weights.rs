--- conflicted
+++ resolved
@@ -51,18 +51,11 @@
     fn admin_move_market_to_resolved_overhead() -> Weight;
     fn approve_market() -> Weight;
     fn buy_complete_set(a: u32) -> Weight;
-<<<<<<< HEAD
-    fn create_market() -> Weight;
-    fn deploy_swap_pool_for_market(a: u32) -> Weight;
-    fn dispute(a: u32) -> Weight;
-    fn start_global_dispute(m: u32) -> Weight;
-    fn do_reject_market() -> Weight;
-=======
     fn create_market(m: u32) -> Weight;
     fn deploy_swap_pool_for_market_future_pool(a: u32, o: u32) -> Weight;
     fn deploy_swap_pool_for_market_open_pool(a: u32) -> Weight;
     fn dispute_authorized(d: u32, b: u32) -> Weight;
->>>>>>> a55ea66a
+    fn start_global_dispute(m: u32) -> Weight;
     fn handle_expired_advised_market() -> Weight;
     fn internal_resolve_categorical_reported() -> Weight;
     fn internal_resolve_categorical_disputed(d: u32) -> Weight;
@@ -204,8 +197,6 @@
             .saturating_add(T::DbWeight::get().writes(7 as Weight))
             .saturating_add(T::DbWeight::get().writes((2 as Weight).saturating_mul(a as Weight)))
     }
-    // Storage: unknown [0x3a7472616e73616374696f6e5f6c6576656c3a] (r:1 w:1)
-<<<<<<< HEAD
     // Storage: MarketCommons Markets (r:1 w:0)
     // Storage: PredictionMarkets Disputes (r:1 w:0)
     // Storage: GlobalDisputes Winners (r:1 w:1)
@@ -218,10 +209,22 @@
             .saturating_add(T::DbWeight::get().reads(13 as Weight))
             .saturating_add(T::DbWeight::get().writes(11 as Weight))
     }
-    // Storage: Balances Reserves (r:1 w:1)
-=======
-    // Storage: PredictionMarkets Disputes (r:1 w:1)
->>>>>>> a55ea66a
+    // Storage: unknown [0x3a7472616e73616374696f6e5f6c6576656c3a] (r:1 w:1)
+    // Storage: MarketCommons Markets (r:1 w:0)
+    // Storage: PredictionMarkets Disputes (r:1 w:0)
+    // Storage: GlobalDisputes Winners (r:1 w:1)
+    // Storage: GlobalDisputes Outcomes (r:7 w:7)
+    // Storage: PredictionMarkets MarketIdsPerDisputeBlock (r:2 w:2)
+    fn start_global_dispute(m: u32) -> Weight {
+        (89_164_000 as Weight)
+            // Standard Error: 0
+            .saturating_add((21_000 as Weight).saturating_mul(m as Weight))
+            .saturating_add(T::DbWeight::get().reads(13 as Weight))
+            .saturating_add(T::DbWeight::get().writes(11 as Weight))
+    }
+    // Storage: unknown [0x3a7472616e73616374696f6e5f6c6576656c3a] (r:1 w:1)
+    // Storage: Balances Reserves (r:1 w:1)
+    // Storage: PredictionMarkets Disputes (r:1 w:1)
     // Storage: MarketCommons Markets (r:1 w:1)
     // Storage: Balances Reserves (r:1 w:1)
     // Storage: PredictionMarkets MarketIdsPerDisputeBlock (r:1 w:1)
