// Copyright 2022-2024 Forecasting Technologies LTD.
// Copyright 2021-2022 Zeitgeist PM LLC.
//
// This file is part of Zeitgeist.
//
// Zeitgeist is free software: you can redistribute it and/or modify it
// under the terms of the GNU General Public License as published by the
// Free Software Foundation, either version 3 of the License, or (at
// your option) any later version.
//
// Zeitgeist is distributed in the hope that it will be useful, but
// WITHOUT ANY WARRANTY; without even the implied warranty of
// MERCHANTABILITY or FITNESS FOR A PARTICULAR PURPOSE. See the GNU
// General Public License for more details.
//
// You should have received a copy of the GNU General Public License
// along with Zeitgeist. If not, see <https://www.gnu.org/licenses/>.

use super::*;

use zeitgeist_primitives::{constants::MILLISECS_PER_BLOCK, types::OutcomeReport};

// TODO(#1239) MarketDoesNotExist
// TODO(#1239) MarketAlreadyReported
// TODO(#1239) Trusted markets resolve immediately
// TODO(#1239) NotAllowedToReport with timestamps
// TODO(#1239) Reports are allowed after the oracle duration
// TODO(#1239) Outsider can't report if they can't pay for the bond

#[test]
fn it_allows_to_report_the_outcome_of_a_market() {
    ExtBuilder::default().build().execute_with(|| {
        let end = 100;
        simple_create_categorical_market(
            Asset::Ztg,
            MarketCreation::Permissionless,
            0..end,
            ScoringRule::AmmCdaHybrid,
        );

        let market = MarketCommons::market(&0).unwrap();
        let grace_period = end + market.deadlines.grace_period;
        run_to_block(grace_period + 1);

        let market = MarketCommons::market(&0).unwrap();
        assert_eq!(market.status, MarketStatus::Closed);
        assert!(market.report.is_none());

        assert_ok!(PredictionMarkets::report(
            RuntimeOrigin::signed(BOB),
            0,
            OutcomeReport::Categorical(1)
        ));

        let market_after = MarketCommons::market(&0).unwrap();
        let report = market_after.report.unwrap();
        assert_eq!(market_after.status, MarketStatus::Reported);
        assert_eq!(report.outcome, OutcomeReport::Categorical(1));
        assert_eq!(report.by, market_after.oracle);
    });
}

#[test]
fn report_fails_before_grace_period_is_over() {
    ExtBuilder::default().build().execute_with(|| {
        let end = 100;
        simple_create_categorical_market(
            Asset::Ztg,
            MarketCreation::Permissionless,
            0..end,
            ScoringRule::AmmCdaHybrid,
        );

        run_to_block(end);

        let market = MarketCommons::market(&0).unwrap();
        assert_eq!(market.status, MarketStatus::Closed);
        assert!(market.report.is_none());

        assert_noop!(
            PredictionMarkets::report(RuntimeOrigin::signed(BOB), 0, OutcomeReport::Categorical(1)),
            Error::<Runtime>::NotAllowedToReportYet
        );
    });
}

// TODO(#1239) This test is misnamed - this does NOT ensure that reports outside of the oracle duration are
// not allowed.
#[test]
fn it_allows_only_oracle_to_report_the_outcome_of_a_market_during_oracle_duration_blocks() {
    ExtBuilder::default().build().execute_with(|| {
        let end = 100;
        simple_create_categorical_market(
            Asset::Ztg,
            MarketCreation::Permissionless,
            0..end,
            ScoringRule::AmmCdaHybrid,
        );

        let market = MarketCommons::market(&0).unwrap();
        let grace_period = end + market.deadlines.grace_period;
        run_to_block(grace_period);

        let market = MarketCommons::market(&0).unwrap();
        assert_eq!(market.status, MarketStatus::Closed);
        assert!(market.report.is_none());

        assert_noop!(
            PredictionMarkets::report(
                RuntimeOrigin::signed(CHARLIE),
                0,
                OutcomeReport::Categorical(1)
            ),
            Error::<Runtime>::ReporterNotOracle
        );

        assert_ok!(PredictionMarkets::report(
            RuntimeOrigin::signed(BOB),
            0,
            OutcomeReport::Categorical(1)
        ));

        let market_after = MarketCommons::market(&0).unwrap();
        let report = market_after.report.unwrap();
        assert_eq!(market_after.status, MarketStatus::Reported);
        assert_eq!(report.outcome, OutcomeReport::Categorical(1));
        assert_eq!(report.by, market_after.oracle);
    });
}

#[test]
fn it_allows_only_oracle_to_report_the_outcome_of_a_market_during_oracle_duration_moment() {
    ExtBuilder::default().build().execute_with(|| {
        assert_ok!(PredictionMarkets::create_market(
            RuntimeOrigin::signed(ALICE),
            Asset::Ztg,
            Perbill::zero(),
            BOB,
            MarketPeriod::Timestamp(0..100_000_000),
            get_deadlines(),
            gen_metadata(2),
            MarketCreation::Permissionless,
            MarketType::Categorical(2),
            Some(MarketDisputeMechanism::Court),
            ScoringRule::AmmCdaHybrid
        ));

        assert_ok!(PredictionMarkets::buy_complete_set(RuntimeOrigin::signed(BOB), 0, CENT));

        // set the timestamp
        let market = MarketCommons::market(&0).unwrap();
        // set the timestamp

        set_timestamp_for_on_initialize(100_000_000);
        run_to_block(2); // Trigger `on_initialize`; must be at least block #2.
        let grace_period: u64 = market.deadlines.grace_period * MILLISECS_PER_BLOCK as u64;
        Timestamp::set_timestamp(100_000_000 + grace_period);

        assert_noop!(
            PredictionMarkets::report(RuntimeOrigin::signed(EVE), 0, OutcomeReport::Categorical(1)),
            Error::<Runtime>::ReporterNotOracle
        );
        assert_ok!(PredictionMarkets::report(
            RuntimeOrigin::signed(BOB),
            0,
            OutcomeReport::Categorical(1)
        ));
    });
}

// TODO(#1239) Use test_case!
#[test]
fn report_fails_on_mismatched_outcome_for_categorical_market() {
    ExtBuilder::default().build().execute_with(|| {
        let end = 100;
        simple_create_categorical_market(
            Asset::Ztg,
            MarketCreation::Permissionless,
            0..end,
            ScoringRule::AmmCdaHybrid,
        );
        let market = MarketCommons::market(&0).unwrap();
        let grace_period = end + market.deadlines.grace_period;
        run_to_block(grace_period + 1);
        assert_noop!(
            PredictionMarkets::report(RuntimeOrigin::signed(BOB), 0, OutcomeReport::Scalar(123)),
            Error::<Runtime>::OutcomeMismatch,
        );
        let market = MarketCommons::market(&0).unwrap();
        assert_eq!(market.status, MarketStatus::Closed);
        assert!(market.report.is_none());
    });
}

#[test]
fn report_fails_on_out_of_range_outcome_for_categorical_market() {
    ExtBuilder::default().build().execute_with(|| {
        let end = 100;
        simple_create_categorical_market(
            Asset::Ztg,
            MarketCreation::Permissionless,
            0..end,
            ScoringRule::AmmCdaHybrid,
        );
        let market = MarketCommons::market(&0).unwrap();
        let grace_period = end + market.deadlines.grace_period;
        run_to_block(grace_period + 1);
        assert_noop!(
            PredictionMarkets::report(RuntimeOrigin::signed(BOB), 0, OutcomeReport::Categorical(2)),
            Error::<Runtime>::OutcomeMismatch,
        );
        let market = MarketCommons::market(&0).unwrap();
        assert_eq!(market.status, MarketStatus::Closed);
        assert!(market.report.is_none());
    });
}

#[test]
fn report_fails_on_mismatched_outcome_for_scalar_market() {
    ExtBuilder::default().build().execute_with(|| {
        let end = 100;
        simple_create_scalar_market(
            Asset::Ztg,
            MarketCreation::Permissionless,
            0..end,
            ScoringRule::AmmCdaHybrid,
        );
        let market = MarketCommons::market(&0).unwrap();
        let grace_period = end + market.deadlines.grace_period;
        run_to_block(grace_period + 1);
        assert_noop!(
            PredictionMarkets::report(RuntimeOrigin::signed(BOB), 0, OutcomeReport::Categorical(0)),
            Error::<Runtime>::OutcomeMismatch,
        );
        let market = MarketCommons::market(&0).unwrap();
        assert_eq!(market.status, MarketStatus::Closed);
        assert!(market.report.is_none());
    });
}

#[test]
fn it_allows_anyone_to_report_an_unreported_market() {
    ExtBuilder::default().build().execute_with(|| {
        let end = 2;
        simple_create_categorical_market(
            Asset::Ztg,
            MarketCreation::Permissionless,
            0..end,
            ScoringRule::AmmCdaHybrid,
        );

        let market = MarketCommons::market(&0).unwrap();
        // Just skip to waaaay overdue.
        run_to_block(end + market.deadlines.grace_period + market.deadlines.oracle_duration + 1);

        assert_ok!(PredictionMarkets::report(
            RuntimeOrigin::signed(ALICE), // alice reports her own market now
            0,
            OutcomeReport::Categorical(1),
        ));

        let market = MarketCommons::market(&0).unwrap();
        assert_eq!(market.status, MarketStatus::Reported);
        assert_eq!(market.report.unwrap().by, ALICE);
        // but oracle was bob
        assert_eq!(market.oracle, BOB);

        // make sure it still resolves
        run_to_block(
            frame_system::Pallet::<Runtime>::block_number() + market.deadlines.dispute_duration,
        );

        let market_after = MarketCommons::market(&0).unwrap();
        assert_eq!(market_after.status, MarketStatus::Resolved);
    });
}

// TODO(#1239) Use `test_case`
#[test]
fn report_fails_on_market_state_proposed() {
    ExtBuilder::default().build().execute_with(|| {
        assert_ok!(PredictionMarkets::create_market(
            RuntimeOrigin::signed(ALICE),
            Asset::Ztg,
            Perbill::zero(),
            BOB,
            MarketPeriod::Timestamp(0..100_000_000),
            get_deadlines(),
            gen_metadata(2),
            MarketCreation::Advised,
            MarketType::Categorical(2),
            Some(MarketDisputeMechanism::Court),
            ScoringRule::AmmCdaHybrid
        ));
        assert_noop!(
            PredictionMarkets::report(RuntimeOrigin::signed(BOB), 0, OutcomeReport::Categorical(1)),
            Error::<Runtime>::MarketIsNotClosed,
        );
    });
}

#[test]
fn report_fails_on_market_state_closed_for_advised_market() {
    ExtBuilder::default().build().execute_with(|| {
        assert_ok!(PredictionMarkets::create_market(
            RuntimeOrigin::signed(ALICE),
            Asset::Ztg,
            Perbill::zero(),
            BOB,
            MarketPeriod::Timestamp(0..100_000_000),
            get_deadlines(),
            gen_metadata(2),
            MarketCreation::Advised,
            MarketType::Categorical(2),
            Some(MarketDisputeMechanism::Court),
            ScoringRule::AmmCdaHybrid
        ));
        assert_noop!(
            PredictionMarkets::report(RuntimeOrigin::signed(BOB), 0, OutcomeReport::Categorical(1)),
            Error::<Runtime>::MarketIsNotClosed,
        );
    });
}

#[test]
fn report_fails_on_market_state_active() {
    ExtBuilder::default().build().execute_with(|| {
        assert_ok!(PredictionMarkets::create_market(
            RuntimeOrigin::signed(ALICE),
            Asset::Ztg,
            Perbill::zero(),
            BOB,
            MarketPeriod::Timestamp(0..100_000_000),
            get_deadlines(),
            gen_metadata(2),
            MarketCreation::Permissionless,
            MarketType::Categorical(2),
            Some(MarketDisputeMechanism::Court),
            ScoringRule::AmmCdaHybrid
        ));
        assert_noop!(
            PredictionMarkets::report(RuntimeOrigin::signed(BOB), 0, OutcomeReport::Categorical(1)),
            Error::<Runtime>::MarketIsNotClosed,
        );
    });
}

#[test]
fn report_fails_on_market_state_resolved() {
    ExtBuilder::default().build().execute_with(|| {
        assert_ok!(PredictionMarkets::create_market(
            RuntimeOrigin::signed(ALICE),
            Asset::Ztg,
            Perbill::zero(),
            BOB,
            MarketPeriod::Timestamp(0..100_000_000),
            get_deadlines(),
            gen_metadata(2),
            MarketCreation::Advised,
            MarketType::Categorical(2),
            Some(MarketDisputeMechanism::Court),
            ScoringRule::AmmCdaHybrid
        ));
        let _ = MarketCommons::mutate_market(&0, |market| {
            market.status = MarketStatus::Resolved;
            Ok(())
        });
        assert_noop!(
            PredictionMarkets::report(RuntimeOrigin::signed(BOB), 0, OutcomeReport::Categorical(1)),
            Error::<Runtime>::MarketIsNotClosed,
        );
    });
}

#[test]
fn report_fails_if_reporter_is_not_the_oracle() {
    ExtBuilder::default().build().execute_with(|| {
        assert_ok!(PredictionMarkets::create_market(
            RuntimeOrigin::signed(ALICE),
            Asset::Ztg,
            Perbill::zero(),
            BOB,
            MarketPeriod::Timestamp(0..100_000_000),
            get_deadlines(),
            gen_metadata(2),
            MarketCreation::Permissionless,
            MarketType::Categorical(2),
<<<<<<< HEAD
            Some(MarketDisputeMechanism::SimpleDisputes),
=======
            Some(MarketDisputeMechanism::Court),
>>>>>>> 6133ceb8
            ScoringRule::AmmCdaHybrid,
        ));
        let market = MarketCommons::market(&0).unwrap();
        set_timestamp_for_on_initialize(100_000_000);
        // Trigger hooks which close the market.
        run_to_block(2);
        let grace_period: u64 = market.deadlines.grace_period * MILLISECS_PER_BLOCK as u64;
        set_timestamp_for_on_initialize(100_000_000 + grace_period + MILLISECS_PER_BLOCK as u64);
        assert_noop!(
            PredictionMarkets::report(
                RuntimeOrigin::signed(CHARLIE),
                0,
                OutcomeReport::Categorical(1)
            ),
            Error::<Runtime>::ReporterNotOracle,
        );
    });
}<|MERGE_RESOLUTION|>--- conflicted
+++ resolved
@@ -385,11 +385,7 @@
             gen_metadata(2),
             MarketCreation::Permissionless,
             MarketType::Categorical(2),
-<<<<<<< HEAD
-            Some(MarketDisputeMechanism::SimpleDisputes),
-=======
-            Some(MarketDisputeMechanism::Court),
->>>>>>> 6133ceb8
+            Some(MarketDisputeMechanism::Court),
             ScoringRule::AmmCdaHybrid,
         ));
         let market = MarketCommons::market(&0).unwrap();
