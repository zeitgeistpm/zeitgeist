// Copyright 2022-2024 Forecasting Technologies LTD.
// Copyright 2021-2022 Zeitgeist PM LLC.
//
// This file is part of Zeitgeist.
//
// Zeitgeist is free software: you can redistribute it and/or modify it
// under the terms of the GNU General Public License as published by the
// Free Software Foundation, either version 3 of the License, or (at
// your option) any later version.
//
// Zeitgeist is distributed in the hope that it will be useful, but
// WITHOUT ANY WARRANTY; without even the implied warranty of
// MERCHANTABILITY or FITNESS FOR A PARTICULAR PURPOSE. See the GNU
// General Public License for more details.
//
// You should have received a copy of the GNU General Public License
// along with Zeitgeist. If not, see <https://www.gnu.org/licenses/>.

use super::*;

use test_case::test_case;
use zeitgeist_primitives::{constants::MILLISECS_PER_BLOCK, types::OutcomeReport};

// TODO(#1239) MarketDoesNotExist
// TODO(#1239) MarketAlreadyReported
// TODO(#1239) Trusted markets resolve immediately
// TODO(#1239) NotAllowedToReport with timestamps
// TODO(#1239) Reports are allowed after the oracle duration
// TODO(#1239) Outsider can't report if they can't pay for the bond

#[test]
fn it_allows_to_report_the_outcome_of_a_market() {
    ExtBuilder::default().build().execute_with(|| {
        let end = 100;
        simple_create_categorical_market(
            BaseAsset::Ztg,
            MarketCreation::Permissionless,
            0..end,
            ScoringRule::Lmsr,
        );

        let market = MarketCommons::market(&0).unwrap();
        let grace_period = end + market.deadlines.grace_period;
        run_to_block(grace_period + 1);

        let market = MarketCommons::market(&0).unwrap();
        assert_eq!(market.status, MarketStatus::Closed);
        assert!(market.report.is_none());

        assert_ok!(PredictionMarkets::report(
            RuntimeOrigin::signed(BOB),
            0,
            OutcomeReport::Categorical(1)
        ));

        let market_after = MarketCommons::market(&0).unwrap();
        let report = market_after.report.unwrap();
        assert_eq!(market_after.status, MarketStatus::Reported);
        assert_eq!(report.outcome, OutcomeReport::Categorical(1));
        assert_eq!(report.by, market_after.oracle);
<<<<<<< HEAD

        // Reset and report again as approval origin
        let _ = MarketCommons::mutate_market(&0, |market| {
            market.status = MarketStatus::Closed;
            market.report = None;
            Ok(())
        });

        assert_ok!(PredictionMarkets::report(
            RuntimeOrigin::signed(ResolveOrigin::get()),
            0,
            OutcomeReport::Categorical(1)
        ));
=======
>>>>>>> ff6628ca
    });
}

#[test]
fn report_fails_before_grace_period_is_over() {
    ExtBuilder::default().build().execute_with(|| {
        let end = 100;
        simple_create_categorical_market(
            BaseAsset::Ztg,
            MarketCreation::Permissionless,
            0..end,
            ScoringRule::Lmsr,
        );

        run_to_block(end);

        let market = MarketCommons::market(&0).unwrap();
        assert_eq!(market.status, MarketStatus::Closed);
        assert!(market.report.is_none());

        assert_noop!(
            PredictionMarkets::report(RuntimeOrigin::signed(BOB), 0, OutcomeReport::Categorical(1)),
            Error::<Runtime>::NotAllowedToReportYet
        );
    });
}

// TODO(#1239) This test is misnamed - this does NOT ensure that reports outside of the oracle duration are
// not allowed.
#[test]
fn it_allows_only_oracle_to_report_the_outcome_of_a_market_during_oracle_duration_blocks() {
    ExtBuilder::default().build().execute_with(|| {
        let end = 100;
        simple_create_categorical_market(
            BaseAsset::Ztg,
            MarketCreation::Permissionless,
            0..end,
            ScoringRule::Lmsr,
        );

        let market = MarketCommons::market(&0).unwrap();
        let grace_period = end + market.deadlines.grace_period;
        run_to_block(grace_period);

        let market = MarketCommons::market(&0).unwrap();
        assert_eq!(market.status, MarketStatus::Closed);
        assert!(market.report.is_none());

        assert_noop!(
            PredictionMarkets::report(
                RuntimeOrigin::signed(CHARLIE),
                0,
                OutcomeReport::Categorical(1)
            ),
            Error::<Runtime>::ReporterNotOracle
        );

        assert_ok!(PredictionMarkets::report(
            RuntimeOrigin::signed(BOB),
            0,
            OutcomeReport::Categorical(1)
        ));

        let market_after = MarketCommons::market(&0).unwrap();
        let report = market_after.report.unwrap();
        assert_eq!(market_after.status, MarketStatus::Reported);
        assert_eq!(report.outcome, OutcomeReport::Categorical(1));
        assert_eq!(report.by, market_after.oracle);
    });
}

#[test]
fn it_allows_only_oracle_to_report_the_outcome_of_a_market_during_oracle_duration_moment() {
    ExtBuilder::default().build().execute_with(|| {
        assert_ok!(PredictionMarkets::create_market(
            RuntimeOrigin::signed(ALICE),
            BaseAsset::Ztg,
            Perbill::zero(),
            BOB,
            MarketPeriod::Timestamp(0..100_000_000),
            get_deadlines(),
            gen_metadata(2),
            MarketCreation::Permissionless,
            MarketType::Categorical(2),
            Some(MarketDisputeMechanism::SimpleDisputes),
            ScoringRule::Lmsr
        ));

        assert_ok!(PredictionMarkets::buy_complete_set(RuntimeOrigin::signed(BOB), 0, CENT));

        // set the timestamp
        let market = MarketCommons::market(&0).unwrap();
        // set the timestamp

        set_timestamp_for_on_initialize(100_000_000);
        run_to_block(2); // Trigger `on_initialize`; must be at least block #2.
        let grace_period: u64 = market.deadlines.grace_period * MILLISECS_PER_BLOCK as u64;
        Timestamp::set_timestamp(100_000_000 + grace_period);

        assert_noop!(
            PredictionMarkets::report(RuntimeOrigin::signed(EVE), 0, OutcomeReport::Categorical(1)),
            Error::<Runtime>::ReporterNotOracle
        );
        assert_ok!(PredictionMarkets::report(
            RuntimeOrigin::signed(BOB),
            0,
            OutcomeReport::Categorical(1)
        ));
    });
}

// TODO(#1239) Use test_case!
#[test]
fn report_fails_on_mismatched_outcome_for_categorical_market() {
    ExtBuilder::default().build().execute_with(|| {
        let end = 100;
        simple_create_categorical_market(
            BaseAsset::Ztg,
            MarketCreation::Permissionless,
            0..end,
            ScoringRule::Lmsr,
        );
        let market = MarketCommons::market(&0).unwrap();
        let grace_period = end + market.deadlines.grace_period;
        run_to_block(grace_period + 1);
        assert_noop!(
            PredictionMarkets::report(RuntimeOrigin::signed(BOB), 0, OutcomeReport::Scalar(123)),
            Error::<Runtime>::OutcomeMismatch,
        );
        let market = MarketCommons::market(&0).unwrap();
        assert_eq!(market.status, MarketStatus::Closed);
        assert!(market.report.is_none());
    });
}

#[test]
fn report_fails_on_out_of_range_outcome_for_categorical_market() {
    ExtBuilder::default().build().execute_with(|| {
        let end = 100;
        simple_create_categorical_market(
            BaseAsset::Ztg,
            MarketCreation::Permissionless,
            0..end,
            ScoringRule::Lmsr,
        );
        let market = MarketCommons::market(&0).unwrap();
        let grace_period = end + market.deadlines.grace_period;
        run_to_block(grace_period + 1);
        assert_noop!(
            PredictionMarkets::report(RuntimeOrigin::signed(BOB), 0, OutcomeReport::Categorical(2)),
            Error::<Runtime>::OutcomeMismatch,
        );
        let market = MarketCommons::market(&0).unwrap();
        assert_eq!(market.status, MarketStatus::Closed);
        assert!(market.report.is_none());
    });
}

#[test]
fn report_fails_on_mismatched_outcome_for_scalar_market() {
    ExtBuilder::default().build().execute_with(|| {
        let end = 100;
        simple_create_scalar_market(
            BaseAsset::Ztg,
            MarketCreation::Permissionless,
            0..end,
            ScoringRule::Lmsr,
        );
        let market = MarketCommons::market(&0).unwrap();
        let grace_period = end + market.deadlines.grace_period;
        run_to_block(grace_period + 1);
        assert_noop!(
            PredictionMarkets::report(RuntimeOrigin::signed(BOB), 0, OutcomeReport::Categorical(0)),
            Error::<Runtime>::OutcomeMismatch,
        );
        let market = MarketCommons::market(&0).unwrap();
        assert_eq!(market.status, MarketStatus::Closed);
        assert!(market.report.is_none());
    });
}

#[test]
fn it_allows_anyone_to_report_an_unreported_market() {
    ExtBuilder::default().build().execute_with(|| {
        let end = 2;
        simple_create_categorical_market(
            BaseAsset::Ztg,
            MarketCreation::Permissionless,
            0..end,
            ScoringRule::Lmsr,
        );

        let market = MarketCommons::market(&0).unwrap();
        // Just skip to waaaay overdue.
        run_to_block(end + market.deadlines.grace_period + market.deadlines.oracle_duration + 1);

        assert_ok!(PredictionMarkets::report(
            RuntimeOrigin::signed(ALICE), // alice reports her own market now
            0,
            OutcomeReport::Categorical(1),
        ));

        let market = MarketCommons::market(&0).unwrap();
        assert_eq!(market.status, MarketStatus::Reported);
        assert_eq!(market.report.unwrap().by, ALICE);
        // but oracle was bob
        assert_eq!(market.oracle, BOB);

        // make sure it still resolves
        run_to_block(
            frame_system::Pallet::<Runtime>::block_number() + market.deadlines.dispute_duration,
        );

        let market_after = MarketCommons::market(&0).unwrap();
        assert_eq!(market_after.status, MarketStatus::Resolved);
    });
}

// TODO(#1239) Use `test_case`
#[test]
fn report_fails_on_market_state_proposed() {
    ExtBuilder::default().build().execute_with(|| {
        assert_ok!(PredictionMarkets::create_market(
            RuntimeOrigin::signed(ALICE),
            BaseAsset::Ztg,
            Perbill::zero(),
            BOB,
            MarketPeriod::Timestamp(0..100_000_000),
            get_deadlines(),
            gen_metadata(2),
            MarketCreation::Advised,
            MarketType::Categorical(2),
            Some(MarketDisputeMechanism::SimpleDisputes),
            ScoringRule::Lmsr
        ));
        assert_noop!(
            PredictionMarkets::report(RuntimeOrigin::signed(BOB), 0, OutcomeReport::Categorical(1)),
            Error::<Runtime>::MarketIsNotClosed,
        );
    });
}

#[test]
fn report_fails_on_market_state_closed_for_advised_market() {
    ExtBuilder::default().build().execute_with(|| {
        assert_ok!(PredictionMarkets::create_market(
            RuntimeOrigin::signed(ALICE),
            BaseAsset::Ztg,
            Perbill::zero(),
            BOB,
            MarketPeriod::Timestamp(0..100_000_000),
            get_deadlines(),
            gen_metadata(2),
            MarketCreation::Advised,
            MarketType::Categorical(2),
            Some(MarketDisputeMechanism::SimpleDisputes),
            ScoringRule::Lmsr
        ));
        assert_noop!(
            PredictionMarkets::report(RuntimeOrigin::signed(BOB), 0, OutcomeReport::Categorical(1)),
            Error::<Runtime>::MarketIsNotClosed,
        );
    });
}

#[test]
fn report_fails_on_market_state_active() {
    ExtBuilder::default().build().execute_with(|| {
        assert_ok!(PredictionMarkets::create_market(
            RuntimeOrigin::signed(ALICE),
            BaseAsset::Ztg,
            Perbill::zero(),
            BOB,
            MarketPeriod::Timestamp(0..100_000_000),
            get_deadlines(),
            gen_metadata(2),
            MarketCreation::Permissionless,
            MarketType::Categorical(2),
            Some(MarketDisputeMechanism::SimpleDisputes),
            ScoringRule::Lmsr
        ));
        assert_noop!(
            PredictionMarkets::report(RuntimeOrigin::signed(BOB), 0, OutcomeReport::Categorical(1)),
            Error::<Runtime>::MarketIsNotClosed,
        );
    });
}

#[test]
fn report_fails_on_market_state_resolved() {
    ExtBuilder::default().build().execute_with(|| {
        assert_ok!(PredictionMarkets::create_market(
            RuntimeOrigin::signed(ALICE),
            BaseAsset::Ztg,
            Perbill::zero(),
            BOB,
            MarketPeriod::Timestamp(0..100_000_000),
            get_deadlines(),
            gen_metadata(2),
            MarketCreation::Advised,
            MarketType::Categorical(2),
            Some(MarketDisputeMechanism::SimpleDisputes),
            ScoringRule::Lmsr
        ));
        let _ = MarketCommons::mutate_market(&0, |market| {
            market.status = MarketStatus::Resolved;
            Ok(())
        });
        assert_noop!(
            PredictionMarkets::report(RuntimeOrigin::signed(BOB), 0, OutcomeReport::Categorical(1)),
            Error::<Runtime>::MarketIsNotClosed,
        );
    });
}

#[test_case(Some(MarketDisputeMechanism::SimpleDisputes); "with_dispute_mechanism")]
#[test_case(None; "without_dispute_mechanism")]
fn does_trigger_market_transition_api(dispute_mechanism: Option<MarketDisputeMechanism>) {
    ExtBuilder::default().build().execute_with(|| {
        StateTransitionMock::ensure_empty_state();
        let mut deadlines = get_deadlines();

        if dispute_mechanism.is_none() {
            deadlines.dispute_duration = Zero::zero();
        }

        assert_ok!(PredictionMarkets::create_market(
            RuntimeOrigin::signed(ALICE),
            BaseAsset::Ztg,
            Perbill::zero(),
            BOB,
            MarketPeriod::Block(0..2),
            deadlines,
            gen_metadata(2),
            MarketCreation::Permissionless,
            MarketType::Categorical(2),
            dispute_mechanism,
            ScoringRule::Lmsr
        ));

        let market = MarketCommons::market(&0).unwrap();
        run_to_block(2 + market.deadlines.grace_period + market.deadlines.oracle_duration + 1);
        assert_ok!(PredictionMarkets::report(
            RuntimeOrigin::signed(BOB),
            0,
            OutcomeReport::Categorical(1)
        ));
        assert!(StateTransitionMock::on_report_triggered());
    });
}<|MERGE_RESOLUTION|>--- conflicted
+++ resolved
@@ -58,22 +58,6 @@
         assert_eq!(market_after.status, MarketStatus::Reported);
         assert_eq!(report.outcome, OutcomeReport::Categorical(1));
         assert_eq!(report.by, market_after.oracle);
-<<<<<<< HEAD
-
-        // Reset and report again as approval origin
-        let _ = MarketCommons::mutate_market(&0, |market| {
-            market.status = MarketStatus::Closed;
-            market.report = None;
-            Ok(())
-        });
-
-        assert_ok!(PredictionMarkets::report(
-            RuntimeOrigin::signed(ResolveOrigin::get()),
-            0,
-            OutcomeReport::Categorical(1)
-        ));
-=======
->>>>>>> ff6628ca
     });
 }
 
