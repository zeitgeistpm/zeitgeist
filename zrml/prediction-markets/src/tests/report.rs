--- conflicted
+++ resolved
@@ -394,13 +394,8 @@
             gen_metadata(2),
             MarketCreation::Permissionless,
             MarketType::Categorical(2),
-<<<<<<< HEAD
-            Some(MarketDisputeMechanism::SimpleDisputes),
-            ScoringRule::AmmCdaHybrid
-=======
             dispute_mechanism,
-            ScoringRule::Lmsr
->>>>>>> 45701a61
+            ScoringRule::AmmCdaHybrid,
         ));
 
         let market = MarketCommons::market(&0).unwrap();
