// Copyright 2022-2024 Forecasting Technologies LTD.
// Copyright 2021-2022 Zeitgeist PM LLC.
//
// This file is part of Zeitgeist.
//
// Zeitgeist is free software: you can redistribute it and/or modify it
// under the terms of the GNU General Public License as published by the
// Free Software Foundation, either version 3 of the License, or (at
// your option) any later version.
//
// Zeitgeist is distributed in the hope that it will be useful, but
// WITHOUT ANY WARRANTY; without even the implied warranty of
// MERCHANTABILITY or FITNESS FOR A PARTICULAR PURPOSE. See the GNU
// General Public License for more details.
//
// You should have received a copy of the GNU General Public License
// along with Zeitgeist. If not, see <https://www.gnu.org/licenses/>.

use super::*;
use test_case::test_case;

#[test]
fn buy_complete_set_works() {
    let test = |base_asset: BaseAsset| {
        simple_create_categorical_market(
            base_asset,
            MarketCreation::Permissionless,
            0..2,
            ScoringRule::Lmsr,
        );

        let market_id = 0;
        let who = BOB;
        let amount = CENT;
        assert_ok!(PredictionMarkets::buy_complete_set(
            RuntimeOrigin::signed(who),
            market_id,
            amount
        ));

        let market = MarketCommons::market(&market_id).unwrap();

<<<<<<< HEAD
        let assets = market.outcome_assets();
=======
        let assets = market.outcome_assets(market_id);
>>>>>>> fd18a901
        for asset in assets.iter() {
            let bal = AssetManager::free_balance((*asset).into(), &who);
            assert_eq!(bal, amount);
        }

        let bal = AssetManager::free_balance(base_asset.into(), &who);
        assert_eq!(bal, 1_000 * BASE - amount);

        let market_account = PredictionMarkets::market_account(market_id);
        let market_bal = AssetManager::free_balance(base_asset.into(), &market_account);
        assert_eq!(market_bal, amount);
        System::assert_last_event(Event::BoughtCompleteSet(market_id, amount, who).into());
    };
    ExtBuilder::default().build().execute_with(|| {
        test(BaseAsset::CampaignAsset(100));
    });
    ExtBuilder::default().build().execute_with(|| {
        test(BaseAsset::Ztg);
    });
    #[cfg(feature = "parachain")]
    ExtBuilder::default().build().execute_with(|| {
        test(BaseAsset::ForeignAsset(100));
    });
}

#[test]
fn buy_complete_fails_on_zero_amount() {
    ExtBuilder::default().build().execute_with(|| {
        simple_create_categorical_market(
            BaseAsset::Ztg,
            MarketCreation::Permissionless,
            0..2,
            ScoringRule::Lmsr,
        );
        assert_noop!(
            PredictionMarkets::buy_complete_set(RuntimeOrigin::signed(BOB), 0, 0),
            Error::<Runtime>::ZeroAmount
        );
    });
}

#[test]
fn buy_complete_set_fails_on_insufficient_balance() {
    let test = |base_asset: BaseAsset| {
        simple_create_categorical_market(
            base_asset,
            MarketCreation::Permissionless,
            0..2,
            ScoringRule::Lmsr,
        );
        assert_noop!(
            PredictionMarkets::buy_complete_set(RuntimeOrigin::signed(BOB), 0, 10000 * BASE),
            Error::<Runtime>::NotEnoughBalance
        );
    };
    ExtBuilder::default().build().execute_with(|| {
        test(BaseAsset::CampaignAsset(100));
    });
    ExtBuilder::default().build().execute_with(|| {
        test(BaseAsset::Ztg);
    });
    #[cfg(feature = "parachain")]
    ExtBuilder::default().build().execute_with(|| {
        test(BaseAsset::ForeignAsset(100));
    });
}

#[test_case(MarketStatus::Proposed)]
#[test_case(MarketStatus::Closed)]
#[test_case(MarketStatus::Reported)]
#[test_case(MarketStatus::Disputed)]
#[test_case(MarketStatus::Resolved)]
fn buy_complete_set_fails_if_market_is_not_active(status: MarketStatus) {
    ExtBuilder::default().build().execute_with(|| {
        simple_create_categorical_market(
            BaseAsset::Ztg,
            MarketCreation::Permissionless,
            0..2,
            ScoringRule::Lmsr,
        );
        let market_id = 0;
        assert_ok!(MarketCommons::mutate_market(&market_id, |market| {
            market.status = status;
            Ok(())
        }));
        assert_noop!(
            PredictionMarkets::buy_complete_set(RuntimeOrigin::signed(FRED), market_id, 1),
            Error::<Runtime>::MarketIsNotActive,
        );
    });
}

#[test_case(ScoringRule::Parimutuel)]
fn buy_complete_set_fails_if_market_has_wrong_scoring_rule(scoring_rule: ScoringRule) {
    ExtBuilder::default().build().execute_with(|| {
        simple_create_categorical_market(
            BaseAsset::Ztg,
            MarketCreation::Permissionless,
            0..2,
            scoring_rule,
        );
        let market_id = 0;
        assert_noop!(
            PredictionMarkets::buy_complete_set(RuntimeOrigin::signed(FRED), market_id, 1),
            Error::<Runtime>::InvalidScoringRule,
        );
    });
}

#[test]
fn fails_if_market_is_not_found() {
    ExtBuilder::default().build().execute_with(|| {
        assert_noop!(
            PredictionMarkets::buy_complete_set(RuntimeOrigin::signed(FRED), 0, 1),
            zrml_market_commons::Error::<Runtime>::MarketDoesNotExist,
        );
    });
}<|MERGE_RESOLUTION|>--- conflicted
+++ resolved
@@ -40,11 +40,7 @@
 
         let market = MarketCommons::market(&market_id).unwrap();
 
-<<<<<<< HEAD
         let assets = market.outcome_assets();
-=======
-        let assets = market.outcome_assets(market_id);
->>>>>>> fd18a901
         for asset in assets.iter() {
             let bal = AssetManager::free_balance((*asset).into(), &who);
             assert_eq!(bal, amount);
