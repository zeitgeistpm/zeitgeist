// Copyright 2022-2024 Forecasting Technologies LTD.
// Copyright 2021-2022 Zeitgeist PM LLC.
//
// This file is part of Zeitgeist.
//
// Zeitgeist is free software: you can redistribute it and/or modify it
// under the terms of the GNU General Public License as published by the
// Free Software Foundation, either version 3 of the License, or (at
// your option) any later version.
//
// Zeitgeist is distributed in the hope that it will be useful, but
// WITHOUT ANY WARRANTY; without even the implied warranty of
// MERCHANTABILITY or FITNESS FOR A PARTICULAR PURPOSE. See the GNU
// General Public License for more details.
//
// You should have received a copy of the GNU General Public License
// along with Zeitgeist. If not, see <https://www.gnu.org/licenses/>.

use super::*;

use crate::{MarketIdsPerDisputeBlock, MarketIdsPerReportBlock};
use sp_runtime::{
    traits::{BlakeTwo256, Hash, Zero},
    Perquintill,
};
use zeitgeist_primitives::types::{Bond, OutcomeReport, Report};
use zrml_court::types::{CourtStatus, Draw, Vote, VoteItem};

#[test]
fn it_correctly_resolves_a_market_that_was_reported_on() {
    ExtBuilder::default().build().execute_with(|| {
        let end = 2;
        simple_create_categorical_market(
            BaseAsset::Ztg,
            MarketCreation::Permissionless,
            0..end,
            ScoringRule::Lmsr,
        );

        assert_ok!(PredictionMarkets::buy_complete_set(RuntimeOrigin::signed(CHARLIE), 0, CENT));

        let market = MarketCommons::market(&0).unwrap();
        let report_at = end + market.deadlines.grace_period + 1;
        run_to_block(report_at);

        assert_ok!(PredictionMarkets::report(
            RuntimeOrigin::signed(BOB),
            0,
            OutcomeReport::Categorical(1)
        ));

        let reported_ids =
            MarketIdsPerReportBlock::<Runtime>::get(report_at + market.deadlines.dispute_duration);
        assert_eq!(reported_ids.len(), 1);
        let id = reported_ids[0];
        assert_eq!(id, 0);

        run_blocks(market.deadlines.dispute_duration);

        let market = MarketCommons::market(&0).unwrap();
        assert_eq!(market.status, MarketStatus::Resolved);

        // Check balance of winning outcome asset.
        let share_b = Asset::CategoricalOutcome(0, 1);
        let share_b_total = AssetManager::total_issuance(share_b);
        assert_eq!(share_b_total, CENT);
        let share_b_bal = AssetManager::free_balance(share_b, &CHARLIE);
        assert_eq!(share_b_bal, CENT);

        let share_a = Asset::CategoricalOutcome(0, 0);
        let share_a_total = AssetManager::total_issuance(share_a);
        assert_eq!(share_a_total, 0);
        let share_a_bal = AssetManager::free_balance(share_a, &CHARLIE);
        assert_eq!(share_a_bal, 0);

        let share_c = Asset::CategoricalOutcome(0, 2);
        let share_c_total = AssetManager::total_issuance(share_c);
        assert_eq!(share_c_total, 0);
        let share_c_bal = AssetManager::free_balance(share_c, &CHARLIE);
        assert_eq!(share_c_bal, 0);

        assert!(market.bonds.creation.unwrap().is_settled);
        assert!(market.bonds.oracle.unwrap().is_settled);
    });
}

#[test]
fn it_resolves_a_disputed_market() {
    let test = |base_asset: BaseAsset| {
        let end = 2;
        simple_create_categorical_market(
            base_asset,
            MarketCreation::Permissionless,
            0..end,
            ScoringRule::Lmsr,
        );

        assert_ok!(PredictionMarkets::buy_complete_set(RuntimeOrigin::signed(CHARLIE), 0, CENT));
        let market = MarketCommons::market(&0).unwrap();

        let report_at = end + market.deadlines.grace_period + 1;
        run_to_block(report_at);

        assert_ok!(PredictionMarkets::report(
            RuntimeOrigin::signed(BOB),
            0,
            OutcomeReport::Categorical(0)
        ));

        assert_ok!(PredictionMarkets::dispute(RuntimeOrigin::signed(CHARLIE), 0,));

        let market = MarketCommons::market(&0).unwrap();
        assert_eq!(market.status, MarketStatus::Disputed);

        let charlie_reserved = Balances::reserved_balance(CHARLIE);
        assert_eq!(charlie_reserved, DisputeBond::get());

        let dispute_at_0 = report_at + 1;
        run_to_block(dispute_at_0);

        assert_ok!(SimpleDisputes::suggest_outcome(
            RuntimeOrigin::signed(CHARLIE),
            0,
            OutcomeReport::Categorical(1)
        ));

        let dispute_at_1 = report_at + 2;
        run_to_block(dispute_at_1);

        assert_ok!(SimpleDisputes::suggest_outcome(
            RuntimeOrigin::signed(DAVE),
            0,
            OutcomeReport::Categorical(0)
        ));

        let dispute_at_2 = report_at + 3;
        run_to_block(dispute_at_2);

        assert_ok!(SimpleDisputes::suggest_outcome(
            RuntimeOrigin::signed(EVE),
            0,
            OutcomeReport::Categorical(1)
        ));

        let market = MarketCommons::market(&0).unwrap();
        assert_eq!(market.status, MarketStatus::Disputed);

        // check everyone's deposits
        let charlie_reserved = Balances::reserved_balance(CHARLIE);
        assert_eq!(
            charlie_reserved,
            DisputeBond::get() + <Runtime as zrml_simple_disputes::Config>::OutcomeBond::get()
        );

        let dave_reserved = Balances::reserved_balance(DAVE);
        assert_eq!(
            dave_reserved,
            <Runtime as zrml_simple_disputes::Config>::OutcomeBond::get()
                + <Runtime as zrml_simple_disputes::Config>::OutcomeFactor::get()
        );

        let eve_reserved = Balances::reserved_balance(EVE);
        assert_eq!(
            eve_reserved,
            <Runtime as zrml_simple_disputes::Config>::OutcomeBond::get()
                + 2 * <Runtime as zrml_simple_disputes::Config>::OutcomeFactor::get()
        );

        // check disputes length
        let disputes = zrml_simple_disputes::Disputes::<Runtime>::get(0);
        assert_eq!(disputes.len(), 3);

        // make sure the old mappings of market id per dispute block are erased
        let market_ids_1 = MarketIdsPerDisputeBlock::<Runtime>::get(
            dispute_at_0 + market.deadlines.dispute_duration,
        );
        assert_eq!(market_ids_1.len(), 0);

        let market_ids_2 = MarketIdsPerDisputeBlock::<Runtime>::get(
            dispute_at_1 + market.deadlines.dispute_duration,
        );
        assert_eq!(market_ids_2.len(), 0);

        let market_ids_3 = MarketIdsPerDisputeBlock::<Runtime>::get(
            dispute_at_2 + market.deadlines.dispute_duration,
        );
        assert_eq!(market_ids_3.len(), 1);

        run_blocks(market.deadlines.dispute_duration);

        let market_after = MarketCommons::market(&0).unwrap();
        assert_eq!(market_after.status, MarketStatus::Resolved);
        let disputes = zrml_simple_disputes::Disputes::<Runtime>::get(0);
        assert_eq!(disputes.len(), 0);

        assert_ok!(PredictionMarkets::redeem_shares(RuntimeOrigin::signed(CHARLIE), 0));

        // Make sure rewards are right:
        //
        // Slashed amounts:
        //     - Dave's reserve: <Runtime as Config>::OutcomeBond::get() + <Runtime as zrml_simple_disputes::Config>::OutcomeFactor::get()
        //     - Alice's oracle bond: OracleBond::get()
        // simple-disputes reward: <Runtime as Config>::OutcomeBond::get() + <Runtime as zrml_simple_disputes::Config>::OutcomeFactor::get()
        // Charlie gets OracleBond, because the dispute was justified.
        // A dispute is justified if the oracle's report is different to the final outcome.
        //
        // Charlie and Eve each receive half of the simple-disputes reward as bounty.
        let dave_reserved = <Runtime as zrml_simple_disputes::Config>::OutcomeBond::get()
            + <Runtime as zrml_simple_disputes::Config>::OutcomeFactor::get();
        let total_slashed = dave_reserved;

        let charlie_balance = Balances::free_balance(CHARLIE);
        assert_eq!(charlie_balance, 1_000 * BASE + OracleBond::get() + total_slashed / 2);
        let charlie_reserved_2 = Balances::reserved_balance(CHARLIE);
        assert_eq!(charlie_reserved_2, 0);
        let eve_balance = Balances::free_balance(EVE);
        assert_eq!(eve_balance, 1_000 * BASE + total_slashed / 2);

        let dave_balance = Balances::free_balance(DAVE);
        assert_eq!(dave_balance, 1_000 * BASE - dave_reserved);

        let alice_balance = Balances::free_balance(ALICE);
        assert_eq!(alice_balance, 1_000 * BASE - OracleBond::get());

        // bob kinda gets away scot-free since Alice is held responsible
        // for her designated reporter
        let bob_balance = Balances::free_balance(BOB);
        assert_eq!(bob_balance, 1_000 * BASE);

        assert!(market_after.bonds.creation.unwrap().is_settled);
        assert!(market_after.bonds.oracle.unwrap().is_settled);
        assert!(market_after.bonds.dispute.unwrap().is_settled);
    };
    ExtBuilder::default().build().execute_with(|| {
        test(BaseAsset::CampaignAsset(100));
    });
    ExtBuilder::default().build().execute_with(|| {
        test(BaseAsset::Ztg);
    });
    #[cfg(feature = "parachain")]
    ExtBuilder::default().build().execute_with(|| {
        test(BaseAsset::ForeignAsset(100));
    });
}

#[test]
fn it_resolves_a_disputed_court_market() {
    let test = |base_asset: BaseAsset| {
        let juror_0 = 1000;
        let juror_1 = 1001;
        let juror_2 = 1002;
        let juror_3 = 1003;
        let juror_4 = 1004;
        let juror_5 = 1005;

        for j in &[juror_0, juror_1, juror_2, juror_3, juror_4, juror_5] {
            let amount = <Runtime as zrml_court::Config>::MinJurorStake::get() + *j;
            assert_ok!(AssetManager::deposit(Asset::Ztg, j, amount + SENTINEL_AMOUNT));
            assert_ok!(Court::join_court(RuntimeOrigin::signed(*j), amount));
        }

        // just to have enough jurors for the dispute
        for j in 1006..(1006 + Court::necessary_draws_weight(0usize) as u32) {
            let juror = j as u128;
            let amount = <Runtime as zrml_court::Config>::MinJurorStake::get() + juror;
            assert_ok!(AssetManager::deposit(Asset::Ztg, &juror, amount + SENTINEL_AMOUNT));
            assert_ok!(Court::join_court(RuntimeOrigin::signed(juror), amount));
        }

        let end = 2;
        assert_ok!(PredictionMarkets::create_market(
            RuntimeOrigin::signed(ALICE),
            base_asset,
            Perbill::zero(),
            BOB,
            MarketPeriod::Block(0..end),
            get_deadlines(),
            gen_metadata(2),
            MarketCreation::Permissionless,
            MarketType::Categorical(<Runtime as Config>::MinCategories::get()),
            Some(MarketDisputeMechanism::Court),
            ScoringRule::Lmsr,
        ));

        let market_id = 0;
        let market = MarketCommons::market(&0).unwrap();

        let report_at = end + market.deadlines.grace_period + 1;
        run_to_block(report_at);

        assert_ok!(PredictionMarkets::report(
            RuntimeOrigin::signed(BOB),
            market_id,
            OutcomeReport::Categorical(0)
        ));

        assert_ok!(PredictionMarkets::dispute(RuntimeOrigin::signed(CHARLIE), market_id,));

        let court = zrml_court::Courts::<Runtime>::get(market_id).unwrap();
        let vote_start = court.round_ends.pre_vote + 1;

        run_to_block(vote_start);

        // overwrite draws to disregard randomness
        zrml_court::SelectedDraws::<Runtime>::remove(market_id);
        let mut draws = zrml_court::SelectedDraws::<Runtime>::get(market_id);
        for juror in &[juror_0, juror_1, juror_2, juror_3, juror_4, juror_5] {
            let draw = Draw {
                court_participant: *juror,
                weight: 1,
                vote: Vote::Drawn,
                slashable: <Runtime as zrml_court::Config>::MinJurorStake::get(),
            };
            let index = draws
                .binary_search_by_key(juror, |draw| draw.court_participant)
                .unwrap_or_else(|j| j);
            draws.try_insert(index, draw).unwrap();
        }
        let old_draws = draws.clone();
        zrml_court::SelectedDraws::<Runtime>::insert(market_id, draws);

        let salt = <Runtime as frame_system::Config>::Hash::default();

        // outcome_0 is the plurality decision => right outcome
        let outcome_0 = OutcomeReport::Categorical(0);
        let vote_item_0 = VoteItem::Outcome(outcome_0.clone());
        // outcome_1 is the wrong outcome
        let outcome_1 = OutcomeReport::Categorical(1);
        let vote_item_1 = VoteItem::Outcome(outcome_1);

        let commitment_0 = BlakeTwo256::hash_of(&(juror_0, vote_item_0.clone(), salt));
        assert_ok!(Court::vote(RuntimeOrigin::signed(juror_0), market_id, commitment_0));

        // juror_1 votes for non-plurality outcome => slashed later
        let commitment_1 = BlakeTwo256::hash_of(&(juror_1, vote_item_1.clone(), salt));
        assert_ok!(Court::vote(RuntimeOrigin::signed(juror_1), market_id, commitment_1));

        let commitment_2 = BlakeTwo256::hash_of(&(juror_2, vote_item_0.clone(), salt));
        assert_ok!(Court::vote(RuntimeOrigin::signed(juror_2), market_id, commitment_2));

        let commitment_3 = BlakeTwo256::hash_of(&(juror_3, vote_item_0.clone(), salt));
        assert_ok!(Court::vote(RuntimeOrigin::signed(juror_3), market_id, commitment_3));

        // juror_4 fails to vote in time

        let commitment_5 = BlakeTwo256::hash_of(&(juror_5, vote_item_0.clone(), salt));
        assert_ok!(Court::vote(RuntimeOrigin::signed(juror_5), market_id, commitment_5));

        // juror_3 is denounced by juror_0 => slashed later
        assert_ok!(Court::denounce_vote(
            RuntimeOrigin::signed(juror_0),
            market_id,
            juror_3,
            vote_item_0.clone(),
            salt
        ));

        let aggregation_start = court.round_ends.vote + 1;
        run_to_block(aggregation_start);

        assert_ok!(Court::reveal_vote(
            RuntimeOrigin::signed(juror_0),
            market_id,
            vote_item_0.clone(),
            salt
        ));
        assert_ok!(Court::reveal_vote(
            RuntimeOrigin::signed(juror_1),
            market_id,
            vote_item_1,
            salt
        ));

        let wrong_salt = BlakeTwo256::hash_of(&69);
        assert_noop!(
            Court::reveal_vote(
                RuntimeOrigin::signed(juror_2),
                market_id,
                vote_item_0.clone(),
                wrong_salt
            ),
            zrml_court::Error::<Runtime>::CommitmentHashMismatch
        );
        assert_ok!(Court::reveal_vote(
            RuntimeOrigin::signed(juror_2),
            market_id,
            vote_item_0.clone(),
            salt
        ));

        assert_noop!(
            Court::reveal_vote(
                RuntimeOrigin::signed(juror_3),
                market_id,
                vote_item_0.clone(),
                salt
            ),
            zrml_court::Error::<Runtime>::VoteAlreadyDenounced
        );

        assert_noop!(
            Court::reveal_vote(
                RuntimeOrigin::signed(juror_4),
                market_id,
                vote_item_0.clone(),
                salt
            ),
            zrml_court::Error::<Runtime>::JurorDidNotVote
        );

        // juror_5 fails to reveal in time

        let resolve_at = court.round_ends.appeal;
        let market_ids = MarketIdsPerDisputeBlock::<Runtime>::get(resolve_at);
        assert_eq!(market_ids.len(), 1);

        run_blocks(resolve_at);

        let market_after = MarketCommons::market(&0).unwrap();
        assert_eq!(market_after.status, MarketStatus::Resolved);
        assert_eq!(market_after.resolved_outcome, Some(outcome_0));
        let court_after = zrml_court::Courts::<Runtime>::get(market_id).unwrap();
        assert_eq!(court_after.status, CourtStatus::Closed { winner: vote_item_0 });

        let free_juror_0_before = Balances::free_balance(juror_0);
        let free_juror_1_before = Balances::free_balance(juror_1);
        let free_juror_2_before = Balances::free_balance(juror_2);
        let free_juror_3_before = Balances::free_balance(juror_3);
        let free_juror_4_before = Balances::free_balance(juror_4);
        let free_juror_5_before = Balances::free_balance(juror_5);

        assert_ok!(Court::reassign_court_stakes(RuntimeOrigin::signed(juror_0), market_id));

        let free_juror_0_after = Balances::free_balance(juror_0);
        let slashable_juror_0 =
            old_draws.iter().find(|draw| draw.court_participant == juror_0).unwrap().slashable;
        let free_juror_1_after = Balances::free_balance(juror_1);
        let slashable_juror_1 =
            old_draws.iter().find(|draw| draw.court_participant == juror_1).unwrap().slashable;
        let free_juror_2_after = Balances::free_balance(juror_2);
        let slashable_juror_2 =
            old_draws.iter().find(|draw| draw.court_participant == juror_2).unwrap().slashable;
        let free_juror_3_after = Balances::free_balance(juror_3);
        let slashable_juror_3 =
            old_draws.iter().find(|draw| draw.court_participant == juror_3).unwrap().slashable;
        let free_juror_4_after = Balances::free_balance(juror_4);
        let slashable_juror_4 =
            old_draws.iter().find(|draw| draw.court_participant == juror_4).unwrap().slashable;
        let free_juror_5_after = Balances::free_balance(juror_5);
        let slashable_juror_5 =
            old_draws.iter().find(|draw| draw.court_participant == juror_5).unwrap().slashable;

        let mut total_slashed = 0;
        // juror_1 voted for the wrong outcome => slashed
        assert_eq!(free_juror_1_before - free_juror_1_after, slashable_juror_1);
        total_slashed += slashable_juror_1;
        // juror_3 was denounced by juror_0 => slashed
        assert_eq!(free_juror_3_before - free_juror_3_after, slashable_juror_3);
        total_slashed += slashable_juror_3;
        // juror_4 failed to vote => slashed
        assert_eq!(free_juror_4_before - free_juror_4_after, slashable_juror_4);
        total_slashed += slashable_juror_4;
        // juror_5 failed to reveal => slashed
        assert_eq!(free_juror_5_before - free_juror_5_after, slashable_juror_5);
        total_slashed += slashable_juror_5;
        // juror_0 and juror_2 voted for the right outcome => rewarded
        let total_winner_stake = slashable_juror_0 + slashable_juror_2;
        let juror_0_share = Perquintill::from_rational(slashable_juror_0, total_winner_stake);
        assert_eq!(free_juror_0_after, free_juror_0_before + juror_0_share * total_slashed);
        let juror_2_share = Perquintill::from_rational(slashable_juror_2, total_winner_stake);
        assert_eq!(free_juror_2_after, free_juror_2_before + juror_2_share * total_slashed);
    };
    ExtBuilder::default().build().execute_with(|| {
        test(BaseAsset::CampaignAsset(100));
    });
    ExtBuilder::default().build().execute_with(|| {
        test(BaseAsset::Ztg);
    });
    #[cfg(feature = "parachain")]
    ExtBuilder::default().build().execute_with(|| {
        test(BaseAsset::ForeignAsset(100));
    });
}

#[test]
fn on_resolution_correctly_reserves_and_unreserves_bonds_for_approved_advised_market_on_oracle_report()
 {
    // NOTE: Bonds are always in ZTG, irrespective of base_asset.
    let test = |base_asset: BaseAsset| {
        reserve_sentinel_amounts();
        let end = 100;
        assert_ok!(PredictionMarkets::create_market(
            RuntimeOrigin::signed(ALICE),
            base_asset,
            Perbill::zero(),
            BOB,
            MarketPeriod::Block(0..end),
            get_deadlines(),
            gen_metadata(2),
            MarketCreation::Advised,
            MarketType::Categorical(2),
            Some(MarketDisputeMechanism::SimpleDisputes),
            ScoringRule::Lmsr,
        ));
        assert_ok!(PredictionMarkets::approve_market(RuntimeOrigin::signed(SUDO), 0));
        let alice_balance_before = Balances::free_balance(ALICE);
        check_reserve(&ALICE, OracleBond::get());
        let market = MarketCommons::market(&0).unwrap();
        let grace_period = end + market.deadlines.grace_period;
        let report_at = grace_period + 1;
        run_to_block(report_at);
        assert_ok!(PredictionMarkets::report(
            RuntimeOrigin::signed(BOB),
            0,
            OutcomeReport::Categorical(1)
        ));
        run_blocks(market.deadlines.dispute_duration);
        check_reserve(&ALICE, 0);
        // Check that nothing got slashed
        assert_eq!(Balances::free_balance(ALICE), alice_balance_before + OracleBond::get());
    };
    ExtBuilder::default().build().execute_with(|| {
        test(BaseAsset::CampaignAsset(100));
    });
    ExtBuilder::default().build().execute_with(|| {
        test(BaseAsset::Ztg);
    });
    #[cfg(feature = "parachain")]
    ExtBuilder::default().build().execute_with(|| {
        test(BaseAsset::ForeignAsset(100));
    });
}

#[test]
fn on_resolution_correctly_reserves_and_unreserves_bonds_for_approved_advised_market_on_outsider_report()
 {
    // NOTE: Bonds are always in ZTG, irrespective of base_asset.
    let test = |base_asset: BaseAsset| {
        reserve_sentinel_amounts();
        let end = 100;
        assert_ok!(PredictionMarkets::create_market(
            RuntimeOrigin::signed(ALICE),
            base_asset,
            Perbill::zero(),
            BOB,
            MarketPeriod::Block(0..end),
            get_deadlines(),
            gen_metadata(2),
            MarketCreation::Advised,
            MarketType::Categorical(2),
            Some(MarketDisputeMechanism::SimpleDisputes),
            ScoringRule::Lmsr,
        ));
        assert_ok!(PredictionMarkets::approve_market(RuntimeOrigin::signed(SUDO), 0));
        let alice_balance_before = Balances::free_balance(ALICE);
        check_reserve(&ALICE, OracleBond::get());
        let market = MarketCommons::market(&0).unwrap();
        let grace_period = end + market.deadlines.grace_period;
        let report_at = grace_period + market.deadlines.oracle_duration + 1;
        run_to_block(report_at);
        assert_ok!(PredictionMarkets::report(
            RuntimeOrigin::signed(CHARLIE),
            0,
            OutcomeReport::Categorical(1)
        ));
        run_blocks(market.deadlines.dispute_duration);
        // Check that oracle bond got slashed
        check_reserve(&ALICE, 0);
        assert_eq!(Balances::free_balance(ALICE), alice_balance_before);
    };
    ExtBuilder::default().build().execute_with(|| {
        test(BaseAsset::CampaignAsset(100));
    });
    ExtBuilder::default().build().execute_with(|| {
        test(BaseAsset::Ztg);
    });
    #[cfg(feature = "parachain")]
    ExtBuilder::default().build().execute_with(|| {
        test(BaseAsset::ForeignAsset(100));
    });
}

#[test]
fn on_resolution_correctly_reserves_and_unreserves_bonds_for_permissionless_market_with_correct_disputed_outcome_with_oracle_report()
 {
    // Oracle reports in time but incorrect report, so OracleBond gets slashed on resolution
    // NOTE: Bonds are always in ZTG, irrespective of base_asset.
    let test = |base_asset: BaseAsset| {
        reserve_sentinel_amounts();
        let end = 100;
        assert_ok!(PredictionMarkets::create_market(
            RuntimeOrigin::signed(ALICE),
            base_asset,
            Perbill::zero(),
            BOB,
            MarketPeriod::Block(0..end),
            get_deadlines(),
            gen_metadata(2),
            MarketCreation::Permissionless,
            MarketType::Categorical(2),
            Some(MarketDisputeMechanism::SimpleDisputes),
            ScoringRule::Lmsr,
        ));
        let alice_balance_before = Balances::free_balance(ALICE);
        check_reserve(&ALICE, ValidityBond::get() + OracleBond::get());
        let market = MarketCommons::market(&0).unwrap();
        let grace_period = end + market.deadlines.grace_period;
        run_to_block(grace_period + 1);
        assert_ok!(PredictionMarkets::report(
            RuntimeOrigin::signed(BOB),
            0,
            OutcomeReport::Categorical(0)
        ));
        assert_ok!(PredictionMarkets::dispute(RuntimeOrigin::signed(CHARLIE), 0,));
        assert_ok!(SimpleDisputes::suggest_outcome(
            RuntimeOrigin::signed(CHARLIE),
            0,
            OutcomeReport::Categorical(1)
        ));
        run_blocks(market.deadlines.dispute_duration);
        check_reserve(&ALICE, 0);
        // ValidityBond bond is returned but OracleBond is slashed
        assert_eq!(Balances::free_balance(ALICE), alice_balance_before + ValidityBond::get());
    };
    ExtBuilder::default().build().execute_with(|| {
        test(BaseAsset::CampaignAsset(100));
    });
    ExtBuilder::default().build().execute_with(|| {
        test(BaseAsset::Ztg);
    });
    #[cfg(feature = "parachain")]
    ExtBuilder::default().build().execute_with(|| {
        test(BaseAsset::ForeignAsset(100));
    });
}

#[test]
fn on_resolution_correctly_reserves_and_unreserves_bonds_for_approved_advised_market_with_correct_disputed_outcome_with_oracle_report()
 {
    // Oracle reports in time but incorrect report, so OracleBond gets slashed on resolution
    // NOTE: Bonds are always in ZTG, irrespective of base_asset.
    let test = |base_asset: BaseAsset| {
        reserve_sentinel_amounts();
        let end = 100;
        assert_ok!(PredictionMarkets::create_market(
            RuntimeOrigin::signed(ALICE),
            base_asset,
            Perbill::zero(),
            BOB,
            MarketPeriod::Block(0..end),
            get_deadlines(),
            gen_metadata(2),
            MarketCreation::Advised,
            MarketType::Categorical(2),
            Some(MarketDisputeMechanism::SimpleDisputes),
            ScoringRule::Lmsr,
        ));
        assert_ok!(PredictionMarkets::approve_market(RuntimeOrigin::signed(SUDO), 0));
        let alice_balance_before = Balances::free_balance(ALICE);
        check_reserve(&ALICE, OracleBond::get());
        let market = MarketCommons::market(&0).unwrap();
        let grace_period = end + market.deadlines.grace_period;
        run_to_block(grace_period + 1);
        assert_ok!(PredictionMarkets::report(
            RuntimeOrigin::signed(BOB),
            0,
            OutcomeReport::Categorical(0)
        ));
        assert_ok!(PredictionMarkets::dispute(RuntimeOrigin::signed(CHARLIE), 0,));
        assert_ok!(SimpleDisputes::suggest_outcome(
            RuntimeOrigin::signed(CHARLIE),
            0,
            OutcomeReport::Categorical(1)
        ));
        run_blocks(market.deadlines.dispute_duration);
        check_reserve(&ALICE, 0);
        // ValidityBond bond is returned but OracleBond is slashed
        assert_eq!(Balances::free_balance(ALICE), alice_balance_before);
    };
    ExtBuilder::default().build().execute_with(|| {
        test(BaseAsset::CampaignAsset(100));
    });
    ExtBuilder::default().build().execute_with(|| {
        test(BaseAsset::Ztg);
    });
    #[cfg(feature = "parachain")]
    ExtBuilder::default().build().execute_with(|| {
        test(BaseAsset::ForeignAsset(100));
    });
}

#[test]
fn on_resolution_correctly_reserves_and_unreserves_bonds_for_permissionless_market_with_wrong_disputed_outcome_with_oracle_report()
 {
    // Oracle reports in time and correct report, so OracleBond does not get slashed on resolution
    // NOTE: Bonds are always in ZTG, irrespective of base_asset.
    let test = |base_asset: BaseAsset| {
        reserve_sentinel_amounts();
        let end = 100;
        assert_ok!(PredictionMarkets::create_market(
            RuntimeOrigin::signed(ALICE),
            base_asset,
            Perbill::zero(),
            BOB,
            MarketPeriod::Block(0..end),
            get_deadlines(),
            gen_metadata(2),
            MarketCreation::Permissionless,
            MarketType::Categorical(2),
            Some(MarketDisputeMechanism::SimpleDisputes),
            ScoringRule::Lmsr,
        ));
        let alice_balance_before = Balances::free_balance(ALICE);
        check_reserve(&ALICE, ValidityBond::get() + OracleBond::get());
        let market = MarketCommons::market(&0).unwrap();
        let grace_period = end + market.deadlines.grace_period;
        run_to_block(grace_period + 1);
        assert_ok!(PredictionMarkets::report(
            RuntimeOrigin::signed(BOB),
            0,
            OutcomeReport::Categorical(0)
        ));
        assert_ok!(PredictionMarkets::dispute(RuntimeOrigin::signed(EVE), 0,));
        // EVE disputes with wrong outcome
        assert_ok!(SimpleDisputes::suggest_outcome(
            RuntimeOrigin::signed(EVE),
            0,
            OutcomeReport::Categorical(1)
        ));
        assert_ok!(SimpleDisputes::suggest_outcome(
            RuntimeOrigin::signed(CHARLIE),
            0,
            OutcomeReport::Categorical(0)
        ));
        run_blocks(market.deadlines.dispute_duration);
        check_reserve(&ALICE, 0);
        // ValidityBond bond is returned but OracleBond is not slashed
        assert_eq!(
            Balances::free_balance(ALICE),
            alice_balance_before + ValidityBond::get() + OracleBond::get()
        );
    };
    ExtBuilder::default().build().execute_with(|| {
        test(BaseAsset::CampaignAsset(100));
    });
    ExtBuilder::default().build().execute_with(|| {
        test(BaseAsset::Ztg);
    });
    #[cfg(feature = "parachain")]
    ExtBuilder::default().build().execute_with(|| {
        test(BaseAsset::ForeignAsset(100));
    });
}

#[test]
fn on_resolution_correctly_reserves_and_unreserves_bonds_for_advised_approved_market_with_wrong_disputed_outcome_with_oracle_report()
 {
    // Oracle reports in time and correct report, so OracleBond does not get slashed on resolution
    // NOTE: Bonds are always in ZTG, irrespective of base_asset.
    let test = |base_asset: BaseAsset| {
        reserve_sentinel_amounts();
        let end = 100;
        assert_ok!(PredictionMarkets::create_market(
            RuntimeOrigin::signed(ALICE),
            base_asset,
            Perbill::zero(),
            BOB,
            MarketPeriod::Block(0..end),
            get_deadlines(),
            gen_metadata(2),
            MarketCreation::Advised,
            MarketType::Categorical(2),
            Some(MarketDisputeMechanism::SimpleDisputes),
            ScoringRule::Lmsr,
        ));
        assert_ok!(PredictionMarkets::approve_market(RuntimeOrigin::signed(SUDO), 0));
        let alice_balance_before = Balances::free_balance(ALICE);
        check_reserve(&ALICE, OracleBond::get());
        let market = MarketCommons::market(&0).unwrap();
        let grace_period = end + market.deadlines.grace_period;
        run_to_block(grace_period + 1);
        assert_ok!(PredictionMarkets::report(
            RuntimeOrigin::signed(BOB),
            0,
            OutcomeReport::Categorical(0)
        ));
        assert_ok!(PredictionMarkets::dispute(RuntimeOrigin::signed(EVE), 0,));
        // EVE disputes with wrong outcome
        assert_ok!(SimpleDisputes::suggest_outcome(
            RuntimeOrigin::signed(EVE),
            0,
            OutcomeReport::Categorical(1)
        ));
        assert_ok!(SimpleDisputes::suggest_outcome(
            RuntimeOrigin::signed(CHARLIE),
            0,
            OutcomeReport::Categorical(0)
        ));
        run_blocks(market.deadlines.dispute_duration);
        check_reserve(&ALICE, 0);
        // ValidityBond bond is returned but OracleBond is not slashed
        assert_eq!(Balances::free_balance(ALICE), alice_balance_before + OracleBond::get());
    };
    ExtBuilder::default().build().execute_with(|| {
        test(BaseAsset::CampaignAsset(100));
    });
    ExtBuilder::default().build().execute_with(|| {
        test(BaseAsset::Ztg);
    });
    #[cfg(feature = "parachain")]
    ExtBuilder::default().build().execute_with(|| {
        test(BaseAsset::ForeignAsset(100));
    });
}

#[test]
fn on_resolution_correctly_reserves_and_unreserves_bonds_for_permissionless_market_with_disputed_outcome_with_outsider_report()
 {
    // Oracle does not report in time, so OracleBond gets slashed on resolution
    // NOTE: Bonds are always in ZTG, irrespective of base_asset.
    let test = |base_asset: BaseAsset| {
        reserve_sentinel_amounts();
        let end = 100;
        assert_ok!(PredictionMarkets::create_market(
            RuntimeOrigin::signed(ALICE),
            base_asset,
            Perbill::zero(),
            BOB,
            MarketPeriod::Block(0..end),
            get_deadlines(),
            gen_metadata(2),
            MarketCreation::Permissionless,
            MarketType::Categorical(2),
            Some(MarketDisputeMechanism::SimpleDisputes),
            ScoringRule::Lmsr,
        ));

        let alice_balance_before = Balances::free_balance(ALICE);
        check_reserve(&ALICE, ValidityBond::get() + OracleBond::get());

        let outsider = CHARLIE;

        let market = MarketCommons::market(&0).unwrap();
        let after_oracle_duration =
            end + market.deadlines.grace_period + market.deadlines.oracle_duration + 1;
        run_to_block(after_oracle_duration);
        // CHARLIE is not an Oracle
        assert_ok!(PredictionMarkets::report(
            RuntimeOrigin::signed(outsider),
            0,
            OutcomeReport::Categorical(0)
        ));
        let outsider_balance_before = Balances::free_balance(outsider);
        check_reserve(&outsider, <Runtime as Config>::OutsiderBond::get());

        assert_ok!(PredictionMarkets::dispute(RuntimeOrigin::signed(EVE), 0,));
        // EVE disputes with wrong outcome
        assert_ok!(SimpleDisputes::suggest_outcome(
            RuntimeOrigin::signed(EVE),
            0,
            OutcomeReport::Categorical(1)
        ));
        assert_ok!(SimpleDisputes::suggest_outcome(
            RuntimeOrigin::signed(FRED),
            0,
            OutcomeReport::Categorical(0)
        ));
        run_blocks(market.deadlines.dispute_duration);
        check_reserve(&ALICE, 0);
        // ValidityBond bond is returned but OracleBond is slashed
        assert_eq!(Balances::free_balance(ALICE), alice_balance_before + ValidityBond::get());

        check_reserve(&outsider, 0);
        assert_eq!(
            Balances::free_balance(outsider),
            outsider_balance_before + OracleBond::get() + <Runtime as Config>::OutsiderBond::get()
        );
    };
    ExtBuilder::default().build().execute_with(|| {
        test(BaseAsset::CampaignAsset(100));
    });
    ExtBuilder::default().build().execute_with(|| {
        test(BaseAsset::Ztg);
    });
    #[cfg(feature = "parachain")]
    ExtBuilder::default().build().execute_with(|| {
        test(BaseAsset::ForeignAsset(100));
    });
}

#[test]
fn on_resolution_correctly_reserves_and_unreserves_bonds_for_advised_approved_market_with_disputed_outcome_with_outsider_report()
 {
    // Oracle does not report in time, so OracleBond gets slashed on resolution
    // NOTE: Bonds are always in ZTG
    let test = |base_asset: BaseAsset| {
        reserve_sentinel_amounts();
        let end = 100;
        assert_ok!(PredictionMarkets::create_market(
            RuntimeOrigin::signed(ALICE),
            base_asset,
            Perbill::zero(),
            BOB,
            MarketPeriod::Block(0..end),
            get_deadlines(),
            gen_metadata(2),
            MarketCreation::Advised,
            MarketType::Categorical(2),
            Some(MarketDisputeMechanism::SimpleDisputes),
            ScoringRule::Lmsr,
        ));

        let outsider = CHARLIE;

        assert_ok!(PredictionMarkets::approve_market(RuntimeOrigin::signed(SUDO), 0));
        let alice_balance_before = Balances::free_balance(ALICE);
        check_reserve(&ALICE, OracleBond::get());
        let market = MarketCommons::market(&0).unwrap();
        let after_oracle_duration =
            end + market.deadlines.grace_period + market.deadlines.oracle_duration + 1;
        run_to_block(after_oracle_duration);
        // CHARLIE is not an Oracle
        assert_ok!(PredictionMarkets::report(
            RuntimeOrigin::signed(outsider),
            0,
            OutcomeReport::Categorical(0)
        ));
        let outsider_balance_before = Balances::free_balance(outsider);
        check_reserve(&outsider, <Runtime as Config>::OutsiderBond::get());

        assert_ok!(PredictionMarkets::dispute(RuntimeOrigin::signed(EVE), 0,));
        // EVE disputes with wrong outcome
        assert_ok!(SimpleDisputes::suggest_outcome(
            RuntimeOrigin::signed(EVE),
            0,
            OutcomeReport::Categorical(1)
        ));
        assert_ok!(SimpleDisputes::suggest_outcome(
            RuntimeOrigin::signed(FRED),
            0,
            OutcomeReport::Categorical(0)
        ));
        run_blocks(market.deadlines.dispute_duration);
        check_reserve(&ALICE, 0);
        // ValidityBond bond is returned but OracleBond is slashed
        assert_eq!(Balances::free_balance(ALICE), alice_balance_before);

        check_reserve(&outsider, 0);
        assert_eq!(
            Balances::free_balance(outsider),
            outsider_balance_before + OracleBond::get() + <Runtime as Config>::OutsiderBond::get()
        );
    };
    ExtBuilder::default().build().execute_with(|| {
        test(BaseAsset::CampaignAsset(100));
    });
    ExtBuilder::default().build().execute_with(|| {
        test(BaseAsset::Ztg);
    });
    #[cfg(feature = "parachain")]
    ExtBuilder::default().build().execute_with(|| {
        test(BaseAsset::ForeignAsset(100));
    });
}

#[test]
fn trusted_market_complete_lifecycle() {
    ExtBuilder::default().build().execute_with(|| {
        let end = 3;
        assert_ok!(PredictionMarkets::create_market(
            RuntimeOrigin::signed(ALICE),
            BaseAsset::Ztg,
            Perbill::zero(),
            BOB,
            MarketPeriod::Block(0..end),
            Deadlines {
                grace_period: 0,
                oracle_duration: <Runtime as Config>::MinOracleDuration::get(),
                dispute_duration: Zero::zero(),
            },
            gen_metadata(0x99),
            MarketCreation::Permissionless,
            MarketType::Categorical(3),
            None,
            ScoringRule::Lmsr,
        ));
        let market_id = 0;
        assert_ok!(PredictionMarkets::buy_complete_set(
            RuntimeOrigin::signed(FRED),
            market_id,
            BASE
        ));
        run_to_block(end);
        let outcome = OutcomeReport::Categorical(1);
        assert_ok!(PredictionMarkets::report(
            RuntimeOrigin::signed(BOB),
            market_id,
            outcome.clone()
        ));
        let market = MarketCommons::market(&market_id).unwrap();
        assert_eq!(market.status, MarketStatus::Resolved);
        assert_eq!(market.report, Some(Report { at: end, by: BOB, outcome: outcome.clone() }));
        assert_eq!(market.resolved_outcome, Some(outcome));
        assert_eq!(market.dispute_mechanism, None);
        assert!(market.bonds.oracle.unwrap().is_settled);
        assert_eq!(market.bonds.outsider, None);
        assert_eq!(market.bonds.dispute, None);
        assert_ok!(PredictionMarkets::redeem_shares(RuntimeOrigin::signed(FRED), market_id));
        // Ensure that we don't accidentally leave any artifacts.
        assert!(MarketIdsPerDisputeBlock::<Runtime>::iter().next().is_none());
        assert!(MarketIdsPerReportBlock::<Runtime>::iter().next().is_none());
    });
}

#[test]
fn on_resolution_correctly_reserves_and_unreserves_bonds_for_permissionless_market_on_oracle_report()
 {
    // NOTE: Bonds are always in ZTG, irrespective of base_asset.
    let test = |base_asset: BaseAsset| {
        reserve_sentinel_amounts();
        let end = 100;
        assert_ok!(PredictionMarkets::create_market(
            RuntimeOrigin::signed(ALICE),
            base_asset,
            Perbill::zero(),
            BOB,
            MarketPeriod::Block(0..end),
            get_deadlines(),
            gen_metadata(2),
            MarketCreation::Permissionless,
            MarketType::Categorical(2),
            Some(MarketDisputeMechanism::SimpleDisputes),
            ScoringRule::Lmsr,
        ));
        let alice_balance_before = Balances::free_balance(ALICE);
        check_reserve(&ALICE, ValidityBond::get() + OracleBond::get());
        let market = MarketCommons::market(&0).unwrap();
        let grace_period = end + market.deadlines.grace_period;
        run_to_block(grace_period + 1);
        assert_ok!(PredictionMarkets::report(
            RuntimeOrigin::signed(BOB),
            0,
            OutcomeReport::Categorical(0)
        ));
        run_to_block(grace_period + market.deadlines.dispute_duration + 1);
        check_reserve(&ALICE, 0);
        assert_eq!(
            Balances::free_balance(ALICE),
            alice_balance_before + ValidityBond::get() + OracleBond::get()
        );
    };
    ExtBuilder::default().build().execute_with(|| {
        test(BaseAsset::CampaignAsset(100));
    });
    ExtBuilder::default().build().execute_with(|| {
        test(BaseAsset::Ztg);
    });
    #[cfg(feature = "parachain")]
    ExtBuilder::default().build().execute_with(|| {
        test(BaseAsset::ForeignAsset(100));
    });
}

#[test]
fn on_resolution_correctly_reserves_and_unreserves_bonds_for_permissionless_market_on_outsider_report()
 {
    // NOTE: Bonds are always in ZTG, irrespective of base_asset.
    let test = |base_asset: BaseAsset| {
        reserve_sentinel_amounts();
        let end = 100;
        assert_ok!(PredictionMarkets::create_market(
            RuntimeOrigin::signed(ALICE),
            base_asset,
            Perbill::zero(),
            BOB,
            MarketPeriod::Block(0..100),
            get_deadlines(),
            gen_metadata(2),
            MarketCreation::Permissionless,
            MarketType::Categorical(2),
            Some(MarketDisputeMechanism::SimpleDisputes),
            ScoringRule::Lmsr,
        ));
        let alice_balance_before = Balances::free_balance(ALICE);
        check_reserve(&ALICE, ValidityBond::get() + OracleBond::get());

        let charlie_balance_before = Balances::free_balance(CHARLIE);
        let market = MarketCommons::market(&0).unwrap();
        let grace_period = end + market.deadlines.grace_period;
        let report_at = grace_period + market.deadlines.oracle_duration + 1;
        run_to_block(report_at);

        assert!(market.bonds.outsider.is_none());
        assert_ok!(PredictionMarkets::report(
            RuntimeOrigin::signed(CHARLIE),
            0,
            OutcomeReport::Categorical(1)
        ));

        let market = MarketCommons::market(&0).unwrap();
        assert_eq!(
            market.bonds.outsider,
            Some(Bond::new(CHARLIE, <Runtime as Config>::OutsiderBond::get()))
        );
        check_reserve(&CHARLIE, <Runtime as Config>::OutsiderBond::get());
        assert_eq!(
            Balances::free_balance(CHARLIE),
            charlie_balance_before - <Runtime as Config>::OutsiderBond::get()
        );
        let charlie_balance_before = Balances::free_balance(CHARLIE);

        run_blocks(market.deadlines.dispute_duration);
        check_reserve(&ALICE, 0);
        // Check that validity bond didn't get slashed, but oracle bond did
        assert_eq!(Balances::free_balance(ALICE), alice_balance_before + ValidityBond::get());

        check_reserve(&CHARLIE, 0);
        // Check that the outsider gets the OracleBond together with the OutsiderBond
        assert_eq!(
            Balances::free_balance(CHARLIE),
            charlie_balance_before + OracleBond::get() + <Runtime as Config>::OutsiderBond::get()
        );
        let market = MarketCommons::market(&0).unwrap();
        assert!(market.bonds.outsider.unwrap().is_settled);
    };
    ExtBuilder::default().build().execute_with(|| {
        test(BaseAsset::CampaignAsset(100));
    });
    ExtBuilder::default().build().execute_with(|| {
        test(BaseAsset::Ztg);
    });
    #[cfg(feature = "parachain")]
    ExtBuilder::default().build().execute_with(|| {
        test(BaseAsset::ForeignAsset(100));
<<<<<<< HEAD
=======
    });
}

#[test]
fn does_trigger_market_transition_api() {
    ExtBuilder::default().build().execute_with(|| {
        StateTransitionMock::ensure_empty_state();
        let end = 3;
        assert_ok!(PredictionMarkets::create_market(
            RuntimeOrigin::signed(ALICE),
            BaseAsset::Ztg,
            Perbill::zero(),
            BOB,
            MarketPeriod::Block(0..end),
            Deadlines {
                grace_period: 0,
                oracle_duration: <Runtime as Config>::MinOracleDuration::get(),
                dispute_duration: Zero::zero(),
            },
            gen_metadata(0x99),
            MarketCreation::Permissionless,
            MarketType::Categorical(3),
            None,
            ScoringRule::Lmsr,
        ));
        run_to_block(end);
        let outcome = OutcomeReport::Categorical(1);
        assert_ok!(PredictionMarkets::report(RuntimeOrigin::signed(BOB), 0, outcome.clone()));
        assert!(StateTransitionMock::on_resolution_triggered());
>>>>>>> 52fba8a5
    });
}<|MERGE_RESOLUTION|>--- conflicted
+++ resolved
@@ -1132,8 +1132,6 @@
     #[cfg(feature = "parachain")]
     ExtBuilder::default().build().execute_with(|| {
         test(BaseAsset::ForeignAsset(100));
-<<<<<<< HEAD
-=======
     });
 }
 
@@ -1163,6 +1161,5 @@
         let outcome = OutcomeReport::Categorical(1);
         assert_ok!(PredictionMarkets::report(RuntimeOrigin::signed(BOB), 0, outcome.clone()));
         assert!(StateTransitionMock::on_resolution_triggered());
->>>>>>> 52fba8a5
     });
 }