--- conflicted
+++ resolved
@@ -15,8 +15,4 @@
 authors = ["Zeitgeist PM <contact@zeitgeist.pm>"]
 edition = "2021"
 name = "zrml-prediction-markets-runtime-api"
-<<<<<<< HEAD
-version = "0.5.0"
-=======
-version = "0.5.1"
->>>>>>> fd18a901
+version = "0.5.1"