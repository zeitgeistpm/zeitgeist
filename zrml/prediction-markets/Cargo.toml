--- conflicted
+++ resolved
@@ -81,10 +81,6 @@
     "sp-arithmetic/std",
     "sp-runtime/std",
     "zeitgeist-primitives/std",
-<<<<<<< HEAD
-=======
-    "zeitgeist-utils?/std",
->>>>>>> fb386e12
     "zrml-authorized/std",
     "zrml-court/std",
     "zrml-liquidity-mining/std",
