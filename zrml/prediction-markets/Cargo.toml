[dependencies]
frame-benchmarking = { workspace = true, optional = true }
frame-support = { workspace = true }
frame-system = { workspace = true }
orml-traits = { workspace = true }
parity-scale-codec = { workspace = true, features = ["derive", "max-encoded-len"] }
scale-info = { workspace = true, features = ["derive"] }
serde = { workspace = true, optional = true }
sp-arithmetic = { workspace = true }
sp-runtime = { workspace = true }
zeitgeist-primitives = { workspace = true }
zrml-authorized = { workspace = true }
zrml-court = { workspace = true }
zrml-global-disputes = { workspace = true }
zrml-liquidity-mining = { workspace = true }
zrml-market-commons = { workspace = true }
zrml-simple-disputes = { workspace = true }

# Mock

orml-asset-registry = { workspace = true, optional = true }
orml-currencies = { workspace = true, optional = true }
orml-tokens = { workspace = true, optional = true }
pallet-assets = { workspace = true, optional = true }
pallet-balances = { workspace = true, optional = true }
pallet-randomness-collective-flip = { workspace = true, optional = true }
pallet-timestamp = { workspace = true, optional = true }
pallet-treasury = { workspace = true, optional = true }
sp-api = { workspace = true, optional = true }
sp-io = { workspace = true, optional = true }
substrate-fixed = { workspace = true, optional = true }
xcm = { workspace = true, optional = true }
zrml-asset-router = { workspace = true, optional = true }
zrml-prediction-markets-runtime-api = { workspace = true, optional = true }
zrml-rikiddo = { workspace = true, optional = true }
zrml-swaps = { workspace = true, optional = true }

[dev-dependencies]
more-asserts = { workspace = true }
test-case = { workspace = true }
zrml-prediction-markets = { workspace = true, features = ["mock", "default"] }

[features]
default = ["std"]
mock = [
    "orml-asset-registry/default",
    "orml-currencies/default",
    "orml-tokens/default",
    "pallet-assets/default",
<<<<<<< HEAD
    "pallet-balances/default",
=======
    "pallet-balances",
>>>>>>> ddaa364f
    "pallet-randomness-collective-flip/default",
    "pallet-timestamp/default",
    "pallet-treasury/default",
    "serde/default",
    "sp-api/default",
    "sp-io/default",
    "substrate-fixed",
    "zeitgeist-primitives/mock",
    "zrml-asset-router/default",
    "zrml-prediction-markets-runtime-api/default",
    "zrml-rikiddo/default",
    "zrml-swaps/default",
    "xcm/default",
]
parachain = []
runtime-benchmarks = [
    "frame-benchmarking/runtime-benchmarks",
    "frame-support/runtime-benchmarks",
    "frame-system/runtime-benchmarks",
    "orml-asset-registry?/runtime-benchmarks",
<<<<<<< HEAD
    "pallet-assets/runtime-benchmarks",
=======
    "pallet-assets?/runtime-benchmarks",
>>>>>>> ddaa364f
    "pallet-timestamp/runtime-benchmarks",
    "zeitgeist-primitives/mock",
]
std = [
    "frame-benchmarking?/std",
    "frame-support/std",
    "frame-system/std",
    "orml-asset-registry?/std",
    "orml-traits/std",
    "parity-scale-codec/std",
    'scale-info/std',
    "serde?/std",
    "sp-arithmetic/std",
    "sp-runtime/std",
    "zeitgeist-primitives/std",
    "zrml-authorized/std",
    "zrml-court/std",
    "zrml-liquidity-mining/std",
    "zrml-market-commons/std",
    "zrml-simple-disputes/std",
    "zrml-global-disputes/std",
    "xcm?/std",
]
try-runtime = [
    "frame-support/try-runtime",
]

[package]
authors = ["Zeitgeist PM <contact@zeitgeist.pm>"]
edition = "2021"
name = "zrml-prediction-markets"
version = "0.4.1"<|MERGE_RESOLUTION|>--- conflicted
+++ resolved
@@ -47,11 +47,7 @@
     "orml-currencies/default",
     "orml-tokens/default",
     "pallet-assets/default",
-<<<<<<< HEAD
     "pallet-balances/default",
-=======
-    "pallet-balances",
->>>>>>> ddaa364f
     "pallet-randomness-collective-flip/default",
     "pallet-timestamp/default",
     "pallet-treasury/default",
@@ -72,11 +68,7 @@
     "frame-support/runtime-benchmarks",
     "frame-system/runtime-benchmarks",
     "orml-asset-registry?/runtime-benchmarks",
-<<<<<<< HEAD
-    "pallet-assets/runtime-benchmarks",
-=======
     "pallet-assets?/runtime-benchmarks",
->>>>>>> ddaa364f
     "pallet-timestamp/runtime-benchmarks",
     "zeitgeist-primitives/mock",
 ]
