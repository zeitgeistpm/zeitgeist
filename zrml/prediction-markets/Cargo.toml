[dependencies]
<<<<<<< HEAD
frame-benchmarking = { branch = "moonbeam-polkadot-v0.9.29", default-features = false, optional = true, git = "https://github.com/zeitgeistpm/substrate" }
frame-executive = { branch = "moonbeam-polkadot-v0.9.29", default-features = false, git = "https://github.com/zeitgeistpm/substrate" }
frame-support = { branch = "moonbeam-polkadot-v0.9.29", default-features = false, git = "https://github.com/zeitgeistpm/substrate" }
frame-system = { branch = "moonbeam-polkadot-v0.9.29", default-features = false, git = "https://github.com/zeitgeistpm/substrate" }
frame-try-runtime = { branch = "moonbeam-polkadot-v0.9.29", default-features = false, git = "https://github.com/zeitgeistpm/substrate", optional = true }
orml-traits = { branch = "moonbeam-polkadot-v0.9.29", default-features = false, git = "https://github.com/zeitgeistpm/open-runtime-module-library" }
parity-scale-codec = { default-features = false, features = ["derive", "max-encoded-len"], version = "3.0.0" }
scale-info = { version = "2.1.1", default-features = false, features = ["derive"] }
sp-arithmetic = { branch = "moonbeam-polkadot-v0.9.29", default-features = false, git = "https://github.com/zeitgeistpm/substrate" }
sp-runtime = { branch = "moonbeam-polkadot-v0.9.29", default-features = false, git = "https://github.com/zeitgeistpm/substrate" }
=======
frame-benchmarking = { branch = "polkadot-v0.9.26", default-features = false, optional = true, git = "https://github.com/paritytech/substrate" }
frame-support = { branch = "polkadot-v0.9.26", default-features = false, git = "https://github.com/paritytech/substrate" }
frame-system = { branch = "polkadot-v0.9.26", default-features = false, git = "https://github.com/paritytech/substrate" }
orml-traits = { branch = "polkadot-v0.9.26", default-features = false, git = "https://github.com/open-web3-stack/open-runtime-module-library" }
parity-scale-codec = { default-features = false, features = ["derive", "max-encoded-len"], version = "3.0.0" }
scale-info = { version = "2.1.1", default-features = false, features = ["derive"] }
sp-arithmetic = { branch = "polkadot-v0.9.26", default-features = false, git = "https://github.com/paritytech/substrate" }
sp-runtime = { branch = "polkadot-v0.9.26", default-features = false, git = "https://github.com/paritytech/substrate" }
>>>>>>> f8f5c79c
zeitgeist-primitives = { default-features = false, path = "../../primitives" }
zrml-authorized = { default-features = false, path = "../authorized" }
zrml-court = { default-features = false, path = "../court" }
zrml-global-disputes = { default-features = false, path = "../global-disputes", optional = true }
zrml-liquidity-mining = { default-features = false, path = "../liquidity-mining" }
zrml-market-commons = { default-features = false, path = "../market-commons" }
zrml-simple-disputes = { default-features = false, path = "../simple-disputes" }

# Mock

<<<<<<< HEAD
orml-currencies = { branch = "moonbeam-polkadot-v0.9.29", git = "https://github.com/zeitgeistpm/open-runtime-module-library", optional = true }
orml-tokens = { branch = "moonbeam-polkadot-v0.9.29", git = "https://github.com/zeitgeistpm/open-runtime-module-library", optional = true }
pallet-balances = { branch = "moonbeam-polkadot-v0.9.29", git = "https://github.com/zeitgeistpm/substrate", optional = true }
pallet-randomness-collective-flip = { branch = "moonbeam-polkadot-v0.9.29", git = "https://github.com/zeitgeistpm/substrate", optional = true }
pallet-timestamp = { branch = "moonbeam-polkadot-v0.9.29", default-features = false, git = "https://github.com/zeitgeistpm/substrate", optional = true }
pallet-treasury = { branch = "moonbeam-polkadot-v0.9.29", git = "https://github.com/zeitgeistpm/substrate", optional = true }
sp-api = { branch = "moonbeam-polkadot-v0.9.29", git = "https://github.com/zeitgeistpm/substrate", optional = true }
sp-io = { branch = "moonbeam-polkadot-v0.9.29", git = "https://github.com/zeitgeistpm/substrate", optional = true }
=======
orml-currencies = { branch = "polkadot-v0.9.26", git = "https://github.com/open-web3-stack/open-runtime-module-library", optional = true }
orml-tokens = { branch = "polkadot-v0.9.26", git = "https://github.com/open-web3-stack/open-runtime-module-library", optional = true }
pallet-balances = { branch = "polkadot-v0.9.26", git = "https://github.com/paritytech/substrate", optional = true }
pallet-randomness-collective-flip = { branch = "polkadot-v0.9.26", git = "https://github.com/paritytech/substrate", optional = true }
pallet-timestamp = { branch = "polkadot-v0.9.26", default-features = false, git = "https://github.com/paritytech/substrate", optional = true }
pallet-treasury = { branch = "polkadot-v0.9.26", git = "https://github.com/paritytech/substrate", optional = true }
sp-api = { branch = "polkadot-v0.9.26", git = "https://github.com/paritytech/substrate", optional = true }
sp-io = { branch = "polkadot-v0.9.26", git = "https://github.com/paritytech/substrate", optional = true }
>>>>>>> f8f5c79c
substrate-fixed = { optional = true, git = "https://github.com/encointer/substrate-fixed" }
zrml-prediction-markets-runtime-api = { features = ["std"], optional = true, path = "./runtime-api" }
zrml-rikiddo = { optional = true, path = "../rikiddo" }
zrml-swaps = { optional = true, path = "../swaps" }

[dev-dependencies]
more-asserts = "0.2"
test-case = "2.0.2"
zrml-prediction-markets = { features = ["mock"], path = "." }

[features]
default = ["std"]
mock = [
    "orml-currencies",
    "orml-tokens",
    "pallet-balances",
    "pallet-randomness-collective-flip",
    "pallet-timestamp/std",
    "pallet-treasury",
    "sp-api",
    "sp-io",
    "substrate-fixed",
    "zeitgeist-primitives/mock",
    "zrml-prediction-markets-runtime-api",
    "zrml-rikiddo",
    "zrml-swaps",
]
runtime-benchmarks = [
    "frame-benchmarking/runtime-benchmarks",
    "frame-support/runtime-benchmarks",
    "frame-system/runtime-benchmarks",
    "pallet-timestamp/runtime-benchmarks",
    "zeitgeist-primitives/mock",
]
std = [
    "frame-benchmarking?/std",
    "frame-support/std",
    "frame-system/std",
    "orml-traits/std",
    "parity-scale-codec/std",
    "sp-arithmetic/std",
    "sp-runtime/std",
    "zeitgeist-primitives/std",
    "zrml-authorized/std",
    "zrml-court/std",
    "zrml-liquidity-mining/std",
    "zrml-market-commons/std",
    "zrml-simple-disputes/std",
    "zrml-global-disputes?/std",
]
try-runtime = [
    "frame-support/try-runtime",
    "frame-system/try-runtime",
    "frame-executive/try-runtime",
    "frame-try-runtime",
]
with-global-disputes = [
    "zrml-global-disputes",
]

[package]
authors = ["Zeitgeist PM <contact@zeitgeist.pm>"]
edition = "2021"
name = "zrml-prediction-markets"
version = "0.3.7"<|MERGE_RESOLUTION|>--- conflicted
+++ resolved
@@ -1,5 +1,4 @@
 [dependencies]
-<<<<<<< HEAD
 frame-benchmarking = { branch = "moonbeam-polkadot-v0.9.29", default-features = false, optional = true, git = "https://github.com/zeitgeistpm/substrate" }
 frame-executive = { branch = "moonbeam-polkadot-v0.9.29", default-features = false, git = "https://github.com/zeitgeistpm/substrate" }
 frame-support = { branch = "moonbeam-polkadot-v0.9.29", default-features = false, git = "https://github.com/zeitgeistpm/substrate" }
@@ -10,16 +9,6 @@
 scale-info = { version = "2.1.1", default-features = false, features = ["derive"] }
 sp-arithmetic = { branch = "moonbeam-polkadot-v0.9.29", default-features = false, git = "https://github.com/zeitgeistpm/substrate" }
 sp-runtime = { branch = "moonbeam-polkadot-v0.9.29", default-features = false, git = "https://github.com/zeitgeistpm/substrate" }
-=======
-frame-benchmarking = { branch = "polkadot-v0.9.26", default-features = false, optional = true, git = "https://github.com/paritytech/substrate" }
-frame-support = { branch = "polkadot-v0.9.26", default-features = false, git = "https://github.com/paritytech/substrate" }
-frame-system = { branch = "polkadot-v0.9.26", default-features = false, git = "https://github.com/paritytech/substrate" }
-orml-traits = { branch = "polkadot-v0.9.26", default-features = false, git = "https://github.com/open-web3-stack/open-runtime-module-library" }
-parity-scale-codec = { default-features = false, features = ["derive", "max-encoded-len"], version = "3.0.0" }
-scale-info = { version = "2.1.1", default-features = false, features = ["derive"] }
-sp-arithmetic = { branch = "polkadot-v0.9.26", default-features = false, git = "https://github.com/paritytech/substrate" }
-sp-runtime = { branch = "polkadot-v0.9.26", default-features = false, git = "https://github.com/paritytech/substrate" }
->>>>>>> f8f5c79c
 zeitgeist-primitives = { default-features = false, path = "../../primitives" }
 zrml-authorized = { default-features = false, path = "../authorized" }
 zrml-court = { default-features = false, path = "../court" }
@@ -30,7 +19,6 @@
 
 # Mock
 
-<<<<<<< HEAD
 orml-currencies = { branch = "moonbeam-polkadot-v0.9.29", git = "https://github.com/zeitgeistpm/open-runtime-module-library", optional = true }
 orml-tokens = { branch = "moonbeam-polkadot-v0.9.29", git = "https://github.com/zeitgeistpm/open-runtime-module-library", optional = true }
 pallet-balances = { branch = "moonbeam-polkadot-v0.9.29", git = "https://github.com/zeitgeistpm/substrate", optional = true }
@@ -39,16 +27,6 @@
 pallet-treasury = { branch = "moonbeam-polkadot-v0.9.29", git = "https://github.com/zeitgeistpm/substrate", optional = true }
 sp-api = { branch = "moonbeam-polkadot-v0.9.29", git = "https://github.com/zeitgeistpm/substrate", optional = true }
 sp-io = { branch = "moonbeam-polkadot-v0.9.29", git = "https://github.com/zeitgeistpm/substrate", optional = true }
-=======
-orml-currencies = { branch = "polkadot-v0.9.26", git = "https://github.com/open-web3-stack/open-runtime-module-library", optional = true }
-orml-tokens = { branch = "polkadot-v0.9.26", git = "https://github.com/open-web3-stack/open-runtime-module-library", optional = true }
-pallet-balances = { branch = "polkadot-v0.9.26", git = "https://github.com/paritytech/substrate", optional = true }
-pallet-randomness-collective-flip = { branch = "polkadot-v0.9.26", git = "https://github.com/paritytech/substrate", optional = true }
-pallet-timestamp = { branch = "polkadot-v0.9.26", default-features = false, git = "https://github.com/paritytech/substrate", optional = true }
-pallet-treasury = { branch = "polkadot-v0.9.26", git = "https://github.com/paritytech/substrate", optional = true }
-sp-api = { branch = "polkadot-v0.9.26", git = "https://github.com/paritytech/substrate", optional = true }
-sp-io = { branch = "polkadot-v0.9.26", git = "https://github.com/paritytech/substrate", optional = true }
->>>>>>> f8f5c79c
 substrate-fixed = { optional = true, git = "https://github.com/encointer/substrate-fixed" }
 zrml-prediction-markets-runtime-api = { features = ["std"], optional = true, path = "./runtime-api" }
 zrml-rikiddo = { optional = true, path = "../rikiddo" }
