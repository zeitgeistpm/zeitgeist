[dependencies]
frame-benchmarking = { branch = "moonbeam-polkadot-v0.9.29", default-features = false, optional = true, git = "https://github.com/zeitgeistpm/substrate" }
frame-executive = { branch = "moonbeam-polkadot-v0.9.29", default-features = false, git = "https://github.com/zeitgeistpm/substrate" }
frame-support = { branch = "moonbeam-polkadot-v0.9.29", default-features = false, git = "https://github.com/zeitgeistpm/substrate" }
frame-system = { branch = "moonbeam-polkadot-v0.9.29", default-features = false, git = "https://github.com/zeitgeistpm/substrate" }
orml-traits = { branch = "moonbeam-polkadot-v0.9.29", default-features = false, git = "https://github.com/zeitgeistpm/open-runtime-module-library" }
parity-scale-codec = { default-features = false, features = ["derive", "max-encoded-len"], version = "3.0.0" }
scale-info = { version = "2.1.1", default-features = false, features = ["derive"] }
<<<<<<< HEAD
sp-arithmetic = { branch = "moonbeam-polkadot-v0.9.29", default-features = false, git = "https://github.com/zeitgeistpm/substrate" }
sp-runtime = { branch = "moonbeam-polkadot-v0.9.29", default-features = false, git = "https://github.com/zeitgeistpm/substrate" }
=======
serde = { version = "1.0.137", default-features = false, optional = true }
sp-arithmetic = { branch = "polkadot-v0.9.26", default-features = false, git = "https://github.com/paritytech/substrate" }
sp-runtime = { branch = "polkadot-v0.9.26", default-features = false, git = "https://github.com/paritytech/substrate" }
>>>>>>> b77b5acd
zeitgeist-primitives = { default-features = false, path = "../../primitives" }
zeitgeist-utils = { default-features = false, path = "../../utils", optional = true }
zrml-authorized = { default-features = false, path = "../authorized" }
zrml-court = { default-features = false, path = "../court" }
zrml-global-disputes = { default-features = false, path = "../global-disputes", optional = true }
zrml-liquidity-mining = { default-features = false, path = "../liquidity-mining" }
zrml-market-commons = { default-features = false, path = "../market-commons" }
zrml-simple-disputes = { default-features = false, path = "../simple-disputes" }


# Mock

<<<<<<< HEAD
orml-currencies = { branch = "moonbeam-polkadot-v0.9.29", git = "https://github.com/zeitgeistpm/open-runtime-module-library", optional = true }
orml-tokens = { branch = "moonbeam-polkadot-v0.9.29", git = "https://github.com/zeitgeistpm/open-runtime-module-library", optional = true }
pallet-aura = { branch = "moonbeam-polkadot-v0.9.29", default-features = false, git = "https://github.com/zeitgeistpm/substrate", optional = true }
pallet-balances = { branch = "moonbeam-polkadot-v0.9.29", git = "https://github.com/zeitgeistpm/substrate", optional = true }
pallet-randomness-collective-flip = { branch = "moonbeam-polkadot-v0.9.29", git = "https://github.com/zeitgeistpm/substrate", optional = true }
pallet-timestamp = { branch = "moonbeam-polkadot-v0.9.29", default-features = false, git = "https://github.com/zeitgeistpm/substrate", optional = true }
pallet-treasury = { branch = "moonbeam-polkadot-v0.9.29", git = "https://github.com/zeitgeistpm/substrate", optional = true }
sp-api = { branch = "moonbeam-polkadot-v0.9.29", git = "https://github.com/zeitgeistpm/substrate", optional = true }
sp-consensus-aura = { branch = "moonbeam-polkadot-v0.9.29", default-features = true, git = "https://github.com/zeitgeistpm/substrate", optional = true }
sp-io = { branch = "moonbeam-polkadot-v0.9.29", git = "https://github.com/zeitgeistpm/substrate", optional = true }
=======
orml-asset-registry = { branch = "polkadot-v0.9.26", git = "https://github.com/open-web3-stack/open-runtime-module-library", default-features = false, optional = true }
orml-currencies = { branch = "polkadot-v0.9.26", git = "https://github.com/open-web3-stack/open-runtime-module-library", optional = true }
orml-tokens = { branch = "polkadot-v0.9.26", git = "https://github.com/open-web3-stack/open-runtime-module-library", optional = true }
pallet-balances = { branch = "polkadot-v0.9.26", git = "https://github.com/paritytech/substrate", optional = true }
pallet-randomness-collective-flip = { branch = "polkadot-v0.9.26", git = "https://github.com/paritytech/substrate", optional = true }
pallet-timestamp = { branch = "polkadot-v0.9.26", default-features = false, git = "https://github.com/paritytech/substrate", optional = true }
pallet-treasury = { branch = "polkadot-v0.9.26", git = "https://github.com/paritytech/substrate", optional = true }
sp-api = { branch = "polkadot-v0.9.26", git = "https://github.com/paritytech/substrate", optional = true }
sp-io = { branch = "polkadot-v0.9.26", git = "https://github.com/paritytech/substrate", optional = true }
>>>>>>> b77b5acd
substrate-fixed = { optional = true, git = "https://github.com/encointer/substrate-fixed" }
xcm = { branch = "release-v0.9.26", git = "https://github.com/paritytech/polkadot", optional = true, default-features = false }
zrml-prediction-markets-runtime-api = { features = ["std"], optional = true, path = "./runtime-api" }
zrml-rikiddo = { optional = true, path = "../rikiddo" }
zrml-swaps = { optional = true, path = "../swaps" }

[dev-dependencies]
more-asserts = "0.2"
test-case = "2.0.2"
zrml-prediction-markets = { features = ["mock"], path = "." }

[features]
default = ["std"]
mock = [
    "orml-currencies",
    "orml-tokens",
    "pallet-aura",
    "pallet-balances",
    "pallet-randomness-collective-flip",
    "pallet-timestamp/std",
    "pallet-treasury",
    "serde",
    "sp-api",
    "sp-consensus-aura",
    "sp-io",
    "substrate-fixed",
    "zeitgeist-primitives/mock",
    "zrml-prediction-markets-runtime-api",
    "zrml-rikiddo",
    "zrml-swaps",
    "xcm",
    "orml-asset-registry",
]
parachain = []
runtime-benchmarks = [
    "frame-benchmarking/runtime-benchmarks",
    "frame-support/runtime-benchmarks",
    "frame-system/runtime-benchmarks",
    "pallet-timestamp/runtime-benchmarks",
    "zeitgeist-primitives/mock",
    "zeitgeist-utils/runtime-benchmarks",
    "pallet-aura",
]
std = [
    "frame-benchmarking?/std",
    "frame-support/std",
    "frame-system/std",
    "orml-traits/std",
<<<<<<< HEAD
    "pallet-aura?/std",
    "parity-scale-codec/std",
    'scale-info/std',
=======
    "orml-asset-registry?/std",
    "parity-scale-codec/std",
    "serde?/std",
>>>>>>> b77b5acd
    "sp-arithmetic/std",
    "sp-runtime/std",
    "zeitgeist-primitives/std",
    "zeitgeist-utils?/std",
    "zrml-authorized/std",
    "zrml-court/std",
    "zrml-liquidity-mining/std",
    "zrml-market-commons/std",
    "zrml-simple-disputes/std",
    "zrml-global-disputes?/std",
    "xcm?/std",
]
try-runtime = [
    "frame-support/try-runtime",
]
with-global-disputes = [
    "zrml-global-disputes",
]

[package]
authors = ["Zeitgeist PM <contact@zeitgeist.pm>"]
edition = "2021"
name = "zrml-prediction-markets"
version = "0.3.8"<|MERGE_RESOLUTION|>--- conflicted
+++ resolved
@@ -6,14 +6,9 @@
 orml-traits = { branch = "moonbeam-polkadot-v0.9.29", default-features = false, git = "https://github.com/zeitgeistpm/open-runtime-module-library" }
 parity-scale-codec = { default-features = false, features = ["derive", "max-encoded-len"], version = "3.0.0" }
 scale-info = { version = "2.1.1", default-features = false, features = ["derive"] }
-<<<<<<< HEAD
+serde = { version = "1.0.144", default-features = false, optional = true }
 sp-arithmetic = { branch = "moonbeam-polkadot-v0.9.29", default-features = false, git = "https://github.com/zeitgeistpm/substrate" }
 sp-runtime = { branch = "moonbeam-polkadot-v0.9.29", default-features = false, git = "https://github.com/zeitgeistpm/substrate" }
-=======
-serde = { version = "1.0.137", default-features = false, optional = true }
-sp-arithmetic = { branch = "polkadot-v0.9.26", default-features = false, git = "https://github.com/paritytech/substrate" }
-sp-runtime = { branch = "polkadot-v0.9.26", default-features = false, git = "https://github.com/paritytech/substrate" }
->>>>>>> b77b5acd
 zeitgeist-primitives = { default-features = false, path = "../../primitives" }
 zeitgeist-utils = { default-features = false, path = "../../utils", optional = true }
 zrml-authorized = { default-features = false, path = "../authorized" }
@@ -26,7 +21,7 @@
 
 # Mock
 
-<<<<<<< HEAD
+orml-asset-registry = { branch = "moonbeam-polkadot-v0.9.29", git = "https://github.com/zeitgeistpm/open-runtime-module-library", optional = true }
 orml-currencies = { branch = "moonbeam-polkadot-v0.9.29", git = "https://github.com/zeitgeistpm/open-runtime-module-library", optional = true }
 orml-tokens = { branch = "moonbeam-polkadot-v0.9.29", git = "https://github.com/zeitgeistpm/open-runtime-module-library", optional = true }
 pallet-aura = { branch = "moonbeam-polkadot-v0.9.29", default-features = false, git = "https://github.com/zeitgeistpm/substrate", optional = true }
@@ -37,19 +32,8 @@
 sp-api = { branch = "moonbeam-polkadot-v0.9.29", git = "https://github.com/zeitgeistpm/substrate", optional = true }
 sp-consensus-aura = { branch = "moonbeam-polkadot-v0.9.29", default-features = true, git = "https://github.com/zeitgeistpm/substrate", optional = true }
 sp-io = { branch = "moonbeam-polkadot-v0.9.29", git = "https://github.com/zeitgeistpm/substrate", optional = true }
-=======
-orml-asset-registry = { branch = "polkadot-v0.9.26", git = "https://github.com/open-web3-stack/open-runtime-module-library", default-features = false, optional = true }
-orml-currencies = { branch = "polkadot-v0.9.26", git = "https://github.com/open-web3-stack/open-runtime-module-library", optional = true }
-orml-tokens = { branch = "polkadot-v0.9.26", git = "https://github.com/open-web3-stack/open-runtime-module-library", optional = true }
-pallet-balances = { branch = "polkadot-v0.9.26", git = "https://github.com/paritytech/substrate", optional = true }
-pallet-randomness-collective-flip = { branch = "polkadot-v0.9.26", git = "https://github.com/paritytech/substrate", optional = true }
-pallet-timestamp = { branch = "polkadot-v0.9.26", default-features = false, git = "https://github.com/paritytech/substrate", optional = true }
-pallet-treasury = { branch = "polkadot-v0.9.26", git = "https://github.com/paritytech/substrate", optional = true }
-sp-api = { branch = "polkadot-v0.9.26", git = "https://github.com/paritytech/substrate", optional = true }
-sp-io = { branch = "polkadot-v0.9.26", git = "https://github.com/paritytech/substrate", optional = true }
->>>>>>> b77b5acd
 substrate-fixed = { optional = true, git = "https://github.com/encointer/substrate-fixed" }
-xcm = { branch = "release-v0.9.26", git = "https://github.com/paritytech/polkadot", optional = true, default-features = false }
+xcm = { branch = "moonbeam-polkadot-v0.9.29", git = "https://github.com/zeitgeistpm/polkadot", optional = true, default-features = false }
 zrml-prediction-markets-runtime-api = { features = ["std"], optional = true, path = "./runtime-api" }
 zrml-rikiddo = { optional = true, path = "../rikiddo" }
 zrml-swaps = { optional = true, path = "../swaps" }
@@ -95,16 +79,12 @@
     "frame-benchmarking?/std",
     "frame-support/std",
     "frame-system/std",
+    "orml-asset-registry?/std",
     "orml-traits/std",
-<<<<<<< HEAD
     "pallet-aura?/std",
     "parity-scale-codec/std",
     'scale-info/std',
-=======
-    "orml-asset-registry?/std",
-    "parity-scale-codec/std",
     "serde?/std",
->>>>>>> b77b5acd
     "sp-arithmetic/std",
     "sp-runtime/std",
     "zeitgeist-primitives/std",
