--- conflicted
+++ resolved
@@ -48,11 +48,7 @@
     "pallet-randomness-collective-flip/default",
     "pallet-timestamp/default",
     "pallet-treasury/default",
-<<<<<<< HEAD
-    "serde/std",
-=======
-    "serde",
->>>>>>> 37e1a16e
+    "serde/default",
     "sp-api/default",
     "sp-io/default",
     "substrate-fixed",
