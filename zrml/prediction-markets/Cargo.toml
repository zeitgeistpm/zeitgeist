--- conflicted
+++ resolved
@@ -1,22 +1,4 @@
 [dependencies]
-<<<<<<< HEAD
-frame-benchmarking = { branch = "polkadot-v0.9.32", default-features = false, optional = true, git = "https://github.com/paritytech/substrate" }
-frame-support = { branch = "polkadot-v0.9.32", default-features = false, git = "https://github.com/paritytech/substrate" }
-frame-system = { branch = "polkadot-v0.9.32", default-features = false, git = "https://github.com/paritytech/substrate" }
-orml-traits = { branch = "polkadot-v0.9.32", default-features = false, git = "https://github.com/open-web3-stack/open-runtime-module-library" }
-parity-scale-codec = { default-features = false, features = ["derive", "max-encoded-len"], version = "3.0.0" }
-scale-info = { version = "2.1.1", default-features = false, features = ["derive"] }
-serde = { version = "1.0.144", default-features = false, optional = true }
-sp-arithmetic = { branch = "polkadot-v0.9.32", default-features = false, git = "https://github.com/paritytech/substrate" }
-sp-runtime = { branch = "polkadot-v0.9.32", default-features = false, git = "https://github.com/paritytech/substrate" }
-zeitgeist-primitives = { default-features = false, path = "../../primitives" }
-zrml-authorized = { default-features = false, path = "../authorized" }
-zrml-court = { default-features = false, path = "../court" }
-zrml-global-disputes = { default-features = false, path = "../global-disputes" }
-zrml-liquidity-mining = { default-features = false, path = "../liquidity-mining" }
-zrml-market-commons = { default-features = false, path = "../market-commons" }
-zrml-simple-disputes = { default-features = false, path = "../simple-disputes" }
-=======
 frame-benchmarking = { workspace = true, optional = true }
 frame-support = { workspace = true }
 frame-system = { workspace = true }
@@ -29,12 +11,10 @@
 zeitgeist-primitives = { workspace = true }
 zrml-authorized = { workspace = true }
 zrml-court = { workspace = true }
-zrml-global-disputes = { workspace = true, optional = true }
+zrml-global-disputes = { workspace = true }
 zrml-liquidity-mining = { workspace = true }
 zrml-market-commons = { workspace = true }
 zrml-simple-disputes = { workspace = true }
->>>>>>> 9fcf8f05
-
 
 # Mock
 
