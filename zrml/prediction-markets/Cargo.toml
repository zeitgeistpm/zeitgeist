[dependencies]
frame-benchmarking = { branch = "moonbeam-polkadot-v0.9.19", default-features = false, optional = true, git = "https://github.com/purestake/substrate" }
frame-support = { branch = "moonbeam-polkadot-v0.9.19", default-features = false, git = "https://github.com/purestake/substrate" }
frame-system = { branch = "moonbeam-polkadot-v0.9.19", default-features = false, git = "https://github.com/purestake/substrate" }
orml-traits = { branch = "2022-06-v0.9.19", default-features = false, git = "https://github.com/zeitgeistpm/open-runtime-module-library" }
parity-scale-codec = { default-features = false, features = ["derive", "max-encoded-len"], version = "3.0.0" }
scale-info = { version = "2.1.1", default-features = false, features = ["derive"] }
sp-arithmetic = { branch = "moonbeam-polkadot-v0.9.19", default-features = false, git = "https://github.com/purestake/substrate" }
sp-runtime = { branch = "moonbeam-polkadot-v0.9.19", default-features = false, git = "https://github.com/purestake/substrate" }
zeitgeist-primitives = { default-features = false, path = "../../primitives" }
zrml-authorized = { default-features = false, path = "../authorized" }
zrml-court = { default-features = false, path = "../court" }
zrml-liquidity-mining = { default-features = false, path = "../liquidity-mining" }
zrml-market-commons = { default-features = false, path = "../market-commons" }
zrml-simple-disputes = { default-features = false, path = "../simple-disputes" }

# Mock

orml-currencies = { branch = "2022-06-v0.9.19", git = "https://github.com/zeitgeistpm/open-runtime-module-library", optional = true }
orml-tokens = { branch = "2022-06-v0.9.19", git = "https://github.com/zeitgeistpm/open-runtime-module-library", optional = true }
pallet-balances = { branch = "moonbeam-polkadot-v0.9.19", git = "https://github.com/purestake/substrate", optional = true }
pallet-randomness-collective-flip = { branch = "moonbeam-polkadot-v0.9.19", git = "https://github.com/purestake/substrate", optional = true }
<<<<<<< HEAD
pallet-timestamp = { branch = "moonbeam-polkadot-v0.9.19", git = "https://github.com/purestake/substrate", optional = true }
pallet-treasury = { branch = "moonbeam-polkadot-v0.9.19", git = "https://github.com/purestake/substrate", optional = true }
=======
pallet-timestamp = { branch = "moonbeam-polkadot-v0.9.19", default-features = false, git = "https://github.com/purestake/substrate", optional = true }
>>>>>>> b34eb1e9
sp-api = { branch = "moonbeam-polkadot-v0.9.19", git = "https://github.com/purestake/substrate", optional = true }
sp-io = { branch = "moonbeam-polkadot-v0.9.19", git = "https://github.com/purestake/substrate", optional = true }
substrate-fixed = { optional = true, git = "https://github.com/encointer/substrate-fixed" }
zrml-prediction-markets-runtime-api = { features = ["std"], optional = true, path = "./runtime-api" }
zrml-rikiddo = { optional = true, path = "../rikiddo" }
zrml-swaps = { optional = true, path = "../swaps" }

[dev-dependencies]
more-asserts = "0.2"
test-case = "2.0.2"
zrml-prediction-markets = { features = ["mock"], path = "." }

[features]
default = ["std"]
mock = [
    "orml-currencies",
    "orml-tokens",
    "pallet-balances",
    "pallet-randomness-collective-flip",
<<<<<<< HEAD
    "pallet-timestamp",
    "pallet-treasury",
=======
>>>>>>> b34eb1e9
    "sp-api",
    "sp-io",
    "substrate-fixed",
    "zeitgeist-primitives/mock",
    "zrml-prediction-markets-runtime-api",
    "zrml-rikiddo",
    "zrml-swaps",
    "pallet-timestamp/std",
]
runtime-benchmarks = [
    "frame-benchmarking/runtime-benchmarks",
    "frame-support/runtime-benchmarks",
    "frame-system/runtime-benchmarks",
    "pallet-timestamp/runtime-benchmarks",
    "zeitgeist-primitives/mock",
]
std = [
    "frame-benchmarking?/std",
    "frame-support/std",
    "frame-system/std",
    "orml-traits/std",
    "parity-scale-codec/std",
    "sp-arithmetic/std",
    "sp-runtime/std",
    "zeitgeist-primitives/std",
    "zrml-authorized/std",
    "zrml-court/std",
    "zrml-liquidity-mining/std",
    "zrml-market-commons/std",
    "zrml-simple-disputes/std",
]
try-runtime = [
    "frame-support/try-runtime",
]

[package]
authors = ["Zeitgeist PM <contact@zeitgeist.pm>"]
edition = "2021"
name = "zrml-prediction-markets"
version = "0.3.5"<|MERGE_RESOLUTION|>--- conflicted
+++ resolved
@@ -20,12 +20,8 @@
 orml-tokens = { branch = "2022-06-v0.9.19", git = "https://github.com/zeitgeistpm/open-runtime-module-library", optional = true }
 pallet-balances = { branch = "moonbeam-polkadot-v0.9.19", git = "https://github.com/purestake/substrate", optional = true }
 pallet-randomness-collective-flip = { branch = "moonbeam-polkadot-v0.9.19", git = "https://github.com/purestake/substrate", optional = true }
-<<<<<<< HEAD
-pallet-timestamp = { branch = "moonbeam-polkadot-v0.9.19", git = "https://github.com/purestake/substrate", optional = true }
+pallet-timestamp = { branch = "moonbeam-polkadot-v0.9.19", default-features = false, git = "https://github.com/purestake/substrate", optional = true }
 pallet-treasury = { branch = "moonbeam-polkadot-v0.9.19", git = "https://github.com/purestake/substrate", optional = true }
-=======
-pallet-timestamp = { branch = "moonbeam-polkadot-v0.9.19", default-features = false, git = "https://github.com/purestake/substrate", optional = true }
->>>>>>> b34eb1e9
 sp-api = { branch = "moonbeam-polkadot-v0.9.19", git = "https://github.com/purestake/substrate", optional = true }
 sp-io = { branch = "moonbeam-polkadot-v0.9.19", git = "https://github.com/purestake/substrate", optional = true }
 substrate-fixed = { optional = true, git = "https://github.com/encointer/substrate-fixed" }
@@ -45,11 +41,8 @@
     "orml-tokens",
     "pallet-balances",
     "pallet-randomness-collective-flip",
-<<<<<<< HEAD
-    "pallet-timestamp",
+    "pallet-timestamp/std",
     "pallet-treasury",
-=======
->>>>>>> b34eb1e9
     "sp-api",
     "sp-io",
     "substrate-fixed",
@@ -57,7 +50,6 @@
     "zrml-prediction-markets-runtime-api",
     "zrml-rikiddo",
     "zrml-swaps",
-    "pallet-timestamp/std",
 ]
 runtime-benchmarks = [
     "frame-benchmarking/runtime-benchmarks",
