[[bin]]
doc = false
name = "pm_full_workflow"
path = "pm_full_workflow.rs"
test = false

[dependencies]
arbitrary = { workspace = true, features = ["derive"] }
frame-support = { workspace = true, features = ["default"] }
<<<<<<< HEAD
libfuzzer-sys = "0.4"
=======
libfuzzer-sys = { workspace = true }
>>>>>>> 37e1a16e
zeitgeist-primitives = { workspace = true, features = ["arbitrary", "mock", "default"] }
zrml-prediction-markets = { workspace = true, features = ["mock", "default"] }
zrml-simple-disputes = { workspace = true, features = ["default"] }

[package]
authors = ["Automatically generated"]
edition = "2021"
name = "zrml-prediction-markets-fuzz"
publish = false
version = "0.0.0"

[package.metadata]
cargo-fuzz = true<|MERGE_RESOLUTION|>--- conflicted
+++ resolved
@@ -7,11 +7,7 @@
 [dependencies]
 arbitrary = { workspace = true, features = ["derive"] }
 frame-support = { workspace = true, features = ["default"] }
-<<<<<<< HEAD
-libfuzzer-sys = "0.4"
-=======
 libfuzzer-sys = { workspace = true }
->>>>>>> 37e1a16e
 zeitgeist-primitives = { workspace = true, features = ["arbitrary", "mock", "default"] }
 zrml-prediction-markets = { workspace = true, features = ["mock", "default"] }
 zrml-simple-disputes = { workspace = true, features = ["default"] }
