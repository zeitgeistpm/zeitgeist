// Copyright 2022-2023 Forecasting Technologies LTD.
// Copyright 2021-2022 Zeitgeist PM LLC.
//
// This file is part of Zeitgeist.
//
// Zeitgeist is free software: you can redistribute it and/or modify it
// under the terms of the GNU General Public License as published by the
// Free Software Foundation, either version 3 of the License, or (at
// your option) any later version.
//
// Zeitgeist is distributed in the hope that it will be useful, but
// WITHOUT ANY WARRANTY; without even the implied warranty of
// MERCHANTABILITY or FITNESS FOR A PARTICULAR PURPOSE. See the GNU
// General Public License for more details.
//
// You should have received a copy of the GNU General Public License
// along with Zeitgeist. If not, see <https://www.gnu.org/licenses/>.

#![doc = include_str!("../README.md")]
#![cfg_attr(not(feature = "std"), no_std)]

extern crate alloc;

use crate::{types::*, weights::*};
use alloc::{vec, vec::Vec};
use core::marker::PhantomData;
use frame_support::{
    ensure,
    pallet_prelude::{
        DispatchError, DispatchResult, OptionQuery, StorageMap, StorageValue, ValueQuery,
    },
    traits::{IsType, StorageVersion},
    transactional, PalletId, Twox64Concat,
};
use frame_system::{ensure_signed, pallet_prelude::OriginFor};
use orml_traits::{BalanceStatus, MultiCurrency, NamedMultiReservableCurrency};
pub use pallet::*;
use sp_runtime::{
    traits::{CheckedSub, Get, Zero},
    ArithmeticError, Perquintill, SaturatedConversion, Saturating,
};
use zeitgeist_primitives::{
    traits::{DistributeFees, MarketCommonsPalletApi},
    types::{Asset, Market, MarketStatus, MarketType, ScalarPosition, ScoringRule},
};

#[cfg(feature = "runtime-benchmarks")]
mod benchmarks;
pub mod mock;
#[cfg(test)]
mod tests;
pub mod types;
mod utils;
pub mod weights;

#[frame_support::pallet]
mod pallet {
    use super::*;

    #[pallet::config]
    pub trait Config: frame_system::Config {
        /// Shares of outcome assets and native currency
        type AssetManager: NamedMultiReservableCurrency<
                Self::AccountId,
                CurrencyId = AssetOf<Self>,
                ReserveIdentifier = [u8; 8],
            >;

        /// The way how fees are taken from the market base asset.
        type ExternalFees: DistributeFees<
                Asset = AssetOf<Self>,
                AccountId = AccountIdOf<Self>,
                Balance = BalanceOf<Self>,
                MarketId = MarketIdOf<Self>,
            >;

        type RuntimeEvent: From<Event<Self>> + IsType<<Self as frame_system::Config>::RuntimeEvent>;

        type MarketCommons: MarketCommonsPalletApi<
                AccountId = Self::AccountId,
                BlockNumber = Self::BlockNumber,
                Balance = BalanceOf<Self>,
            >;

        #[pallet::constant]
        type PalletId: Get<PalletId>;

        type WeightInfo: WeightInfoZeitgeist;
    }

    /// The current storage version.
    const STORAGE_VERSION: StorageVersion = StorageVersion::new(0);

    pub(crate) type BalanceOf<T> = <<T as Config>::AssetManager as MultiCurrency<
        <T as frame_system::Config>::AccountId,
    >>::Balance;
    pub(crate) type MarketIdOf<T> =
        <<T as Config>::MarketCommons as MarketCommonsPalletApi>::MarketId;
    pub(crate) type AccountIdOf<T> = <T as frame_system::Config>::AccountId;
    pub(crate) type OrderOf<T> = Order<AccountIdOf<T>, BalanceOf<T>, MarketIdOf<T>>;
    pub(crate) type MomentOf<T> = <<T as Config>::MarketCommons as MarketCommonsPalletApi>::Moment;
    pub(crate) type AssetOf<T> = Asset<MarketIdOf<T>>;
    pub(crate) type MarketOf<T> = Market<
        AccountIdOf<T>,
        BalanceOf<T>,
        <T as frame_system::Config>::BlockNumber,
        MomentOf<T>,
        AssetOf<T>,
    >;

    #[pallet::pallet]
    #[pallet::storage_version(STORAGE_VERSION)]
    pub struct Pallet<T>(PhantomData<T>);

    #[pallet::storage]
    pub type NextOrderId<T> = StorageValue<_, OrderId, ValueQuery>;

    #[pallet::storage]
    pub type Orders<T: Config> = StorageMap<_, Twox64Concat, OrderId, OrderOf<T>, OptionQuery>;

    #[pallet::event]
    #[pallet::generate_deposit(fn deposit_event)]
    pub enum Event<T>
    where
        T: Config,
    {
        OrderFilled {
            order_id: OrderId,
            maker: AccountIdOf<T>,
            taker: AccountIdOf<T>,
            filled_taker_amount: BalanceOf<T>,
            unfilled_maker_amount: BalanceOf<T>,
            unfilled_taker_amount: BalanceOf<T>,
        },
        OrderPlaced {
            order_id: OrderId,
            order: OrderOf<T>,
        },
        OrderRemoved {
            order_id: OrderId,
            maker: T::AccountId,
        },
    }

    #[pallet::error]
    pub enum Error<T> {
        /// The sender is not the order creator.
        NotOrderCreator,
        /// The order does not exist.
        OrderDoesNotExist,
        /// The market is not active.
        MarketIsNotActive,
        /// The scoring rule is not orderbook.
        InvalidScoringRule,
        /// The specified amount parameter is too high for the order.
        AmountTooHighForOrder,
        /// The specified amount parameter is zero.
        AmountIsZero,
        /// The specified outcome asset is not part of the market.
        InvalidOutcomeAsset,
        /// The maker partial fill leads to a too low quotient for the next order execution.
        MakerPartialFillTooLow,
        /// The market base asset is not present.
        MarketBaseAssetNotPresent,
    }

    #[pallet::call]
    impl<T: Config> Pallet<T> {
        /// Removes an order.
        ///
        /// # Weight
        ///
        /// Complexity: `O(1)`
        #[pallet::call_index(0)]
        #[pallet::weight(T::WeightInfo::remove_order())]
        #[transactional]
<<<<<<< HEAD
        pub fn remove_order(origin: OriginFor<T>, order_id: OrderId) -> DispatchResult {
            let who = ensure_signed(origin)?;
=======
        pub fn remove_order(origin: OriginFor<T>, order_id: OrderId) -> DispatchResultWithPostInfo {
            let sender = ensure_signed(origin)?;

            let order_data = <Orders<T>>::get(order_id).ok_or(Error::<T>::OrderDoesNotExist)?;

            let maker = &order_data.maker;
            ensure!(sender == *maker, Error::<T>::NotOrderCreator);

            match order_data.side {
                OrderSide::Bid => {
                    let missing = T::AssetManager::unreserve_named(
                        &Self::reserve_id(),
                        order_data.base_asset,
                        maker,
                        order_data.base_asset_amount,
                    );
                    debug_assert!(
                        missing.is_zero(),
                        "Could not unreserve all of the amount. reserve_id: {:?}, asset: {:?} \
                         who: {:?}, amount: {:?}, missing: {:?}",
                        Self::reserve_id(),
                        order_data.base_asset,
                        maker,
                        order_data.base_asset_amount,
                        missing,
                    );
                }
                OrderSide::Ask => {
                    let missing = T::AssetManager::unreserve_named(
                        &Self::reserve_id(),
                        order_data.outcome_asset,
                        maker,
                        order_data.outcome_asset_amount,
                    );
                    debug_assert!(
                        missing.is_zero(),
                        "Could not unreserve all of the amount. reserve_id: {:?}, asset: {:?} \
                         who: {:?}, amount: {:?}, missing: {:?}",
                        Self::reserve_id(),
                        order_data.outcome_asset,
                        maker,
                        order_data.outcome_asset_amount,
                        missing,
                    );
                }
            }
>>>>>>> 1cc3803f

            Self::do_remove_order(order_id, who)?;

            Ok(())
        }

        /// Fill an existing order entirely (`maker_partial_fill` = None)
        /// or partially (`maker_partial_fill` = Some(partial_amount)).
        ///
        /// External fees are paid in the base asset.
        ///
        /// NOTE: The `maker_partial_fill` is the partial amount of what the maker wants to fill.
        ///
        /// # Weight
        ///
        /// Complexity: `O(1)`
        #[pallet::call_index(1)]
        #[pallet::weight(T::WeightInfo::fill_order())]
        #[transactional]
        pub fn fill_order(
            origin: OriginFor<T>,
            order_id: OrderId,
            maker_partial_fill: Option<BalanceOf<T>>,
        ) -> DispatchResult {
            let taker = ensure_signed(origin)?;

            Self::do_fill_order(order_id, taker, maker_partial_fill)?;

            Ok(())
        }

        /// Place a new order.
        ///
        /// # Weight
        ///
        /// Complexity: `O(1)`
        #[pallet::call_index(2)]
        #[pallet::weight(T::WeightInfo::place_order())]
        #[transactional]
        pub fn place_order(
            origin: OriginFor<T>,
            #[pallet::compact] market_id: MarketIdOf<T>,
            maker_asset: AssetOf<T>,
            #[pallet::compact] maker_amount: BalanceOf<T>,
            taker_asset: AssetOf<T>,
            #[pallet::compact] taker_amount: BalanceOf<T>,
        ) -> DispatchResult {
            let who = ensure_signed(origin)?;

            Self::do_place_order(
                who,
                market_id,
                maker_asset,
                maker_amount,
                taker_asset,
                taker_amount,
            )?;

            Ok(())
        }
    }

    impl<T: Config> Pallet<T> {
        /// The reserve ID of the orderbook pallet.
        #[inline]
        pub fn reserve_id() -> [u8; 8] {
            T::PalletId::get().0
        }

        pub fn outcome_assets(market_id: MarketIdOf<T>, market: &MarketOf<T>) -> Vec<AssetOf<T>> {
            match market.market_type {
                MarketType::Categorical(categories) => {
                    let mut assets = Vec::new();
                    for i in 0..categories {
                        assets.push(Asset::CategoricalOutcome(market_id, i));
                    }
                    assets
                }
                MarketType::Scalar(_) => {
                    vec![
                        Asset::ScalarOutcome(market_id, ScalarPosition::Long),
                        Asset::ScalarOutcome(market_id, ScalarPosition::Short),
                    ]
                }
            }
        }

        /// Reduces the reserved maker and requested taker amount
        /// by the amount the maker and taker actually filled.
        fn decrease_order_amounts(
            order_data: &mut OrderOf<T>,
            maker_fill: BalanceOf<T>,
            taker_fill: BalanceOf<T>,
        ) -> DispatchResult {
            order_data.maker_amount = order_data
                .maker_amount
                .checked_sub(&taker_fill)
                .ok_or(ArithmeticError::Underflow)?;
            order_data.taker_amount = order_data
                .taker_amount
                .checked_sub(&maker_fill)
                .ok_or(ArithmeticError::Underflow)?;
            Ok(())
        }

        /// Calculates the amount that the taker is going to get from the maker's amount.
        fn get_taker_fill(order_data: &OrderOf<T>, maker_fill: BalanceOf<T>) -> BalanceOf<T> {
            // the maker_full_fill is the maximum amount of what the maker wants to have
            let maker_full_fill = order_data.taker_amount;
            // the taker_full_fill is the maximum amount of what the taker wants to have
            let taker_full_fill = order_data.maker_amount;
            // Note that this always rounds down, i.e. the taker will always get a little bit less than what they asked for.
            // This ensures that the reserve of the maker is always enough to repatriate successfully!
            let ratio = Perquintill::from_rational(
                maker_fill.saturated_into::<u128>(),
                // this is ensured to be never zero in `is_ratio_quotient_valid`
                maker_full_fill.saturated_into::<u128>(),
            );
            // returns the share (ratio) of what the taker gets from the maker's amount
            // respected the partial fill from the taker of what the maker wants to fill
            ratio
                .mul_floor(taker_full_fill.saturated_into::<u128>())
                .saturated_into::<BalanceOf<T>>()
        }

        fn is_ratio_quotient_valid(order_data: &OrderOf<T>) -> DispatchResult {
            let maker_full_fill = order_data.taker_amount;
            // this ensures that partial fills, which fill nearly the whole order, are not executed
            // this protects the last fill happening without a division by zero for `Perquintill::from_rational`
            let is_ratio_quotient_valid =
                maker_full_fill.is_zero() || maker_full_fill.saturated_into::<u128>() >= 100u128;
            ensure!(is_ratio_quotient_valid, Error::<T>::MakerPartialFillTooLow);
            Ok(())
        }

        fn do_remove_order(order_id: OrderId, who: AccountIdOf<T>) -> DispatchResult {
            let order_data = <Orders<T>>::get(order_id).ok_or(Error::<T>::OrderDoesNotExist)?;

            let maker = &order_data.maker;
            ensure!(who == *maker, Error::<T>::NotOrderCreator);

            T::AssetManager::unreserve_named(
                &Self::reserve_id(),
                order_data.maker_asset,
                maker,
                order_data.maker_amount,
            );

            <Orders<T>>::remove(order_id);

            Self::deposit_event(Event::OrderRemoved { order_id, maker: maker.clone() });

            Ok(())
        }

        /// Charge the base asset fee.
        fn charge_base_asset_fee(
            order_data: &OrderOf<T>,
            base_asset: AssetOf<T>,
            maker_fill: BalanceOf<T>,
            taker: &AccountIdOf<T>,
            taker_fill: BalanceOf<T>,
        ) {
            let base_asset_fill = if order_data.maker_asset == base_asset {
                // charge fees from the taker,
                // who already got the full base asset amount from the maker previously (repatriate)
                // taker_fill is the amount what the taker wants to have (base asset from maker)
                taker_fill
            } else {
                // maker_asset is outcome asset here
                debug_assert!(order_data.taker_asset == base_asset);

                // charge fees from the taker,
                // who is responsible to pay the base asset minus fees to the maker.
                // maker_fill is the amount what the maker wants to have (base asset from taker)
                // taker is the one, who pays the base asset to the maker
                // and the maker gets outcome asset amount minus fees in return
                maker_fill
            };
            T::ExternalFees::distribute(order_data.market_id, base_asset, taker, base_asset_fill);
        }

        /// Decrease the maker fill by external fees if the taker asset is the base asset,
        /// otherwise return the unchanged maker fill.
        /// In result, if the taker asset is the base asset,
        /// the maker gets the base asset amount minus fees.
        /// Otherwise the maker gets the outcome asset amount.
        fn maybe_adjust_maker_fill_if_base_asset(
            order_data: &OrderOf<T>,
            base_asset: AssetOf<T>,
            maker_fill: BalanceOf<T>,
        ) -> Result<BalanceOf<T>, DispatchError> {
            let maybe_adjusted_maker_fill = if order_data.maker_asset == base_asset {
                // maker_fill is the amount what the maker wants to have (outcome asset from taker)
                // do not charge fees from outcome assets, but rather from the base asset
                maker_fill
            } else {
                // maker_asset is outcome asset here
                debug_assert!(order_data.taker_asset == base_asset);

                // accounting fees from the taker,
                // who is responsible to pay the base asset minus fees to the maker.
                let external_fees = T::ExternalFees::get_fee(
                    order_data.market_id,
                    // maker_fill is the amount what the maker wants to have (base asset from taker)
                    maker_fill,
                );
                // base asset amount from taker minus fees to the maker (maker_fill)
                maker_fill.checked_sub(&external_fees).ok_or(ArithmeticError::Underflow)?
            };

            Ok(maybe_adjusted_maker_fill)
        }

        fn do_fill_order(
            order_id: OrderId,
            taker: AccountIdOf<T>,
            maker_partial_fill: Option<BalanceOf<T>>,
        ) -> DispatchResult {
            let mut order_data = <Orders<T>>::get(order_id).ok_or(Error::<T>::OrderDoesNotExist)?;
            let market = T::MarketCommons::market(&order_data.market_id)?;
            ensure!(market.scoring_rule == ScoringRule::Orderbook, Error::<T>::InvalidScoringRule);
            ensure!(market.status == MarketStatus::Active, Error::<T>::MarketIsNotActive);
            let base_asset = market.base_asset;

            let maker_fill = maker_partial_fill.unwrap_or(order_data.taker_amount);
            ensure!(!maker_fill.is_zero(), Error::<T>::AmountIsZero);
            ensure!(maker_fill <= order_data.taker_amount, Error::<T>::AmountTooHighForOrder);

            // clone required because of mutable borrow of order_data below
            let maker = order_data.maker.clone();
            let maker_asset = order_data.maker_asset;
            let taker_asset = order_data.taker_asset;

            // the reserve of the maker should always be enough to repatriate successfully, e.g. taker gets a little bit less
            // it should always ensure that the maker's request (maker_fill) is fully filled
            let taker_fill = Self::get_taker_fill(&order_data, maker_fill);

            // if base asset: fund the full amount, but charge base asset fees from taker later
            T::AssetManager::repatriate_reserved_named(
                &Self::reserve_id(),
                maker_asset,
                &maker,
                &taker,
                taker_fill,
                BalanceStatus::Free,
            )?;

            // always charge fees from the base asset and not the outcome asset
            Self::charge_base_asset_fee(&order_data, base_asset, maker_fill, &taker, taker_fill);
            let maybe_adjusted_maker_fill =
                Self::maybe_adjust_maker_fill_if_base_asset(&order_data, base_asset, maker_fill)?;

            T::AssetManager::transfer(
                taker_asset,
                &taker,
                &maker,
                // fee was only charged if the taker spends base asset to the maker
                maybe_adjusted_maker_fill,
            )?;

            // the accounting system does not care about, whether fees were charged,
            // it just substracts the total maker_fill and taker_fill (including fees)
            Self::decrease_order_amounts(&mut order_data, maker_fill, taker_fill)?;
            Self::is_ratio_quotient_valid(&order_data)?;

            let unfilled_maker_amount = order_data.maker_amount;
            let unfilled_taker_amount = order_data.taker_amount;
            let total_unfilled = unfilled_maker_amount.saturating_add(unfilled_taker_amount);

            if total_unfilled.is_zero() {
                <Orders<T>>::remove(order_id);
            } else {
                <Orders<T>>::insert(order_id, order_data.clone());
            }

            Self::deposit_event(Event::OrderFilled {
                order_id,
                maker,
                taker: taker.clone(),
                filled_taker_amount: maker_fill,
                unfilled_maker_amount,
                unfilled_taker_amount,
            });

            Ok(())
        }

        fn do_place_order(
            who: AccountIdOf<T>,
            market_id: MarketIdOf<T>,
            maker_asset: AssetOf<T>,
            maker_amount: BalanceOf<T>,
            taker_asset: AssetOf<T>,
            taker_amount: BalanceOf<T>,
        ) -> DispatchResult {
            let market = T::MarketCommons::market(&market_id)?;
            ensure!(market.status == MarketStatus::Active, Error::<T>::MarketIsNotActive);
            ensure!(market.scoring_rule == ScoringRule::Orderbook, Error::<T>::InvalidScoringRule);
            let market_assets = Self::outcome_assets(market_id, &market);
            let base_asset = market.base_asset;
            let outcome_asset = if maker_asset == base_asset {
                taker_asset
            } else {
                ensure!(taker_asset == base_asset, Error::<T>::MarketBaseAssetNotPresent);
                maker_asset
            };
            ensure!(
                market_assets.binary_search(&outcome_asset).is_ok(),
                Error::<T>::InvalidOutcomeAsset
            );

            let order_id = <NextOrderId<T>>::get();
            let next_order_id = order_id.checked_add(1).ok_or(ArithmeticError::Overflow)?;

            // fees are always only charged in the base asset in fill_order
            T::AssetManager::reserve_named(&Self::reserve_id(), maker_asset, &who, maker_amount)?;

            let order = Order {
                market_id,
                maker: who.clone(),
                maker_asset,
                maker_amount,
                taker_asset,
                taker_amount,
            };

            <Orders<T>>::insert(order_id, order.clone());
            <NextOrderId<T>>::put(next_order_id);
            Self::deposit_event(Event::OrderPlaced { order_id, order });

            Ok(())
        }
    }
}<|MERGE_RESOLUTION|>--- conflicted
+++ resolved
@@ -174,57 +174,8 @@
         #[pallet::call_index(0)]
         #[pallet::weight(T::WeightInfo::remove_order())]
         #[transactional]
-<<<<<<< HEAD
         pub fn remove_order(origin: OriginFor<T>, order_id: OrderId) -> DispatchResult {
             let who = ensure_signed(origin)?;
-=======
-        pub fn remove_order(origin: OriginFor<T>, order_id: OrderId) -> DispatchResultWithPostInfo {
-            let sender = ensure_signed(origin)?;
-
-            let order_data = <Orders<T>>::get(order_id).ok_or(Error::<T>::OrderDoesNotExist)?;
-
-            let maker = &order_data.maker;
-            ensure!(sender == *maker, Error::<T>::NotOrderCreator);
-
-            match order_data.side {
-                OrderSide::Bid => {
-                    let missing = T::AssetManager::unreserve_named(
-                        &Self::reserve_id(),
-                        order_data.base_asset,
-                        maker,
-                        order_data.base_asset_amount,
-                    );
-                    debug_assert!(
-                        missing.is_zero(),
-                        "Could not unreserve all of the amount. reserve_id: {:?}, asset: {:?} \
-                         who: {:?}, amount: {:?}, missing: {:?}",
-                        Self::reserve_id(),
-                        order_data.base_asset,
-                        maker,
-                        order_data.base_asset_amount,
-                        missing,
-                    );
-                }
-                OrderSide::Ask => {
-                    let missing = T::AssetManager::unreserve_named(
-                        &Self::reserve_id(),
-                        order_data.outcome_asset,
-                        maker,
-                        order_data.outcome_asset_amount,
-                    );
-                    debug_assert!(
-                        missing.is_zero(),
-                        "Could not unreserve all of the amount. reserve_id: {:?}, asset: {:?} \
-                         who: {:?}, amount: {:?}, missing: {:?}",
-                        Self::reserve_id(),
-                        order_data.outcome_asset,
-                        maker,
-                        order_data.outcome_asset_amount,
-                        missing,
-                    );
-                }
-            }
->>>>>>> 1cc3803f
 
             Self::do_remove_order(order_id, who)?;
 
@@ -366,11 +317,22 @@
             let maker = &order_data.maker;
             ensure!(who == *maker, Error::<T>::NotOrderCreator);
 
-            T::AssetManager::unreserve_named(
+            let missing = T::AssetManager::unreserve_named(
                 &Self::reserve_id(),
                 order_data.maker_asset,
                 maker,
                 order_data.maker_amount,
+            );
+
+            debug_assert!(
+                missing.is_zero(),
+                "Could not unreserve all of the amount. reserve_id: {:?}, asset: {:?} who: {:?}, \
+                 amount: {:?}, missing: {:?}",
+                Self::reserve_id(),
+                order_data.maker_asset,
+                maker,
+                order_data.maker_amount,
+                missing,
             );
 
             <Orders<T>>::remove(order_id);
