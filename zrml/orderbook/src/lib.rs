--- conflicted
+++ resolved
@@ -369,7 +369,6 @@
             let external_fees_for_maker = T::ExternalFees::get_fee(market_id, maker_amount);
             let maker_amount_minus_fees = maker_amount.saturating_sub(external_fees_for_maker);
 
-<<<<<<< HEAD
             let external_fees_for_taker = T::ExternalFees::get_fee(market_id, taker_amount);
             let taker_amount_minus_fees = taker_amount.saturating_sub(external_fees_for_taker);
 
@@ -388,37 +387,6 @@
                 // so that the taker(s) pays the external fee in base asset.
                 taker_amount
             };
-=======
-            let order = match side {
-                OrderSide::Bid => {
-                    T::AssetManager::reserve_named(
-                        &Self::reserve_id(),
-                        base_asset,
-                        &who,
-                        base_asset_amount,
-                    )?;
-
-                    Order {
-                        market_id,
-                        side: side.clone(),
-                        maker: who.clone(),
-                        outcome_asset,
-                        base_asset,
-                        // maker requests outcome asset amount minus fees from taker(s)
-                        outcome_asset_amount: outcome_asset_amount_minus_fees,
-                        // maker gives full base asset amount (no fees charged yet)
-                        // the taker(s) get this and immediately fees are charged
-                        base_asset_amount,
-                    }
-                }
-                OrderSide::Ask => {
-                    T::AssetManager::reserve_named(
-                        &Self::reserve_id(),
-                        outcome_asset,
-                        &who,
-                        outcome_asset_amount_minus_fees,
-                    )?;
->>>>>>> dfa5d64b
 
             // either maker_asset is base asset, 
             // then the external fees were already paid above 
