--- conflicted
+++ resolved
@@ -301,13 +301,7 @@
             let asset = order_data.maker_asset;
             let amount = order_data.maker_amount;
 
-<<<<<<< HEAD
-            if T::AssetManager::ensure_can_withdraw(asset, &order_account, amount).is_ok() {
-                T::AssetManager::transfer(asset, &order_account, maker, amount)?;
-            } else {
-=======
             if !T::AssetManager::reserved_balance(asset, &maker).is_zero() {
->>>>>>> e8cbf411
                 let missing =
                     T::AssetManager::unreserve_named(&Self::reserve_id(), asset, maker, amount);
 
@@ -322,11 +316,8 @@
                     amount,
                     missing,
                 );
-<<<<<<< HEAD
-=======
             } else {
                 T::AssetManager::transfer(asset, &order_account, maker, amount)?;
->>>>>>> e8cbf411
             }
 
             <Orders<T>>::remove(order_id);
@@ -404,23 +395,6 @@
             // it should always ensure that the maker's request (maker_fill) is fully filled
             let taker_fill = Self::get_taker_fill(&order_data, maker_fill)?;
             let order_account = Self::order_account(order_id);
-<<<<<<< HEAD
-
-            if T::AssetManager::ensure_can_withdraw(maker_asset, &order_account, taker_fill).is_ok()
-            {
-                T::AssetManager::transfer(maker_asset, &order_account, &taker, taker_fill)?;
-            } else {
-                T::AssetManager::repatriate_reserved_named(
-                    &Self::reserve_id(),
-                    maker_asset,
-                    &maker,
-                    &taker,
-                    taker_fill,
-                    BalanceStatus::Free,
-                )?;
-            }
-
-=======
 
             if !T::AssetManager::reserved_balance(maker_asset, &maker).is_zero() {
                 T::AssetManager::repatriate_reserved_named(
@@ -435,7 +409,6 @@
                 T::AssetManager::transfer(maker_asset, &order_account, &taker, taker_fill)?;
             }
 
->>>>>>> e8cbf411
             // if base asset: fund the full amount, but charge base asset fees from taker later
             // always charge fees from the base asset and not the outcome asset
             let maybe_adjusted_maker_fill = Self::charge_external_fees(
