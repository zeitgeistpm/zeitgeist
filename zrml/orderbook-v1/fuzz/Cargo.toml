--- conflicted
+++ resolved
@@ -6,17 +6,10 @@
 
 [dependencies]
 arbitrary = { workspace = true, features = ["derive"] }
-<<<<<<< HEAD
-frame-system = { workspace = true }
-libfuzzer-sys = "0.4"
-zeitgeist-primitives = { workspace = true }
-zrml-orderbook-v1 = { workspace = true, features = ["mock"] }
-=======
 frame-system = { workspace = true, features = ["default"] }
 libfuzzer-sys = { workspace = true }
 zeitgeist-primitives = { workspace = true, features = ["default"] }
 zrml-orderbook-v1 = { workspace = true, features = ["default", "mock"] }
->>>>>>> 37e1a16e
 
 [package]
 authors = ["Automatically generated"]
