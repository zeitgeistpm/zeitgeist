// Copyright 2022-2023 Forecasting Technologies LTD.
// Copyright 2021-2022 Zeitgeist PM LLC.
//
// This file is part of Zeitgeist.
//
// Zeitgeist is free software: you can redistribute it and/or modify it
// under the terms of the GNU General Public License as published by the
// Free Software Foundation, either version 3 of the License, or (at
// your option) any later version.
//
// Zeitgeist is distributed in the hope that it will be useful, but
// WITHOUT ANY WARRANTY; without even the implied warranty of
// MERCHANTABILITY or FITNESS FOR A PARTICULAR PURPOSE. See the GNU
// General Public License for more details.
//
// You should have received a copy of the GNU General Public License
// along with Zeitgeist. If not, see <https://www.gnu.org/licenses/>.

#![doc = include_str!("../README.md")]
#![cfg_attr(not(feature = "std"), no_std)]

extern crate alloc;

pub mod migrations;
mod mock;
mod tests;

pub use pallet::*;
pub use zeitgeist_primitives::traits::MarketCommonsPalletApi;

#[frame_support::pallet]
mod pallet {
    use crate::MarketCommonsPalletApi;
    use alloc::fmt::Debug;
    use core::marker::PhantomData;
    use frame_support::{
        dispatch::DispatchResult,
        ensure,
        pallet_prelude::{StorageMap, StorageValue, ValueQuery},
        storage::PrefixIterator,
        traits::{Get, Hooks, StorageVersion, Time},
        Blake2_128Concat, PalletId, Parameter,
    };
    use parity_scale_codec::{FullCodec, MaxEncodedLen};
    use sp_runtime::{
        traits::{
<<<<<<< HEAD
            AccountIdConversion, AtLeast32Bit, MaybeSerializeDeserialize, Member, Saturating,
=======
            AccountIdConversion, AtLeast32Bit, AtLeast32BitUnsigned, CheckedAdd,
            MaybeSerializeDeserialize, Member, Saturating,
>>>>>>> 92a4fbfe
        },
        DispatchError, SaturatedConversion,
    };
    use zeitgeist_primitives::{
        math::checked_ops_res::CheckedAddRes,
        types::{Asset, Market, PoolId},
    };

    /// The current storage version.
    const STORAGE_VERSION: StorageVersion = StorageVersion::new(7);

    type BalanceOf<T> = <T as Config>::Balance;
    type MarketOf<T> = Market<
        <T as frame_system::Config>::AccountId,
        BalanceOf<T>,
        <T as frame_system::Config>::BlockNumber,
        MomentOf<T>,
        Asset<MarketIdOf<T>>,
    >;
    pub type MarketIdOf<T> = <T as Config>::MarketId;
    pub type MomentOf<T> = <<T as Config>::Timestamp as frame_support::traits::Time>::Moment;

    #[pallet::call]
    impl<T: Config> Pallet<T> {}

    #[pallet::config]
    pub trait Config: frame_system::Config {
        type Balance: AtLeast32BitUnsigned
            + FullCodec
            + Copy
            + MaybeSerializeDeserialize
            + Debug
            + Default
            + scale_info::TypeInfo
            + MaxEncodedLen;

        /// The identifier of individual markets.
        type MarketId: AtLeast32Bit
            + Copy
            + Default
            + MaxEncodedLen
            + MaybeSerializeDeserialize
            + Member
            + Parameter;

        // TODO(#837): Remove when on-chain arbitrage is removed!
        /// The prefix used to calculate the prize pool accounts.
        #[pallet::constant]
        type PredictionMarketsPalletId: Get<PalletId>;

        /// Time tracker
        type Timestamp: Time<Moment = u64>;
    }

    #[pallet::error]
    pub enum Error<T> {
        /// A market with the provided ID does not exist.
        MarketDoesNotExist,
        /// Market does not have an stored associated pool id.
        MarketPoolDoesNotExist,
        /// It is not possible to fetch the latest market ID when
        /// no market has been created.
        NoMarketHasBeenCreated,
        /// Market does not have a report
        NoReport,
        /// There's a pool registered for this market already.
        PoolAlreadyExists,
    }

    #[pallet::hooks]
    impl<T: Config> Hooks<T::BlockNumber> for Pallet<T> {}

    #[pallet::pallet]
    #[pallet::storage_version(STORAGE_VERSION)]
    pub struct Pallet<T>(PhantomData<T>);

    impl<T> Pallet<T>
    where
        T: Config,
    {
        // Stored and returns the next market id.
        //
        // Retrieval is based on the stored ID plus one, recording the same incremented number
        // on the storage so next following calls will return yet another incremented number.
        //
        // Returns `Err` if `MarketId` addition overflows.
        pub fn next_market_id() -> Result<T::MarketId, DispatchError> {
            let id = MarketCounter::<T>::get();
            let new_counter = id.checked_add_res(&1u8.into())?;
            <MarketCounter<T>>::put(new_counter);
            Ok(id)
        }
    }

    impl<T> MarketCommonsPalletApi for Pallet<T>
    where
        T: Config,
        <T as Config>::Timestamp: Time,
    {
        type AccountId = T::AccountId;
        type BlockNumber = T::BlockNumber;
        type Balance = T::Balance;
        type MarketId = T::MarketId;
        type Moment = MomentOf<T>;

        // Market

        fn latest_market_id() -> Result<Self::MarketId, DispatchError> {
            match <MarketCounter<T>>::try_get() {
                Ok(market_id) => {
                    Ok(market_id.saturating_sub(1u8.into())) // Note: market_id > 0!
                }
                _ => Err(Error::<T>::NoMarketHasBeenCreated.into()),
            }
        }

        fn market_iter() -> PrefixIterator<(Self::MarketId, MarketOf<T>)> {
            <Markets<T>>::iter()
        }

        fn market(market_id: &Self::MarketId) -> Result<MarketOf<T>, DispatchError> {
            <Markets<T>>::try_get(market_id).map_err(|_err| Error::<T>::MarketDoesNotExist.into())
        }

        fn mutate_market<F>(market_id: &Self::MarketId, cb: F) -> DispatchResult
        where
            F: FnOnce(&mut MarketOf<T>) -> DispatchResult,
        {
            <Markets<T>>::try_mutate(market_id, |opt| {
                if let Some(market) = opt {
                    cb(market)?;
                    return Ok(());
                }
                Err(Error::<T>::MarketDoesNotExist.into())
            })
        }

        fn push_market(market: MarketOf<T>) -> Result<Self::MarketId, DispatchError> {
            let market_id = Self::next_market_id()?;
            <Markets<T>>::insert(market_id, market);
            Ok(market_id)
        }

        fn remove_market(market_id: &Self::MarketId) -> DispatchResult {
            if !<Markets<T>>::contains_key(market_id) {
                return Err(Error::<T>::MarketDoesNotExist.into());
            }
            <Markets<T>>::remove(market_id);
            Ok(())
        }

        // TODO(#837): Remove when on-chain arbitrage is removed!
        #[inline]
        fn market_account(market_id: Self::MarketId) -> Self::AccountId {
            T::PredictionMarketsPalletId::get()
                .into_sub_account_truncating(market_id.saturated_into::<u128>())
        }

        // MarketPool

        fn insert_market_pool(market_id: Self::MarketId, pool_id: PoolId) -> DispatchResult {
            ensure!(!<MarketPool<T>>::contains_key(market_id), Error::<T>::PoolAlreadyExists);
            ensure!(<Markets<T>>::contains_key(market_id), Error::<T>::MarketDoesNotExist);
            <MarketPool<T>>::insert(market_id, pool_id);
            Ok(())
        }

        fn remove_market_pool(market_id: &Self::MarketId) -> DispatchResult {
            if !<MarketPool<T>>::contains_key(market_id) {
                return Err(Error::<T>::MarketPoolDoesNotExist.into());
            }
            <MarketPool<T>>::remove(market_id);
            Ok(())
        }

        fn market_pool(market_id: &Self::MarketId) -> Result<PoolId, DispatchError> {
            <MarketPool<T>>::try_get(market_id)
                .map_err(|_err| Error::<T>::MarketPoolDoesNotExist.into())
        }

        // Etc

        fn now() -> Self::Moment {
            T::Timestamp::now()
        }
    }

    /// Holds all markets
    #[pallet::storage]
    pub type Markets<T: Config> = StorageMap<_, Blake2_128Concat, T::MarketId, MarketOf<T>>;

    /// The number of markets that have been created (including removed markets) and the next
    /// identifier for a created market.
    #[pallet::storage]
    pub type MarketCounter<T: Config> = StorageValue<_, T::MarketId, ValueQuery>;

    /// Maps a market id to a related pool id. It is up to the caller to keep and sync valid
    /// existent markets with valid existent pools.
    #[pallet::storage]
    pub type MarketPool<T: Config> = StorageMap<_, Blake2_128Concat, T::MarketId, PoolId>;
}<|MERGE_RESOLUTION|>--- conflicted
+++ resolved
@@ -44,12 +44,8 @@
     use parity_scale_codec::{FullCodec, MaxEncodedLen};
     use sp_runtime::{
         traits::{
-<<<<<<< HEAD
-            AccountIdConversion, AtLeast32Bit, MaybeSerializeDeserialize, Member, Saturating,
-=======
-            AccountIdConversion, AtLeast32Bit, AtLeast32BitUnsigned, CheckedAdd,
-            MaybeSerializeDeserialize, Member, Saturating,
->>>>>>> 92a4fbfe
+            AccountIdConversion, AtLeast32Bit, AtLeast32BitUnsigned, MaybeSerializeDeserialize,
+            Member, Saturating,
         },
         DispatchError, SaturatedConversion,
     };
