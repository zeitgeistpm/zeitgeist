--- conflicted
+++ resolved
@@ -52,13 +52,9 @@
     use zeitgeist_primitives::{
         math::checked_ops_res::CheckedAddRes,
         traits::MarketBuilderTrait,
-<<<<<<< HEAD
-        types::{Asset, Deadlines, EarlyClose, Market, MarketBonds, MarketPeriod, PoolId, Report},
-=======
         types::{
             BaseAsset, Deadlines, EarlyClose, Market, MarketBonds, MarketPeriod, PoolId, Report,
         },
->>>>>>> 9df7e688
     };
 
     /// The current storage version.
@@ -73,11 +69,7 @@
         BalanceOf<T>,
         BlockNumberOf<T>,
         MomentOf<T>,
-<<<<<<< HEAD
-        AssetOf<T>,
-=======
         BaseAsset,
->>>>>>> 9df7e688
         MarketIdOf<T>,
     >;
     pub(crate) type MomentOf<T> = <<T as Config>::Timestamp as frame_support::traits::Time>::Moment;
@@ -216,11 +208,7 @@
                     Self::Balance,
                     Self::BlockNumber,
                     Self::Moment,
-<<<<<<< HEAD
-                    AssetOf<T>,
-=======
                     BaseAsset,
->>>>>>> 9df7e688
                     Self::MarketId,
                 >,
         {
