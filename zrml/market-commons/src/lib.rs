//! # Common market parameters used by `Simple disputes` and `Prediction markets` pallets.
//!
//! As stated by the contract of `MarketCommonsPalletApi::now`, the caller must ensure that the
//! time implementation returns milliseconds.

#![cfg_attr(not(feature = "std"), no_std)]

extern crate alloc;

mod market_commons_pallet_api;
pub mod migrations;
mod mock;
mod tests;

pub use market_commons_pallet_api::MarketCommonsPalletApi;
pub use pallet::*;

#[frame_support::pallet]
mod pallet {
    use crate::MarketCommonsPalletApi;
    use core::marker::PhantomData;
    use frame_support::{
        dispatch::DispatchResult,
        ensure,
        pallet_prelude::{StorageMap, StorageValue, ValueQuery},
        traits::{Hooks, NamedReservableCurrency, StorageVersion, Time},
        Blake2_128Concat, Parameter,
    };
    use parity_scale_codec::MaxEncodedLen;
    use sp_runtime::{
        traits::{AtLeast32Bit, CheckedAdd, CheckedSub, MaybeSerializeDeserialize, Member},
        ArithmeticError, DispatchError,
    };
    use zeitgeist_primitives::types::{Market, PoolId};

    /// The current storage version.
    const STORAGE_VERSION: StorageVersion = StorageVersion::new(0);

    type MomentOf<T> = <<T as Config>::Timestamp as frame_support::traits::Time>::Moment;

    #[pallet::call]
    impl<T: Config> Pallet<T> {}

    #[pallet::config]
    pub trait Config: frame_system::Config {
        /// Native token
        //
        // Reserve identifiers can be pallet ids or any other sequence of bytes.
        type Currency: NamedReservableCurrency<Self::AccountId, ReserveIdentifier = [u8; 8]>;

        /// The identifier of individual markets.
        type MarketId: AtLeast32Bit
            + Copy
            + Default
            + MaxEncodedLen
            + MaybeSerializeDeserialize
            + Member
            + Parameter;

        /// Time tracker
        type Timestamp: Time<Moment = u64>;
    }

    #[pallet::error]
    pub enum Error<T> {
        /// A market with the provided ID does not exist.
        MarketDoesNotExist,
        /// Market does not have an stored associated pool id.
        MarketPoolDoesNotExist,
        /// It is not possible to fetch the latest market ID when
        /// no market has been created.
        NoMarketHasBeenCreated,
<<<<<<< HEAD
        /// Market does not have a report
        NoReport,
        /// There's a pool registered for this market already.
        DuplicatePool,
=======
>>>>>>> edd8f48a
    }

    #[pallet::hooks]
    impl<T: Config> Hooks<T::BlockNumber> for Pallet<T> {}

    #[pallet::pallet]
    #[pallet::storage_version(STORAGE_VERSION)]
    pub struct Pallet<T>(PhantomData<T>);

    impl<T> Pallet<T>
    where
        T: Config,
    {
        // Stored and returns the next market id.
        //
        // Retrieval is based on the stored ID plus one, recording the same incremented number
        // on the storage so next following calls will return yet another incremented number.
        //
        // Returns `Err` if `MarketId` addition overflows.
        fn next_market_id() -> Result<T::MarketId, DispatchError> {
            let id = MarketCounter::<T>::get();
            let new_counter = id.checked_add(&1u8.into()).ok_or(ArithmeticError::Overflow)?;
            <MarketCounter<T>>::put(new_counter);
            Ok(id)
        }
    }

    impl<T> MarketCommonsPalletApi for Pallet<T>
    where
        T: Config,
        <T as Config>::Timestamp: Time,
    {
        type AccountId = T::AccountId;
        type BlockNumber = T::BlockNumber;
        type Currency = T::Currency;
        type MarketId = T::MarketId;
        type Moment = MomentOf<T>;

        // Market

        fn latest_market_id() -> Result<Self::MarketId, DispatchError> {
            match <MarketCounter<T>>::try_get() {
                Ok(market_id) if market_id != 0u8.into() => {
                    Ok(market_id.checked_sub(&1u8.into()).ok_or(ArithmeticError::Underflow)?)
                }
                _ => Err(Error::<T>::NoMarketHasBeenCreated.into()),
            }
        }

        fn market(
            market_id: &Self::MarketId,
        ) -> Result<Market<Self::AccountId, Self::BlockNumber, Self::Moment>, DispatchError>
        {
            <Markets<T>>::try_get(market_id).map_err(|_err| Error::<T>::MarketDoesNotExist.into())
        }

        fn mutate_market<F>(market_id: &Self::MarketId, cb: F) -> DispatchResult
        where
            F: FnOnce(
                &mut Market<Self::AccountId, Self::BlockNumber, Self::Moment>,
            ) -> DispatchResult,
        {
            <Markets<T>>::try_mutate(market_id, |opt| {
                if let Some(market) = opt {
                    cb(market)?;
                    return Ok(());
                }
                Err(Error::<T>::MarketDoesNotExist.into())
            })
        }

        fn push_market(
            market: Market<Self::AccountId, Self::BlockNumber, Self::Moment>,
        ) -> Result<Self::MarketId, DispatchError> {
            let market_id = Self::next_market_id()?;
            <Markets<T>>::insert(market_id, market);
            Ok(market_id)
        }

        fn remove_market(market_id: &Self::MarketId) -> DispatchResult {
            if !<Markets<T>>::contains_key(market_id) {
                return Err(Error::<T>::MarketDoesNotExist.into());
            }
            <Markets<T>>::remove(market_id);
            Ok(())
        }

        // MarketPool

        fn insert_market_pool(market_id: Self::MarketId, pool_id: PoolId) -> DispatchResult {
            ensure!(!<MarketPool<T>>::contains_key(market_id), Error::<T>::DuplicatePool);
            ensure!(<Markets<T>>::contains_key(market_id), Error::<T>::MarketDoesNotExist);
            <MarketPool<T>>::insert(market_id, pool_id);
            Ok(())
        }

        fn remove_market_pool(market_id: &Self::MarketId) -> DispatchResult {
            if !<MarketPool<T>>::contains_key(market_id) {
                return Err(Error::<T>::MarketPoolDoesNotExist.into());
            }
            <MarketPool<T>>::remove(market_id);
            Ok(())
        }

        fn market_pool(market_id: &Self::MarketId) -> Result<PoolId, DispatchError> {
            <MarketPool<T>>::try_get(market_id)
                .map_err(|_err| Error::<T>::MarketPoolDoesNotExist.into())
        }

        // Etc

        fn now() -> Self::Moment {
            T::Timestamp::now()
        }
    }

    /// Holds all markets
    #[pallet::storage]
    pub type Markets<T: Config> = StorageMap<
        _,
        Blake2_128Concat,
        T::MarketId,
        Market<T::AccountId, T::BlockNumber, MomentOf<T>>,
    >;

    /// The number of markets that have been created (including removed markets) and the next
    /// identifier for a created market.
    #[pallet::storage]
    pub type MarketCounter<T: Config> = StorageValue<_, T::MarketId, ValueQuery>;

    /// Maps a market id to a related pool id. It is up to the caller to keep and sync valid
    /// existent markets with valid existent pools.
    #[pallet::storage]
    pub type MarketPool<T: Config> = StorageMap<_, Blake2_128Concat, T::MarketId, PoolId>;
}<|MERGE_RESOLUTION|>--- conflicted
+++ resolved
@@ -70,13 +70,10 @@
         /// It is not possible to fetch the latest market ID when
         /// no market has been created.
         NoMarketHasBeenCreated,
-<<<<<<< HEAD
         /// Market does not have a report
         NoReport,
         /// There's a pool registered for this market already.
         DuplicatePool,
-=======
->>>>>>> edd8f48a
     }
 
     #[pallet::hooks]
