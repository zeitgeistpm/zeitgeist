// Copyright 2021-2022 Zeitgeist PM LLC.
//
// This file is part of Zeitgeist.
//
// Zeitgeist is free software: you can redistribute it and/or modify it
// under the terms of the GNU General Public License as published by the
// Free Software Foundation, either version 3 of the License, or (at
// your option) any later version.
//
// Zeitgeist is distributed in the hope that it will be useful, but
// WITHOUT ANY WARRANTY; without even the implied warranty of
// MERCHANTABILITY or FITNESS FOR A PARTICULAR PURPOSE. See the GNU
// General Public License for more details.
//
// You should have received a copy of the GNU General Public License
// along with Zeitgeist. If not, see <https://www.gnu.org/licenses/>.

#![cfg(test)]

use crate::{
    mock::{ExtBuilder, MarketCommons, Runtime},
    MarketCounter, Markets,
};
use frame_support::{assert_err, assert_noop, assert_ok};
use sp_runtime::DispatchError;
use zeitgeist_primitives::{
    traits::MarketCommonsPalletApi,
    types::{
<<<<<<< HEAD
        AccountIdTest, Asset, BlockNumber, Deadlines, Market, MarketCreation,
        MarketDisputeMechanism, MarketId, MarketPeriod, MarketStatus, MarketType, Moment,
        ScoringRule,
    },
};

const MARKET_DUMMY: Market<AccountIdTest, BlockNumber, Moment, Asset<MarketId>> = Market {
    base_asset: Asset::Ztg,
=======
        AccountIdTest, Balance, BlockNumber, Deadlines, Market, MarketBonds, MarketCreation,
        MarketDisputeMechanism, MarketPeriod, MarketStatus, MarketType, Moment, ScoringRule,
    },
};

const MARKET_DUMMY: Market<AccountIdTest, Balance, BlockNumber, Moment> = Market {
>>>>>>> db1f928f
    creation: MarketCreation::Permissionless,
    creator_fee: 0,
    creator: 0,
    market_type: MarketType::Scalar(0..=100),
    dispute_mechanism: MarketDisputeMechanism::Authorized,
    metadata: vec![],
    oracle: 0,
    period: MarketPeriod::Block(0..100),
    deadlines: Deadlines { grace_period: 1_u64, oracle_duration: 1_u64, dispute_duration: 1_u64 },
    report: None,
    resolved_outcome: None,
    scoring_rule: ScoringRule::CPMM,
    status: MarketStatus::Disputed,
    bonds: MarketBonds { creation: None, oracle: None },
};

#[test]
fn latest_market_id_interacts_correctly_with_push_market() {
    ExtBuilder::default().build().execute_with(|| {
        assert_ok!(MarketCommons::push_market(market_mock(0)));
        assert_eq!(MarketCommons::latest_market_id().unwrap(), 0);
        assert_ok!(MarketCommons::push_market(market_mock(1)));
        assert_eq!(MarketCommons::latest_market_id().unwrap(), 1);
        assert_ok!(MarketCommons::push_market(market_mock(1)));
        assert_eq!(MarketCommons::latest_market_id().unwrap(), 2);
    });
}

#[test]
fn latest_market_id_fails_if_there_are_no_markets() {
    ExtBuilder::default().build().execute_with(|| {
        assert_err!(
            MarketCommons::latest_market_id(),
            crate::Error::<Runtime>::NoMarketHasBeenCreated
        );
    });
}

#[test]
fn market_interacts_correctly_with_push_market() {
    ExtBuilder::default().build().execute_with(|| {
        assert_ok!(MarketCommons::push_market(market_mock(0)));
        assert_ok!(MarketCommons::push_market(market_mock(1)));
        assert_ok!(MarketCommons::push_market(market_mock(2)));
        assert_eq!(MarketCommons::market(&0).unwrap().oracle, 0);
        assert_eq!(MarketCommons::market(&1).unwrap().oracle, 1);
        assert_eq!(MarketCommons::market(&2).unwrap().oracle, 2);
    });
}

#[test]
fn markets_storage_map_interacts_correctly_with_push_market() {
    ExtBuilder::default().build().execute_with(|| {
        assert_ok!(MarketCommons::push_market(market_mock(0)));
        assert_ok!(MarketCommons::push_market(market_mock(1)));
        assert_ok!(MarketCommons::push_market(market_mock(2)));
        assert_eq!(<Markets<Runtime>>::get(0).unwrap().oracle, 0);
        assert_eq!(<Markets<Runtime>>::get(1).unwrap().oracle, 1);
        assert_eq!(<Markets<Runtime>>::get(2).unwrap().oracle, 2);
    });
}

#[test]
fn market_fails_if_market_does_not_exist() {
    ExtBuilder::default().build().execute_with(|| {
        assert_noop!(MarketCommons::market(&0), crate::Error::<Runtime>::MarketDoesNotExist);
        assert_ok!(MarketCommons::push_market(MARKET_DUMMY));
        assert_ok!(MarketCommons::push_market(MARKET_DUMMY));
        assert_ok!(MarketCommons::push_market(MARKET_DUMMY));
        assert_noop!(MarketCommons::market(&3), crate::Error::<Runtime>::MarketDoesNotExist);
    });
}

#[test]
fn mutate_market_succeeds_if_closure_succeeds() {
    ExtBuilder::default().build().execute_with(|| {
        assert_ok!(MarketCommons::push_market(market_mock(0)));
        assert_ok!(MarketCommons::mutate_market(&0, |market| {
            market.oracle = 1;
            Ok(())
        }));
        assert_eq!(MarketCommons::market(&0).unwrap().oracle, 1);
    });
}

#[test]
fn mutate_market_fails_if_market_does_not_exist() {
    ExtBuilder::default().build().execute_with(|| {
        assert_noop!(
            MarketCommons::mutate_market(&0, |_| Ok(())),
            crate::Error::<Runtime>::MarketDoesNotExist
        );
        assert_ok!(MarketCommons::push_market(MARKET_DUMMY));
        assert_ok!(MarketCommons::push_market(MARKET_DUMMY));
        assert_ok!(MarketCommons::push_market(MARKET_DUMMY));
        assert_noop!(
            MarketCommons::mutate_market(&3, |_| Ok(())),
            crate::Error::<Runtime>::MarketDoesNotExist
        );
    });
}

#[test]
fn mutate_market_is_noop_if_closure_fails() {
    ExtBuilder::default().build().execute_with(|| {
        let err = DispatchError::Other("foo");
        assert_ok!(MarketCommons::push_market(market_mock(0)));
        assert_noop!(
            // We change the market to check that `mutate_market` is no-op when it errors.
            MarketCommons::mutate_market(&0, |market| {
                market.oracle = 1;
                Err(err)
            }),
            err
        );
    });
}

#[test]
fn remove_market_correctly_interacts_with_push_market() {
    ExtBuilder::default().build().execute_with(|| {
        assert_ok!(MarketCommons::push_market(market_mock(0)));
        assert_ok!(MarketCommons::push_market(market_mock(1)));
        assert_ok!(MarketCommons::push_market(market_mock(2)));

        assert_ok!(MarketCommons::remove_market(&1));
        assert_eq!(MarketCommons::market(&0).unwrap().oracle, 0);
        assert_noop!(MarketCommons::market(&1), crate::Error::<Runtime>::MarketDoesNotExist);
        assert_eq!(MarketCommons::market(&2).unwrap().oracle, 2);

        assert_ok!(MarketCommons::remove_market(&2));
        assert_eq!(MarketCommons::market(&0).unwrap().oracle, 0);
        assert_noop!(MarketCommons::market(&1), crate::Error::<Runtime>::MarketDoesNotExist);
        assert_noop!(MarketCommons::market(&2), crate::Error::<Runtime>::MarketDoesNotExist);

        assert_ok!(MarketCommons::remove_market(&0));
        assert_noop!(MarketCommons::market(&0), crate::Error::<Runtime>::MarketDoesNotExist);
        assert_noop!(MarketCommons::market(&1), crate::Error::<Runtime>::MarketDoesNotExist);
        assert_noop!(MarketCommons::market(&2), crate::Error::<Runtime>::MarketDoesNotExist);
    });
}

#[test]
fn remove_market_fails_if_market_does_not_exist() {
    ExtBuilder::default().build().execute_with(|| {
        assert_noop!(MarketCommons::remove_market(&0), crate::Error::<Runtime>::MarketDoesNotExist);
        assert_ok!(MarketCommons::push_market(MARKET_DUMMY));
        assert_ok!(MarketCommons::push_market(MARKET_DUMMY));
        assert_ok!(MarketCommons::push_market(MARKET_DUMMY));
        assert_noop!(MarketCommons::remove_market(&3), crate::Error::<Runtime>::MarketDoesNotExist);
    });
}

#[test]
fn insert_market_pool_fails_if_market_does_not_exist() {
    ExtBuilder::default().build().execute_with(|| {
        assert_noop!(
            MarketCommons::insert_market_pool(0, 15),
            crate::Error::<Runtime>::MarketDoesNotExist
        );
        assert_ok!(MarketCommons::push_market(MARKET_DUMMY));
        assert_ok!(MarketCommons::push_market(MARKET_DUMMY));
        assert_ok!(MarketCommons::push_market(MARKET_DUMMY));
        assert_noop!(
            MarketCommons::insert_market_pool(3, 12),
            crate::Error::<Runtime>::MarketDoesNotExist
        );
    });
}

#[test]
fn insert_market_pool_fails_if_market_has_a_pool() {
    ExtBuilder::default().build().execute_with(|| {
        assert_ok!(MarketCommons::push_market(MARKET_DUMMY));
        assert_ok!(MarketCommons::insert_market_pool(0, 15));
        assert_noop!(
            MarketCommons::insert_market_pool(0, 14),
            crate::Error::<Runtime>::PoolAlreadyExists
        );
    });
}

#[test]
fn market_pool_correctly_interacts_with_insert_market_pool() {
    ExtBuilder::default().build().execute_with(|| {
        assert_ok!(MarketCommons::push_market(MARKET_DUMMY));
        assert_ok!(MarketCommons::push_market(MARKET_DUMMY));
        assert_ok!(MarketCommons::push_market(MARKET_DUMMY));
        assert_ok!(MarketCommons::insert_market_pool(0, 15));
        assert_ok!(MarketCommons::insert_market_pool(1, 14));
        assert_ok!(MarketCommons::insert_market_pool(2, 13));
        assert_eq!(MarketCommons::market_pool(&0).unwrap(), 15);
        assert_eq!(MarketCommons::market_pool(&1).unwrap(), 14);
        assert_eq!(MarketCommons::market_pool(&2).unwrap(), 13);
    });
}

#[test]
fn market_pool_fails_if_market_has_no_pool() {
    ExtBuilder::default().build().execute_with(|| {
        assert_noop!(
            MarketCommons::market_pool(&0),
            crate::Error::<Runtime>::MarketPoolDoesNotExist
        );
        assert_ok!(MarketCommons::push_market(MARKET_DUMMY));
        assert_ok!(MarketCommons::push_market(MARKET_DUMMY));
        assert_ok!(MarketCommons::push_market(MARKET_DUMMY));
        assert_ok!(MarketCommons::insert_market_pool(0, 15));
        assert_ok!(MarketCommons::insert_market_pool(1, 14));
        assert_ok!(MarketCommons::insert_market_pool(2, 13));
        assert_noop!(
            MarketCommons::market_pool(&3),
            crate::Error::<Runtime>::MarketPoolDoesNotExist
        );
    });
}

#[test]
fn remove_market_pool_correctly_interacts_with_insert_market_pool() {
    ExtBuilder::default().build().execute_with(|| {
        assert_ok!(MarketCommons::push_market(MARKET_DUMMY));
        assert_ok!(MarketCommons::push_market(MARKET_DUMMY));
        assert_ok!(MarketCommons::push_market(MARKET_DUMMY));
        assert_ok!(MarketCommons::insert_market_pool(0, 15));
        assert_ok!(MarketCommons::insert_market_pool(1, 14));
        assert_ok!(MarketCommons::insert_market_pool(2, 13));

        assert_ok!(MarketCommons::remove_market_pool(&1));
        assert_eq!(MarketCommons::market_pool(&0).unwrap(), 15);
        assert_noop!(
            MarketCommons::market_pool(&1),
            crate::Error::<Runtime>::MarketPoolDoesNotExist
        );
        assert_eq!(MarketCommons::market_pool(&2).unwrap(), 13);

        assert_ok!(MarketCommons::remove_market_pool(&2));
        assert_eq!(MarketCommons::market_pool(&0).unwrap(), 15);
        assert_noop!(
            MarketCommons::market_pool(&1),
            crate::Error::<Runtime>::MarketPoolDoesNotExist
        );
        assert_noop!(
            MarketCommons::market_pool(&2),
            crate::Error::<Runtime>::MarketPoolDoesNotExist
        );

        assert_ok!(MarketCommons::remove_market_pool(&0));
        assert_noop!(
            MarketCommons::market_pool(&0),
            crate::Error::<Runtime>::MarketPoolDoesNotExist
        );
        assert_noop!(
            MarketCommons::market_pool(&1),
            crate::Error::<Runtime>::MarketPoolDoesNotExist
        );
        assert_noop!(
            MarketCommons::market_pool(&2),
            crate::Error::<Runtime>::MarketPoolDoesNotExist
        );
    });
}

#[test]
fn remove_market_pool_fails_if_market_has_no_pool() {
    ExtBuilder::default().build().execute_with(|| {
        assert_noop!(
            MarketCommons::remove_market_pool(&0),
            crate::Error::<Runtime>::MarketPoolDoesNotExist
        );
        assert_ok!(MarketCommons::push_market(MARKET_DUMMY));
        assert_ok!(MarketCommons::push_market(MARKET_DUMMY));
        assert_ok!(MarketCommons::push_market(MARKET_DUMMY));
        assert_ok!(MarketCommons::insert_market_pool(0, 15));
        assert_ok!(MarketCommons::insert_market_pool(1, 14));
        assert_ok!(MarketCommons::insert_market_pool(2, 13));
        assert_noop!(
            MarketCommons::remove_market_pool(&3),
            crate::Error::<Runtime>::MarketPoolDoesNotExist
        );
    });
}

#[test]
fn market_counter_interacts_correctly_with_push_market_and_remove_market() {
    ExtBuilder::default().build().execute_with(|| {
        assert_eq!(<MarketCounter<Runtime>>::get(), 0);
        assert_ok!(MarketCommons::push_market(MARKET_DUMMY));
        assert_eq!(<MarketCounter<Runtime>>::get(), 1);
        assert_ok!(MarketCommons::push_market(MARKET_DUMMY));
        assert_eq!(<MarketCounter<Runtime>>::get(), 2);
        assert_ok!(MarketCommons::push_market(MARKET_DUMMY));
        assert_eq!(<MarketCounter<Runtime>>::get(), 3);
        assert_ok!(MarketCommons::remove_market(&1));
        assert_eq!(<MarketCounter<Runtime>>::get(), 3);
        assert_ok!(MarketCommons::remove_market(&2));
        assert_eq!(<MarketCounter<Runtime>>::get(), 3);
        assert_ok!(MarketCommons::push_market(MARKET_DUMMY));
        assert_eq!(<MarketCounter<Runtime>>::get(), 4);
    });
}

fn market_mock(
    id: AccountIdTest,
<<<<<<< HEAD
) -> zeitgeist_primitives::types::Market<AccountIdTest, BlockNumber, Moment, Asset<MarketId>> {
=======
) -> zeitgeist_primitives::types::Market<AccountIdTest, Balance, BlockNumber, Moment> {
>>>>>>> db1f928f
    let mut market = MARKET_DUMMY;
    market.oracle = id;
    market
}<|MERGE_RESOLUTION|>--- conflicted
+++ resolved
@@ -26,23 +26,14 @@
 use zeitgeist_primitives::{
     traits::MarketCommonsPalletApi,
     types::{
-<<<<<<< HEAD
-        AccountIdTest, Asset, BlockNumber, Deadlines, Market, MarketCreation,
+        AccountIdTest, Asset, Balance, BlockNumber, Deadlines, Market, MarketBonds, MarketCreation,
         MarketDisputeMechanism, MarketId, MarketPeriod, MarketStatus, MarketType, Moment,
         ScoringRule,
     },
 };
 
-const MARKET_DUMMY: Market<AccountIdTest, BlockNumber, Moment, Asset<MarketId>> = Market {
+const MARKET_DUMMY: Market<AccountIdTest, Balance, BlockNumber, Moment, Asset<MarketId>> = Market {
     base_asset: Asset::Ztg,
-=======
-        AccountIdTest, Balance, BlockNumber, Deadlines, Market, MarketBonds, MarketCreation,
-        MarketDisputeMechanism, MarketPeriod, MarketStatus, MarketType, Moment, ScoringRule,
-    },
-};
-
-const MARKET_DUMMY: Market<AccountIdTest, Balance, BlockNumber, Moment> = Market {
->>>>>>> db1f928f
     creation: MarketCreation::Permissionless,
     creator_fee: 0,
     creator: 0,
@@ -346,11 +337,8 @@
 
 fn market_mock(
     id: AccountIdTest,
-<<<<<<< HEAD
-) -> zeitgeist_primitives::types::Market<AccountIdTest, BlockNumber, Moment, Asset<MarketId>> {
-=======
-) -> zeitgeist_primitives::types::Market<AccountIdTest, Balance, BlockNumber, Moment> {
->>>>>>> db1f928f
+) -> zeitgeist_primitives::types::Market<AccountIdTest, Balance, BlockNumber, Moment, Asset<MarketId>>
+{
     let mut market = MARKET_DUMMY;
     market.oracle = id;
     market
