// Copyright 2022-2024 Forecasting Technologies LTD.
// Copyright 2021-2022 Zeitgeist PM LLC.
//
// This file is part of Zeitgeist.
//
// Zeitgeist is free software: you can redistribute it and/or modify it
// under the terms of the GNU General Public License as published by the
// Free Software Foundation, either version 3 of the License, or (at
// your option) any later version.
//
// Zeitgeist is distributed in the hope that it will be useful, but
// WITHOUT ANY WARRANTY; without even the implied warranty of
// MERCHANTABILITY or FITNESS FOR A PARTICULAR PURPOSE. See the GNU
// General Public License for more details.
//
// You should have received a copy of the GNU General Public License
// along with Zeitgeist. If not, see <https://www.gnu.org/licenses/>.

#![cfg(test)]

use crate::{
    mock::{ExtBuilder, MarketCommons, Runtime},
    types::MarketBuilder,
    AccountIdOf, MarketCounter, Markets,
};
use frame_support::{assert_err, assert_noop, assert_ok};
use sp_runtime::{DispatchError, Perbill};
use zeitgeist_primitives::{
    traits::{MarketBuilderTrait, MarketCommonsPalletApi},
    types::{
        BaseAsset, Deadlines, MarketBonds, MarketCreation, MarketDisputeMechanism, MarketPeriod,
        MarketStatus, MarketType, ScoringRule,
    },
};

<<<<<<< HEAD
// Creates a sample market builder. We use the `oracle` field to tell markets apart from each other.
fn create_market_builder(oracle: AccountIdOf<Runtime>) -> MarketBuilder<Runtime> {
    let mut market_builder = MarketBuilder::new();
    market_builder
        .base_asset(BaseAsset::Ztg)
        .creation(MarketCreation::Permissionless)
        .creator_fee(Perbill::zero())
        .creator(0)
        .market_type(MarketType::Scalar(0..=100))
        .dispute_mechanism(Some(MarketDisputeMechanism::Authorized))
        .metadata(vec![])
        .oracle(oracle)
        .period(MarketPeriod::Block(0..100))
        .deadlines(Deadlines {
            grace_period: 1_u64,
            oracle_duration: 1_u64,
            dispute_duration: 1_u64,
        })
        .report(None)
        .resolved_outcome(None)
        .scoring_rule(ScoringRule::Lmsr)
        .status(MarketStatus::Disputed)
        .bonds(MarketBonds {
            creation: None,
            oracle: None,
            outsider: None,
            dispute: None,
            close_dispute: None,
            close_request: None,
        })
        .early_close(None);
    market_builder
}
=======
const MARKET_DUMMY: Market<AccountIdTest, Balance, BlockNumber, Moment, BaseAsset> = Market {
    base_asset: BaseAsset::Ztg,
    creation: MarketCreation::Permissionless,
    creator_fee: Perbill::zero(),
    creator: 0,
    market_type: MarketType::Scalar(0..=100),
    dispute_mechanism: Some(MarketDisputeMechanism::Authorized),
    metadata: vec![],
    oracle: 0,
    period: MarketPeriod::Block(0..100),
    deadlines: Deadlines { grace_period: 1_u64, oracle_duration: 1_u64, dispute_duration: 1_u64 },
    report: None,
    resolved_outcome: None,
    scoring_rule: ScoringRule::AmmCdaHybrid,
    status: MarketStatus::Disputed,
    bonds: MarketBonds {
        creation: None,
        oracle: None,
        outsider: None,
        dispute: None,
        close_dispute: None,
        close_request: None,
    },
    early_close: None,
};
>>>>>>> 73ea2ed0

#[test]
fn build_market_interacts_correct_with_latest_market_id_and_returns_correct_values() {
    ExtBuilder::default().build().execute_with(|| {
        let mut builder = create_market_builder(3);
        let (market_id, market) = MarketCommons::build_market(builder.clone()).unwrap();
        assert_eq!(market_id, 0);
        assert_eq!(market, builder.market_id(market_id).clone().build().unwrap());

        let mut builder = create_market_builder(6);
        let (market_id, market) = MarketCommons::build_market(builder.clone()).unwrap();
        assert_eq!(market_id, 1);
        assert_eq!(market, builder.market_id(market_id).clone().build().unwrap());

        let mut builder = create_market_builder(9);
        let (market_id, market) = MarketCommons::build_market(builder.clone()).unwrap();
        assert_eq!(market_id, 2);
        assert_eq!(market, builder.market_id(market_id).clone().build().unwrap());
    });
}

#[test]
fn latest_market_id_fails_if_there_are_no_markets() {
    ExtBuilder::default().build().execute_with(|| {
        assert_err!(
            MarketCommons::latest_market_id(),
            crate::Error::<Runtime>::NoMarketHasBeenCreated
        );
    });
}

#[test]
fn market_interacts_correctly_with_build_market() {
    ExtBuilder::default().build().execute_with(|| {
        assert_ok!(MarketCommons::build_market(create_market_builder(0)));
        assert_ok!(MarketCommons::build_market(create_market_builder(1)));
        assert_ok!(MarketCommons::build_market(create_market_builder(2)));
        assert_eq!(MarketCommons::market(&0).unwrap().oracle, 0);
        assert_eq!(MarketCommons::market(&1).unwrap().oracle, 1);
        assert_eq!(MarketCommons::market(&2).unwrap().oracle, 2);
    });
}

#[test]
fn markets_storage_map_interacts_correctly_with_build_market() {
    ExtBuilder::default().build().execute_with(|| {
        assert_ok!(MarketCommons::build_market(create_market_builder(0)));
        assert_ok!(MarketCommons::build_market(create_market_builder(1)));
        assert_ok!(MarketCommons::build_market(create_market_builder(2)));
        assert_eq!(<Markets<Runtime>>::get(0).unwrap().oracle, 0);
        assert_eq!(<Markets<Runtime>>::get(1).unwrap().oracle, 1);
        assert_eq!(<Markets<Runtime>>::get(2).unwrap().oracle, 2);
    });
}

#[test]
fn market_fails_if_market_does_not_exist() {
    ExtBuilder::default().build().execute_with(|| {
        assert_noop!(MarketCommons::market(&0), crate::Error::<Runtime>::MarketDoesNotExist);
        assert_ok!(MarketCommons::build_market(create_market_builder(0)));
        assert_ok!(MarketCommons::build_market(create_market_builder(0)));
        assert_ok!(MarketCommons::build_market(create_market_builder(0)));
        assert_noop!(MarketCommons::market(&3), crate::Error::<Runtime>::MarketDoesNotExist);
    });
}

#[test]
fn mutate_market_succeeds_if_closure_succeeds() {
    ExtBuilder::default().build().execute_with(|| {
        assert_ok!(MarketCommons::build_market(create_market_builder(0)));
        assert_ok!(MarketCommons::mutate_market(&0, |market| {
            market.oracle = 1;
            Ok(())
        }));
        assert_eq!(MarketCommons::market(&0).unwrap().oracle, 1);
    });
}

#[test]
fn mutate_market_fails_if_market_does_not_exist() {
    ExtBuilder::default().build().execute_with(|| {
        assert_noop!(
            MarketCommons::mutate_market(&0, |_| Ok(())),
            crate::Error::<Runtime>::MarketDoesNotExist
        );
        assert_ok!(MarketCommons::build_market(create_market_builder(0)));
        assert_ok!(MarketCommons::build_market(create_market_builder(0)));
        assert_ok!(MarketCommons::build_market(create_market_builder(0)));
        assert_noop!(
            MarketCommons::mutate_market(&3, |_| Ok(())),
            crate::Error::<Runtime>::MarketDoesNotExist
        );
    });
}

#[test]
fn mutate_market_is_noop_if_closure_fails() {
    ExtBuilder::default().build().execute_with(|| {
        let err = DispatchError::Other("foo");
        assert_ok!(MarketCommons::build_market(create_market_builder(0)));
        assert_noop!(
            // We change the market to check that `mutate_market` is no-op when it errors.
            MarketCommons::mutate_market(&0, |market| {
                market.oracle = 1;
                Err(err)
            }),
            err
        );
    });
}

#[test]
fn remove_market_correctly_interacts_with_build_market() {
    ExtBuilder::default().build().execute_with(|| {
        assert_ok!(MarketCommons::build_market(create_market_builder(0)));
        assert_ok!(MarketCommons::build_market(create_market_builder(1)));
        assert_ok!(MarketCommons::build_market(create_market_builder(2)));

        assert_ok!(MarketCommons::remove_market(&1));
        assert_eq!(MarketCommons::market(&0).unwrap().oracle, 0);
        assert_noop!(MarketCommons::market(&1), crate::Error::<Runtime>::MarketDoesNotExist);
        assert_eq!(MarketCommons::market(&2).unwrap().oracle, 2);

        assert_ok!(MarketCommons::remove_market(&2));
        assert_eq!(MarketCommons::market(&0).unwrap().oracle, 0);
        assert_noop!(MarketCommons::market(&1), crate::Error::<Runtime>::MarketDoesNotExist);
        assert_noop!(MarketCommons::market(&2), crate::Error::<Runtime>::MarketDoesNotExist);

        assert_ok!(MarketCommons::remove_market(&0));
        assert_noop!(MarketCommons::market(&0), crate::Error::<Runtime>::MarketDoesNotExist);
        assert_noop!(MarketCommons::market(&1), crate::Error::<Runtime>::MarketDoesNotExist);
        assert_noop!(MarketCommons::market(&2), crate::Error::<Runtime>::MarketDoesNotExist);
    });
}

#[test]
fn remove_market_fails_if_market_does_not_exist() {
    ExtBuilder::default().build().execute_with(|| {
        assert_noop!(MarketCommons::remove_market(&0), crate::Error::<Runtime>::MarketDoesNotExist);
        assert_ok!(MarketCommons::build_market(create_market_builder(0)));
        assert_ok!(MarketCommons::build_market(create_market_builder(0)));
        assert_ok!(MarketCommons::build_market(create_market_builder(0)));
        assert_noop!(MarketCommons::remove_market(&3), crate::Error::<Runtime>::MarketDoesNotExist);
    });
}

#[test]
fn insert_market_pool_fails_if_market_does_not_exist() {
    ExtBuilder::default().build().execute_with(|| {
        assert_noop!(
            MarketCommons::insert_market_pool(0, 15),
            crate::Error::<Runtime>::MarketDoesNotExist
        );
        assert_ok!(MarketCommons::build_market(create_market_builder(0)));
        assert_ok!(MarketCommons::build_market(create_market_builder(0)));
        assert_ok!(MarketCommons::build_market(create_market_builder(0)));
        assert_noop!(
            MarketCommons::insert_market_pool(3, 12),
            crate::Error::<Runtime>::MarketDoesNotExist
        );
    });
}

#[test]
fn insert_market_pool_fails_if_market_has_a_pool() {
    ExtBuilder::default().build().execute_with(|| {
        assert_ok!(MarketCommons::build_market(create_market_builder(0)));
        assert_ok!(MarketCommons::insert_market_pool(0, 15));
        assert_noop!(
            MarketCommons::insert_market_pool(0, 14),
            crate::Error::<Runtime>::PoolAlreadyExists
        );
    });
}

#[test]
fn market_pool_correctly_interacts_with_insert_market_pool() {
    ExtBuilder::default().build().execute_with(|| {
        assert_ok!(MarketCommons::build_market(create_market_builder(0)));
        assert_ok!(MarketCommons::build_market(create_market_builder(0)));
        assert_ok!(MarketCommons::build_market(create_market_builder(0)));
        assert_ok!(MarketCommons::insert_market_pool(0, 15));
        assert_ok!(MarketCommons::insert_market_pool(1, 14));
        assert_ok!(MarketCommons::insert_market_pool(2, 13));
        assert_eq!(MarketCommons::market_pool(&0).unwrap(), 15);
        assert_eq!(MarketCommons::market_pool(&1).unwrap(), 14);
        assert_eq!(MarketCommons::market_pool(&2).unwrap(), 13);
    });
}

#[test]
fn market_pool_fails_if_market_has_no_pool() {
    ExtBuilder::default().build().execute_with(|| {
        assert_noop!(
            MarketCommons::market_pool(&0),
            crate::Error::<Runtime>::MarketPoolDoesNotExist
        );
        assert_ok!(MarketCommons::build_market(create_market_builder(0)));
        assert_ok!(MarketCommons::build_market(create_market_builder(0)));
        assert_ok!(MarketCommons::build_market(create_market_builder(0)));
        assert_ok!(MarketCommons::insert_market_pool(0, 15));
        assert_ok!(MarketCommons::insert_market_pool(1, 14));
        assert_ok!(MarketCommons::insert_market_pool(2, 13));
        assert_noop!(
            MarketCommons::market_pool(&3),
            crate::Error::<Runtime>::MarketPoolDoesNotExist
        );
    });
}

#[test]
fn remove_market_pool_correctly_interacts_with_insert_market_pool() {
    ExtBuilder::default().build().execute_with(|| {
        assert_ok!(MarketCommons::build_market(create_market_builder(0)));
        assert_ok!(MarketCommons::build_market(create_market_builder(0)));
        assert_ok!(MarketCommons::build_market(create_market_builder(0)));
        assert_ok!(MarketCommons::insert_market_pool(0, 15));
        assert_ok!(MarketCommons::insert_market_pool(1, 14));
        assert_ok!(MarketCommons::insert_market_pool(2, 13));

        assert_ok!(MarketCommons::remove_market_pool(&1));
        assert_eq!(MarketCommons::market_pool(&0).unwrap(), 15);
        assert_noop!(
            MarketCommons::market_pool(&1),
            crate::Error::<Runtime>::MarketPoolDoesNotExist
        );
        assert_eq!(MarketCommons::market_pool(&2).unwrap(), 13);

        assert_ok!(MarketCommons::remove_market_pool(&2));
        assert_eq!(MarketCommons::market_pool(&0).unwrap(), 15);
        assert_noop!(
            MarketCommons::market_pool(&1),
            crate::Error::<Runtime>::MarketPoolDoesNotExist
        );
        assert_noop!(
            MarketCommons::market_pool(&2),
            crate::Error::<Runtime>::MarketPoolDoesNotExist
        );

        assert_ok!(MarketCommons::remove_market_pool(&0));
        assert_noop!(
            MarketCommons::market_pool(&0),
            crate::Error::<Runtime>::MarketPoolDoesNotExist
        );
        assert_noop!(
            MarketCommons::market_pool(&1),
            crate::Error::<Runtime>::MarketPoolDoesNotExist
        );
        assert_noop!(
            MarketCommons::market_pool(&2),
            crate::Error::<Runtime>::MarketPoolDoesNotExist
        );
    });
}

#[test]
fn remove_market_pool_fails_if_market_has_no_pool() {
    ExtBuilder::default().build().execute_with(|| {
        assert_noop!(
            MarketCommons::remove_market_pool(&0),
            crate::Error::<Runtime>::MarketPoolDoesNotExist
        );
        assert_ok!(MarketCommons::build_market(create_market_builder(0)));
        assert_ok!(MarketCommons::build_market(create_market_builder(0)));
        assert_ok!(MarketCommons::build_market(create_market_builder(0)));
        assert_ok!(MarketCommons::insert_market_pool(0, 15));
        assert_ok!(MarketCommons::insert_market_pool(1, 14));
        assert_ok!(MarketCommons::insert_market_pool(2, 13));
        assert_noop!(
            MarketCommons::remove_market_pool(&3),
            crate::Error::<Runtime>::MarketPoolDoesNotExist
        );
    });
}

#[test]
fn market_counter_interacts_correctly_with_build_market_and_remove_market() {
    ExtBuilder::default().build().execute_with(|| {
        assert_eq!(<MarketCounter<Runtime>>::get(), 0);
        assert_ok!(MarketCommons::build_market(create_market_builder(0)));
        assert_eq!(<MarketCounter<Runtime>>::get(), 1);
        assert_ok!(MarketCommons::build_market(create_market_builder(0)));
        assert_eq!(<MarketCounter<Runtime>>::get(), 2);
        assert_ok!(MarketCommons::build_market(create_market_builder(0)));
        assert_eq!(<MarketCounter<Runtime>>::get(), 3);
        assert_ok!(MarketCommons::remove_market(&1));
        assert_eq!(<MarketCounter<Runtime>>::get(), 3);
        assert_ok!(MarketCommons::remove_market(&2));
        assert_eq!(<MarketCounter<Runtime>>::get(), 3);
        assert_ok!(MarketCommons::build_market(create_market_builder(0)));
        assert_eq!(<MarketCounter<Runtime>>::get(), 4);
    });
}<|MERGE_RESOLUTION|>--- conflicted
+++ resolved
@@ -33,7 +33,6 @@
     },
 };
 
-<<<<<<< HEAD
 // Creates a sample market builder. We use the `oracle` field to tell markets apart from each other.
 fn create_market_builder(oracle: AccountIdOf<Runtime>) -> MarketBuilder<Runtime> {
     let mut market_builder = MarketBuilder::new();
@@ -54,7 +53,7 @@
         })
         .report(None)
         .resolved_outcome(None)
-        .scoring_rule(ScoringRule::Lmsr)
+        .scoring_rule(ScoringRule::AmmCdaHybrid)
         .status(MarketStatus::Disputed)
         .bonds(MarketBonds {
             creation: None,
@@ -67,33 +66,6 @@
         .early_close(None);
     market_builder
 }
-=======
-const MARKET_DUMMY: Market<AccountIdTest, Balance, BlockNumber, Moment, BaseAsset> = Market {
-    base_asset: BaseAsset::Ztg,
-    creation: MarketCreation::Permissionless,
-    creator_fee: Perbill::zero(),
-    creator: 0,
-    market_type: MarketType::Scalar(0..=100),
-    dispute_mechanism: Some(MarketDisputeMechanism::Authorized),
-    metadata: vec![],
-    oracle: 0,
-    period: MarketPeriod::Block(0..100),
-    deadlines: Deadlines { grace_period: 1_u64, oracle_duration: 1_u64, dispute_duration: 1_u64 },
-    report: None,
-    resolved_outcome: None,
-    scoring_rule: ScoringRule::AmmCdaHybrid,
-    status: MarketStatus::Disputed,
-    bonds: MarketBonds {
-        creation: None,
-        oracle: None,
-        outsider: None,
-        dispute: None,
-        close_dispute: None,
-        close_request: None,
-    },
-    early_close: None,
-};
->>>>>>> 73ea2ed0
 
 #[test]
 fn build_market_interacts_correct_with_latest_market_id_and_returns_correct_values() {
