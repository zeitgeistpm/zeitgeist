// Copyright 2021-2022 Zeitgeist PM LLC.
//
// This file is part of Zeitgeist.
//
// Zeitgeist is free software: you can redistribute it and/or modify it
// under the terms of the GNU General Public License as published by the
// Free Software Foundation, either version 3 of the License, or (at
// your option) any later version.
//
// Zeitgeist is distributed in the hope that it will be useful, but
// WITHOUT ANY WARRANTY; without even the implied warranty of
// MERCHANTABILITY or FITNESS FOR A PARTICULAR PURPOSE. See the GNU
// General Public License for more details.
//
// You should have received a copy of the GNU General Public License
// along with Zeitgeist. If not, see <https://www.gnu.org/licenses/>.

#![cfg(test)]

use crate::{
    mock::{ExtBuilder, MarketCommons, Runtime},
    MarketCounter, Markets,
};
use frame_support::{assert_err, assert_noop, assert_ok};
use sp_runtime::DispatchError;
use zeitgeist_primitives::{
    traits::MarketCommonsPalletApi,
    types::{
        AccountIdTest, Asset, Balance, BlockNumber, Deadlines, Market, MarketBonds, MarketCreation,
        MarketDisputeMechanism, MarketId, MarketPeriod, MarketStatus, MarketType, Moment,
        ScoringRule,
    },
};

const MARKET_DUMMY: Market<AccountIdTest, Balance, BlockNumber, Moment, Asset<MarketId>> = Market {
    base_asset: Asset::Ztg,
    creation: MarketCreation::Permissionless,
    creator_fee: 0,
    creator: 0,
    market_type: MarketType::Scalar(0..=100),
    dispute_mechanism: MarketDisputeMechanism::Authorized,
    metadata: vec![],
    oracle: 0,
    period: MarketPeriod::Block(0..100),
    deadlines: Deadlines { grace_period: 1_u64, oracle_duration: 1_u64, dispute_duration: 1_u64 },
    report: None,
    resolved_outcome: None,
    scoring_rule: ScoringRule::CPMM,
    status: MarketStatus::Disputed,
<<<<<<< HEAD
    bonds: MarketBonds { creation: None, oracle: None, dispute: None },
=======
    bonds: MarketBonds { creation: None, oracle: None, outsider: None },
>>>>>>> 0fd31bf8
};

#[test]
fn latest_market_id_interacts_correctly_with_push_market() {
    ExtBuilder::default().build().execute_with(|| {
        assert_ok!(MarketCommons::push_market(market_mock(0)));
        assert_eq!(MarketCommons::latest_market_id().unwrap(), 0);
        assert_ok!(MarketCommons::push_market(market_mock(1)));
        assert_eq!(MarketCommons::latest_market_id().unwrap(), 1);
        assert_ok!(MarketCommons::push_market(market_mock(1)));
        assert_eq!(MarketCommons::latest_market_id().unwrap(), 2);
    });
}

#[test]
fn latest_market_id_fails_if_there_are_no_markets() {
    ExtBuilder::default().build().execute_with(|| {
        assert_err!(
            MarketCommons::latest_market_id(),
            crate::Error::<Runtime>::NoMarketHasBeenCreated
        );
    });
}

#[test]
fn market_interacts_correctly_with_push_market() {
    ExtBuilder::default().build().execute_with(|| {
        assert_ok!(MarketCommons::push_market(market_mock(0)));
        assert_ok!(MarketCommons::push_market(market_mock(1)));
        assert_ok!(MarketCommons::push_market(market_mock(2)));
        assert_eq!(MarketCommons::market(&0).unwrap().oracle, 0);
        assert_eq!(MarketCommons::market(&1).unwrap().oracle, 1);
        assert_eq!(MarketCommons::market(&2).unwrap().oracle, 2);
    });
}

#[test]
fn markets_storage_map_interacts_correctly_with_push_market() {
    ExtBuilder::default().build().execute_with(|| {
        assert_ok!(MarketCommons::push_market(market_mock(0)));
        assert_ok!(MarketCommons::push_market(market_mock(1)));
        assert_ok!(MarketCommons::push_market(market_mock(2)));
        assert_eq!(<Markets<Runtime>>::get(0).unwrap().oracle, 0);
        assert_eq!(<Markets<Runtime>>::get(1).unwrap().oracle, 1);
        assert_eq!(<Markets<Runtime>>::get(2).unwrap().oracle, 2);
    });
}

#[test]
fn market_fails_if_market_does_not_exist() {
    ExtBuilder::default().build().execute_with(|| {
        assert_noop!(MarketCommons::market(&0), crate::Error::<Runtime>::MarketDoesNotExist);
        assert_ok!(MarketCommons::push_market(MARKET_DUMMY));
        assert_ok!(MarketCommons::push_market(MARKET_DUMMY));
        assert_ok!(MarketCommons::push_market(MARKET_DUMMY));
        assert_noop!(MarketCommons::market(&3), crate::Error::<Runtime>::MarketDoesNotExist);
    });
}

#[test]
fn mutate_market_succeeds_if_closure_succeeds() {
    ExtBuilder::default().build().execute_with(|| {
        assert_ok!(MarketCommons::push_market(market_mock(0)));
        assert_ok!(MarketCommons::mutate_market(&0, |market| {
            market.oracle = 1;
            Ok(())
        }));
        assert_eq!(MarketCommons::market(&0).unwrap().oracle, 1);
    });
}

#[test]
fn mutate_market_fails_if_market_does_not_exist() {
    ExtBuilder::default().build().execute_with(|| {
        assert_noop!(
            MarketCommons::mutate_market(&0, |_| Ok(())),
            crate::Error::<Runtime>::MarketDoesNotExist
        );
        assert_ok!(MarketCommons::push_market(MARKET_DUMMY));
        assert_ok!(MarketCommons::push_market(MARKET_DUMMY));
        assert_ok!(MarketCommons::push_market(MARKET_DUMMY));
        assert_noop!(
            MarketCommons::mutate_market(&3, |_| Ok(())),
            crate::Error::<Runtime>::MarketDoesNotExist
        );
    });
}

#[test]
fn mutate_market_is_noop_if_closure_fails() {
    ExtBuilder::default().build().execute_with(|| {
        let err = DispatchError::Other("foo");
        assert_ok!(MarketCommons::push_market(market_mock(0)));
        assert_noop!(
            // We change the market to check that `mutate_market` is no-op when it errors.
            MarketCommons::mutate_market(&0, |market| {
                market.oracle = 1;
                Err(err)
            }),
            err
        );
    });
}

#[test]
fn remove_market_correctly_interacts_with_push_market() {
    ExtBuilder::default().build().execute_with(|| {
        assert_ok!(MarketCommons::push_market(market_mock(0)));
        assert_ok!(MarketCommons::push_market(market_mock(1)));
        assert_ok!(MarketCommons::push_market(market_mock(2)));

        assert_ok!(MarketCommons::remove_market(&1));
        assert_eq!(MarketCommons::market(&0).unwrap().oracle, 0);
        assert_noop!(MarketCommons::market(&1), crate::Error::<Runtime>::MarketDoesNotExist);
        assert_eq!(MarketCommons::market(&2).unwrap().oracle, 2);

        assert_ok!(MarketCommons::remove_market(&2));
        assert_eq!(MarketCommons::market(&0).unwrap().oracle, 0);
        assert_noop!(MarketCommons::market(&1), crate::Error::<Runtime>::MarketDoesNotExist);
        assert_noop!(MarketCommons::market(&2), crate::Error::<Runtime>::MarketDoesNotExist);

        assert_ok!(MarketCommons::remove_market(&0));
        assert_noop!(MarketCommons::market(&0), crate::Error::<Runtime>::MarketDoesNotExist);
        assert_noop!(MarketCommons::market(&1), crate::Error::<Runtime>::MarketDoesNotExist);
        assert_noop!(MarketCommons::market(&2), crate::Error::<Runtime>::MarketDoesNotExist);
    });
}

#[test]
fn remove_market_fails_if_market_does_not_exist() {
    ExtBuilder::default().build().execute_with(|| {
        assert_noop!(MarketCommons::remove_market(&0), crate::Error::<Runtime>::MarketDoesNotExist);
        assert_ok!(MarketCommons::push_market(MARKET_DUMMY));
        assert_ok!(MarketCommons::push_market(MARKET_DUMMY));
        assert_ok!(MarketCommons::push_market(MARKET_DUMMY));
        assert_noop!(MarketCommons::remove_market(&3), crate::Error::<Runtime>::MarketDoesNotExist);
    });
}

#[test]
fn insert_market_pool_fails_if_market_does_not_exist() {
    ExtBuilder::default().build().execute_with(|| {
        assert_noop!(
            MarketCommons::insert_market_pool(0, 15),
            crate::Error::<Runtime>::MarketDoesNotExist
        );
        assert_ok!(MarketCommons::push_market(MARKET_DUMMY));
        assert_ok!(MarketCommons::push_market(MARKET_DUMMY));
        assert_ok!(MarketCommons::push_market(MARKET_DUMMY));
        assert_noop!(
            MarketCommons::insert_market_pool(3, 12),
            crate::Error::<Runtime>::MarketDoesNotExist
        );
    });
}

#[test]
fn insert_market_pool_fails_if_market_has_a_pool() {
    ExtBuilder::default().build().execute_with(|| {
        assert_ok!(MarketCommons::push_market(MARKET_DUMMY));
        assert_ok!(MarketCommons::insert_market_pool(0, 15));
        assert_noop!(
            MarketCommons::insert_market_pool(0, 14),
            crate::Error::<Runtime>::PoolAlreadyExists
        );
    });
}

#[test]
fn market_pool_correctly_interacts_with_insert_market_pool() {
    ExtBuilder::default().build().execute_with(|| {
        assert_ok!(MarketCommons::push_market(MARKET_DUMMY));
        assert_ok!(MarketCommons::push_market(MARKET_DUMMY));
        assert_ok!(MarketCommons::push_market(MARKET_DUMMY));
        assert_ok!(MarketCommons::insert_market_pool(0, 15));
        assert_ok!(MarketCommons::insert_market_pool(1, 14));
        assert_ok!(MarketCommons::insert_market_pool(2, 13));
        assert_eq!(MarketCommons::market_pool(&0).unwrap(), 15);
        assert_eq!(MarketCommons::market_pool(&1).unwrap(), 14);
        assert_eq!(MarketCommons::market_pool(&2).unwrap(), 13);
    });
}

#[test]
fn market_pool_fails_if_market_has_no_pool() {
    ExtBuilder::default().build().execute_with(|| {
        assert_noop!(
            MarketCommons::market_pool(&0),
            crate::Error::<Runtime>::MarketPoolDoesNotExist
        );
        assert_ok!(MarketCommons::push_market(MARKET_DUMMY));
        assert_ok!(MarketCommons::push_market(MARKET_DUMMY));
        assert_ok!(MarketCommons::push_market(MARKET_DUMMY));
        assert_ok!(MarketCommons::insert_market_pool(0, 15));
        assert_ok!(MarketCommons::insert_market_pool(1, 14));
        assert_ok!(MarketCommons::insert_market_pool(2, 13));
        assert_noop!(
            MarketCommons::market_pool(&3),
            crate::Error::<Runtime>::MarketPoolDoesNotExist
        );
    });
}

#[test]
fn remove_market_pool_correctly_interacts_with_insert_market_pool() {
    ExtBuilder::default().build().execute_with(|| {
        assert_ok!(MarketCommons::push_market(MARKET_DUMMY));
        assert_ok!(MarketCommons::push_market(MARKET_DUMMY));
        assert_ok!(MarketCommons::push_market(MARKET_DUMMY));
        assert_ok!(MarketCommons::insert_market_pool(0, 15));
        assert_ok!(MarketCommons::insert_market_pool(1, 14));
        assert_ok!(MarketCommons::insert_market_pool(2, 13));

        assert_ok!(MarketCommons::remove_market_pool(&1));
        assert_eq!(MarketCommons::market_pool(&0).unwrap(), 15);
        assert_noop!(
            MarketCommons::market_pool(&1),
            crate::Error::<Runtime>::MarketPoolDoesNotExist
        );
        assert_eq!(MarketCommons::market_pool(&2).unwrap(), 13);

        assert_ok!(MarketCommons::remove_market_pool(&2));
        assert_eq!(MarketCommons::market_pool(&0).unwrap(), 15);
        assert_noop!(
            MarketCommons::market_pool(&1),
            crate::Error::<Runtime>::MarketPoolDoesNotExist
        );
        assert_noop!(
            MarketCommons::market_pool(&2),
            crate::Error::<Runtime>::MarketPoolDoesNotExist
        );

        assert_ok!(MarketCommons::remove_market_pool(&0));
        assert_noop!(
            MarketCommons::market_pool(&0),
            crate::Error::<Runtime>::MarketPoolDoesNotExist
        );
        assert_noop!(
            MarketCommons::market_pool(&1),
            crate::Error::<Runtime>::MarketPoolDoesNotExist
        );
        assert_noop!(
            MarketCommons::market_pool(&2),
            crate::Error::<Runtime>::MarketPoolDoesNotExist
        );
    });
}

#[test]
fn remove_market_pool_fails_if_market_has_no_pool() {
    ExtBuilder::default().build().execute_with(|| {
        assert_noop!(
            MarketCommons::remove_market_pool(&0),
            crate::Error::<Runtime>::MarketPoolDoesNotExist
        );
        assert_ok!(MarketCommons::push_market(MARKET_DUMMY));
        assert_ok!(MarketCommons::push_market(MARKET_DUMMY));
        assert_ok!(MarketCommons::push_market(MARKET_DUMMY));
        assert_ok!(MarketCommons::insert_market_pool(0, 15));
        assert_ok!(MarketCommons::insert_market_pool(1, 14));
        assert_ok!(MarketCommons::insert_market_pool(2, 13));
        assert_noop!(
            MarketCommons::remove_market_pool(&3),
            crate::Error::<Runtime>::MarketPoolDoesNotExist
        );
    });
}

#[test]
fn market_counter_interacts_correctly_with_push_market_and_remove_market() {
    ExtBuilder::default().build().execute_with(|| {
        assert_eq!(<MarketCounter<Runtime>>::get(), 0);
        assert_ok!(MarketCommons::push_market(MARKET_DUMMY));
        assert_eq!(<MarketCounter<Runtime>>::get(), 1);
        assert_ok!(MarketCommons::push_market(MARKET_DUMMY));
        assert_eq!(<MarketCounter<Runtime>>::get(), 2);
        assert_ok!(MarketCommons::push_market(MARKET_DUMMY));
        assert_eq!(<MarketCounter<Runtime>>::get(), 3);
        assert_ok!(MarketCommons::remove_market(&1));
        assert_eq!(<MarketCounter<Runtime>>::get(), 3);
        assert_ok!(MarketCommons::remove_market(&2));
        assert_eq!(<MarketCounter<Runtime>>::get(), 3);
        assert_ok!(MarketCommons::push_market(MARKET_DUMMY));
        assert_eq!(<MarketCounter<Runtime>>::get(), 4);
    });
}

fn market_mock(
    id: AccountIdTest,
) -> zeitgeist_primitives::types::Market<AccountIdTest, Balance, BlockNumber, Moment, Asset<MarketId>>
{
    let mut market = MARKET_DUMMY;
    market.oracle = id;
    market
}<|MERGE_RESOLUTION|>--- conflicted
+++ resolved
@@ -47,11 +47,7 @@
     resolved_outcome: None,
     scoring_rule: ScoringRule::CPMM,
     status: MarketStatus::Disputed,
-<<<<<<< HEAD
-    bonds: MarketBonds { creation: None, oracle: None, dispute: None },
-=======
-    bonds: MarketBonds { creation: None, oracle: None, outsider: None },
->>>>>>> 0fd31bf8
+    bonds: MarketBonds { creation: None, oracle: None, outsider: None, dispute: None },
 };
 
 #[test]
