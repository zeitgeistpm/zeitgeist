--- conflicted
+++ resolved
@@ -23,18 +23,12 @@
 };
 use frame_support::{assert_err, assert_noop, assert_ok};
 use sp_runtime::DispatchError;
-<<<<<<< HEAD
-use zeitgeist_primitives::types::{
-    AccountIdTest, Asset, BlockNumber, Deadlines, Market, MarketCreation, MarketDisputeMechanism,
-    MarketId, MarketPeriod, MarketStatus, MarketType, Moment, ScoringRule,
-=======
 use zeitgeist_primitives::{
     traits::MarketCommonsPalletApi,
     types::{
-        AccountIdTest, BlockNumber, Deadlines, Market, MarketCreation, MarketDisputeMechanism,
-        MarketPeriod, MarketStatus, MarketType, Moment, ScoringRule,
+        AccountIdTest, Asset, BlockNumber, Deadlines, Market, MarketCreation, MarketDisputeMechanism,
+        MarketId, MarketPeriod, MarketStatus, MarketType, Moment, ScoringRule,
     },
->>>>>>> 5d73988f
 };
 
 const MARKET_DUMMY: Market<AccountIdTest, BlockNumber, Moment, MarketId> = Market {
