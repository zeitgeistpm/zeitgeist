--- conflicted
+++ resolved
@@ -14,9 +14,6 @@
 // General Public License for more details.
 //
 // You should have received a copy of the GNU General Public License
-<<<<<<< HEAD
-// along with Zeitgeist. If not, see <https://www.gnu.org/licenses/>.
-=======
 // along with Zeitgeist. If not, see <https://www.gnu.org/licenses/>.
 
 use crate::{AccountIdOf, BalanceOf, Config, MarketIdOf, MomentOf, Pallet as MarketCommons};
@@ -404,5 +401,4 @@
             put_storage_value::<V>(pallet, prefix, &storage_hash, (*value).clone());
         }
     }
-}
->>>>>>> 6133ceb8
+}