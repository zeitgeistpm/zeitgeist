--- conflicted
+++ resolved
@@ -31,13 +31,8 @@
 };
 use frame_system::RawOrigin;
 use zeitgeist_primitives::types::{
-<<<<<<< HEAD
-    Asset, Deadlines, Market, MarketCreation, MarketDisputeMechanism, MarketPeriod, MarketStatus,
-    MarketType, ScoringRule,
-=======
-    Deadlines, Market, MarketBonds, MarketCreation, MarketDisputeMechanism, MarketPeriod,
+    Asset, Deadlines, Market, MarketBonds, MarketCreation, MarketDisputeMechanism, MarketPeriod,
     MarketStatus, MarketType, ScoringRule,
->>>>>>> db1f928f
 };
 use zrml_market_commons::Markets;
 
