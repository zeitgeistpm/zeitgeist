[dependencies]
frame-benchmarking = { workspace = true, optional = true }
frame-support = { workspace = true }
frame-system = { workspace = true }
parity-scale-codec = { workspace = true, features = ["derive", "max-encoded-len"] }
scale-info = { workspace = true, features = ["derive"] }
serde = { workspace = true, optional = true }
sp-runtime = { workspace = true }
zeitgeist-primitives = { workspace = true }
zrml-market-commons = { workspace = true }

[dev-dependencies]
env_logger = { workspace = true }
pallet-balances = { workspace = true, features = ["default"] }
pallet-timestamp = { workspace = true, features = ["default"] }
sp-io = { workspace = true, features = ["default"] }
zeitgeist-primitives = { workspace = true, features = ["mock", "default"] }

[features]
default = ["std"]
runtime-benchmarks = [
    "frame-benchmarking/runtime-benchmarks",
    "frame-support/runtime-benchmarks",
    "frame-system/runtime-benchmarks",
]
std = [
    "frame-benchmarking?/std",
    "frame-support/std",
    "frame-system/std",
    "parity-scale-codec/std",
    "serde/std",
    "sp-runtime/std",
    "zeitgeist-primitives/std",
    "zrml-market-commons/std",
]
try-runtime = [
    "frame-support/try-runtime",
]

[package]
authors = ["Zeitgeist PM <contact@zeitgeist.pm>"]
edition = "2021"
name = "zrml-liquidity-mining"
<<<<<<< HEAD
version = "0.5.0"
=======
version = "0.5.1"
>>>>>>> fd18a901
<|MERGE_RESOLUTION|>--- conflicted
+++ resolved
@@ -41,8 +41,4 @@
 authors = ["Zeitgeist PM <contact@zeitgeist.pm>"]
 edition = "2021"
 name = "zrml-liquidity-mining"
-<<<<<<< HEAD
-version = "0.5.0"
-=======
-version = "0.5.1"
->>>>>>> fd18a901
+version = "0.5.1"