--- conflicted
+++ resolved
@@ -18,12 +18,10 @@
 #![cfg(test)]
 
 use crate::{self as zrml_authorized};
-<<<<<<< HEAD
-use frame_support::{construct_runtime, pallet_prelude::DispatchError, traits::Everything};
-=======
-use frame_support::{construct_runtime, ord_parameter_types, traits::Everything};
+use frame_support::{
+    construct_runtime, ord_parameter_types, pallet_prelude::DispatchError, traits::Everything,
+};
 use frame_system::EnsureSignedBy;
->>>>>>> afa3567d
 use sp_runtime::{
     testing::Header,
     traits::{BlakeTwo256, IdentityLookup},
@@ -59,7 +57,10 @@
     }
 );
 
-<<<<<<< HEAD
+ord_parameter_types! {
+    pub const AuthorizedDisputeResolutionUser: AccountIdTest = ALICE;
+}
+
 // NoopResolution implements DisputeResolutionApi with no-ops.
 pub struct NoopResolution;
 
@@ -84,10 +85,6 @@
     }
 
     fn remove_auto_resolve(_market_id: &Self::MarketId, _resolution: Self::BlockNumber) {}
-=======
-ord_parameter_types! {
-    pub const AuthorizedDisputeResolutionUser: AccountIdTest = ALICE;
->>>>>>> afa3567d
 }
 
 impl crate::Config for Runtime {
