// Copyright 2022-2024 Forecasting Technologies LTD.
// Copyright 2021-2022 Zeitgeist PM LLC.
//
// This file is part of Zeitgeist.
//
// Zeitgeist is free software: you can redistribute it and/or modify it
// under the terms of the GNU General Public License as published by the
// Free Software Foundation, either version 3 of the License, or (at
// your option) any later version.
//
// Zeitgeist is distributed in the hope that it will be useful, but
// WITHOUT ANY WARRANTY; without even the implied warranty of
// MERCHANTABILITY or FITNESS FOR A PARTICULAR PURPOSE. See the GNU
// General Public License for more details.
//
// You should have received a copy of the GNU General Public License
// along with Zeitgeist. If not, see <https://www.gnu.org/licenses/>.

#![cfg(test)]

extern crate alloc;

use crate::{self as zrml_authorized, mock_storage::pallet as mock_storage};
use alloc::{vec, vec::Vec};
use frame_support::{
    construct_runtime, ord_parameter_types,
    pallet_prelude::{DispatchError, Weight},
    traits::Everything,
};
use frame_system::EnsureSignedBy;
use sp_runtime::{
    testing::Header,
    traits::{BlakeTwo256, IdentityLookup},
};
use zeitgeist_primitives::{
    constants::mock::{
        AuthorizedPalletId, BlockHashCount, CorrectionPeriod, MaxReserves, MinimumPeriod, BASE,
    },
    traits::{DisputeResolutionApi, MarketOfDisputeResolutionApi},
    types::{
<<<<<<< HEAD
        AccountIdTest, Balance, BlockNumber, BlockTest, Hash, Index, MarketId, Moment,
        UncheckedExtrinsicTest,
=======
        AccountIdTest, Balance, BaseAsset, BlockNumber, BlockTest, Hash, Index, Market, MarketId,
        Moment, UncheckedExtrinsicTest,
>>>>>>> fd18a901
    },
};

pub const ALICE: AccountIdTest = 0;
pub const BOB: AccountIdTest = 1;
pub const CHARLIE: AccountIdTest = 2;

construct_runtime!(
    pub enum Runtime
    where
        Block = BlockTest<Runtime>,
        NodeBlock = BlockTest<Runtime>,
        UncheckedExtrinsic = UncheckedExtrinsicTest<Runtime>,
    {
        Authorized: zrml_authorized::{Event<T>, Pallet, Storage},
        Balances: pallet_balances::{Call, Config<T>, Event<T>, Pallet, Storage},
        MarketCommons: zrml_market_commons::{Pallet, Storage},
        System: frame_system::{Call, Config, Event<T>, Pallet, Storage},
        Timestamp: pallet_timestamp::{Pallet},
        // Just a mock storage for testing.
        MockStorage: mock_storage::{Storage},
    }
);

ord_parameter_types! {
    pub const AuthorizedDisputeResolutionUser: AccountIdTest = ALICE;
}

// MockResolution implements DisputeResolutionApi with no-ops.
pub struct MockResolution;

impl DisputeResolutionApi for MockResolution {
    type AccountId = AccountIdTest;
    type Balance = Balance;
    type BlockNumber = BlockNumber;
    type MarketId = MarketId;
    type Moment = Moment;

    fn resolve(
        _market_id: &Self::MarketId,
<<<<<<< HEAD
        _market: &MarketOfDisputeResolutionApi<Self>,
=======
        _market: &Market<
            Self::AccountId,
            Self::Balance,
            Self::BlockNumber,
            Self::Moment,
            BaseAsset,
        >,
>>>>>>> fd18a901
    ) -> Result<Weight, DispatchError> {
        Ok(Weight::zero())
    }

    fn add_auto_resolve(
        market_id: &Self::MarketId,
        resolve_at: Self::BlockNumber,
    ) -> Result<u32, DispatchError> {
        let ids_len = <mock_storage::MarketIdsPerDisputeBlock<Runtime>>::try_mutate(
            resolve_at,
            |ids| -> Result<u32, DispatchError> {
                ids.try_push(*market_id).map_err(|_| DispatchError::Other("Storage Overflow"))?;
                Ok(ids.len() as u32)
            },
        )?;
        Ok(ids_len)
    }

    fn auto_resolve_exists(market_id: &Self::MarketId, resolve_at: Self::BlockNumber) -> bool {
        <mock_storage::MarketIdsPerDisputeBlock<Runtime>>::get(resolve_at).contains(market_id)
    }

    fn remove_auto_resolve(market_id: &Self::MarketId, resolve_at: Self::BlockNumber) -> u32 {
        <mock_storage::MarketIdsPerDisputeBlock<Runtime>>::mutate(resolve_at, |ids| -> u32 {
            ids.retain(|id| id != market_id);
            ids.len() as u32
        })
    }
}

impl crate::Config for Runtime {
    type Currency = Balances;
    type RuntimeEvent = ();
    type CorrectionPeriod = CorrectionPeriod;
    type DisputeResolution = MockResolution;
    type MarketCommons = MarketCommons;
    type PalletId = AuthorizedPalletId;
    type AuthorizedDisputeResolutionOrigin =
        EnsureSignedBy<AuthorizedDisputeResolutionUser, AccountIdTest>;
    type WeightInfo = crate::weights::WeightInfo<Runtime>;
}

impl mock_storage::Config for Runtime {
    type MarketCommons = MarketCommons;
}

impl frame_system::Config for Runtime {
    type AccountData = pallet_balances::AccountData<Balance>;
    type AccountId = AccountIdTest;
    type BaseCallFilter = Everything;
    type BlockHashCount = BlockHashCount;
    type BlockLength = ();
    type BlockNumber = BlockNumber;
    type BlockWeights = ();
    type RuntimeCall = RuntimeCall;
    type DbWeight = ();
    type RuntimeEvent = ();
    type Hash = Hash;
    type Hashing = BlakeTwo256;
    type Header = Header;
    type Index = Index;
    type Lookup = IdentityLookup<Self::AccountId>;
    type MaxConsumers = frame_support::traits::ConstU32<16>;
    type OnKilledAccount = ();
    type OnNewAccount = ();
    type RuntimeOrigin = RuntimeOrigin;
    type PalletInfo = PalletInfo;
    type SS58Prefix = ();
    type SystemWeightInfo = ();
    type Version = ();
    type OnSetCode = ();
}

impl pallet_balances::Config for Runtime {
    type AccountStore = System;
    type Balance = Balance;
    type DustRemoval = ();
    type RuntimeEvent = ();
    type ExistentialDeposit = ();
    type MaxLocks = ();
    type MaxReserves = MaxReserves;
    type ReserveIdentifier = [u8; 8];
    type WeightInfo = ();
}

impl zrml_market_commons::Config for Runtime {
    type Balance = Balance;
    type MarketId = MarketId;
    type Timestamp = Timestamp;
}

impl pallet_timestamp::Config for Runtime {
    type MinimumPeriod = MinimumPeriod;
    type Moment = Moment;
    type OnTimestampSet = ();
    type WeightInfo = ();
}

pub struct ExtBuilder {
    balances: Vec<(AccountIdTest, Balance)>,
}

impl Default for ExtBuilder {
    fn default() -> Self {
        Self { balances: vec![(ALICE, 1_000 * BASE), (BOB, 1_000 * BASE), (CHARLIE, 1_000 * BASE)] }
    }
}

impl ExtBuilder {
    pub fn build(self) -> sp_io::TestExternalities {
        let mut t = frame_system::GenesisConfig::default().build_storage::<Runtime>().unwrap();

        // see the logs in tests when using `RUST_LOG=debug cargo test -- --nocapture`
        let _ = env_logger::builder().is_test(true).try_init();

        pallet_balances::GenesisConfig::<Runtime> { balances: self.balances }
            .assimilate_storage(&mut t)
            .unwrap();

        t.into()
    }
}<|MERGE_RESOLUTION|>--- conflicted
+++ resolved
@@ -38,13 +38,8 @@
     },
     traits::{DisputeResolutionApi, MarketOfDisputeResolutionApi},
     types::{
-<<<<<<< HEAD
-        AccountIdTest, Balance, BlockNumber, BlockTest, Hash, Index, MarketId, Moment,
-        UncheckedExtrinsicTest,
-=======
-        AccountIdTest, Balance, BaseAsset, BlockNumber, BlockTest, Hash, Index, Market, MarketId,
+        AccountIdTest, Balance, BlockNumber, BlockTest, Hash, Index, MarketId,
         Moment, UncheckedExtrinsicTest,
->>>>>>> fd18a901
     },
 };
 
@@ -85,17 +80,7 @@
 
     fn resolve(
         _market_id: &Self::MarketId,
-<<<<<<< HEAD
         _market: &MarketOfDisputeResolutionApi<Self>,
-=======
-        _market: &Market<
-            Self::AccountId,
-            Self::Balance,
-            Self::BlockNumber,
-            Self::Moment,
-            BaseAsset,
-        >,
->>>>>>> fd18a901
     ) -> Result<Weight, DispatchError> {
         Ok(Weight::zero())
     }
