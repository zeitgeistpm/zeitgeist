--- conflicted
+++ resolved
@@ -364,16 +364,11 @@
     T: crate::Config,
 {
     use frame_support::traits::Get;
-<<<<<<< HEAD
-    use sp_runtime::traits::AccountIdConversion;
-    use zeitgeist_primitives::types::{Asset, MarketBonds, MarketDisputeMechanism, ScoringRule};
-=======
     use sp_runtime::{traits::AccountIdConversion, Perbill};
     use zeitgeist_primitives::types::{
         Asset, Deadlines, MarketBonds, MarketCreation, MarketDisputeMechanism, MarketPeriod,
         MarketStatus, MarketType, ScoringRule,
     };
->>>>>>> e2cacc01
 
     zeitgeist_primitives::types::Market {
         base_asset: Asset::Ztg,
