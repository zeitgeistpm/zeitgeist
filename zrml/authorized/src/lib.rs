--- conflicted
+++ resolved
@@ -46,14 +46,7 @@
     use sp_runtime::{traits::Saturating, DispatchError};
     use zeitgeist_primitives::{
         traits::{DisputeApi, DisputeResolutionApi},
-<<<<<<< HEAD
-        types::{AuthorityReport, Market, MarketDisputeMechanism, MarketStatus, OutcomeReport},
-=======
-        types::{
-            Asset, AuthorityReport, Market, MarketDispute, MarketDisputeMechanism, MarketStatus,
-            OutcomeReport,
-        },
->>>>>>> b77b5acd
+        types::{Asset, AuthorityReport, Market, MarketDisputeMechanism, MarketStatus, OutcomeReport},
     };
     use zrml_market_commons::MarketCommonsPalletApi;
 
