// Copyright 2021-2022 Zeitgeist PM LLC.
//
// This file is part of Zeitgeist.
//
// Zeitgeist is free software: you can redistribute it and/or modify it
// under the terms of the GNU General Public License as published by the
// Free Software Foundation, either version 3 of the License, or (at
// your option) any later version.
//
// Zeitgeist is distributed in the hope that it will be useful, but
// WITHOUT ANY WARRANTY; without even the implied warranty of
// MERCHANTABILITY or FITNESS FOR A PARTICULAR PURPOSE. See the GNU
// General Public License for more details.
//
// You should have received a copy of the GNU General Public License
// along with Zeitgeist. If not, see <https://www.gnu.org/licenses/>.

#![doc = include_str!("../README.md")]
#![cfg_attr(not(feature = "std"), no_std)]

extern crate alloc;

mod authorized_pallet_api;
mod benchmarks;
pub mod migrations;
mod mock;
mod mock_storage;
mod tests;
pub mod weights;

pub use authorized_pallet_api::AuthorizedPalletApi;
pub use pallet::*;

#[frame_support::pallet]
mod pallet {
    use crate::{weights::WeightInfoZeitgeist, AuthorizedPalletApi};
    use core::marker::PhantomData;
    use frame_support::{
        dispatch::{DispatchResult, DispatchResultWithPostInfo},
        ensure,
        pallet_prelude::{ConstU32, EnsureOrigin, OptionQuery, StorageMap},
        traits::{Currency, Get, Hooks, IsType, StorageVersion},
        PalletId, Twox64Concat,
    };
    use frame_system::pallet_prelude::OriginFor;
    use sp_runtime::{traits::Saturating, DispatchError};
    use zeitgeist_primitives::{
        traits::{DisputeApi, DisputeResolutionApi},
        types::{
            AuthorityReport, Market, MarketDispute, MarketDisputeMechanism, MarketStatus,
            OutcomeReport,
        },
    };
    use zrml_market_commons::MarketCommonsPalletApi;

    /// The current storage version.
    const STORAGE_VERSION: StorageVersion = StorageVersion::new(3);

    pub(crate) type BalanceOf<T> =
        <CurrencyOf<T> as Currency<<T as frame_system::Config>::AccountId>>::Balance;
    pub(crate) type CurrencyOf<T> =
        <<T as Config>::MarketCommons as MarketCommonsPalletApi>::Currency;
    pub(crate) type MarketIdOf<T> =
        <<T as Config>::MarketCommons as MarketCommonsPalletApi>::MarketId;
    pub(crate) type MomentOf<T> = <<T as Config>::MarketCommons as MarketCommonsPalletApi>::Moment;
    type MarketOf<T> = Market<
        <T as frame_system::Config>::AccountId,
        BalanceOf<T>,
        <T as frame_system::Config>::BlockNumber,
        MomentOf<T>,
    >;

    pub type CacheSize = ConstU32<64>;

    #[pallet::call]
    impl<T: Config> Pallet<T> {
        /// Overwrites already provided outcomes for the same market and account.
        #[frame_support::transactional]
        #[pallet::weight(T::WeightInfo::authorize_market_outcome(
            CacheSize::get(),
            CacheSize::get(),
        ))]
        pub fn authorize_market_outcome(
            origin: OriginFor<T>,
            market_id: MarketIdOf<T>,
            outcome: OutcomeReport,
        ) -> DispatchResultWithPostInfo {
            T::AuthorizedDisputeResolutionOrigin::ensure_origin(origin)?;
            let market = T::MarketCommons::market(&market_id)?;
            ensure!(market.status == MarketStatus::Disputed, Error::<T>::MarketIsNotDisputed);
            ensure!(market.matches_outcome_report(&outcome), Error::<T>::OutcomeMismatch);
            ensure!(
                market.dispute_mechanism == MarketDisputeMechanism::Authorized,
                Error::<T>::MarketDoesNotHaveDisputeMechanismAuthorized
            );

            let ids_len_1 = Self::remove_auto_resolve(&market_id);
            let now = frame_system::Pallet::<T>::block_number();
            let correction_period_ends_at = now.saturating_add(T::CorrectionPeriod::get());
            let ids_len_2 =
                T::DisputeResolution::add_auto_resolve(&market_id, correction_period_ends_at)?;

            let report = AuthorityReport { resolve_at: correction_period_ends_at, outcome };
            AuthorizedOutcomeReports::<T>::insert(market_id, report);

            Ok(Some(T::WeightInfo::authorize_market_outcome(ids_len_1, ids_len_2)).into())
        }
    }

    #[pallet::config]
    pub trait Config: frame_system::Config {
        /// Event
        type Event: From<Event<Self>> + IsType<<Self as frame_system::Config>::Event>;

        /// The period, in which the authority can correct the outcome of a market.
        /// This value must not be zero.
        #[pallet::constant]
        type CorrectionPeriod: Get<Self::BlockNumber>;

        type DisputeResolution: DisputeResolutionApi<
            AccountId = Self::AccountId,
            BlockNumber = Self::BlockNumber,
            MarketId = MarketIdOf<Self>,
            Moment = MomentOf<Self>,
        >;

        type MarketCommons: MarketCommonsPalletApi<
            AccountId = Self::AccountId,
            BlockNumber = Self::BlockNumber,
        >;

        /// The origin that is allowed to resolved disupute in Authorized dispute mechanism.
        type AuthorizedDisputeResolutionOrigin: EnsureOrigin<Self::Origin>;

        /// Identifier of this pallet
        #[pallet::constant]
        type PalletId: Get<PalletId>;

        /// Weights generated by benchmarks
        type WeightInfo: WeightInfoZeitgeist;
    }

    #[pallet::error]
    pub enum Error<T> {
        /// The market unexpectedly has the incorrect dispute mechanism.
        MarketDoesNotHaveDisputeMechanismAuthorized,
        /// An account attempts to submit a report to an undisputed market.
        MarketIsNotDisputed,
        /// Only one dispute is allowed.
        OnlyOneDisputeAllowed,
        /// The report does not match the market's type.
        OutcomeMismatch,
        /// The market should be reported at this point.
        MarketIsNotReported,
    }

    #[pallet::event]
    pub enum Event<T>
    where
        T: Config, {}

    #[pallet::hooks]
    impl<T: Config> Hooks<T::BlockNumber> for Pallet<T> {}

    #[pallet::pallet]
    #[pallet::storage_version(STORAGE_VERSION)]
    pub struct Pallet<T>(PhantomData<T>);

    impl<T> Pallet<T>
    where
        T: Config,
    {
        /// Return the resolution block number for the given market.
        fn get_auto_resolve(market_id: &MarketIdOf<T>) -> Option<T::BlockNumber> {
            AuthorizedOutcomeReports::<T>::get(market_id).map(|report| report.resolve_at)
        }

        /// Return the number of elements from the vector implied by the `remove_auto_resolve` call.
        /// This is especially useful to calculate a proper weight.
        fn remove_auto_resolve(market_id: &MarketIdOf<T>) -> u32 {
            if let Some(resolve_at) = Self::get_auto_resolve(market_id) {
                T::DisputeResolution::remove_auto_resolve(market_id, resolve_at)
            } else {
                0u32
            }
        }
    }

    impl<T> DisputeApi for Pallet<T>
    where
        T: Config,
    {
        type AccountId = T::AccountId;
        type Balance = BalanceOf<T>;
        type BlockNumber = T::BlockNumber;
        type MarketId = MarketIdOf<T>;
        type Moment = MomentOf<T>;
        type Origin = T::Origin;

        fn on_dispute(
            disputes: &[MarketDispute<Self::AccountId, Self::BlockNumber>],
            _: &Self::MarketId,
<<<<<<< HEAD
            market: &Market<Self::AccountId, Self::BlockNumber, Self::Moment>,
=======
            _: &MarketOf<T>,
>>>>>>> db1f928f
        ) -> DispatchResult {
            ensure!(
                market.dispute_mechanism == MarketDisputeMechanism::Authorized,
                Error::<T>::MarketDoesNotHaveDisputeMechanismAuthorized
            );
            ensure!(disputes.is_empty(), Error::<T>::OnlyOneDisputeAllowed);
            Ok(())
        }

        fn on_resolution(
            _: &[MarketDispute<Self::AccountId, Self::BlockNumber>],
            market_id: &Self::MarketId,
<<<<<<< HEAD
            market: &Market<Self::AccountId, Self::BlockNumber, MomentOf<T>>,
=======
            _: &MarketOf<T>,
>>>>>>> db1f928f
        ) -> Result<Option<OutcomeReport>, DispatchError> {
            ensure!(
                market.dispute_mechanism == MarketDisputeMechanism::Authorized,
                Error::<T>::MarketDoesNotHaveDisputeMechanismAuthorized
            );
            let result = AuthorizedOutcomeReports::<T>::get(market_id);
            if result.is_some() {
                AuthorizedOutcomeReports::<T>::remove(market_id);
            }
            Ok(result.map(|report| report.outcome))
        }

        fn get_auto_resolve(
            _: &[MarketDispute<Self::AccountId, Self::BlockNumber>],
            market_id: &Self::MarketId,
            market: &Market<Self::AccountId, Self::BlockNumber, MomentOf<T>>,
        ) -> Result<Option<Self::BlockNumber>, DispatchError> {
            ensure!(
                market.dispute_mechanism == MarketDisputeMechanism::Authorized,
                Error::<T>::MarketDoesNotHaveDisputeMechanismAuthorized
            );
            Ok(Self::get_auto_resolve(market_id))
        }

        fn has_failed(
            _: &[MarketDispute<Self::AccountId, Self::BlockNumber>],
            _: &Self::MarketId,
            market: &Market<Self::AccountId, Self::BlockNumber, MomentOf<T>>,
        ) -> Result<bool, DispatchError> {
            ensure!(
                market.dispute_mechanism == MarketDisputeMechanism::Authorized,
                Error::<T>::MarketDoesNotHaveDisputeMechanismAuthorized
            );

            Ok(false)
        }
    }

    impl<T> AuthorizedPalletApi for Pallet<T> where T: Config {}

    /// Maps the market id to the outcome reported by the authorized account.    
    #[pallet::storage]
    #[pallet::getter(fn outcomes)]
    pub type AuthorizedOutcomeReports<T: Config> =
        StorageMap<_, Twox64Concat, MarketIdOf<T>, AuthorityReport<T::BlockNumber>, OptionQuery>;
}

#[cfg(any(feature = "runtime-benchmarks", test))]
pub(crate) fn market_mock<T>()
-> zeitgeist_primitives::types::Market<T::AccountId, BalanceOf<T>, T::BlockNumber, MomentOf<T>>
where
    T: crate::Config,
{
    use frame_support::traits::Get;
    use sp_runtime::traits::AccountIdConversion;
    use zeitgeist_primitives::types::{MarketBonds, ScoringRule};

    zeitgeist_primitives::types::Market {
        creation: zeitgeist_primitives::types::MarketCreation::Permissionless,
        creator_fee: 0,
        creator: T::PalletId::get().into_account_truncating(),
        market_type: zeitgeist_primitives::types::MarketType::Scalar(0..=100),
        dispute_mechanism: zeitgeist_primitives::types::MarketDisputeMechanism::Authorized,
        metadata: Default::default(),
        oracle: T::PalletId::get().into_account_truncating(),
        period: zeitgeist_primitives::types::MarketPeriod::Block(Default::default()),
        deadlines: zeitgeist_primitives::types::Deadlines {
            grace_period: 1_u32.into(),
            oracle_duration: 1_u32.into(),
            dispute_duration: 1_u32.into(),
        },
        report: None,
        resolved_outcome: None,
        scoring_rule: ScoringRule::CPMM,
        status: zeitgeist_primitives::types::MarketStatus::Disputed,
        bonds: MarketBonds::default(),
    }
}<|MERGE_RESOLUTION|>--- conflicted
+++ resolved
@@ -63,14 +63,14 @@
     pub(crate) type MarketIdOf<T> =
         <<T as Config>::MarketCommons as MarketCommonsPalletApi>::MarketId;
     pub(crate) type MomentOf<T> = <<T as Config>::MarketCommons as MarketCommonsPalletApi>::Moment;
+
+    pub type CacheSize = ConstU32<64>;
     type MarketOf<T> = Market<
         <T as frame_system::Config>::AccountId,
         BalanceOf<T>,
         <T as frame_system::Config>::BlockNumber,
         MomentOf<T>,
     >;
-
-    pub type CacheSize = ConstU32<64>;
 
     #[pallet::call]
     impl<T: Config> Pallet<T> {
@@ -200,11 +200,7 @@
         fn on_dispute(
             disputes: &[MarketDispute<Self::AccountId, Self::BlockNumber>],
             _: &Self::MarketId,
-<<<<<<< HEAD
-            market: &Market<Self::AccountId, Self::BlockNumber, Self::Moment>,
-=======
-            _: &MarketOf<T>,
->>>>>>> db1f928f
+            market: &MarketOf<T>,
         ) -> DispatchResult {
             ensure!(
                 market.dispute_mechanism == MarketDisputeMechanism::Authorized,
@@ -217,11 +213,7 @@
         fn on_resolution(
             _: &[MarketDispute<Self::AccountId, Self::BlockNumber>],
             market_id: &Self::MarketId,
-<<<<<<< HEAD
-            market: &Market<Self::AccountId, Self::BlockNumber, MomentOf<T>>,
-=======
-            _: &MarketOf<T>,
->>>>>>> db1f928f
+            market: &MarketOf<T>,
         ) -> Result<Option<OutcomeReport>, DispatchError> {
             ensure!(
                 market.dispute_mechanism == MarketDisputeMechanism::Authorized,
