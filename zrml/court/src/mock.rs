--- conflicted
+++ resolved
@@ -134,7 +134,6 @@
 }
 
 impl crate::Config for Runtime {
-<<<<<<< HEAD
     type AppealBond = AppealBond;
     type BlocksPerYear = BlocksPerYear;
     type LockId = LockId;
@@ -143,13 +142,8 @@
     type AggregationPeriod = AggregationPeriod;
     type AppealPeriod = AppealPeriod;
     type DisputeResolution = MockResolution;
-    type Event = Event;
+    type RuntimeEvent = RuntimeEvent;
     type InflationPeriod = InflationPeriod;
-=======
-    type CourtCaseDuration = CourtCaseDuration;
-    type DisputeResolution = NoopResolution;
-    type RuntimeEvent = ();
->>>>>>> 3aea0b9c
     type MarketCommons = MarketCommons;
     type MaxAppeals = MaxAppeals;
     type MaxDelegations = MaxDelegations;
@@ -175,11 +169,7 @@
     type BlockWeights = ();
     type RuntimeCall = RuntimeCall;
     type DbWeight = ();
-<<<<<<< HEAD
-    type Event = Event;
-=======
-    type RuntimeEvent = ();
->>>>>>> 3aea0b9c
+    type RuntimeEvent = RuntimeEvent;
     type Hash = Hash;
     type Hashing = BlakeTwo256;
     type Header = Header;
@@ -200,11 +190,7 @@
     type AccountStore = System;
     type Balance = Balance;
     type DustRemoval = ();
-<<<<<<< HEAD
-    type Event = Event;
-=======
-    type RuntimeEvent = ();
->>>>>>> 3aea0b9c
+    type RuntimeEvent = RuntimeEvent;
     type ExistentialDeposit = ();
     type MaxLocks = ();
     type MaxReserves = MaxReserves;
@@ -231,7 +217,7 @@
     type Burn = ();
     type BurnDestination = ();
     type Currency = Balances;
-    type Event = Event;
+    type RuntimeEvent = RuntimeEvent;
     type MaxApprovals = MaxApprovals;
     type OnSlash = ();
     type PalletId = TreasuryPalletId;
