// Copyright 2021-2022 Zeitgeist PM LLC.
//
// This file is part of Zeitgeist.
//
// Zeitgeist is free software: you can redistribute it and/or modify it
// under the terms of the GNU General Public License as published by the
// Free Software Foundation, either version 3 of the License, or (at
// your option) any later version.
//
// Zeitgeist is distributed in the hope that it will be useful, but
// WITHOUT ANY WARRANTY; without even the implied warranty of
// MERCHANTABILITY or FITNESS FOR A PARTICULAR PURPOSE. See the GNU
// General Public License for more details.
//
// You should have received a copy of the GNU General Public License
// along with Zeitgeist. If not, see <https://www.gnu.org/licenses/>.

#![cfg(test)]

use crate::{self as zrml_court};
use frame_support::{
    construct_runtime,
    pallet_prelude::{DispatchError, Weight},
    parameter_types,
    traits::{Everything, Hooks},
    PalletId,
};
use sp_runtime::{
    testing::Header,
    traits::{BlakeTwo256, IdentityLookup},
};
use zeitgeist_primitives::{
    constants::mock::{
        AppealBond, AppealBondFactor, BlockHashCount, CourtAggregationPeriod, CourtAppealPeriod,
        CourtLockId, CourtPalletId, CourtVotePeriod, DenounceSlashPercentage, MaxAppeals, MaxDraws,
        MaxJurors, MaxReserves, MinJurorStake, MinimumPeriod, PmPalletId, RedistributionPercentage,
        RequestInterval, TardySlashPercentage, BASE,
    },
    traits::DisputeResolutionApi,
    types::{
        AccountIdTest, Asset, Balance, BlockNumber, BlockTest, Hash, Index, Market, MarketId,
        Moment, UncheckedExtrinsicTest,
    },
};

pub const ALICE: AccountIdTest = 0;
pub const BOB: AccountIdTest = 1;
pub const CHARLIE: AccountIdTest = 2;
pub const DAVE: AccountIdTest = 3;
pub const EVE: AccountIdTest = 4;
pub const FERDIE: AccountIdTest = 5;
pub const GINA: AccountIdTest = 6;
pub const HARRY: AccountIdTest = 7;
pub const IAN: AccountIdTest = 8;
pub const POOR_PAUL: AccountIdTest = 9;
pub const INITIAL_BALANCE: u128 = 1000 * BASE;

parameter_types! {
    pub const TreasuryPalletId: PalletId = PalletId(*b"3.141592");
}

construct_runtime!(
    pub enum Runtime
    where
        Block = BlockTest<Runtime>,
        NodeBlock = BlockTest<Runtime>,
        UncheckedExtrinsic = UncheckedExtrinsicTest<Runtime>,
    {
        Balances: pallet_balances::{Call, Config<T>, Event<T>, Pallet, Storage},
        Court: zrml_court::{Event<T>, Pallet, Storage},
        MarketCommons: zrml_market_commons::{Pallet, Storage},
        RandomnessCollectiveFlip: pallet_randomness_collective_flip::{Pallet, Storage},
        System: frame_system::{Call, Config, Event<T>, Pallet, Storage},
        Timestamp: pallet_timestamp::{Pallet},
    }
);

// NoopResolution implements DisputeResolutionApi with no-ops.
pub struct NoopResolution;

impl DisputeResolutionApi for NoopResolution {
    type AccountId = AccountIdTest;
    type Balance = Balance;
    type BlockNumber = BlockNumber;
    type MarketId = MarketId;
    type Moment = Moment;

    fn resolve(
        _market_id: &Self::MarketId,
        _market: &Market<
            Self::AccountId,
            Self::Balance,
            Self::BlockNumber,
            Self::Moment,
            Asset<Self::MarketId>,
        >,
    ) -> Result<Weight, DispatchError> {
        Ok(Weight::zero())
    }

    fn add_auto_resolve(
        _market_id: &Self::MarketId,
        _resolve_at: Self::BlockNumber,
    ) -> Result<u32, DispatchError> {
        Ok(0u32)
    }

    fn auto_resolve_exists(_market_id: &Self::MarketId, _resolve_at: Self::BlockNumber) -> bool {
        false
    }

    fn remove_auto_resolve(_market_id: &Self::MarketId, _resolve_at: Self::BlockNumber) -> u32 {
        0u32
    }
}

impl crate::Config for Runtime {
    type AppealBond = AppealBond;
    type AppealBondFactor = AppealBondFactor;
    type CourtLockId = CourtLockId;
    type Currency = Balances;
    type CourtVotePeriod = CourtVotePeriod;
    type CourtAggregationPeriod = CourtAggregationPeriod;
    type CourtAppealPeriod = CourtAppealPeriod;
    type DenounceSlashPercentage = DenounceSlashPercentage;
    type DisputeResolution = NoopResolution;
    type Event = Event;
<<<<<<< HEAD
    type IterationLimit = IterationLimit;
=======
>>>>>>> 0cc48f0f
    type MarketCommons = MarketCommons;
    type MaxAppeals = MaxAppeals;
    type MaxDraws = MaxDraws;
    type MaxJurors = MaxJurors;
    type MinJurorStake = MinJurorStake;
    type CourtPalletId = CourtPalletId;
    type Random = RandomnessCollectiveFlip;
    type RedistributionPercentage = RedistributionPercentage;
    type RequestInterval = RequestInterval;
    type TardySlashPercentage = TardySlashPercentage;
    type TreasuryPalletId = TreasuryPalletId;
    type WeightInfo = crate::weights::WeightInfo<Runtime>;
}

impl frame_system::Config for Runtime {
    type AccountData = pallet_balances::AccountData<Balance>;
    type AccountId = AccountIdTest;
    type BaseCallFilter = Everything;
    type BlockHashCount = BlockHashCount;
    type BlockLength = ();
    type BlockNumber = BlockNumber;
    type BlockWeights = ();
    type Call = Call;
    type DbWeight = ();
    type Event = Event;
    type Hash = Hash;
    type Hashing = BlakeTwo256;
    type Header = Header;
    type Index = Index;
    type Lookup = IdentityLookup<Self::AccountId>;
    type MaxConsumers = frame_support::traits::ConstU32<16>;
    type OnKilledAccount = ();
    type OnNewAccount = ();
    type Origin = Origin;
    type PalletInfo = PalletInfo;
    type SS58Prefix = ();
    type SystemWeightInfo = ();
    type Version = ();
    type OnSetCode = ();
}

impl pallet_balances::Config for Runtime {
    type AccountStore = System;
    type Balance = Balance;
    type DustRemoval = ();
    type Event = Event;
    type ExistentialDeposit = ();
    type MaxLocks = ();
    type MaxReserves = MaxReserves;
    type ReserveIdentifier = [u8; 8];
    type WeightInfo = ();
}

impl pallet_randomness_collective_flip::Config for Runtime {}

impl zrml_market_commons::Config for Runtime {
    type Currency = Balances;
    type MarketId = MarketId;
    type PredictionMarketsPalletId = PmPalletId;
    type Timestamp = Timestamp;
}

impl pallet_timestamp::Config for Runtime {
    type MinimumPeriod = MinimumPeriod;
    type Moment = Moment;
    type OnTimestampSet = ();
    type WeightInfo = ();
}

pub struct ExtBuilder {
    balances: Vec<(AccountIdTest, Balance)>,
}

impl Default for ExtBuilder {
    fn default() -> Self {
        Self {
            balances: vec![
                (ALICE, 1_000 * BASE),
                (BOB, 1_000 * BASE),
                (CHARLIE, 1_000 * BASE),
                (EVE, 1_000 * BASE),
                (DAVE, 1_000 * BASE),
                (Court::treasury_account_id(), 1_000 * BASE),
            ],
        }
    }
}

impl ExtBuilder {
    pub fn build(self) -> sp_io::TestExternalities {
        let mut t = frame_system::GenesisConfig::default().build_storage::<Runtime>().unwrap();

        pallet_balances::GenesisConfig::<Runtime> { balances: self.balances }
            .assimilate_storage(&mut t)
            .unwrap();

        let mut t: sp_io::TestExternalities = t.into();
        // required to assert for events
        t.execute_with(|| System::set_block_number(1));
        t
    }
}

pub fn run_to_block(n: BlockNumber) {
    while System::block_number() < n {
        Balances::on_finalize(System::block_number());
        RandomnessCollectiveFlip::on_finalize(System::block_number());
        Court::on_finalize(System::block_number());
        System::on_finalize(System::block_number());
        System::set_block_number(System::block_number() + 1);

        // new block
        let parent_block_hash = System::parent_hash();
        let current_digest = System::digest();
        System::initialize(&System::block_number(), &parent_block_hash, &current_digest);
        System::on_initialize(System::block_number());
        Court::on_initialize(System::block_number());
        RandomnessCollectiveFlip::on_initialize(System::block_number());
        Balances::on_initialize(System::block_number());
    }
}

pub fn run_blocks(n: BlockNumber) {
    run_to_block(System::block_number() + n);
}<|MERGE_RESOLUTION|>--- conflicted
+++ resolved
@@ -125,10 +125,6 @@
     type DenounceSlashPercentage = DenounceSlashPercentage;
     type DisputeResolution = NoopResolution;
     type Event = Event;
-<<<<<<< HEAD
-    type IterationLimit = IterationLimit;
-=======
->>>>>>> 0cc48f0f
     type MarketCommons = MarketCommons;
     type MaxAppeals = MaxAppeals;
     type MaxDraws = MaxDraws;
