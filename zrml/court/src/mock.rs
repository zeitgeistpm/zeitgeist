--- conflicted
+++ resolved
@@ -35,13 +35,8 @@
     constants::mock::{
         AggregationPeriod, AppealBond, AppealPeriod, BlockHashCount, BlocksPerYear, CourtPalletId,
         InflationPeriod, LockId, MaxAppeals, MaxApprovals, MaxCourtParticipants, MaxDelegations,
-<<<<<<< HEAD
-        MaxReserves, MaxSelectedDraws, MinJurorStake, MinimumPeriod, RequestInterval, VotePeriod,
-        BASE,
-=======
         MaxReserves, MaxSelectedDraws, MaxYearlyInflation, MinJurorStake, MinimumPeriod,
-        PmPalletId, RequestInterval, VotePeriod, BASE,
->>>>>>> 6ee0368e
+        RequestInterval, VotePeriod, BASE,
     },
     traits::DisputeResolutionApi,
     types::{
