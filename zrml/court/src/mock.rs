// Copyright 2021-2022 Zeitgeist PM LLC.
//
// This file is part of Zeitgeist.
//
// Zeitgeist is free software: you can redistribute it and/or modify it
// under the terms of the GNU General Public License as published by the
// Free Software Foundation, either version 3 of the License, or (at
// your option) any later version.
//
// Zeitgeist is distributed in the hope that it will be useful, but
// WITHOUT ANY WARRANTY; without even the implied warranty of
// MERCHANTABILITY or FITNESS FOR A PARTICULAR PURPOSE. See the GNU
// General Public License for more details.
//
// You should have received a copy of the GNU General Public License
// along with Zeitgeist. If not, see <https://www.gnu.org/licenses/>.

#![cfg(test)]

use crate::{self as zrml_court};
use frame_support::{
    construct_runtime,
    pallet_prelude::{DispatchError, Weight},
    parameter_types,
    traits::Everything,
    PalletId,
};
use sp_runtime::{
    testing::Header,
    traits::{BlakeTwo256, IdentityLookup},
};
use zeitgeist_primitives::{
    constants::mock::{
        BlockHashCount, CourtCaseDuration, CourtPalletId, MaxReserves, MinimumPeriod, PmPalletId,
        StakeWeight, BASE,
    },
    traits::DisputeResolutionApi,
    types::{
<<<<<<< HEAD
        AccountIdTest, Balance, BlockNumber, BlockTest, Hash, Index, Market, MarketId, Moment,
        UncheckedExtrinsicTest,
=======
        AccountIdTest, Asset, Balance, BlockNumber, BlockTest, Hash, Index, Market, MarketDispute,
        MarketId, Moment, UncheckedExtrinsicTest,
>>>>>>> b77b5acd
    },
};

pub const ALICE: AccountIdTest = 0;
pub const BOB: AccountIdTest = 1;
pub const CHARLIE: AccountIdTest = 2;
pub const INITIAL_BALANCE: u128 = 1000 * BASE;

parameter_types! {
    pub const TreasuryPalletId: PalletId = PalletId(*b"3.141592");
}

construct_runtime!(
    pub enum Runtime
    where
        Block = BlockTest<Runtime>,
        NodeBlock = BlockTest<Runtime>,
        UncheckedExtrinsic = UncheckedExtrinsicTest<Runtime>,
    {
        Balances: pallet_balances::{Call, Config<T>, Event<T>, Pallet, Storage},
        Court: zrml_court::{Event<T>, Pallet, Storage},
        MarketCommons: zrml_market_commons::{Pallet, Storage},
        RandomnessCollectiveFlip: pallet_randomness_collective_flip::{Pallet, Storage},
        System: frame_system::{Call, Config, Event<T>, Pallet, Storage},
        Timestamp: pallet_timestamp::{Pallet},
    }
);

// NoopResolution implements DisputeResolutionApi with no-ops.
pub struct NoopResolution;

impl DisputeResolutionApi for NoopResolution {
    type AccountId = AccountIdTest;
    type Balance = Balance;
    type BlockNumber = BlockNumber;
    type MarketId = MarketId;
    type Moment = Moment;

    fn resolve(
        _market_id: &Self::MarketId,
        _market: &Market<
            Self::AccountId,
            Self::Balance,
            Self::BlockNumber,
            Self::Moment,
            Asset<Self::MarketId>,
        >,
    ) -> Result<Weight, DispatchError> {
        Ok(0)
    }

    fn add_auto_resolve(
        _market_id: &Self::MarketId,
        _resolve_at: Self::BlockNumber,
    ) -> Result<u32, DispatchError> {
        Ok(0u32)
    }

    fn auto_resolve_exists(_market_id: &Self::MarketId, _resolve_at: Self::BlockNumber) -> bool {
        false
    }

    fn remove_auto_resolve(_market_id: &Self::MarketId, _resolve_at: Self::BlockNumber) -> u32 {
        0u32
    }
}

impl crate::Config for Runtime {
    type CourtCaseDuration = CourtCaseDuration;
    type DisputeResolution = NoopResolution;
    type Event = ();
    type MarketCommons = MarketCommons;
    type PalletId = CourtPalletId;
    type Random = RandomnessCollectiveFlip;
    type StakeWeight = StakeWeight;
    type TreasuryPalletId = TreasuryPalletId;
    type WeightInfo = crate::weights::WeightInfo<Runtime>;
}

impl frame_system::Config for Runtime {
    type AccountData = pallet_balances::AccountData<Balance>;
    type AccountId = AccountIdTest;
    type BaseCallFilter = Everything;
    type BlockHashCount = BlockHashCount;
    type BlockLength = ();
    type BlockNumber = BlockNumber;
    type BlockWeights = ();
    type Call = Call;
    type DbWeight = ();
    type Event = ();
    type Hash = Hash;
    type Hashing = BlakeTwo256;
    type Header = Header;
    type Index = Index;
    type Lookup = IdentityLookup<Self::AccountId>;
    type MaxConsumers = frame_support::traits::ConstU32<16>;
    type OnKilledAccount = ();
    type OnNewAccount = ();
    type Origin = Origin;
    type PalletInfo = PalletInfo;
    type SS58Prefix = ();
    type SystemWeightInfo = ();
    type Version = ();
    type OnSetCode = ();
}

impl pallet_balances::Config for Runtime {
    type AccountStore = System;
    type Balance = Balance;
    type DustRemoval = ();
    type Event = ();
    type ExistentialDeposit = ();
    type MaxLocks = ();
    type MaxReserves = MaxReserves;
    type ReserveIdentifier = [u8; 8];
    type WeightInfo = ();
}

impl pallet_randomness_collective_flip::Config for Runtime {}

impl zrml_market_commons::Config for Runtime {
    type Currency = Balances;
    type MarketId = MarketId;
    type PredictionMarketsPalletId = PmPalletId;
    type Timestamp = Timestamp;
}

impl pallet_timestamp::Config for Runtime {
    type MinimumPeriod = MinimumPeriod;
    type Moment = Moment;
    type OnTimestampSet = ();
    type WeightInfo = ();
}

pub struct ExtBuilder {
    balances: Vec<(AccountIdTest, Balance)>,
}

impl Default for ExtBuilder {
    fn default() -> Self {
        Self {
            balances: vec![
                (ALICE, 1_000 * BASE),
                (BOB, 1_000 * BASE),
                (CHARLIE, 1_000 * BASE),
                (Court::treasury_account_id(), 1_000 * BASE),
            ],
        }
    }
}

impl ExtBuilder {
    pub fn build(self) -> sp_io::TestExternalities {
        let mut t = frame_system::GenesisConfig::default().build_storage::<Runtime>().unwrap();

        pallet_balances::GenesisConfig::<Runtime> { balances: self.balances }
            .assimilate_storage(&mut t)
            .unwrap();

        t.into()
    }
}<|MERGE_RESOLUTION|>--- conflicted
+++ resolved
@@ -36,13 +36,8 @@
     },
     traits::DisputeResolutionApi,
     types::{
-<<<<<<< HEAD
-        AccountIdTest, Balance, BlockNumber, BlockTest, Hash, Index, Market, MarketId, Moment,
+        AccountIdTest, Asset, Balance, BlockNumber, BlockTest, Hash, Index, Market, MarketId, Moment,
         UncheckedExtrinsicTest,
-=======
-        AccountIdTest, Asset, Balance, BlockNumber, BlockTest, Hash, Index, Market, MarketDispute,
-        MarketId, Moment, UncheckedExtrinsicTest,
->>>>>>> b77b5acd
     },
 };
 
