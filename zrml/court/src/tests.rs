// Copyright 2022-2023 Forecasting Technologies LTD.
// Copyright 2021-2022 Zeitgeist PM LLC.
//
// This file is part of Zeitgeist.
//
// Zeitgeist is free software: you can redistribute it and/or modify it
// under the terms of the GNU General Public License as published by the
// Free Software Foundation, either version 3 of the License, or (at
// your option) any later version.
//
// Zeitgeist is distributed in the hope that it will be useful, but
// WITHOUT ANY WARRANTY; without even the implied warranty of
// MERCHANTABILITY or FITNESS FOR A PARTICULAR PURPOSE. See the GNU
// General Public License for more details.
//
// You should have received a copy of the GNU General Public License
// along with Zeitgeist. If not, see <https://www.gnu.org/licenses/>.

#![cfg(test)]

extern crate alloc;
use crate::{
    mock::{
        run_blocks, run_to_block, Balances, Court, ExtBuilder, MarketCommons, Origin, Runtime,
        System, ALICE, BOB, CHARLIE, DAVE, EVE, FERDIE, GINA, HARRY, IAN, INITIAL_BALANCE,
        POOR_PAUL,
    },
    mock_storage::pallet::MarketIdsPerDisputeBlock,
    types::{CourtStatus, Draw, Vote},
    AppealInfo, BalanceOf, Courts, Error, Event, JurorInfo, JurorInfoOf, JurorPool, JurorPoolItem,
    JurorPoolOf, Jurors, MarketIdOf, MarketOf, NegativeImbalanceOf, RequestBlock, SelectedDraws,
};
use alloc::collections::BTreeMap;
use frame_support::{
    assert_noop, assert_ok,
    traits::{fungible::Balanced, tokens::imbalance::Imbalance, Currency, NamedReservableCurrency},
};
use pallet_balances::{BalanceLock, NegativeImbalance};
use rand::seq::SliceRandom;
use sp_runtime::{
    traits::{BlakeTwo256, Hash, Zero},
    Perquintill,
};
use test_case::test_case;
use zeitgeist_primitives::{
    constants::{
        mock::{
            AppealBond, CourtAggregationPeriod, CourtAppealPeriod, CourtLockId, CourtVotePeriod,
            InflationPeriod, MaxAppeals, MaxJurors, MinJurorStake, RequestInterval,
        },
        BASE,
    },
    traits::DisputeApi,
    types::{
        AccountIdTest, Asset, Deadlines, GlobalDisputeItem, Market, MarketBonds, MarketCreation,
        MarketDisputeMechanism, MarketPeriod, MarketStatus, MarketType, OutcomeReport, Report,
        ScoringRule,
    },
};
use zrml_market_commons::{Error as MError, MarketCommonsPalletApi};

const ORACLE_REPORT: OutcomeReport = OutcomeReport::Scalar(u128::MAX);

const DEFAULT_MARKET: MarketOf<Runtime> = Market {
    base_asset: Asset::Ztg,
    creation: MarketCreation::Permissionless,
    creator_fee: 0,
    creator: 0,
    market_type: MarketType::Scalar(0..=100),
    dispute_mechanism: MarketDisputeMechanism::Court,
    metadata: vec![],
    oracle: 0,
    period: MarketPeriod::Block(0..100),
    deadlines: Deadlines { grace_period: 1_u64, oracle_duration: 1_u64, dispute_duration: 1_u64 },
    report: None,
    resolved_outcome: None,
    status: MarketStatus::Disputed,
    scoring_rule: ScoringRule::CPMM,
    bonds: MarketBonds { creation: None, oracle: None, outsider: None, dispute: None },
};

fn initialize_court() -> MarketIdOf<Runtime> {
    let now = <frame_system::Pallet<Runtime>>::block_number();
    <RequestBlock<Runtime>>::put(now + RequestInterval::get());
    let amount_alice = 2 * BASE;
    let amount_bob = 3 * BASE;
    let amount_charlie = 4 * BASE;
    let amount_dave = 5 * BASE;
    let amount_eve = 6 * BASE;
    Court::join_court(Origin::signed(ALICE), amount_alice).unwrap();
    Court::join_court(Origin::signed(BOB), amount_bob).unwrap();
    Court::join_court(Origin::signed(CHARLIE), amount_charlie).unwrap();
    Court::join_court(Origin::signed(DAVE), amount_dave).unwrap();
    Court::join_court(Origin::signed(EVE), amount_eve).unwrap();
    let market_id = MarketCommons::push_market(DEFAULT_MARKET).unwrap();
    MarketCommons::mutate_market(&market_id, |market| {
        market.report = Some(Report { at: 1, by: BOB, outcome: ORACLE_REPORT });
        Ok(())
    })
    .unwrap();
    Court::on_dispute(&market_id, &DEFAULT_MARKET).unwrap();
    market_id
}

fn fill_juror_pool() {
    for i in 0..MaxJurors::get() {
        let amount = MinJurorStake::get() + i as u128;
        let juror = (i + 1000) as u128;
        let _ = Balances::deposit(&juror, amount).unwrap();
        assert_ok!(Court::join_court(Origin::signed(juror), amount));
    }
}

fn fill_appeals(market_id: &MarketIdOf<Runtime>, appeal_number: usize) {
    assert!(appeal_number <= MaxAppeals::get() as usize);
    let mut court = Courts::<Runtime>::get(market_id).unwrap();
    let mut number = 0u128;
    while (number as usize) < appeal_number {
        let appealed_outcome = OutcomeReport::Scalar(number);
        court
            .appeals
            .try_push(AppealInfo {
                backer: number,
                bond: crate::get_appeal_bond::<Runtime>(court.appeals.len()),
                appealed_outcome,
            })
            .unwrap();
        number += 1;
    }
    Courts::<Runtime>::insert(market_id, court);
}

fn put_alice_in_draw(market_id: MarketIdOf<Runtime>, stake: BalanceOf<Runtime>) {
    // trick a little bit to let alice be part of the ("random") selection
    let mut draws = <SelectedDraws<Runtime>>::get(market_id);
    assert!(!draws.is_empty());
    let slashable = MinJurorStake::get();
    draws[0] = Draw { juror: ALICE, weight: 1, vote: Vote::Drawn, slashable };
    <SelectedDraws<Runtime>>::insert(market_id, draws);
    <Jurors<Runtime>>::insert(
        ALICE,
        JurorInfo {
            stake,
            active_lock: slashable,
            prepare_exit_at: None,
            delegations: Default::default(),
        },
    );
}

fn set_alice_after_vote(
    outcome: OutcomeReport,
) -> (
    MarketIdOf<Runtime>,
    <Runtime as frame_system::Config>::Hash,
    <Runtime as frame_system::Config>::Hash,
) {
    fill_juror_pool();
    let market_id = initialize_court();

    let amount = MinJurorStake::get() * 100;
    assert_ok!(Court::join_court(Origin::signed(ALICE), amount));

    put_alice_in_draw(market_id, amount);

    run_to_block(<RequestBlock<Runtime>>::get() + 1);

    let salt = <Runtime as frame_system::Config>::Hash::default();
    let commitment = BlakeTwo256::hash_of(&(ALICE, outcome, salt));
    assert_ok!(Court::vote(Origin::signed(ALICE), market_id, commitment));

    (market_id, commitment, salt)
}

const DEFAULT_SET_OF_JURORS: &[JurorPoolItem<AccountIdTest, u128>] = &[
    JurorPoolItem { stake: 9, juror: HARRY, consumed_stake: 0 },
    JurorPoolItem { stake: 8, juror: IAN, consumed_stake: 0 },
    JurorPoolItem { stake: 7, juror: ALICE, consumed_stake: 0 },
    JurorPoolItem { stake: 6, juror: BOB, consumed_stake: 0 },
    JurorPoolItem { stake: 5, juror: CHARLIE, consumed_stake: 0 },
    JurorPoolItem { stake: 4, juror: DAVE, consumed_stake: 0 },
    JurorPoolItem { stake: 3, juror: EVE, consumed_stake: 0 },
    JurorPoolItem { stake: 2, juror: FERDIE, consumed_stake: 0 },
    JurorPoolItem { stake: 1, juror: GINA, consumed_stake: 0 },
];

fn the_lock(amount: u128) -> BalanceLock<u128> {
    BalanceLock { id: CourtLockId::get(), amount, reasons: pallet_balances::Reasons::All }
}

#[test]
fn exit_court_successfully_removes_a_juror_and_frees_balances() {
    ExtBuilder::default().build().execute_with(|| {
        let amount = 2 * BASE;
        assert_ok!(Court::join_court(Origin::signed(ALICE), amount));
        assert_ok!(Court::prepare_exit_court(Origin::signed(ALICE)));
        run_blocks(InflationPeriod::get());
        assert_ok!(Court::exit_court(Origin::signed(ALICE), ALICE));
        assert_eq!(Jurors::<Runtime>::iter().count(), 0);
        assert_eq!(Balances::free_balance(ALICE), INITIAL_BALANCE);
        assert_eq!(Balances::locks(ALICE), vec![]);
    });
}

#[test]
fn join_court_successfully_stores_required_data() {
    ExtBuilder::default().build().execute_with(|| {
        let amount = 2 * BASE;
        let alice_free_balance_before = Balances::free_balance(ALICE);
        assert_ok!(Court::join_court(Origin::signed(ALICE), amount));
        System::assert_last_event(Event::JurorJoined { juror: ALICE, stake: amount }.into());
        assert_eq!(
            Jurors::<Runtime>::iter().next().unwrap(),
            (
                ALICE,
                JurorInfo {
                    stake: amount,
                    active_lock: 0u128,
                    prepare_exit_at: None,
                    delegations: Default::default()
                }
            )
        );
        assert_eq!(Balances::free_balance(ALICE), alice_free_balance_before);
        assert_eq!(Balances::locks(ALICE), vec![the_lock(amount)]);
        assert_eq!(
            JurorPool::<Runtime>::get().into_inner(),
            vec![JurorPoolItem { stake: amount, juror: ALICE, consumed_stake: 0 }]
        );
    });
}

#[test]
fn join_court_works_multiple_joins() {
    ExtBuilder::default().build().execute_with(|| {
        let min = MinJurorStake::get();
        let amount = 2 * min;
        assert_ok!(Court::join_court(Origin::signed(ALICE), amount));
        assert_eq!(Balances::locks(ALICE), vec![the_lock(amount)]);
        assert_eq!(
            JurorPool::<Runtime>::get().into_inner(),
            vec![JurorPoolItem { stake: amount, juror: ALICE, consumed_stake: 0 }]
        );
        assert_eq!(
            Jurors::<Runtime>::iter().collect::<Vec<(AccountIdTest, JurorInfoOf<Runtime>)>>(),
            vec![(
                ALICE,
                JurorInfo {
                    stake: amount,
                    active_lock: 0u128,
                    prepare_exit_at: None,
                    delegations: Default::default()
                }
            )]
        );

        assert_ok!(Court::join_court(Origin::signed(BOB), amount));
        assert_eq!(Balances::locks(BOB), vec![the_lock(amount)]);
        assert_eq!(
            JurorPool::<Runtime>::get().into_inner(),
            vec![
                JurorPoolItem { stake: amount, juror: ALICE, consumed_stake: 0 },
                JurorPoolItem { stake: amount, juror: BOB, consumed_stake: 0 }
            ]
        );
        assert_eq!(Jurors::<Runtime>::iter().count(), 2);
        assert_eq!(
            Jurors::<Runtime>::get(ALICE).unwrap(),
            JurorInfo {
                stake: amount,
                active_lock: 0u128,
                prepare_exit_at: None,
                delegations: Default::default()
            }
        );
        assert_eq!(
            Jurors::<Runtime>::get(BOB).unwrap(),
            JurorInfo {
                stake: amount,
                active_lock: 0u128,
                prepare_exit_at: None,
                delegations: Default::default()
            }
        );

        let higher_amount = amount + 1;
        assert_ok!(Court::join_court(Origin::signed(ALICE), higher_amount));
        assert_eq!(Balances::locks(BOB), vec![the_lock(amount)]);
        assert_eq!(Balances::locks(ALICE), vec![the_lock(higher_amount)]);
        assert_eq!(
            JurorPool::<Runtime>::get().into_inner(),
            vec![
                JurorPoolItem { stake: amount, juror: BOB, consumed_stake: 0 },
                JurorPoolItem { stake: higher_amount, juror: ALICE, consumed_stake: 0 },
            ]
        );
        assert_eq!(Jurors::<Runtime>::iter().count(), 2);
        assert_eq!(
            Jurors::<Runtime>::get(BOB).unwrap(),
            JurorInfo {
                stake: amount,
                active_lock: 0u128,
                prepare_exit_at: None,
                delegations: Default::default()
            }
        );
        assert_eq!(
            Jurors::<Runtime>::get(ALICE).unwrap(),
            JurorInfo {
                stake: higher_amount,
                active_lock: 0u128,
                prepare_exit_at: None,
                delegations: Default::default()
            }
        );
    });
}

#[test]
fn join_court_saves_consumed_stake_and_active_lock_for_double_join() {
    ExtBuilder::default().build().execute_with(|| {
        let min = MinJurorStake::get();
        let amount = 2 * min;

        let consumed_stake = min;
        let active_lock = min + 1;
        Jurors::<Runtime>::insert(
            ALICE,
            JurorInfo {
                stake: amount,
                active_lock,
                prepare_exit_at: None,
                delegations: Default::default(),
            },
        );
        let juror_pool = vec![JurorPoolItem { stake: amount, juror: ALICE, consumed_stake }];
        JurorPool::<Runtime>::put::<JurorPoolOf<Runtime>>(juror_pool.try_into().unwrap());

        let higher_amount = amount + 1;
        assert_ok!(Court::join_court(Origin::signed(ALICE), higher_amount));
        assert_eq!(JurorPool::<Runtime>::get().into_inner()[0].consumed_stake, consumed_stake);
        assert_eq!(Jurors::<Runtime>::get(ALICE).unwrap().active_lock, active_lock);
    });
}

#[test]
fn join_court_fails_below_min_juror_stake() {
    ExtBuilder::default().build().execute_with(|| {
        let min = MinJurorStake::get();
        let amount = min - 1;
        assert_noop!(
            Court::join_court(Origin::signed(ALICE), amount),
            Error::<Runtime>::BelowMinJurorStake
        );
    });
}

#[test]
fn join_court_fails_if_amount_exceeds_balance() {
    ExtBuilder::default().build().execute_with(|| {
        let min = MinJurorStake::get();
        let amount = min + 1;
        assert_noop!(
            Court::join_court(Origin::signed(POOR_PAUL), amount),
            Error::<Runtime>::AmountExceedsBalance
        );
    });
}

#[test]
fn join_court_fails_amount_below_last_join() {
    ExtBuilder::default().build().execute_with(|| {
        let min = MinJurorStake::get();
        let last_join_amount = 2 * min;
        assert_ok!(Court::join_court(Origin::signed(ALICE), last_join_amount));

        assert_noop!(
            Court::join_court(Origin::signed(ALICE), last_join_amount - 1),
            Error::<Runtime>::AmountBelowLastJoin
        );
    });
}

#[test]
fn join_court_fails_juror_needs_to_exit() {
    ExtBuilder::default().build().execute_with(|| {
        let min = MinJurorStake::get();
        let amount = 2 * min;
        assert_ok!(Court::join_court(Origin::signed(ALICE), amount));

        assert_ok!(Court::prepare_exit_court(Origin::signed(ALICE)));

        assert_noop!(
            Court::join_court(Origin::signed(ALICE), amount + 1),
            Error::<Runtime>::JurorNeedsToExit
        );
    });
}

#[test]
fn join_court_fails_amount_below_lowest_juror() {
    ExtBuilder::default().build().execute_with(|| {
        let min = MinJurorStake::get();
        let min_amount = 2 * min;

        let max_accounts = JurorPoolOf::<Runtime>::bound();
        let max_amount = min_amount + max_accounts as u128;
        for i in 1..=max_accounts {
            let amount = max_amount - i as u128;
            let _ = Balances::deposit(&(i as u128), amount).unwrap();
            assert_ok!(Court::join_court(Origin::signed(i as u128), amount));
        }

        assert!(JurorPool::<Runtime>::get().is_full());

        assert_noop!(
            Court::join_court(Origin::signed(0u128), min_amount - 1),
            Error::<Runtime>::AmountBelowLowestJuror
        );
    });
}

#[test]
fn prepare_exit_court_works() {
    ExtBuilder::default().build().execute_with(|| {
<<<<<<< HEAD
        let amount = 2 * BASE;
        assert_ok!(Court::join_court(Origin::signed(ALICE), amount));
        assert_eq!(
            JurorPool::<Runtime>::get().into_inner(),
            vec![JurorPoolItem { stake: amount, juror: ALICE, consumed_stake: 0 }]
        );

        assert_ok!(Court::prepare_exit_court(Origin::signed(ALICE)));
        System::assert_last_event(Event::JurorPreparedExit { juror: ALICE }.into());
        assert!(JurorPool::<Runtime>::get().into_inner().is_empty());
=======
        setup_blocks(2);
        Court::join_court(Origin::signed(ALICE)).unwrap();
        Court::join_court(Origin::signed(BOB)).unwrap();
        Court::join_court(Origin::signed(CHARLIE)).unwrap();
        MarketCommons::push_market(DEFAULT_MARKET).unwrap();
        Court::appeal(Origin::signed(ALICE), 0).unwrap();
        Court::vote(Origin::signed(ALICE), 0, OutcomeReport::Scalar(1)).unwrap();
        Court::vote(Origin::signed(BOB), 0, OutcomeReport::Scalar(1)).unwrap();
        Court::vote(Origin::signed(CHARLIE), 0, OutcomeReport::Scalar(2)).unwrap();
        let outcome = Court::on_resolution(&0, &DEFAULT_MARKET).unwrap().result;
        assert_eq!(outcome, Some(OutcomeReport::Scalar(1)));
>>>>>>> 1e0fcbcf
    });
}

#[test]
fn prepare_exit_court_removes_correct_jurors() {
    ExtBuilder::default().build().execute_with(|| {
        let min = MinJurorStake::get();
        let min_amount = 2 * min;

        for i in 0..JurorPoolOf::<Runtime>::bound() {
            let amount = min_amount + i as u128;
            let juror = i as u128;
            let _ = Balances::deposit(&juror, amount).unwrap();
            assert_ok!(Court::join_court(Origin::signed(juror), amount));
        }

        for r in 0..JurorPoolOf::<Runtime>::bound() {
            let len = JurorPool::<Runtime>::get().into_inner().len();
            assert!(
                JurorPool::<Runtime>::get().into_inner().iter().any(|item| item.juror == r as u128)
            );
            assert_ok!(Court::prepare_exit_court(Origin::signed(r as u128)));
            assert_eq!(JurorPool::<Runtime>::get().into_inner().len(), len - 1);
            JurorPool::<Runtime>::get().into_inner().iter().for_each(|item| {
                assert_ne!(item.juror, r as u128);
            });
        }
    });
}

#[test]
fn join_court_binary_search_sorted_insert_works() {
    ExtBuilder::default().build().execute_with(|| {
        let min = MinJurorStake::get();
        let min_amount = 2 * min;

        let max_accounts = JurorPoolOf::<Runtime>::bound();
        let mut rng = rand::thread_rng();
        let mut random_numbers: Vec<u32> = (0u32..max_accounts as u32).collect();
        random_numbers.shuffle(&mut rng);
        let max_amount = min_amount + max_accounts as u128;
        for i in random_numbers {
            let amount = max_amount - i as u128;
            let juror = i as u128;
            let _ = Balances::deposit(&juror, amount).unwrap();
            assert_ok!(Court::join_court(Origin::signed(juror), amount));
        }

        let mut last_stake = 0;
        for pool_item in JurorPool::<Runtime>::get().into_inner().iter() {
            assert!(pool_item.stake >= last_stake);
            last_stake = pool_item.stake;
        }
    });
}

#[test]
fn prepare_exit_court_fails_juror_already_prepared_to_exit() {
    ExtBuilder::default().build().execute_with(|| {
        let amount = 2 * BASE;
        assert_ok!(Court::join_court(Origin::signed(ALICE), amount));
        assert_eq!(
            JurorPool::<Runtime>::get().into_inner(),
            vec![JurorPoolItem { stake: amount, juror: ALICE, consumed_stake: 0 }]
        );

        assert_ok!(Court::prepare_exit_court(Origin::signed(ALICE)));

        assert_noop!(
            Court::prepare_exit_court(Origin::signed(ALICE)),
            Error::<Runtime>::JurorAlreadyPreparedExit
        );
    });
}

#[test]
fn prepare_exit_court_fails_juror_does_not_exist() {
    ExtBuilder::default().build().execute_with(|| {
        assert!(Jurors::<Runtime>::iter().next().is_none());

        assert_noop!(
            Court::prepare_exit_court(Origin::signed(ALICE)),
            Error::<Runtime>::JurorDoesNotExist
        );
    });
}

#[test]
fn exit_court_works_without_active_lock() {
    ExtBuilder::default().build().execute_with(|| {
        let min = MinJurorStake::get();
        let amount = 2 * min;
        assert_ok!(Court::join_court(Origin::signed(ALICE), amount));
        assert!(!JurorPool::<Runtime>::get().into_inner().is_empty());
        assert_ok!(Court::prepare_exit_court(Origin::signed(ALICE)));
        assert!(JurorPool::<Runtime>::get().into_inner().is_empty());
        assert!(Jurors::<Runtime>::get(ALICE).is_some());

        run_blocks(InflationPeriod::get());

        assert_eq!(Balances::locks(ALICE), vec![the_lock(amount)]);
        assert_ok!(Court::exit_court(Origin::signed(ALICE), ALICE));
        System::assert_last_event(
            Event::JurorExited { juror: ALICE, exit_amount: amount, active_lock: 0u128 }.into(),
        );
        assert!(Jurors::<Runtime>::iter().next().is_none());
        assert!(Balances::locks(ALICE).is_empty());
    });
}

#[test]
fn exit_court_works_with_active_lock() {
    ExtBuilder::default().build().execute_with(|| {
        let active_lock = MinJurorStake::get();
        let amount = 3 * active_lock;
        assert_ok!(Court::join_court(Origin::signed(ALICE), amount));
        assert!(!JurorPool::<Runtime>::get().into_inner().is_empty());

        assert_eq!(
            <Jurors<Runtime>>::get(ALICE).unwrap(),
            JurorInfo {
                stake: amount,
                active_lock: 0,
                prepare_exit_at: None,
                delegations: Default::default()
            }
        );
        // assume that `choose_multiple_weighted` has set the active_lock
        <Jurors<Runtime>>::insert(
            ALICE,
            JurorInfo {
                stake: amount,
                active_lock,
                prepare_exit_at: None,
                delegations: Default::default(),
            },
        );

        assert_eq!(Balances::locks(ALICE), vec![the_lock(amount)]);

        let now = <frame_system::Pallet<Runtime>>::block_number();
        assert_ok!(Court::prepare_exit_court(Origin::signed(ALICE)));
        assert!(JurorPool::<Runtime>::get().into_inner().is_empty());

        run_blocks(InflationPeriod::get());

        assert_ok!(Court::exit_court(Origin::signed(ALICE), ALICE));
        System::assert_last_event(
            Event::JurorExited { juror: ALICE, exit_amount: amount - active_lock, active_lock }
                .into(),
        );
        assert_eq!(
            Jurors::<Runtime>::get(ALICE).unwrap(),
            JurorInfo {
                stake: active_lock,
                active_lock,
                prepare_exit_at: Some(now),
                delegations: Default::default()
            }
        );
        assert_eq!(Balances::locks(ALICE), vec![the_lock(active_lock)]);
    });
}

#[test]
fn exit_court_fails_juror_does_not_exist() {
    ExtBuilder::default().build().execute_with(|| {
        assert_noop!(
            Court::exit_court(Origin::signed(ALICE), ALICE),
            Error::<Runtime>::JurorDoesNotExist
        );
    });
}

#[test]
fn exit_court_fails_juror_not_prepared_to_exit() {
    ExtBuilder::default().build().execute_with(|| {
        let amount = 2 * BASE;
        assert_ok!(Court::join_court(Origin::signed(ALICE), amount));

        run_blocks(InflationPeriod::get());

        assert_noop!(
            Court::exit_court(Origin::signed(ALICE), ALICE),
            Error::<Runtime>::PrepareExitAtNotPresent
        );
    });
}

#[test]
fn exit_court_fails_if_inflation_period_not_over() {
    ExtBuilder::default().build().execute_with(|| {
        let amount = 2 * BASE;
        assert_ok!(Court::join_court(Origin::signed(ALICE), amount));

        assert_ok!(Court::prepare_exit_court(Origin::signed(ALICE)));

        run_blocks(InflationPeriod::get() - 1);

        assert_noop!(
            Court::exit_court(Origin::signed(ALICE), ALICE),
            Error::<Runtime>::WaitFullInflationPeriod
        );
    });
}

#[test]
fn vote_works() {
    ExtBuilder::default().build().execute_with(|| {
        fill_juror_pool();
        let market_id = initialize_court();

        let amount = MinJurorStake::get() * 100;
        assert_ok!(Court::join_court(Origin::signed(ALICE), amount));

        // trick a little bit to let alice be part of the ("random") selection
        let mut draws = <SelectedDraws<Runtime>>::get(market_id);
        assert_eq!(draws.len(), 5usize);
        let slashable = MinJurorStake::get();
        let alice_index =
            draws.binary_search_by_key(&ALICE, |draw| draw.juror).unwrap_or_else(|j| j);
        draws[alice_index] = Draw { juror: ALICE, weight: 1, vote: Vote::Drawn, slashable };
        <SelectedDraws<Runtime>>::insert(market_id, draws);
        <Jurors<Runtime>>::insert(
            ALICE,
            JurorInfo {
                stake: amount,
                active_lock: slashable,
                prepare_exit_at: None,
                delegations: Default::default(),
            },
        );

        let old_draws = <SelectedDraws<Runtime>>::get(market_id);

        run_to_block(<RequestBlock<Runtime>>::get() + 1);

        let outcome = OutcomeReport::Scalar(42u128);
        let salt = <Runtime as frame_system::Config>::Hash::default();
        let commitment = BlakeTwo256::hash_of(&(ALICE, outcome, salt));
        assert_ok!(Court::vote(Origin::signed(ALICE), market_id, commitment));
        System::assert_last_event(Event::JurorVoted { juror: ALICE, market_id, commitment }.into());

        let new_draws = <SelectedDraws<Runtime>>::get(market_id);
        for (i, (old_draw, new_draw)) in old_draws.iter().zip(new_draws.iter()).enumerate() {
            if i == alice_index {
                continue;
            } else {
                assert_eq!(old_draw, new_draw);
            }
        }
        assert_eq!(old_draws[alice_index].juror, new_draws[alice_index].juror);
        assert_eq!(old_draws[alice_index].weight, new_draws[alice_index].weight);
        assert_eq!(old_draws[alice_index].slashable, new_draws[alice_index].slashable);
        assert_eq!(old_draws[alice_index].vote, Vote::Drawn);
        assert_eq!(new_draws[alice_index].vote, Vote::Secret { commitment });
    });
}

#[test]
fn vote_overwrite_works() {
    ExtBuilder::default().build().execute_with(|| {
        fill_juror_pool();
        let market_id = initialize_court();

        let amount = MinJurorStake::get() * 100;
        assert_ok!(Court::join_court(Origin::signed(ALICE), amount));

        put_alice_in_draw(market_id, amount);

        run_to_block(<RequestBlock<Runtime>>::get() + 1);

        let wrong_outcome = OutcomeReport::Scalar(69u128);
        let salt = <Runtime as frame_system::Config>::Hash::default();
        let wrong_commitment = BlakeTwo256::hash_of(&(ALICE, wrong_outcome, salt));
        assert_ok!(Court::vote(Origin::signed(ALICE), market_id, wrong_commitment));
        assert_eq!(
            <SelectedDraws<Runtime>>::get(market_id)[0].vote,
            Vote::Secret { commitment: wrong_commitment }
        );

        run_blocks(1);

        let right_outcome = OutcomeReport::Scalar(42u128);
        let new_commitment = BlakeTwo256::hash_of(&(ALICE, right_outcome, salt));
        assert_ok!(Court::vote(Origin::signed(ALICE), market_id, new_commitment));
        assert_ne!(wrong_commitment, new_commitment);
        assert_eq!(
            <SelectedDraws<Runtime>>::get(market_id)[0].vote,
            Vote::Secret { commitment: new_commitment }
        );
    });
}

#[test]
fn vote_fails_if_court_not_found() {
    ExtBuilder::default().build().execute_with(|| {
        let market_id = 0;
        let commitment = <Runtime as frame_system::Config>::Hash::default();
        assert_noop!(
            Court::vote(Origin::signed(ALICE), market_id, commitment),
            Error::<Runtime>::CourtNotFound
        );
    });
}

#[test_case(
    Vote::Revealed {
        commitment: <Runtime as frame_system::Config>::Hash::default(),
        outcome: OutcomeReport::Scalar(1u128),
        salt: <Runtime as frame_system::Config>::Hash::default(),
    }; "revealed"
)]
#[test_case(
    Vote::Denounced {
        commitment: <Runtime as frame_system::Config>::Hash::default(),
        outcome: OutcomeReport::Scalar(1u128),
        salt: <Runtime as frame_system::Config>::Hash::default(),
    }; "denounced"
)]
fn vote_fails_if_vote_state_incorrect(
    vote: crate::Vote<<Runtime as frame_system::Config>::Hash, crate::DelegatedStakesOf<Runtime>>,
) {
    ExtBuilder::default().build().execute_with(|| {
        fill_juror_pool();
        let market_id = initialize_court();

        let amount = MinJurorStake::get() * 100;
        assert_ok!(Court::join_court(Origin::signed(ALICE), amount));

        let mut draws = <SelectedDraws<Runtime>>::get(market_id);
        assert!(!draws.is_empty());
        draws[0] = Draw { juror: ALICE, weight: 101, vote, slashable: 42u128 };
        <SelectedDraws<Runtime>>::insert(market_id, draws);

        run_to_block(<RequestBlock<Runtime>>::get() + 1);

        let outcome = OutcomeReport::Scalar(42u128);
        let salt = <Runtime as frame_system::Config>::Hash::default();
        let commitment = BlakeTwo256::hash_of(&(ALICE, outcome, salt));
        assert_noop!(
            Court::vote(Origin::signed(ALICE), market_id, commitment),
            Error::<Runtime>::InvalidVoteState
        );
    });
}

#[test]
fn vote_fails_if_caller_not_in_draws() {
    ExtBuilder::default().build().execute_with(|| {
        fill_juror_pool();
        let market_id = initialize_court();

        let mut draws = <SelectedDraws<Runtime>>::get(market_id);
        draws.retain(|draw| draw.juror != ALICE);
        <SelectedDraws<Runtime>>::insert(market_id, draws);

        run_to_block(<RequestBlock<Runtime>>::get() + 1);

        let outcome = OutcomeReport::Scalar(42u128);
        let salt = <Runtime as frame_system::Config>::Hash::default();
        let commitment = BlakeTwo256::hash_of(&(ALICE, outcome, salt));
        assert_noop!(
            Court::vote(Origin::signed(ALICE), market_id, commitment),
            Error::<Runtime>::CallerNotInSelectedDraws
        );
    });
}

#[test]
fn vote_fails_if_not_in_voting_period() {
    ExtBuilder::default().build().execute_with(|| {
        fill_juror_pool();
        let market_id = initialize_court();

        let amount = MinJurorStake::get() * 100;
        assert_ok!(Court::join_court(Origin::signed(ALICE), amount));

        put_alice_in_draw(market_id, amount);

        run_to_block(<RequestBlock<Runtime>>::get() + CourtVotePeriod::get() + 1);

        let outcome = OutcomeReport::Scalar(42u128);
        let salt = <Runtime as frame_system::Config>::Hash::default();
        let commitment = BlakeTwo256::hash_of(&(ALICE, outcome, salt));
        assert_noop!(
            Court::vote(Origin::signed(ALICE), market_id, commitment),
            Error::<Runtime>::NotInVotingPeriod
        );
    });
}

#[test]
fn reveal_vote_works() {
    ExtBuilder::default().build().execute_with(|| {
        fill_juror_pool();
        let market_id = initialize_court();

        let amount = MinJurorStake::get() * 100;
        assert_ok!(Court::join_court(Origin::signed(ALICE), amount));

        // trick a little bit to let alice be part of the ("random") selection
        let mut draws = <SelectedDraws<Runtime>>::get(market_id);
        assert_eq!(draws.len(), 5usize);
        let slashable = MinJurorStake::get();
        let alice_index =
            draws.binary_search_by_key(&ALICE, |draw| draw.juror).unwrap_or_else(|j| j);
        draws[alice_index] = Draw { juror: ALICE, weight: 1, vote: Vote::Drawn, slashable };
        <SelectedDraws<Runtime>>::insert(market_id, draws);
        <Jurors<Runtime>>::insert(
            ALICE,
            JurorInfo {
                stake: amount,
                active_lock: slashable,
                prepare_exit_at: None,
                delegations: Default::default(),
            },
        );

        run_to_block(<RequestBlock<Runtime>>::get() + 1);

        let outcome = OutcomeReport::Scalar(42u128);
        let salt = <Runtime as frame_system::Config>::Hash::default();
        let commitment = BlakeTwo256::hash_of(&(ALICE, outcome.clone(), salt));
        assert_ok!(Court::vote(Origin::signed(ALICE), market_id, commitment));

        let old_draws = <SelectedDraws<Runtime>>::get(market_id);

        run_blocks(CourtVotePeriod::get() + 1);

        assert_ok!(Court::reveal_vote(Origin::signed(ALICE), market_id, outcome.clone(), salt,));
        System::assert_last_event(
            Event::JurorRevealedVote { juror: ALICE, market_id, outcome: outcome.clone(), salt }
                .into(),
        );

        let new_draws = <SelectedDraws<Runtime>>::get(market_id);
        for (i, (old_draw, new_draw)) in old_draws.iter().zip(new_draws.iter()).enumerate() {
            if i == alice_index {
                continue;
            }
            assert_eq!(old_draw, new_draw);
        }
        assert_eq!(old_draws[alice_index].juror, new_draws[alice_index].juror);
        assert_eq!(old_draws[alice_index].weight, new_draws[alice_index].weight);
        assert_eq!(old_draws[alice_index].slashable, new_draws[alice_index].slashable);
        assert_eq!(old_draws[alice_index].vote, Vote::Secret { commitment });
        assert_eq!(new_draws[alice_index].vote, Vote::Revealed { commitment, outcome, salt });
    });
}

#[test]
fn reveal_vote_fails_if_caller_not_juror() {
    ExtBuilder::default().build().execute_with(|| {
        let outcome = OutcomeReport::Scalar(42u128);
        let (market_id, _, salt) = set_alice_after_vote(outcome.clone());

        run_blocks(CourtVotePeriod::get() + 1);

        <Jurors<Runtime>>::remove(ALICE);

        assert_noop!(
            Court::reveal_vote(Origin::signed(ALICE), market_id, outcome, salt),
            Error::<Runtime>::OnlyJurorsCanReveal
        );
    });
}

#[test]
fn reveal_vote_fails_if_court_not_found() {
    ExtBuilder::default().build().execute_with(|| {
        let outcome = OutcomeReport::Scalar(42u128);
        let (market_id, _, salt) = set_alice_after_vote(outcome.clone());
        run_blocks(CourtVotePeriod::get() + 1);

        <Courts<Runtime>>::remove(market_id);

        assert_noop!(
            Court::reveal_vote(Origin::signed(ALICE), market_id, outcome, salt),
            Error::<Runtime>::CourtNotFound
        );
    });
}

#[test]
fn reveal_vote_fails_if_not_in_aggregation_period() {
    ExtBuilder::default().build().execute_with(|| {
        let outcome = OutcomeReport::Scalar(42u128);
        let (market_id, _, salt) = set_alice_after_vote(outcome.clone());

        run_blocks(CourtVotePeriod::get() + CourtAggregationPeriod::get() + 1);

        assert_noop!(
            Court::reveal_vote(Origin::signed(ALICE), market_id, outcome, salt),
            Error::<Runtime>::NotInAggregationPeriod
        );
    });
}

#[test]
fn reveal_vote_fails_if_juror_not_drawn() {
    ExtBuilder::default().build().execute_with(|| {
        let outcome = OutcomeReport::Scalar(42u128);
        let (market_id, _, salt) = set_alice_after_vote(outcome.clone());

        run_blocks(CourtVotePeriod::get() + 1);

        <SelectedDraws<Runtime>>::mutate(market_id, |draws| {
            draws.retain(|draw| draw.juror != ALICE);
        });

        assert_noop!(
            Court::reveal_vote(Origin::signed(ALICE), market_id, outcome, salt),
            Error::<Runtime>::JurorNotDrawn
        );
    });
}

#[test]
fn reveal_vote_fails_for_invalid_reveal() {
    ExtBuilder::default().build().execute_with(|| {
        let outcome = OutcomeReport::Scalar(42u128);
        let (market_id, _, salt) = set_alice_after_vote(outcome);

        run_blocks(CourtVotePeriod::get() + 1);

        let invalid_outcome = OutcomeReport::Scalar(43u128);
        assert_noop!(
            Court::reveal_vote(Origin::signed(ALICE), market_id, invalid_outcome, salt),
            Error::<Runtime>::InvalidReveal
        );
    });
}

#[test]
fn reveal_vote_fails_for_invalid_salt() {
    ExtBuilder::default().build().execute_with(|| {
        let outcome = OutcomeReport::Scalar(42u128);
        let (market_id, _, correct_salt) = set_alice_after_vote(outcome.clone());

        run_blocks(CourtVotePeriod::get() + 1);

        let incorrect_salt: <Runtime as frame_system::Config>::Hash = [42; 32].into();
        assert_ne!(correct_salt, incorrect_salt);
        assert_noop!(
            Court::reveal_vote(Origin::signed(ALICE), market_id, outcome, incorrect_salt),
            Error::<Runtime>::InvalidReveal
        );
    });
}

#[test]
fn reveal_vote_fails_if_juror_not_voted() {
    ExtBuilder::default().build().execute_with(|| {
        let outcome = OutcomeReport::Scalar(42u128);
        let (market_id, _, salt) = set_alice_after_vote(outcome.clone());

        run_blocks(CourtVotePeriod::get() + 1);

        <SelectedDraws<Runtime>>::mutate(market_id, |draws| {
            draws.iter_mut().for_each(|draw| {
                if draw.juror == ALICE {
                    draw.vote = Vote::Drawn;
                }
            });
        });

        assert_noop!(
            Court::reveal_vote(Origin::signed(ALICE), market_id, outcome, salt),
            Error::<Runtime>::JurorNotVoted
        );
    });
}

#[test]
fn reveal_vote_fails_if_already_revealed() {
    ExtBuilder::default().build().execute_with(|| {
        let outcome = OutcomeReport::Scalar(42u128);
        let (market_id, _, salt) = set_alice_after_vote(outcome.clone());

        run_blocks(CourtVotePeriod::get() + 1);

        assert_ok!(Court::reveal_vote(Origin::signed(ALICE), market_id, outcome.clone(), salt));

        assert_noop!(
            Court::reveal_vote(Origin::signed(ALICE), market_id, outcome, salt),
            Error::<Runtime>::VoteAlreadyRevealed
        );
    });
}

#[test]
fn reveal_vote_fails_if_already_denounced() {
    ExtBuilder::default().build().execute_with(|| {
        let outcome = OutcomeReport::Scalar(42u128);
        let (market_id, _, salt) = set_alice_after_vote(outcome.clone());

        assert_ok!(Court::denounce_vote(
            Origin::signed(BOB),
            market_id,
            ALICE,
            outcome.clone(),
            salt
        ));

        run_blocks(CourtVotePeriod::get() + 1);

        assert_noop!(
            Court::reveal_vote(Origin::signed(ALICE), market_id, outcome, salt),
            Error::<Runtime>::VoteAlreadyDenounced
        );
    });
}

#[test]
fn denounce_vote_works() {
    ExtBuilder::default().build().execute_with(|| {
        let outcome = OutcomeReport::Scalar(42u128);
        let (market_id, commitment, salt) = set_alice_after_vote(outcome.clone());

        let old_draws = <SelectedDraws<Runtime>>::get(market_id);
        assert!(
            old_draws
                .iter()
                .any(|draw| { draw.juror == ALICE && matches!(draw.vote, Vote::Secret { .. }) })
        );

        let free_alice_before = Balances::free_balance(ALICE);
        let pot_balance_before = Balances::free_balance(&Court::reward_pot(&market_id));

        assert_ok!(Court::denounce_vote(
            Origin::signed(BOB),
            market_id,
            ALICE,
            outcome.clone(),
            salt
        ));
        System::assert_last_event(
            Event::DenouncedJurorVote {
                denouncer: BOB,
                juror: ALICE,
                market_id,
                outcome: outcome.clone(),
                salt,
            }
            .into(),
        );

        let new_draws = <SelectedDraws<Runtime>>::get(market_id);
        assert_eq!(old_draws[1..], new_draws[1..]);
        assert_eq!(old_draws[0].juror, ALICE);
        assert_eq!(old_draws[0].juror, new_draws[0].juror);
        assert_eq!(old_draws[0].weight, new_draws[0].weight);
        assert_eq!(old_draws[0].slashable, new_draws[0].slashable);
        assert_eq!(old_draws[0].vote, Vote::Secret { commitment });
        assert_eq!(new_draws[0].vote, Vote::Denounced { commitment, outcome, salt });

        let free_alice_after = Balances::free_balance(ALICE);
        let slash = old_draws[0].slashable;
        assert!(!slash.is_zero());
        // slash happens in `reassign_juror_stakes`
        // see `reassign_juror_stakes_slashes_tardy_jurors_and_rewards_winners`
        assert_eq!(free_alice_after, free_alice_before);

        let pot_balance_after = Balances::free_balance(&Court::reward_pot(&market_id));
        assert_eq!(pot_balance_after, pot_balance_before);
    });
}

#[test]
fn denounce_vote_fails_if_self_denounce() {
    ExtBuilder::default().build().execute_with(|| {
        let outcome = OutcomeReport::Scalar(42u128);
        let (market_id, _, salt) = set_alice_after_vote(outcome.clone());

        assert_noop!(
            Court::denounce_vote(Origin::signed(ALICE), market_id, ALICE, outcome, salt),
            Error::<Runtime>::SelfDenounceDisallowed
        );
    });
}

#[test]
fn denounce_vote_fails_if_juror_does_not_exist() {
    ExtBuilder::default().build().execute_with(|| {
        let outcome = OutcomeReport::Scalar(42u128);
        let (market_id, _, salt) = set_alice_after_vote(outcome.clone());

        <Jurors<Runtime>>::remove(ALICE);

        assert_noop!(
            Court::denounce_vote(Origin::signed(BOB), market_id, ALICE, outcome, salt),
            Error::<Runtime>::JurorDoesNotExist
        );
    });
}

#[test]
fn denounce_vote_fails_if_court_not_found() {
    ExtBuilder::default().build().execute_with(|| {
        let outcome = OutcomeReport::Scalar(42u128);
        let (market_id, _, salt) = set_alice_after_vote(outcome.clone());

        <Courts<Runtime>>::remove(market_id);

        assert_noop!(
            Court::denounce_vote(Origin::signed(BOB), market_id, ALICE, outcome, salt),
            Error::<Runtime>::CourtNotFound
        );
    });
}

#[test]
fn denounce_vote_fails_if_not_in_voting_period() {
    ExtBuilder::default().build().execute_with(|| {
        let outcome = OutcomeReport::Scalar(42u128);
        let (market_id, _, salt) = set_alice_after_vote(outcome.clone());

        run_blocks(CourtVotePeriod::get() + 1);

        assert_noop!(
            Court::denounce_vote(Origin::signed(BOB), market_id, ALICE, outcome, salt),
            Error::<Runtime>::NotInVotingPeriod
        );
    });
}

#[test]
fn denounce_vote_fails_if_juror_not_drawn() {
    ExtBuilder::default().build().execute_with(|| {
        let outcome = OutcomeReport::Scalar(42u128);
        let (market_id, _, salt) = set_alice_after_vote(outcome.clone());

        <SelectedDraws<Runtime>>::mutate(market_id, |draws| {
            draws.retain(|draw| draw.juror != ALICE);
        });

        assert_noop!(
            Court::denounce_vote(Origin::signed(BOB), market_id, ALICE, outcome, salt),
            Error::<Runtime>::JurorNotDrawn
        );
    });
}

#[test]
fn denounce_vote_fails_if_invalid_reveal() {
    ExtBuilder::default().build().execute_with(|| {
        let outcome = OutcomeReport::Scalar(42u128);
        let (market_id, _, salt) = set_alice_after_vote(outcome);

        let invalid_outcome = OutcomeReport::Scalar(69u128);
        assert_noop!(
            Court::denounce_vote(Origin::signed(BOB), market_id, ALICE, invalid_outcome, salt),
            Error::<Runtime>::InvalidReveal
        );
    });
}

#[test]
fn denounce_vote_fails_if_juror_not_voted() {
    ExtBuilder::default().build().execute_with(|| {
        let outcome = OutcomeReport::Scalar(42u128);
        let (market_id, _, salt) = set_alice_after_vote(outcome.clone());

        <SelectedDraws<Runtime>>::mutate(market_id, |draws| {
            draws.iter_mut().for_each(|draw| {
                if draw.juror == ALICE {
                    draw.vote = Vote::Drawn;
                }
            });
        });

        assert_noop!(
            Court::denounce_vote(Origin::signed(BOB), market_id, ALICE, outcome, salt),
            Error::<Runtime>::JurorNotVoted
        );
    });
}

#[test]
fn denounce_vote_fails_if_vote_already_revealed() {
    ExtBuilder::default().build().execute_with(|| {
        let outcome = OutcomeReport::Scalar(42u128);
        let (market_id, _, salt) = set_alice_after_vote(outcome.clone());

        run_blocks(CourtVotePeriod::get() + 1);

        assert_ok!(Court::reveal_vote(Origin::signed(ALICE), market_id, outcome.clone(), salt));

        assert_noop!(
            Court::reveal_vote(Origin::signed(ALICE), market_id, outcome, salt),
            Error::<Runtime>::VoteAlreadyRevealed
        );
    });
}

#[test]
fn denounce_vote_fails_if_vote_already_denounced() {
    ExtBuilder::default().build().execute_with(|| {
        let outcome = OutcomeReport::Scalar(42u128);
        let (market_id, _, salt) = set_alice_after_vote(outcome.clone());

        assert_ok!(Court::denounce_vote(
            Origin::signed(BOB),
            market_id,
            ALICE,
            outcome.clone(),
            salt
        ));

        assert_noop!(
            Court::denounce_vote(Origin::signed(CHARLIE), market_id, ALICE, outcome, salt),
            Error::<Runtime>::VoteAlreadyDenounced
        );
    });
}

#[test]
fn appeal_updates_cycle_ends() {
    ExtBuilder::default().build().execute_with(|| {
        let outcome = OutcomeReport::Scalar(42u128);
        let (market_id, _, _) = set_alice_after_vote(outcome);

        let last_court = <Courts<Runtime>>::get(market_id).unwrap();

        run_blocks(CourtVotePeriod::get() + CourtAggregationPeriod::get() + 1);

        assert_ok!(Court::appeal(Origin::signed(CHARLIE), market_id));

        let now = <frame_system::Pallet<Runtime>>::block_number();
        let court = <Courts<Runtime>>::get(market_id).unwrap();

        let request_block = <RequestBlock<Runtime>>::get();
        assert!(now < request_block);
        assert_eq!(court.cycle_ends.pre_vote, request_block);
        assert_eq!(court.cycle_ends.vote, request_block + CourtVotePeriod::get());
        assert_eq!(
            court.cycle_ends.aggregation,
            request_block + CourtVotePeriod::get() + CourtAggregationPeriod::get()
        );
        assert_eq!(
            court.cycle_ends.appeal,
            request_block
                + CourtVotePeriod::get()
                + CourtAggregationPeriod::get()
                + CourtAppealPeriod::get()
        );

        assert!(last_court.cycle_ends.pre_vote < court.cycle_ends.pre_vote);
        assert!(last_court.cycle_ends.vote < court.cycle_ends.vote);
        assert!(last_court.cycle_ends.aggregation < court.cycle_ends.aggregation);
        assert!(last_court.cycle_ends.appeal < court.cycle_ends.appeal);
    });
}

#[test]
fn appeal_reserves_get_appeal_bond() {
    ExtBuilder::default().build().execute_with(|| {
        let outcome = OutcomeReport::Scalar(42u128);
        let (market_id, _, _) = set_alice_after_vote(outcome);

        run_blocks(CourtVotePeriod::get() + CourtAggregationPeriod::get() + 1);

        let free_charlie_before = Balances::free_balance(CHARLIE);
        assert_ok!(Court::appeal(Origin::signed(CHARLIE), market_id));

        let free_charlie_after = Balances::free_balance(CHARLIE);
        let bond = crate::get_appeal_bond::<Runtime>(1usize);
        assert!(!bond.is_zero());
        assert_eq!(free_charlie_after, free_charlie_before - bond);
        assert_eq!(Balances::reserved_balance(CHARLIE), bond);
    });
}

#[test]
fn appeal_emits_event() {
    ExtBuilder::default().build().execute_with(|| {
        let outcome = OutcomeReport::Scalar(42u128);
        let (market_id, _, _) = set_alice_after_vote(outcome);

        run_blocks(CourtVotePeriod::get() + CourtAggregationPeriod::get() + 1);

        assert_ok!(Court::appeal(Origin::signed(CHARLIE), market_id));

        System::assert_last_event(Event::MarketAppealed { market_id, appeal_number: 1u32 }.into());
    });
}

#[test]
fn appeal_shifts_auto_resolve() {
    ExtBuilder::default().build().execute_with(|| {
        let outcome = OutcomeReport::Scalar(42u128);
        let (market_id, _, _) = set_alice_after_vote(outcome);

        let resolve_at_0 = <Courts<Runtime>>::get(market_id).unwrap().cycle_ends.appeal;
        assert_eq!(MarketIdsPerDisputeBlock::<Runtime>::get(resolve_at_0), vec![0]);

        run_blocks(CourtVotePeriod::get() + CourtAggregationPeriod::get() + 1);

        assert_ok!(Court::appeal(Origin::signed(CHARLIE), market_id));

        let resolve_at_1 = <Courts<Runtime>>::get(market_id).unwrap().cycle_ends.appeal;
        assert_eq!(MarketIdsPerDisputeBlock::<Runtime>::get(resolve_at_1), vec![0]);
        assert_ne!(resolve_at_0, resolve_at_1);
        assert_eq!(MarketIdsPerDisputeBlock::<Runtime>::get(resolve_at_0), vec![]);
    });
}

#[test]
fn appeal_overrides_last_draws() {
    ExtBuilder::default().build().execute_with(|| {
        let outcome = OutcomeReport::Scalar(42u128);
        let (market_id, _, _) = set_alice_after_vote(outcome);

        let last_draws = <SelectedDraws<Runtime>>::get(market_id);
        assert!(!last_draws.len().is_zero());

        run_blocks(CourtVotePeriod::get() + CourtAggregationPeriod::get() + 1);

        assert_ok!(Court::appeal(Origin::signed(CHARLIE), market_id));

        let draws = <SelectedDraws<Runtime>>::get(market_id);
        assert_ne!(draws, last_draws);
    });
}

#[test]
fn appeal_draws_total_weight_is_correct() {
    ExtBuilder::default().build().execute_with(|| {
        let outcome = OutcomeReport::Scalar(42u128);
        let (market_id, _, _) = set_alice_after_vote(outcome);

        let last_draws = <SelectedDraws<Runtime>>::get(market_id);
        let last_draws_total_weight = last_draws.iter().map(|draw| draw.weight).sum::<u32>();
        assert_eq!(last_draws_total_weight, Court::necessary_jurors_weight(0usize) as u32);

        run_blocks(CourtVotePeriod::get() + CourtAggregationPeriod::get() + 1);

        assert_ok!(Court::appeal(Origin::signed(CHARLIE), market_id));

        let neccessary_juror_weight = Court::necessary_jurors_weight(1usize) as u32;
        let draws = <SelectedDraws<Runtime>>::get(market_id);
        let draws_total_weight = draws.iter().map(|draw| draw.weight).sum::<u32>();
        assert_eq!(draws_total_weight, neccessary_juror_weight);
    });
}

#[test]
fn appeal_get_latest_resolved_outcome_changes() {
    ExtBuilder::default().build().execute_with(|| {
        let outcome = OutcomeReport::Scalar(42u128);
        let (market_id, _, _) = set_alice_after_vote(outcome);

        run_blocks(CourtVotePeriod::get() + CourtAggregationPeriod::get() + 1);

        assert_ok!(Court::appeal(Origin::signed(CHARLIE), market_id));

        let last_appealed_outcome = <Courts<Runtime>>::get(market_id)
            .unwrap()
            .appeals
            .last()
            .unwrap()
            .appealed_outcome
            .clone();

        let request_block = <RequestBlock<Runtime>>::get();
        run_to_block(request_block + 1);
        let outcome = OutcomeReport::Scalar(69u128);
        let salt = <Runtime as frame_system::Config>::Hash::default();
        let commitment = BlakeTwo256::hash_of(&(ALICE, outcome.clone(), salt));

        // cheat a little to get alice in the draw for the new appeal
        put_alice_in_draw(market_id, MinJurorStake::get());
        assert_ok!(Court::vote(Origin::signed(ALICE), market_id, commitment));

        run_blocks(CourtVotePeriod::get() + 1);

        assert_ok!(Court::reveal_vote(Origin::signed(ALICE), market_id, outcome.clone(), salt));

        run_blocks(CourtAggregationPeriod::get() + 1);

        assert_ok!(Court::appeal(Origin::signed(CHARLIE), market_id));

        let new_appealed_outcome = <Courts<Runtime>>::get(market_id)
            .unwrap()
            .appeals
            .last()
            .unwrap()
            .appealed_outcome
            .clone();

        // if the new appealed outcome were the last appealed outcome,
        // then the wrong appealed outcome was added in `appeal`
        assert_eq!(new_appealed_outcome, outcome);
        assert_ne!(last_appealed_outcome, new_appealed_outcome);
    });
}

#[test]
fn appeal_fails_if_court_not_found() {
    ExtBuilder::default().build().execute_with(|| {
        assert_noop!(Court::appeal(Origin::signed(CHARLIE), 0), Error::<Runtime>::CourtNotFound);
    });
}

#[test]
fn appeal_fails_if_appeal_bond_exceeds_balance() {
    ExtBuilder::default().build().execute_with(|| {
        let outcome = OutcomeReport::Scalar(42u128);
        let (market_id, _, _) = set_alice_after_vote(outcome);

        run_blocks(CourtVotePeriod::get() + CourtAggregationPeriod::get() + 1);

        assert_noop!(
            Court::appeal(Origin::signed(POOR_PAUL), market_id),
            Error::<Runtime>::AppealBondExceedsBalance
        );
    });
}

#[test]
fn appeal_fails_if_max_appeals_reached() {
    ExtBuilder::default().build().execute_with(|| {
        let outcome = OutcomeReport::Scalar(42u128);
        let (market_id, _, _) = set_alice_after_vote(outcome);

        fill_appeals(&market_id, MaxAppeals::get() as usize);

        run_blocks(CourtVotePeriod::get() + CourtAggregationPeriod::get() + 1);

        assert_noop!(
            Court::appeal(Origin::signed(CHARLIE), market_id),
            Error::<Runtime>::MaxAppealsReached
        );
    });
}

#[test]
fn check_appealable_market_fails_if_market_not_found() {
    ExtBuilder::default().build().execute_with(|| {
        let now = <frame_system::Pallet<Runtime>>::block_number();
        let outcome = OutcomeReport::Scalar(42u128);
        let (market_id, _, _) = set_alice_after_vote(outcome);

        run_blocks(CourtVotePeriod::get() + CourtAggregationPeriod::get() + 1);

        let court = <Courts<Runtime>>::get(market_id).unwrap();
        MarketCommons::remove_market(&market_id).unwrap();

        assert_noop!(
            Court::check_appealable_market(&0, &court, now),
            MError::<Runtime>::MarketDoesNotExist
        );
    });
}

#[test]
fn check_appealable_market_fails_if_dispute_mechanism_wrong() {
    ExtBuilder::default().build().execute_with(|| {
        let now = <frame_system::Pallet<Runtime>>::block_number();
        let outcome = OutcomeReport::Scalar(42u128);
        let (market_id, _, _) = set_alice_after_vote(outcome);

        run_blocks(CourtVotePeriod::get() + CourtAggregationPeriod::get() + 1);

        let court = <Courts<Runtime>>::get(market_id).unwrap();

        MarketCommons::mutate_market(&market_id, |market| {
            market.dispute_mechanism = MarketDisputeMechanism::SimpleDisputes;
            Ok(())
        })
        .unwrap();

        assert_noop!(
            Court::check_appealable_market(&0, &court, now),
            Error::<Runtime>::MarketDoesNotHaveCourtMechanism
        );
    });
}

#[test]
fn check_appealable_market_fails_if_not_in_appeal_period() {
    ExtBuilder::default().build().execute_with(|| {
        let now = <frame_system::Pallet<Runtime>>::block_number();
        let outcome = OutcomeReport::Scalar(42u128);
        let (market_id, _, _) = set_alice_after_vote(outcome);

        run_blocks(CourtVotePeriod::get());

        let court = <Courts<Runtime>>::get(market_id).unwrap();

        assert_noop!(
            Court::check_appealable_market(&0, &court, now),
            Error::<Runtime>::NotInAppealPeriod
        );
    });
}

#[test]
fn appeal_last_appeal_just_removes_auto_resolve() {
    ExtBuilder::default().build().execute_with(|| {
        let outcome = OutcomeReport::Scalar(42u128);
        let (market_id, _, _) = set_alice_after_vote(outcome);

        run_blocks(CourtVotePeriod::get() + CourtAggregationPeriod::get() + 1);

        fill_appeals(&market_id, (MaxAppeals::get() - 1) as usize);

        let court = <Courts<Runtime>>::get(market_id).unwrap();
        let resolve_at = court.cycle_ends.appeal;
        assert_eq!(MarketIdsPerDisputeBlock::<Runtime>::get(resolve_at), vec![market_id]);

        assert_ok!(Court::appeal(Origin::signed(CHARLIE), market_id));

        assert_eq!(MarketIdsPerDisputeBlock::<Runtime>::get(resolve_at), vec![]);
    });
}

#[test]
fn appeal_adds_last_appeal() {
    ExtBuilder::default().build().execute_with(|| {
        let outcome = OutcomeReport::Scalar(42u128);
        let (market_id, _, _) = set_alice_after_vote(outcome);

        run_blocks(CourtVotePeriod::get() + CourtAggregationPeriod::get() + 1);

        fill_appeals(&market_id, (MaxAppeals::get() - 1) as usize);

        let last_draws = <SelectedDraws<Runtime>>::get(market_id);
        let appealed_outcome =
            Court::get_latest_resolved_outcome(&market_id, last_draws.as_slice()).unwrap();

        assert_ok!(Court::appeal(Origin::signed(CHARLIE), market_id));

        let court = <Courts<Runtime>>::get(market_id).unwrap();
        assert!(court.appeals.is_full());

        let last_appeal = court.appeals.last().unwrap();
        assert_eq!(last_appeal.appealed_outcome, appealed_outcome);
    });
}

#[test]
fn reassign_juror_stakes_slashes_tardy_jurors_and_rewards_winners() {
    ExtBuilder::default().build().execute_with(|| {
        fill_juror_pool();
        let market_id = initialize_court();

        let amount = MinJurorStake::get() * 100;
        assert_ok!(Court::join_court(Origin::signed(ALICE), amount));
        assert_ok!(Court::join_court(Origin::signed(BOB), amount));
        assert_ok!(Court::join_court(Origin::signed(CHARLIE), amount));
        assert_ok!(Court::join_court(Origin::signed(DAVE), amount));
        assert_ok!(Court::join_court(Origin::signed(EVE), amount));

        let outcome = OutcomeReport::Scalar(42u128);
        let salt = <Runtime as frame_system::Config>::Hash::default();
        let commitment = BlakeTwo256::hash_of(&(ALICE, outcome.clone(), salt));

        let draws: crate::SelectedDrawsOf<Runtime> = vec![
            Draw { juror: ALICE, weight: 1, vote: Vote::Drawn, slashable: MinJurorStake::get() },
            Draw {
                juror: BOB,
                weight: 1,
                vote: Vote::Secret { commitment },
                slashable: 2 * MinJurorStake::get(),
            },
            Draw {
                juror: CHARLIE,
                weight: 1,
                vote: Vote::Revealed { commitment, outcome: outcome.clone(), salt },
                slashable: 3 * MinJurorStake::get(),
            },
            Draw { juror: DAVE, weight: 1, vote: Vote::Drawn, slashable: 4 * MinJurorStake::get() },
            Draw {
                juror: EVE,
                weight: 1,
                vote: Vote::Denounced { commitment, outcome, salt },
                slashable: 5 * MinJurorStake::get(),
            },
        ]
        .try_into()
        .unwrap();
        let old_draws = draws.clone();
        <SelectedDraws<Runtime>>::insert(market_id, draws);

        run_to_block(<RequestBlock<Runtime>>::get() + 1);

        run_blocks(
            CourtVotePeriod::get() + CourtAggregationPeriod::get() + CourtAppealPeriod::get() + 1,
        );

        let market = MarketCommons::market(&market_id).unwrap();
        let _ = Court::on_resolution(&market_id, &market).unwrap();

        let free_alice_before = Balances::free_balance(&ALICE);
        let free_bob_before = Balances::free_balance(&BOB);
        let free_charlie_before = Balances::free_balance(&CHARLIE);
        let free_dave_before = Balances::free_balance(&DAVE);
        let free_eve_before = Balances::free_balance(&EVE);

        assert_ok!(Court::reassign_juror_stakes(Origin::signed(EVE), market_id));

        let free_alice_after = Balances::free_balance(&ALICE);
        assert_ne!(free_alice_after, free_alice_before);
        assert_eq!(free_alice_after, free_alice_before - old_draws[ALICE as usize].slashable);

        let free_bob_after = Balances::free_balance(&BOB);
        assert_ne!(free_bob_after, free_bob_before);
        assert_eq!(free_bob_after, free_bob_before - old_draws[BOB as usize].slashable);

        let free_charlie_after = Balances::free_balance(&CHARLIE);
        let full_slashes = old_draws[ALICE as usize].slashable
            + old_draws[BOB as usize].slashable
            + old_draws[DAVE as usize].slashable
            + old_draws[EVE as usize].slashable;
        assert_eq!(free_charlie_after, free_charlie_before + full_slashes);

        let free_dave_after = Balances::free_balance(&DAVE);
        assert_ne!(free_dave_after, free_dave_before);
        assert_eq!(free_dave_after, free_dave_before - old_draws[DAVE as usize].slashable);

        let free_eve_after = Balances::free_balance(&EVE);
        assert_ne!(free_eve_after, free_eve_before);
        assert_eq!(free_eve_after, free_eve_before - old_draws[EVE as usize].slashable);
    });
}

#[test]
fn reassign_juror_stakes_fails_if_court_not_found() {
    ExtBuilder::default().build().execute_with(|| {
        assert_noop!(
            Court::reassign_juror_stakes(Origin::signed(EVE), 0),
            Error::<Runtime>::CourtNotFound
        );
    });
}

#[test]
fn reassign_juror_stakes_emits_event() {
    ExtBuilder::default().build().execute_with(|| {
        let outcome = OutcomeReport::Scalar(42u128);
        let (market_id, _, _) = set_alice_after_vote(outcome);

        run_blocks(CourtVotePeriod::get() + CourtAggregationPeriod::get() + 1);

        let market = MarketCommons::market(&market_id).unwrap();
        let _ = Court::on_resolution(&market_id, &market).unwrap().unwrap();

        assert_ok!(Court::reassign_juror_stakes(Origin::signed(EVE), market_id));
        System::assert_last_event(Event::JurorStakesReassigned { market_id }.into());
    });
}

#[test]
fn reassign_juror_stakes_fails_if_juror_stakes_already_reassigned() {
    ExtBuilder::default().build().execute_with(|| {
        let outcome = OutcomeReport::Scalar(42u128);
        let (market_id, _, _) = set_alice_after_vote(outcome);

        run_blocks(CourtVotePeriod::get() + CourtAggregationPeriod::get() + 1);

        let market = MarketCommons::market(&market_id).unwrap();
        let _ = Court::on_resolution(&market_id, &market).unwrap().unwrap();

        assert_ok!(Court::reassign_juror_stakes(Origin::signed(EVE), market_id));

        assert_noop!(
            Court::reassign_juror_stakes(Origin::signed(EVE), market_id),
            Error::<Runtime>::CourtAlreadyReassigned
        );
    });
}

#[test]
fn reassign_juror_stakes_updates_court_status() {
    ExtBuilder::default().build().execute_with(|| {
        let outcome = OutcomeReport::Scalar(42u128);
        let (market_id, _, _) = set_alice_after_vote(outcome);

        run_blocks(CourtVotePeriod::get() + CourtAggregationPeriod::get() + 1);

        let market = MarketCommons::market(&market_id).unwrap();
        let resolution_outcome = Court::on_resolution(&market_id, &market).unwrap().unwrap();

        let court = <Courts<Runtime>>::get(market_id).unwrap();
        assert_eq!(court.status, CourtStatus::Closed { winner: resolution_outcome });

        assert_ok!(Court::reassign_juror_stakes(Origin::signed(EVE), market_id));

        let court = <Courts<Runtime>>::get(market_id).unwrap();
        assert_eq!(court.status, CourtStatus::Reassigned);
    });
}

#[test]
fn reassign_juror_stakes_removes_draws() {
    ExtBuilder::default().build().execute_with(|| {
        let outcome = OutcomeReport::Scalar(42u128);
        let (market_id, _, _) = set_alice_after_vote(outcome);

        run_blocks(CourtVotePeriod::get() + CourtAggregationPeriod::get() + 1);

        let market = MarketCommons::market(&market_id).unwrap();
        let _ = Court::on_resolution(&market_id, &market).unwrap().unwrap();

        let draws = <SelectedDraws<Runtime>>::get(market_id);
        assert!(!draws.is_empty());

        assert_ok!(Court::reassign_juror_stakes(Origin::signed(EVE), market_id));

        let draws = <SelectedDraws<Runtime>>::get(market_id);
        assert!(draws.is_empty());
    });
}

#[test]
fn reassign_juror_stakes_fails_if_court_not_closed() {
    ExtBuilder::default().build().execute_with(|| {
        let market_id = initialize_court();
        assert_noop!(
            Court::reassign_juror_stakes(Origin::signed(EVE), market_id),
            Error::<Runtime>::CourtNotClosed
        );
    });
}

#[test]
fn reassign_juror_stakes_decreases_active_lock() {
    ExtBuilder::default().build().execute_with(|| {
        fill_juror_pool();
        let market_id = initialize_court();

        let amount = MinJurorStake::get() * 100;
        assert_ok!(Court::join_court(Origin::signed(ALICE), amount));
        assert_ok!(Court::join_court(Origin::signed(BOB), amount));
        assert_ok!(Court::join_court(Origin::signed(CHARLIE), amount));
        assert_ok!(Court::join_court(Origin::signed(DAVE), amount));

        let outcome = OutcomeReport::Scalar(42u128);
        let salt = <Runtime as frame_system::Config>::Hash::default();
        let commitment = BlakeTwo256::hash_of(&(ALICE, outcome.clone(), salt));

        let alice_slashable = MinJurorStake::get();
        <Jurors<Runtime>>::mutate(ALICE, |juror_info| {
            if let Some(ref mut info) = juror_info {
                info.active_lock = alice_slashable;
            }
        });
        let bob_slashable = 2 * MinJurorStake::get();
        <Jurors<Runtime>>::mutate(BOB, |juror_info| {
            if let Some(ref mut juror_info) = juror_info {
                juror_info.active_lock = bob_slashable;
            }
        });
        let charlie_slashable = 3 * MinJurorStake::get();
        <Jurors<Runtime>>::mutate(CHARLIE, |juror_info| {
            if let Some(ref mut juror_info) = juror_info {
                juror_info.active_lock = charlie_slashable;
            }
        });
        let dave_slashable = 4 * MinJurorStake::get();
        <Jurors<Runtime>>::mutate(DAVE, |juror_info| {
            if let Some(ref mut juror_info) = juror_info {
                juror_info.active_lock = dave_slashable;
            }
        });

        let draws: crate::SelectedDrawsOf<Runtime> = vec![
            Draw { juror: ALICE, weight: 1, vote: Vote::Drawn, slashable: alice_slashable },
            Draw {
                juror: BOB,
                weight: 1,
                vote: Vote::Secret { commitment },
                slashable: bob_slashable,
            },
            Draw {
                juror: CHARLIE,
                weight: 1,
                vote: Vote::Revealed { commitment, outcome: outcome.clone(), salt },
                slashable: charlie_slashable,
            },
            Draw {
                juror: DAVE,
                weight: 1,
                vote: Vote::Denounced { commitment, outcome, salt },
                slashable: dave_slashable,
            },
        ]
        .try_into()
        .unwrap();
        <SelectedDraws<Runtime>>::insert(market_id, draws);

        run_to_block(<RequestBlock<Runtime>>::get() + 1);

        run_blocks(
            CourtVotePeriod::get() + CourtAggregationPeriod::get() + CourtAppealPeriod::get() + 1,
        );

        let market = MarketCommons::market(&market_id).unwrap();
        let _ = Court::on_resolution(&market_id, &market).unwrap();

        assert_ok!(Court::reassign_juror_stakes(Origin::signed(EVE), market_id));
        assert!(<Jurors<Runtime>>::get(ALICE).unwrap().active_lock.is_zero());
        assert!(<Jurors<Runtime>>::get(BOB).unwrap().active_lock.is_zero());
        assert!(<Jurors<Runtime>>::get(CHARLIE).unwrap().active_lock.is_zero());
        assert!(<Jurors<Runtime>>::get(DAVE).unwrap().active_lock.is_zero());
    });
}

#[test]
fn reassign_juror_stakes_slashes_loosers_and_awards_winners() {
    ExtBuilder::default().build().execute_with(|| {
        fill_juror_pool();
        let market_id = initialize_court();

        let amount = MinJurorStake::get() * 100;
        assert_ok!(Court::join_court(Origin::signed(ALICE), amount));
        assert_ok!(Court::join_court(Origin::signed(BOB), amount));
        assert_ok!(Court::join_court(Origin::signed(CHARLIE), amount));
        assert_ok!(Court::join_court(Origin::signed(DAVE), amount));

        let outcome = OutcomeReport::Scalar(42u128);
        let salt = <Runtime as frame_system::Config>::Hash::default();
        let commitment = BlakeTwo256::hash_of(&(ALICE, outcome.clone(), salt));

        let wrong_outcome_0 = OutcomeReport::Scalar(69u128);
        let wrong_outcome_1 = OutcomeReport::Scalar(56u128);

        let alice_slashable = MinJurorStake::get();
        let bob_slashable = 2 * MinJurorStake::get();
        let charlie_slashable = 3 * MinJurorStake::get();
        let dave_slashable = 4 * MinJurorStake::get();

        let draws: crate::SelectedDrawsOf<Runtime> = vec![
            Draw {
                juror: ALICE,
                weight: 1,
                vote: Vote::Revealed { commitment, outcome: outcome.clone(), salt },
                slashable: alice_slashable,
            },
            Draw {
                juror: BOB,
                weight: 1,
                vote: Vote::Revealed { commitment, outcome: wrong_outcome_0, salt },
                slashable: bob_slashable,
            },
            Draw {
                juror: CHARLIE,
                weight: 1,
                vote: Vote::Revealed { commitment, outcome: outcome.clone(), salt },
                slashable: charlie_slashable,
            },
            Draw {
                juror: DAVE,
                weight: 1,
                vote: Vote::Revealed { commitment, outcome: wrong_outcome_1, salt },
                slashable: dave_slashable,
            },
        ]
        .try_into()
        .unwrap();
        let last_draws = draws.clone();
        <SelectedDraws<Runtime>>::insert(market_id, draws);

        run_to_block(<RequestBlock<Runtime>>::get() + 1);

        run_blocks(
            CourtVotePeriod::get() + CourtAggregationPeriod::get() + CourtAppealPeriod::get() + 1,
        );

        let market = MarketCommons::market(&market_id).unwrap();
        let resolution_outcome = Court::on_resolution(&market_id, &market).unwrap().unwrap();
        assert_eq!(resolution_outcome, outcome);

        let free_alice_before = Balances::free_balance(ALICE);
        let free_bob_before = Balances::free_balance(BOB);
        let free_charlie_before = Balances::free_balance(CHARLIE);
        let free_dave_before = Balances::free_balance(DAVE);

        let reward_pot = Court::reward_pot(&market_id);
        let tardy_or_denounced_value = 5 * MinJurorStake::get();
        let _ = Balances::deposit(&reward_pot, tardy_or_denounced_value).unwrap();

        assert_ok!(Court::reassign_juror_stakes(Origin::signed(EVE), market_id));

        let bob_slashed = last_draws[BOB as usize].slashable;
        let dave_slashed = last_draws[DAVE as usize].slashable;
        let slashed = bob_slashed + dave_slashed + tardy_or_denounced_value;

        let winners_risked_amount = charlie_slashable + alice_slashable;

        let alice_share = Perquintill::from_rational(alice_slashable, winners_risked_amount);
        let free_alice_after = Balances::free_balance(ALICE);
        assert_eq!(free_alice_after, free_alice_before + alice_share * slashed);

        let free_bob_after = Balances::free_balance(BOB);
        assert_eq!(free_bob_after, free_bob_before - bob_slashed);

        let charlie_share = Perquintill::from_rational(charlie_slashable, winners_risked_amount);
        let free_charlie_after = Balances::free_balance(CHARLIE);
        assert_eq!(free_charlie_after, free_charlie_before + charlie_share * slashed);

        let free_dave_after = Balances::free_balance(DAVE);
        assert_eq!(free_dave_after, free_dave_before - dave_slashed);

        assert!(Balances::free_balance(&reward_pot).is_zero());
    });
}

#[test]
fn reassign_juror_stakes_works_for_delegations() {
    ExtBuilder::default().build().execute_with(|| {
        fill_juror_pool();
        let market_id = initialize_court();

        let amount = MinJurorStake::get() * 100;
        assert_ok!(Court::join_court(Origin::signed(ALICE), amount));
        assert_ok!(Court::join_court(Origin::signed(BOB), amount));
        assert_ok!(Court::join_court(Origin::signed(CHARLIE), amount));
        assert_ok!(Court::join_court(Origin::signed(DAVE), amount));
        assert_ok!(Court::join_court(Origin::signed(EVE), amount));

        let outcome = OutcomeReport::Scalar(42u128);
        let salt = <Runtime as frame_system::Config>::Hash::default();
        let commitment = BlakeTwo256::hash_of(&(ALICE, outcome.clone(), salt));

        let wrong_outcome = OutcomeReport::Scalar(69u128);

        let alice_slashable = MinJurorStake::get();
        let bob_slashable = 2 * MinJurorStake::get();
        let charlie_slashable = 3 * MinJurorStake::get();
        let dave_slashable = 3 * MinJurorStake::get();
        let eve_slashable = 5 * MinJurorStake::get();

        let delegated_stakes_charlie: crate::DelegatedStakesOf<Runtime> =
            vec![(ALICE, 2 * MinJurorStake::get()), (BOB, MinJurorStake::get())]
                .try_into()
                .unwrap();

        let delegated_stakes_dave: crate::DelegatedStakesOf<Runtime> =
            vec![(ALICE, 2 * MinJurorStake::get()), (BOB, MinJurorStake::get())]
                .try_into()
                .unwrap();

        let draws: crate::SelectedDrawsOf<Runtime> = vec![
            Draw {
                juror: ALICE,
                weight: 1,
                vote: Vote::Revealed { commitment, outcome: outcome.clone(), salt },
                slashable: alice_slashable,
            },
            Draw {
                juror: EVE,
                weight: 1,
                vote: Vote::Revealed { commitment, outcome: outcome.clone(), salt },
                slashable: eve_slashable,
            },
            Draw {
                juror: BOB,
                weight: 1,
                vote: Vote::Revealed { commitment, outcome: wrong_outcome, salt },
                slashable: bob_slashable,
            },
            Draw {
                juror: CHARLIE,
                weight: 1,
                vote: Vote::Delegated { delegated_stakes: delegated_stakes_charlie.clone() },
                slashable: charlie_slashable,
            },
            Draw {
                juror: DAVE,
                weight: 1,
                vote: Vote::Delegated { delegated_stakes: delegated_stakes_dave.clone() },
                slashable: dave_slashable,
            },
        ]
        .try_into()
        .unwrap();
        let last_draws = draws.clone();
        <SelectedDraws<Runtime>>::insert(market_id, draws);

        run_to_block(<RequestBlock<Runtime>>::get() + 1);

        run_blocks(
            CourtVotePeriod::get() + CourtAggregationPeriod::get() + CourtAppealPeriod::get() + 1,
        );

        let market = MarketCommons::market(&market_id).unwrap();
        let resolution_outcome = Court::on_resolution(&market_id, &market).unwrap().unwrap();
        assert_eq!(resolution_outcome, outcome);

        let free_alice_before = Balances::free_balance(ALICE);
        let free_bob_before = Balances::free_balance(BOB);
        let free_charlie_before = Balances::free_balance(CHARLIE);
        let free_dave_before = Balances::free_balance(DAVE);
        let free_eve_before = Balances::free_balance(EVE);

        let reward_pot = Court::reward_pot(&market_id);
        let tardy_or_denounced_value = 5 * MinJurorStake::get();
        let _ = Balances::deposit(&reward_pot, tardy_or_denounced_value).unwrap();

        assert_ok!(Court::reassign_juror_stakes(Origin::signed(EVE), market_id));

        let bob_slashed = last_draws.iter().find(|draw| draw.juror == BOB).unwrap().slashable;
        let charlie_delegated_bob_slashed =
            delegated_stakes_charlie.iter().find(|(acc, _)| *acc == BOB).unwrap().1;
        let dave_delegated_bob_slashed =
            delegated_stakes_dave.iter().find(|(acc, _)| *acc == BOB).unwrap().1;
        let slashed = bob_slashed
            + charlie_delegated_bob_slashed
            + dave_delegated_bob_slashed
            + tardy_or_denounced_value;

        let charlie_delegated_alice_slashable =
            delegated_stakes_charlie.iter().find(|(acc, _)| *acc == ALICE).unwrap().1;
        let dave_delegated_alice_slashable =
            delegated_stakes_dave.iter().find(|(acc, _)| *acc == ALICE).unwrap().1;
        let winners_risked_amount = charlie_delegated_alice_slashable
            + dave_delegated_alice_slashable
            + alice_slashable
            + eve_slashable;

        let alice_share = Perquintill::from_rational(alice_slashable, winners_risked_amount);
        let free_alice_after = Balances::free_balance(ALICE);
        assert_eq!(free_alice_after, free_alice_before + alice_share * slashed);

        let eve_share = Perquintill::from_rational(eve_slashable, winners_risked_amount);
        let free_eve_after = Balances::free_balance(EVE);
        assert_eq!(free_eve_after, free_eve_before + eve_share * slashed);

        let free_bob_after = Balances::free_balance(BOB);
        assert_eq!(free_bob_after, free_bob_before - bob_slashed);

        let charlie_share =
            Perquintill::from_rational(charlie_delegated_alice_slashable, winners_risked_amount);
        let free_charlie_after = Balances::free_balance(CHARLIE);
        let charlie_rewarded = charlie_share * slashed;
        assert_eq!(
            free_charlie_after,
            free_charlie_before + charlie_rewarded - charlie_delegated_bob_slashed
        );

        let dave_share =
            Perquintill::from_rational(dave_delegated_alice_slashable, winners_risked_amount);
        let free_dave_after = Balances::free_balance(DAVE);
        let dave_rewarded = dave_share * slashed;
        assert_eq!(free_dave_after, free_dave_before + dave_rewarded - dave_delegated_bob_slashed);

        assert!(Balances::free_balance(&reward_pot).is_zero());
    });
}

#[test]
fn reassign_juror_stakes_rewards_treasury_if_no_winner() {
    ExtBuilder::default().build().execute_with(|| {
        fill_juror_pool();
        let market_id = initialize_court();

        let amount = MinJurorStake::get() * 100;
        assert_ok!(Court::join_court(Origin::signed(ALICE), amount));
        assert_ok!(Court::join_court(Origin::signed(BOB), amount));
        assert_ok!(Court::join_court(Origin::signed(CHARLIE), amount));
        assert_ok!(Court::join_court(Origin::signed(DAVE), amount));

        let outcome = OutcomeReport::Scalar(42u128);
        let salt = <Runtime as frame_system::Config>::Hash::default();
        let commitment = BlakeTwo256::hash_of(&(ALICE, outcome.clone(), salt));

        let wrong_outcome_0 = OutcomeReport::Scalar(69u128);
        let wrong_outcome_1 = OutcomeReport::Scalar(56u128);

        let draws: crate::SelectedDrawsOf<Runtime> = vec![
            Draw {
                juror: ALICE,
                weight: 1,
                vote: Vote::Revealed { commitment, outcome: wrong_outcome_1.clone(), salt },
                slashable: MinJurorStake::get(),
            },
            Draw {
                juror: BOB,
                weight: 1,
                vote: Vote::Revealed { commitment, outcome: wrong_outcome_0.clone(), salt },
                slashable: 2 * MinJurorStake::get(),
            },
            Draw {
                juror: CHARLIE,
                weight: 1,
                vote: Vote::Revealed { commitment, outcome: wrong_outcome_0, salt },
                slashable: 3 * MinJurorStake::get(),
            },
            Draw {
                juror: DAVE,
                weight: 1,
                vote: Vote::Revealed { commitment, outcome: wrong_outcome_1, salt },
                slashable: 4 * MinJurorStake::get(),
            },
        ]
        .try_into()
        .unwrap();
        let last_draws = draws.clone();
        <SelectedDraws<Runtime>>::insert(market_id, draws);

        run_to_block(<RequestBlock<Runtime>>::get() + 1);

        run_blocks(
            CourtVotePeriod::get() + CourtAggregationPeriod::get() + CourtAppealPeriod::get() + 1,
        );

        let mut court = <Courts<Runtime>>::get(market_id).unwrap();
        court.status = CourtStatus::Closed { winner: outcome };
        <Courts<Runtime>>::insert(market_id, court);

        let free_alice_before = Balances::free_balance(ALICE);
        let free_bob_before = Balances::free_balance(BOB);
        let free_charlie_before = Balances::free_balance(CHARLIE);
        let free_dave_before = Balances::free_balance(DAVE);

        let treasury_account = Court::treasury_account_id();
        let free_treasury_before = Balances::free_balance(&treasury_account);

        assert_ok!(Court::reassign_juror_stakes(Origin::signed(EVE), market_id));

        let alice_slashed = last_draws[ALICE as usize].slashable;
        let bob_slashed = last_draws[BOB as usize].slashable;
        let charlie_slashed = last_draws[CHARLIE as usize].slashable;
        let dave_slashed = last_draws[DAVE as usize].slashable;

        let slashed = bob_slashed + dave_slashed + alice_slashed + charlie_slashed;

        let free_alice_after = Balances::free_balance(ALICE);
        assert_eq!(free_alice_after, free_alice_before - alice_slashed);

        let free_bob_after = Balances::free_balance(BOB);
        assert_eq!(free_bob_after, free_bob_before - bob_slashed);

        let free_charlie_after = Balances::free_balance(CHARLIE);
        assert_eq!(free_charlie_after, free_charlie_before - charlie_slashed);

        let free_dave_after = Balances::free_balance(DAVE);
        assert_eq!(free_dave_after, free_dave_before - dave_slashed);

        assert_eq!(Balances::free_balance(&treasury_account), free_treasury_before + slashed);
    });
}

#[test]
fn on_dispute_denies_non_court_markets() {
    ExtBuilder::default().build().execute_with(|| {
        let mut market = DEFAULT_MARKET;
        market.dispute_mechanism = MarketDisputeMechanism::SimpleDisputes;
        assert_noop!(
            Court::on_dispute(&0, &market),
            Error::<Runtime>::MarketDoesNotHaveCourtMechanism
        );
    });
}

#[test]
fn on_resolution_sets_court_status() {
    ExtBuilder::default().build().execute_with(|| {
        let market_id = initialize_court();
        let market = MarketCommons::market(&market_id).unwrap();
        assert_eq!(market.report.as_ref().unwrap().outcome, ORACLE_REPORT);

        assert_eq!(Court::on_resolution(&market_id, &market), Ok(Some(ORACLE_REPORT)));
        let court = <Courts<Runtime>>::get(market_id).unwrap();
        assert_eq!(court.status, CourtStatus::Closed { winner: ORACLE_REPORT });
    });
}

#[test]
fn on_resolution_fails_if_court_not_found() {
    ExtBuilder::default().build().execute_with(|| {
        let market_id = MarketCommons::push_market(DEFAULT_MARKET).unwrap();
        let market = MarketCommons::market(&market_id).unwrap();

        assert_noop!(Court::on_resolution(&market_id, &market), Error::<Runtime>::CourtNotFound);
    });
}

#[test]
fn on_resolution_denies_non_court_markets() {
    ExtBuilder::default().build().execute_with(|| {
        let mut market = DEFAULT_MARKET;
        market.dispute_mechanism = MarketDisputeMechanism::SimpleDisputes;
        assert_noop!(
            Court::on_resolution(&0, &market),
            Error::<Runtime>::MarketDoesNotHaveCourtMechanism
        );
    });
}

#[test]
fn exchange_fails_if_non_court_markets() {
    ExtBuilder::default().build().execute_with(|| {
        let mut market = DEFAULT_MARKET;
        market.dispute_mechanism = MarketDisputeMechanism::SimpleDisputes;
        assert_noop!(
            Court::exchange(&0, &market, &ORACLE_REPORT, NegativeImbalance::<Runtime>::zero()),
            Error::<Runtime>::MarketDoesNotHaveCourtMechanism
        );
    });
}

#[test]
fn exchange_slashes_unjustified_and_unreserves_justified_appealers() {
    ExtBuilder::default().build().execute_with(|| {
        let market_id = initialize_court();
        let market = MarketCommons::market(&market_id).unwrap();

        let resolved_outcome = OutcomeReport::Scalar(1);
        let other_outcome = OutcomeReport::Scalar(2);

        let mut court = <Courts<Runtime>>::get(market_id).unwrap();
        let mut free_balances_before = BTreeMap::new();
        let mut number = 0u128;
        let mut slashed_bonds = <BalanceOf<Runtime>>::zero();
        while (number as usize) < MaxAppeals::get() as usize {
            let bond = crate::get_appeal_bond::<Runtime>(court.appeals.len());
            let appealed_outcome = if number % 2 == 0 {
                // The appeals are not justified,
                // because the appealed outcomes are equal to the resolved outcome.
                // it is punished to appeal the right outcome
                slashed_bonds += bond;
                resolved_outcome.clone()
            } else {
                other_outcome.clone()
            };

            let backer = number;
            let _ = Balances::deposit(&backer, bond).unwrap();
            assert_ok!(Balances::reserve_named(&Court::reserve_id(), &backer, bond));
            let free_balance = Balances::free_balance(&backer);
            free_balances_before.insert(backer, free_balance);
            court.appeals.try_push(AppealInfo { backer, bond, appealed_outcome }).unwrap();
            number += 1;
        }
        Courts::<Runtime>::insert(market_id, court);

        let imbalance: NegativeImbalanceOf<Runtime> =
            <pallet_balances::Pallet<Runtime> as Currency<crate::AccountIdOf<Runtime>>>::issue(
                42_000_000_000,
            );
        let prev_balance = imbalance.peek();
        let imb_remainder =
            Court::exchange(&market_id, &market, &resolved_outcome, imbalance).unwrap();
        assert_eq!(imb_remainder.peek(), prev_balance + slashed_bonds);

        let court = <Courts<Runtime>>::get(market_id).unwrap();
        let appeals = court.appeals;
        for AppealInfo { backer, bond, appealed_outcome } in appeals {
            assert_eq!(Balances::reserved_balance_named(&Court::reserve_id(), &backer), 0);
            let free_balance_after = Balances::free_balance(&backer);
            let free_balance_before = free_balances_before.get(&backer).unwrap();

            if appealed_outcome == resolved_outcome {
                assert_eq!(free_balance_after, *free_balance_before);
            } else {
                assert_eq!(free_balance_after, *free_balance_before + bond);
            }
        }
    });
}

#[test]
fn get_auto_resolve_works() {
    ExtBuilder::default().build().execute_with(|| {
        let market_id = initialize_court();
        let market = MarketCommons::market(&market_id).unwrap();
        let court = <Courts<Runtime>>::get(market_id).unwrap();
        let appeal_end = court.cycle_ends.appeal;
        assert_eq!(Court::get_auto_resolve(&market_id, &market).unwrap(), Some(appeal_end));
    });
}

#[test]
fn get_auto_resolve_fails_if_wrong_dispute_mechanism() {
    ExtBuilder::default().build().execute_with(|| {
        let mut market = DEFAULT_MARKET;
        market.dispute_mechanism = MarketDisputeMechanism::SimpleDisputes;
        assert_noop!(
            Court::get_auto_resolve(&0, &market),
            Error::<Runtime>::MarketDoesNotHaveCourtMechanism
        );
    });
}

#[test]
fn on_global_dispute_removes_court() {
    ExtBuilder::default().build().execute_with(|| {
        let market_id = initialize_court();
        let market = MarketCommons::market(&market_id).unwrap();
        assert!(<Courts<Runtime>>::contains_key(market_id));
        assert_ok!(Court::on_global_dispute(&market_id, &market));
        assert!(!<Courts<Runtime>>::contains_key(market_id));
    });
}

#[test]
fn on_global_dispute_removes_draws() {
    ExtBuilder::default().build().execute_with(|| {
        let market_id = initialize_court();
        let market = MarketCommons::market(&market_id).unwrap();
        assert!(<SelectedDraws<Runtime>>::contains_key(market_id));
        assert_ok!(Court::on_global_dispute(&market_id, &market));
        assert!(!<SelectedDraws<Runtime>>::contains_key(market_id));
    });
}

#[test]
fn on_global_dispute_fails_if_wrong_dispute_mechanism() {
    ExtBuilder::default().build().execute_with(|| {
        let mut market = DEFAULT_MARKET;
        market.dispute_mechanism = MarketDisputeMechanism::SimpleDisputes;
        assert_noop!(
            Court::on_global_dispute(&0, &market),
            Error::<Runtime>::MarketDoesNotHaveCourtMechanism
        );
    });
}

#[test]
fn on_global_dispute_fails_if_court_not_found() {
    ExtBuilder::default().build().execute_with(|| {
        let market = DEFAULT_MARKET;
        assert_noop!(Court::on_global_dispute(&0, &market), Error::<Runtime>::CourtNotFound);
    });
}

#[test]
fn on_global_dispute_fails_if_market_report_not_found() {
    ExtBuilder::default().build().execute_with(|| {
        let market_id = initialize_court();
        MarketCommons::mutate_market(&market_id, |market| {
            market.report = None;
            Ok(())
        })
        .unwrap();
        let market = MarketCommons::market(&market_id).unwrap();
        assert_noop!(
            Court::on_global_dispute(&market_id, &market),
            Error::<Runtime>::MarketReportNotFound
        );
    });
}

#[test]
fn on_global_dispute_returns_appealed_outcomes() {
    ExtBuilder::default().build().execute_with(|| {
        let market_id = initialize_court();
        let market = MarketCommons::market(&market_id).unwrap();
        let mut court = <Courts<Runtime>>::get(market_id).unwrap();
        let mut gd_outcomes = Vec::new();

        let initial_vote_amount = <BalanceOf<Runtime>>::zero();
        let treasury_account = Court::treasury_account_id();
        for number in 0..MaxAppeals::get() {
            let appealed_outcome = OutcomeReport::Scalar(number as u128);
            let backer = number as u128;
            let bond = crate::get_appeal_bond::<Runtime>(court.appeals.len());
            gd_outcomes.push(GlobalDisputeItem {
                outcome: appealed_outcome.clone(),
                owner: treasury_account,
                initial_vote_amount,
            });
            court.appeals.try_push(AppealInfo { backer, bond, appealed_outcome }).unwrap();
        }
        Courts::<Runtime>::insert(market_id, court);
        assert_eq!(Court::on_global_dispute(&market_id, &market).unwrap(), gd_outcomes);
    });
}

#[test]
fn choose_multiple_weighted_works() {
    ExtBuilder::default().build().execute_with(|| {
        let necessary_jurors_weight = Court::necessary_jurors_weight(5usize);
        for i in 0..necessary_jurors_weight {
            let amount = MinJurorStake::get() + i as u128;
            let juror = i as u128;
            let _ = Balances::deposit(&juror, amount).unwrap();
            assert_ok!(Court::join_court(Origin::signed(juror), amount));
        }
        let random_jurors = Court::choose_multiple_weighted(necessary_jurors_weight).unwrap();
        assert_eq!(
            random_jurors.iter().map(|draw| draw.weight).sum::<u32>() as usize,
            necessary_jurors_weight
        );
    });
}

#[test]
fn select_jurors_updates_juror_consumed_stake() {
    ExtBuilder::default().build().execute_with(|| {
        let market_id = initialize_court();
        fill_juror_pool();
        // the last appeal is reserved for global dispute backing
        let appeal_number = (MaxAppeals::get() - 1) as usize;
        fill_appeals(&market_id, appeal_number);

        let jurors = JurorPool::<Runtime>::get();
        let consumed_stake_before = jurors.iter().map(|juror| juror.consumed_stake).sum::<u128>();

        let new_draws = Court::select_jurors(appeal_number).unwrap();

        let total_draw_slashable = new_draws.iter().map(|draw| draw.slashable).sum::<u128>();
        let jurors = JurorPool::<Runtime>::get();
        let consumed_stake_after = jurors.iter().map(|juror| juror.consumed_stake).sum::<u128>();
        assert_ne!(consumed_stake_before, consumed_stake_after);
        assert_eq!(consumed_stake_before + total_draw_slashable, consumed_stake_after);
    });
}

#[test_case(0usize; "first")]
#[test_case(1usize; "second")]
#[test_case(2usize; "third")]
#[test_case(3usize; "fourth")]
fn select_jurors_fails_if_not_enough_jurors(appeal_number: usize) {
    ExtBuilder::default().build().execute_with(|| {
        let necessary_jurors_weight = Court::necessary_jurors_weight(appeal_number);
        for i in 0..(necessary_jurors_weight - 1usize) {
            let amount = MinJurorStake::get() + i as u128;
            let juror = (i + 1000) as u128;
            let _ = Balances::deposit(&juror, amount).unwrap();
            assert_ok!(Court::join_court(Origin::signed(juror), amount));
        }

        assert_noop!(Court::select_jurors(appeal_number), Error::<Runtime>::NotEnoughJurors);
    });
}

#[test]
fn appeal_reduces_active_lock_from_old_draws() {
    ExtBuilder::default().build().execute_with(|| {
        let outcome = OutcomeReport::Scalar(42u128);
        let (market_id, _, _) = set_alice_after_vote(outcome);

        let old_draws = <SelectedDraws<Runtime>>::get(market_id);
        assert!(!old_draws.is_empty());
        old_draws.iter().for_each(|draw| {
            let juror = draw.juror;
            let juror_info = <Jurors<Runtime>>::get(juror).unwrap();
            assert_ne!(draw.slashable, 0);
            assert_eq!(juror_info.active_lock, draw.slashable);
        });

        run_blocks(CourtVotePeriod::get() + CourtAggregationPeriod::get() + 1);

        assert_ok!(Court::appeal(Origin::signed(CHARLIE), market_id));

        let new_draws = <SelectedDraws<Runtime>>::get(market_id);
        old_draws.iter().for_each(|draw| {
            let juror = draw.juror;
            let juror_info = <Jurors<Runtime>>::get(juror).unwrap();
            if let Some(new_draw) = new_draws.iter().find(|new_draw| new_draw.juror == juror) {
                assert_eq!(new_draw.slashable, juror_info.active_lock);
            } else {
                assert_eq!(juror_info.active_lock, 0);
            }
        });
    });
}

#[test]
fn on_dispute_creates_correct_court_info() {
    ExtBuilder::default().build().execute_with(|| {
        let market_id = initialize_court();
        let court = <Courts<Runtime>>::get(market_id).unwrap();
        let cycle_ends = court.cycle_ends;
        let request_block = <RequestBlock<Runtime>>::get();
        assert_eq!(cycle_ends.pre_vote, request_block);
        assert_eq!(cycle_ends.vote, cycle_ends.pre_vote + CourtVotePeriod::get());
        assert_eq!(cycle_ends.aggregation, cycle_ends.vote + CourtAggregationPeriod::get());
        assert_eq!(cycle_ends.appeal, cycle_ends.aggregation + CourtAppealPeriod::get());
        assert_eq!(court.status, CourtStatus::Open);
        assert!(court.appeals.is_empty());
    });
}

#[test]
fn on_dispute_fails_if_court_already_exists() {
    ExtBuilder::default().build().execute_with(|| {
        let market_id = initialize_court();
        let market = MarketCommons::market(&market_id).unwrap();
        assert_noop!(Court::on_dispute(&market_id, &market), Error::<Runtime>::CourtAlreadyExists);
    });
}

#[test]
fn on_dispute_inserts_draws() {
    ExtBuilder::default().build().execute_with(|| {
        let market_id = initialize_court();
        let draws = <SelectedDraws<Runtime>>::get(market_id);
        assert_eq!(
            draws[0],
            Draw { juror: ALICE, weight: 1, vote: Vote::Drawn, slashable: MinJurorStake::get() }
        );
        assert_eq!(
            draws[1],
            Draw { juror: BOB, weight: 2, vote: Vote::Drawn, slashable: 2 * MinJurorStake::get() }
        );
        assert_eq!(
            draws[2],
            Draw { juror: DAVE, weight: 1, vote: Vote::Drawn, slashable: MinJurorStake::get() }
        );
        assert_eq!(
            draws[3],
            Draw { juror: EVE, weight: 1, vote: Vote::Drawn, slashable: MinJurorStake::get() }
        );
        assert_eq!(draws.len(), 4usize);
    });
}

#[test]
fn on_dispute_adds_auto_resolve() {
    ExtBuilder::default().build().execute_with(|| {
        let market_id = initialize_court();
        let court = <Courts<Runtime>>::get(market_id).unwrap();
        let resolve_at = court.cycle_ends.appeal;
        assert_eq!(MarketIdsPerDisputeBlock::<Runtime>::get(resolve_at), vec![market_id]);
    });
}

#[test]
fn has_failed_returns_true_for_appealable_court_too_few_jurors() {
    ExtBuilder::default().build().execute_with(|| {
        let market_id = initialize_court();
        // force empty jurors pool
        <JurorPool<Runtime>>::kill();
        let market = MarketCommons::market(&market_id).unwrap();
        let court = <Courts<Runtime>>::get(market_id).unwrap();
        let aggregation = court.cycle_ends.aggregation;
        run_to_block(aggregation + 1);
        assert!(Court::has_failed(&market_id, &market).unwrap());
    });
}

#[test]
fn has_failed_returns_true_for_appealable_court_appeals_full() {
    ExtBuilder::default().build().execute_with(|| {
        let market_id = initialize_court();
        let market = MarketCommons::market(&market_id).unwrap();

        fill_appeals(&market_id, MaxAppeals::get() as usize);

        assert!(Court::has_failed(&market_id, &market).unwrap());
    });
}

#[test]
fn has_failed_returns_true_for_uninitialized_court() {
    ExtBuilder::default().build().execute_with(|| {
        // force empty jurors pool
        <JurorPool<Runtime>>::kill();
        let market_id = MarketCommons::push_market(DEFAULT_MARKET).unwrap();
        let report_block = 42;
        MarketCommons::mutate_market(&market_id, |market| {
            market.report = Some(Report { at: report_block, by: BOB, outcome: ORACLE_REPORT });
            Ok(())
        })
        .unwrap();
        let market = MarketCommons::market(&market_id).unwrap();
        let block_after_dispute_duration = report_block + market.deadlines.dispute_duration;
        run_to_block(block_after_dispute_duration - 1);
        assert!(Court::has_failed(&market_id, &market).unwrap());
    });
}

#[test]
fn check_necessary_jurors_weight() {
    ExtBuilder::default().build().execute_with(|| {
        assert_eq!(Court::necessary_jurors_weight(0usize), 5usize);
        assert_eq!(Court::necessary_jurors_weight(1usize), 11usize);
        assert_eq!(Court::necessary_jurors_weight(2usize), 23usize);
        assert_eq!(Court::necessary_jurors_weight(3usize), 47usize);
    });
}

#[test]
fn check_appeal_bond() {
    ExtBuilder::default().build().execute_with(|| {
        let appeal_bond = AppealBond::get();
        assert_eq!(crate::get_appeal_bond::<Runtime>(0usize), appeal_bond);
        assert_eq!(crate::get_appeal_bond::<Runtime>(1usize), 2 * appeal_bond);
        assert_eq!(crate::get_appeal_bond::<Runtime>(2usize), 4 * appeal_bond);
        assert_eq!(crate::get_appeal_bond::<Runtime>(3usize), 8 * appeal_bond);
    });
}

fn prepare_draws(market_id: &MarketIdOf<Runtime>, outcomes_with_weights: Vec<(u128, u32)>) {
    let mut draws: crate::SelectedDrawsOf<Runtime> = vec![].try_into().unwrap();
    for (i, (outcome_index, weight)) in outcomes_with_weights.iter().enumerate() {
        // offset to not conflict with other jurors
        let offset_i = (i + 1000) as u128;
        let juror = offset_i as u128;
        let salt = BlakeTwo256::hash_of(&offset_i);
        let outcome = OutcomeReport::Scalar(*outcome_index);
        let commitment = BlakeTwo256::hash_of(&(juror, outcome.clone(), salt));
        draws
            .try_push(Draw {
                juror,
                weight: *weight,
                vote: Vote::Revealed { commitment, outcome, salt },
                slashable: 0u128,
            })
            .unwrap();
    }
    <SelectedDraws<Runtime>>::insert(market_id, draws);
}

#[test]
fn get_winner_works() {
    ExtBuilder::default().build().execute_with(|| {
        let market_id = initialize_court();
        let outcomes_and_weights =
            vec![(1000u128, 8), (1001u128, 5), (1002u128, 42), (1003u128, 13)];
        prepare_draws(&market_id, outcomes_and_weights);

        let draws = <SelectedDraws<Runtime>>::get(market_id);
        let winner = Court::get_winner(draws.as_slice(), None).unwrap();
        assert_eq!(winner, OutcomeReport::Scalar(1002u128));

        let outcomes_and_weights = vec![(1000u128, 2), (1000u128, 4), (1001u128, 4), (1001u128, 3)];
        prepare_draws(&market_id, outcomes_and_weights);

        let draws = <SelectedDraws<Runtime>>::get(market_id);
        let winner = Court::get_winner(draws.as_slice(), None).unwrap();
        assert_eq!(winner, OutcomeReport::Scalar(1001u128));
    });
}

#[test]
fn get_winner_returns_none_for_no_revealed_draws() {
    ExtBuilder::default().build().execute_with(|| {
        let market_id = initialize_court();
        let draws = <SelectedDraws<Runtime>>::get(market_id);
        let winner = Court::get_winner(draws.as_slice(), None);
        assert_eq!(winner, None);
    });
}

#[test]
fn get_latest_resolved_outcome_selects_last_appealed_outcome_for_tie() {
    ExtBuilder::default().build().execute_with(|| {
        let market_id = initialize_court();
        let mut court = <Courts<Runtime>>::get(market_id).unwrap();
        // create a tie of two best outcomes
        let weights = vec![(1000u128, 42), (1001u128, 42)];
        let appealed_outcome = OutcomeReport::Scalar(weights.len() as u128);
        prepare_draws(&market_id, weights);
        court
            .appeals
            .try_push(AppealInfo {
                backer: CHARLIE,
                bond: crate::get_appeal_bond::<Runtime>(1usize),
                appealed_outcome: appealed_outcome.clone(),
            })
            .unwrap();
        <Courts<Runtime>>::insert(market_id, court);

        let draws = <SelectedDraws<Runtime>>::get(market_id);
        let latest = Court::get_latest_resolved_outcome(&market_id, draws.as_slice()).unwrap();
        assert_eq!(latest, appealed_outcome);
        assert!(latest != ORACLE_REPORT);
    });
}

#[test]
fn get_latest_resolved_outcome_selects_oracle_report() {
    ExtBuilder::default().build().execute_with(|| {
        let market_id = initialize_court();
        let market = MarketCommons::market(&market_id).unwrap();
        assert_eq!(market.report.unwrap().outcome, ORACLE_REPORT);
        let draws = <SelectedDraws<Runtime>>::get(market_id);
        assert_eq!(
            Court::get_latest_resolved_outcome(&market_id, draws.as_slice()).unwrap(),
            ORACLE_REPORT
        );
    });
}

#[test]
fn choose_multiple_weighted_returns_different_jurors_with_other_seed() {
    ExtBuilder::default().build().execute_with(|| {
        run_to_block(123);

        let mut jurors = <JurorPool<Runtime>>::get();
        for pool_item in DEFAULT_SET_OF_JURORS.iter() {
            <Jurors<Runtime>>::insert(
                pool_item.juror,
                JurorInfo {
                    stake: pool_item.stake,
                    active_lock: 0u128,
                    prepare_exit_at: None,
                    delegations: Default::default(),
                },
            );
            jurors.try_push(pool_item.clone()).unwrap();
        }
        <JurorPool<Runtime>>::put(jurors);

        let nonce_0 = 42u64;
        <crate::JurorsSelectionNonce<Runtime>>::put(nonce_0);
        // randomness is mocked and purely based on the nonce
        // thus a different nonce will result in a different seed (disregarding hash collisions)
        let first_random_seed = Court::get_random_seed(nonce_0);
        let first_random_list = Court::choose_multiple_weighted(3).unwrap();

        run_blocks(1);

        let nonce_1 = 69u64;
        <crate::JurorsSelectionNonce<Runtime>>::put(nonce_1);
        let second_random_seed = Court::get_random_seed(nonce_1);

        assert_ne!(first_random_seed, second_random_seed);
        let second_random_list = Court::choose_multiple_weighted(3).unwrap();

        // the two lists contain different jurors
        for juror in &first_random_list {
            assert!(second_random_list.iter().all(|el| el != juror));
        }
    });
}

#[test]
fn get_random_seed_returns_equal_seeds_with_equal_nonce() {
    ExtBuilder::default().build().execute_with(|| {
        run_to_block(123);

        // this is useful to check that the random seed only depends on the nonce
        // the same nonce always results in the same seed for testing deterministic
        let nonce = 42u64;
        <crate::JurorsSelectionNonce<Runtime>>::put(nonce);
        let first_random_seed = Court::get_random_seed(nonce);

        run_blocks(1);

        <crate::JurorsSelectionNonce<Runtime>>::put(nonce);
        let second_random_seed = Court::get_random_seed(nonce);

        assert_eq!(first_random_seed, second_random_seed);
    });
}

#[test]
fn random_jurors_returns_a_subset_of_jurors() {
    ExtBuilder::default().build().execute_with(|| {
        run_to_block(123);
        let mut jurors = <JurorPool<Runtime>>::get();
        for pool_item in DEFAULT_SET_OF_JURORS.iter() {
            <Jurors<Runtime>>::insert(
                pool_item.juror,
                JurorInfo {
                    stake: pool_item.stake,
                    active_lock: 0u128,
                    prepare_exit_at: None,
                    delegations: Default::default(),
                },
            );
            jurors.try_push(pool_item.clone()).unwrap();
        }
        <JurorPool<Runtime>>::put(jurors);

        let random_jurors = Court::choose_multiple_weighted(2).unwrap();
        for draw in random_jurors {
            assert!(DEFAULT_SET_OF_JURORS.iter().any(|el| el.juror == draw.juror));
        }
    });
}

#[test]
fn handle_inflation_works() {
    ExtBuilder::default().build().execute_with(|| {
        let mut jurors = <JurorPool<Runtime>>::get();
        let mut free_balances_before = BTreeMap::new();
        let jurors_list = vec![1000, 10_000, 100_000, 1_000_000, 10_000_000];
        for number in jurors_list.iter() {
            let stake = *number;
            let juror = *number;
            let _ = Balances::deposit(&juror, stake).unwrap();
            free_balances_before.insert(juror, stake);
            jurors.try_push(JurorPoolItem { stake, juror, consumed_stake: 0 }).unwrap();
        }
        <JurorPool<Runtime>>::put(jurors.clone());

        let inflation_period = InflationPeriod::get();
        run_to_block(inflation_period);
        let now = <frame_system::Pallet<Runtime>>::block_number();
        Court::handle_inflation(now);

        let free_balance_after_0 = Balances::free_balance(jurors_list[0]);
        assert_eq!(free_balance_after_0 - free_balances_before[&jurors_list[0]], 43_286_841);

        let free_balance_after_1 = Balances::free_balance(jurors_list[1]);
        assert_eq!(free_balance_after_1 - free_balances_before[&jurors_list[1]], 432_868_409);

        let free_balance_after_2 = Balances::free_balance(jurors_list[2]);
        assert_eq!(free_balance_after_2 - free_balances_before[&jurors_list[2]], 4_328_684_088);

        let free_balance_after_3 = Balances::free_balance(jurors_list[3]);
        assert_eq!(free_balance_after_3 - free_balances_before[&jurors_list[3]], 43_286_840_884);

        let free_balance_after_4 = Balances::free_balance(jurors_list[4]);
        assert_eq!(free_balance_after_4 - free_balances_before[&jurors_list[4]], 432_868_408_838);
    });
}<|MERGE_RESOLUTION|>--- conflicted
+++ resolved
@@ -423,7 +423,6 @@
 #[test]
 fn prepare_exit_court_works() {
     ExtBuilder::default().build().execute_with(|| {
-<<<<<<< HEAD
         let amount = 2 * BASE;
         assert_ok!(Court::join_court(Origin::signed(ALICE), amount));
         assert_eq!(
@@ -434,19 +433,6 @@
         assert_ok!(Court::prepare_exit_court(Origin::signed(ALICE)));
         System::assert_last_event(Event::JurorPreparedExit { juror: ALICE }.into());
         assert!(JurorPool::<Runtime>::get().into_inner().is_empty());
-=======
-        setup_blocks(2);
-        Court::join_court(Origin::signed(ALICE)).unwrap();
-        Court::join_court(Origin::signed(BOB)).unwrap();
-        Court::join_court(Origin::signed(CHARLIE)).unwrap();
-        MarketCommons::push_market(DEFAULT_MARKET).unwrap();
-        Court::appeal(Origin::signed(ALICE), 0).unwrap();
-        Court::vote(Origin::signed(ALICE), 0, OutcomeReport::Scalar(1)).unwrap();
-        Court::vote(Origin::signed(BOB), 0, OutcomeReport::Scalar(1)).unwrap();
-        Court::vote(Origin::signed(CHARLIE), 0, OutcomeReport::Scalar(2)).unwrap();
-        let outcome = Court::on_resolution(&0, &DEFAULT_MARKET).unwrap().result;
-        assert_eq!(outcome, Some(OutcomeReport::Scalar(1)));
->>>>>>> 1e0fcbcf
     });
 }
 
@@ -1694,7 +1680,7 @@
         run_blocks(CourtVotePeriod::get() + CourtAggregationPeriod::get() + 1);
 
         let market = MarketCommons::market(&market_id).unwrap();
-        let _ = Court::on_resolution(&market_id, &market).unwrap().unwrap();
+        let _ = Court::on_resolution(&market_id, &market).unwrap().result.unwrap();
 
         assert_ok!(Court::reassign_juror_stakes(Origin::signed(EVE), market_id));
         System::assert_last_event(Event::JurorStakesReassigned { market_id }.into());
@@ -1710,7 +1696,7 @@
         run_blocks(CourtVotePeriod::get() + CourtAggregationPeriod::get() + 1);
 
         let market = MarketCommons::market(&market_id).unwrap();
-        let _ = Court::on_resolution(&market_id, &market).unwrap().unwrap();
+        let _ = Court::on_resolution(&market_id, &market).unwrap().result.unwrap();
 
         assert_ok!(Court::reassign_juror_stakes(Origin::signed(EVE), market_id));
 
@@ -1730,7 +1716,7 @@
         run_blocks(CourtVotePeriod::get() + CourtAggregationPeriod::get() + 1);
 
         let market = MarketCommons::market(&market_id).unwrap();
-        let resolution_outcome = Court::on_resolution(&market_id, &market).unwrap().unwrap();
+        let resolution_outcome = Court::on_resolution(&market_id, &market).unwrap().result.unwrap();
 
         let court = <Courts<Runtime>>::get(market_id).unwrap();
         assert_eq!(court.status, CourtStatus::Closed { winner: resolution_outcome });
@@ -1751,7 +1737,7 @@
         run_blocks(CourtVotePeriod::get() + CourtAggregationPeriod::get() + 1);
 
         let market = MarketCommons::market(&market_id).unwrap();
-        let _ = Court::on_resolution(&market_id, &market).unwrap().unwrap();
+        let _ = Court::on_resolution(&market_id, &market).unwrap().result.unwrap();
 
         let draws = <SelectedDraws<Runtime>>::get(market_id);
         assert!(!draws.is_empty());
@@ -1919,7 +1905,7 @@
         );
 
         let market = MarketCommons::market(&market_id).unwrap();
-        let resolution_outcome = Court::on_resolution(&market_id, &market).unwrap().unwrap();
+        let resolution_outcome = Court::on_resolution(&market_id, &market).unwrap().result.unwrap();
         assert_eq!(resolution_outcome, outcome);
 
         let free_alice_before = Balances::free_balance(ALICE);
@@ -2036,7 +2022,7 @@
         );
 
         let market = MarketCommons::market(&market_id).unwrap();
-        let resolution_outcome = Court::on_resolution(&market_id, &market).unwrap().unwrap();
+        let resolution_outcome = Court::on_resolution(&market_id, &market).unwrap().result.unwrap();
         assert_eq!(resolution_outcome, outcome);
 
         let free_alice_before = Balances::free_balance(ALICE);
@@ -2212,7 +2198,7 @@
         let market = MarketCommons::market(&market_id).unwrap();
         assert_eq!(market.report.as_ref().unwrap().outcome, ORACLE_REPORT);
 
-        assert_eq!(Court::on_resolution(&market_id, &market), Ok(Some(ORACLE_REPORT)));
+        assert_eq!(Court::on_resolution(&market_id, &market).unwrap().result, Some(ORACLE_REPORT));
         let court = <Courts<Runtime>>::get(market_id).unwrap();
         assert_eq!(court.status, CourtStatus::Closed { winner: ORACLE_REPORT });
     });
@@ -2294,7 +2280,7 @@
         let prev_balance = imbalance.peek();
         let imb_remainder =
             Court::exchange(&market_id, &market, &resolved_outcome, imbalance).unwrap();
-        assert_eq!(imb_remainder.peek(), prev_balance + slashed_bonds);
+        assert_eq!(imb_remainder.result.peek(), prev_balance + slashed_bonds);
 
         let court = <Courts<Runtime>>::get(market_id).unwrap();
         let appeals = court.appeals;
@@ -2319,7 +2305,7 @@
         let market = MarketCommons::market(&market_id).unwrap();
         let court = <Courts<Runtime>>::get(market_id).unwrap();
         let appeal_end = court.cycle_ends.appeal;
-        assert_eq!(Court::get_auto_resolve(&market_id, &market).unwrap(), Some(appeal_end));
+        assert_eq!(Court::get_auto_resolve(&market_id, &market).unwrap().result, Some(appeal_end));
     });
 }
 
@@ -2416,7 +2402,7 @@
             court.appeals.try_push(AppealInfo { backer, bond, appealed_outcome }).unwrap();
         }
         Courts::<Runtime>::insert(market_id, court);
-        assert_eq!(Court::on_global_dispute(&market_id, &market).unwrap(), gd_outcomes);
+        assert_eq!(Court::on_global_dispute(&market_id, &market).unwrap().result, gd_outcomes);
     });
 }
 
@@ -2580,7 +2566,7 @@
         let court = <Courts<Runtime>>::get(market_id).unwrap();
         let aggregation = court.cycle_ends.aggregation;
         run_to_block(aggregation + 1);
-        assert!(Court::has_failed(&market_id, &market).unwrap());
+        assert!(Court::has_failed(&market_id, &market).unwrap().result);
     });
 }
 
@@ -2592,7 +2578,7 @@
 
         fill_appeals(&market_id, MaxAppeals::get() as usize);
 
-        assert!(Court::has_failed(&market_id, &market).unwrap());
+        assert!(Court::has_failed(&market_id, &market).unwrap().result);
     });
 }
 
@@ -2611,7 +2597,7 @@
         let market = MarketCommons::market(&market_id).unwrap();
         let block_after_dispute_duration = report_block + market.deadlines.dispute_duration;
         run_to_block(block_after_dispute_duration - 1);
-        assert!(Court::has_failed(&market_id, &market).unwrap());
+        assert!(Court::has_failed(&market_id, &market).unwrap().result);
     });
 }
 
