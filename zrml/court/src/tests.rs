// Copyright 2022-2023 Forecasting Technologies LTD.
// Copyright 2021-2022 Zeitgeist PM LLC.
//
// This file is part of Zeitgeist.
//
// Zeitgeist is free software: you can redistribute it and/or modify it
// under the terms of the GNU General Public License as published by the
// Free Software Foundation, either version 3 of the License, or (at
// your option) any later version.
//
// Zeitgeist is distributed in the hope that it will be useful, but
// WITHOUT ANY WARRANTY; without even the implied warranty of
// MERCHANTABILITY or FITNESS FOR A PARTICULAR PURPOSE. See the GNU
// General Public License for more details.
//
// You should have received a copy of the GNU General Public License
// along with Zeitgeist. If not, see <https://www.gnu.org/licenses/>.

#![cfg(test)]

use crate::{
    mock::{
<<<<<<< HEAD
        Balances, Court, ExtBuilder, MarketCommons, Origin, RandomnessCollectiveFlip, Runtime,
        System, ALICE, BOB, CHARLIE, INITIAL_BALANCE,
=======
        Balances, Court, ExtBuilder, RandomnessCollectiveFlip, Runtime, RuntimeOrigin, System,
        ALICE, BOB, CHARLIE, INITIAL_BALANCE,
>>>>>>> 3aea0b9c
    },
    Error, Juror, JurorStatus, Jurors, MarketOf, RequestedJurors, Votes,
};
use frame_support::{
    assert_noop, assert_ok,
    traits::{Hooks, NamedReservableCurrency},
};
use zeitgeist_primitives::{
    constants::BASE,
    traits::DisputeApi,
    types::{
        Asset, Deadlines, Market, MarketBonds, MarketCreation, MarketDisputeMechanism,
        MarketPeriod, MarketStatus, MarketType, OutcomeReport, ScoringRule,
    },
};
use zrml_market_commons::MarketCommonsPalletApi;

const DEFAULT_MARKET: MarketOf<Runtime> = Market {
    base_asset: Asset::Ztg,
    creation: MarketCreation::Permissionless,
    creator_fee: 0,
    creator: 0,
    market_type: MarketType::Scalar(0..=100),
    dispute_mechanism: MarketDisputeMechanism::Court,
    metadata: vec![],
    oracle: 0,
    period: MarketPeriod::Block(0..100),
    deadlines: Deadlines { grace_period: 1_u64, oracle_duration: 1_u64, dispute_duration: 1_u64 },
    report: None,
    resolved_outcome: None,
    status: MarketStatus::Disputed,
    scoring_rule: ScoringRule::CPMM,
    bonds: MarketBonds { creation: None, oracle: None, outsider: None, dispute: None },
};
const DEFAULT_SET_OF_JURORS: &[(u128, Juror)] = &[
    (7, Juror { status: JurorStatus::Ok }),
    (6, Juror { status: JurorStatus::Tardy }),
    (5, Juror { status: JurorStatus::Ok }),
    (4, Juror { status: JurorStatus::Tardy }),
    (3, Juror { status: JurorStatus::Ok }),
    (2, Juror { status: JurorStatus::Ok }),
    (1, Juror { status: JurorStatus::Ok }),
];

#[test]
fn exit_court_successfully_removes_a_juror_and_frees_balances() {
    ExtBuilder::default().build().execute_with(|| {
        assert_ok!(Court::join_court(RuntimeOrigin::signed(ALICE)));
        assert_eq!(Jurors::<Runtime>::iter().count(), 1);
        assert_eq!(Balances::free_balance(ALICE), 998 * BASE);
        assert_eq!(Balances::reserved_balance_named(&Court::reserve_id(), &ALICE), 2 * BASE);
        assert_ok!(Court::exit_court(RuntimeOrigin::signed(ALICE)));
        assert_eq!(Jurors::<Runtime>::iter().count(), 0);
        assert_eq!(Balances::free_balance(ALICE), INITIAL_BALANCE);
        assert_eq!(Balances::reserved_balance_named(&Court::reserve_id(), &ALICE), 0);
    });
}

#[test]
fn exit_court_will_not_remove_an_unknown_juror() {
    ExtBuilder::default().build().execute_with(|| {
        assert_noop!(
            Court::exit_court(RuntimeOrigin::signed(ALICE)),
            Error::<Runtime>::JurorDoesNotExists
        );
    });
}

#[test]
fn join_court_reserves_balance_according_to_the_number_of_jurors() {
    ExtBuilder::default().build().execute_with(|| {
        assert_eq!(Balances::free_balance(ALICE), 1000 * BASE);
        assert_ok!(Court::join_court(RuntimeOrigin::signed(ALICE)));
        assert_eq!(Balances::free_balance(ALICE), 998 * BASE);
        assert_eq!(Balances::reserved_balance_named(&Court::reserve_id(), &ALICE), 2 * BASE);

        assert_eq!(Balances::free_balance(BOB), 1000 * BASE);
        assert_ok!(Court::join_court(RuntimeOrigin::signed(BOB)));
        assert_eq!(Balances::free_balance(BOB), 996 * BASE);
        assert_eq!(Balances::reserved_balance_named(&Court::reserve_id(), &BOB), 4 * BASE);
    });
}

#[test]
fn join_court_successfully_stores_a_juror() {
    ExtBuilder::default().build().execute_with(|| {
        assert_ok!(Court::join_court(RuntimeOrigin::signed(ALICE)));
        assert_eq!(
            Jurors::<Runtime>::iter().next().unwrap(),
            (ALICE, Juror { status: JurorStatus::Ok })
        );
    });
}

#[test]
fn join_court_will_not_insert_an_already_stored_juror() {
    ExtBuilder::default().build().execute_with(|| {
        assert_ok!(Court::join_court(RuntimeOrigin::signed(ALICE)));
        assert_noop!(
            Court::join_court(RuntimeOrigin::signed(ALICE)),
            Error::<Runtime>::JurorAlreadyExists
        );
    });
}

#[test]
fn on_dispute_denies_non_court_markets() {
    ExtBuilder::default().build().execute_with(|| {
        let mut market = DEFAULT_MARKET;
        market.dispute_mechanism = MarketDisputeMechanism::SimpleDisputes;
        assert_noop!(
            Court::on_dispute(&0, &market),
            Error::<Runtime>::MarketDoesNotHaveCourtMechanism
        );
    });
}

#[test]
fn on_resolution_denies_non_court_markets() {
    ExtBuilder::default().build().execute_with(|| {
        let mut market = DEFAULT_MARKET;
        market.dispute_mechanism = MarketDisputeMechanism::SimpleDisputes;
        assert_noop!(
            Court::on_resolution(&0, &market),
            Error::<Runtime>::MarketDoesNotHaveCourtMechanism
        );
    });
}

#[test]
fn appeal_stores_jurors_that_should_vote() {
    ExtBuilder::default().build().execute_with(|| {
        setup_blocks(123);
<<<<<<< HEAD
        let _ = Court::join_court(Origin::signed(ALICE));
        let _ = Court::join_court(Origin::signed(BOB));
        MarketCommons::push_market(DEFAULT_MARKET).unwrap();
        Court::appeal(Origin::signed(ALICE), 0).unwrap();
=======
        let _ = Court::join_court(RuntimeOrigin::signed(ALICE));
        let _ = Court::join_court(RuntimeOrigin::signed(BOB));
        Court::on_dispute(&[], &0, &DEFAULT_MARKET).unwrap();
>>>>>>> 3aea0b9c
        assert_noop!(
            Court::join_court(RuntimeOrigin::signed(ALICE)),
            Error::<Runtime>::JurorAlreadyExists
        );
        assert_eq!(RequestedJurors::<Runtime>::iter().count(), 2);
    });
}

// Alice is the winner, Bob is tardy and Charlie is the loser
#[test]
fn on_resolution_awards_winners_and_slashes_losers() {
    ExtBuilder::default().build().execute_with(|| {
        setup_blocks(2);
<<<<<<< HEAD
        Court::join_court(Origin::signed(ALICE)).unwrap();
        Court::join_court(Origin::signed(BOB)).unwrap();
        Court::join_court(Origin::signed(CHARLIE)).unwrap();
        MarketCommons::push_market(DEFAULT_MARKET).unwrap();
        Court::appeal(Origin::signed(ALICE), 0).unwrap();
        Court::vote(Origin::signed(ALICE), 0, OutcomeReport::Scalar(1)).unwrap();
        Court::vote(Origin::signed(BOB), 0, OutcomeReport::Scalar(2)).unwrap();
        Court::vote(Origin::signed(CHARLIE), 0, OutcomeReport::Scalar(3)).unwrap();
        let _ = Court::on_resolution(&0, &DEFAULT_MARKET).unwrap();
=======
        Court::join_court(RuntimeOrigin::signed(ALICE)).unwrap();
        Court::join_court(RuntimeOrigin::signed(BOB)).unwrap();
        Court::join_court(RuntimeOrigin::signed(CHARLIE)).unwrap();
        Court::on_dispute(&[], &0, &DEFAULT_MARKET).unwrap();
        Court::vote(RuntimeOrigin::signed(ALICE), 0, OutcomeReport::Scalar(1)).unwrap();
        Court::vote(RuntimeOrigin::signed(BOB), 0, OutcomeReport::Scalar(2)).unwrap();
        Court::vote(RuntimeOrigin::signed(CHARLIE), 0, OutcomeReport::Scalar(3)).unwrap();
        let _ = Court::on_resolution(&[], &0, &DEFAULT_MARKET).unwrap();
>>>>>>> 3aea0b9c
        assert_eq!(Balances::free_balance(ALICE), 998 * BASE + 3 * BASE);
        assert_eq!(Balances::reserved_balance_named(&Court::reserve_id(), &ALICE), 2 * BASE);
        assert_eq!(Balances::free_balance(BOB), 996 * BASE);
        assert_eq!(Balances::reserved_balance_named(&Court::reserve_id(), &BOB), 4 * BASE);
        assert_eq!(Balances::free_balance(CHARLIE), 994 * BASE);
        assert_eq!(Balances::reserved_balance_named(&Court::reserve_id(), &CHARLIE), 3 * BASE);
    });
}

#[test]
fn on_resolution_decides_market_outcome_based_on_the_majority() {
    ExtBuilder::default().build().execute_with(|| {
        setup_blocks(2);
<<<<<<< HEAD
        Court::join_court(Origin::signed(ALICE)).unwrap();
        Court::join_court(Origin::signed(BOB)).unwrap();
        Court::join_court(Origin::signed(CHARLIE)).unwrap();
        MarketCommons::push_market(DEFAULT_MARKET).unwrap();
        Court::appeal(Origin::signed(ALICE), 0).unwrap();
        Court::vote(Origin::signed(ALICE), 0, OutcomeReport::Scalar(1)).unwrap();
        Court::vote(Origin::signed(BOB), 0, OutcomeReport::Scalar(1)).unwrap();
        Court::vote(Origin::signed(CHARLIE), 0, OutcomeReport::Scalar(2)).unwrap();
        let outcome = Court::on_resolution(&0, &DEFAULT_MARKET).unwrap().result;
=======
        Court::join_court(RuntimeOrigin::signed(ALICE)).unwrap();
        Court::join_court(RuntimeOrigin::signed(BOB)).unwrap();
        Court::join_court(RuntimeOrigin::signed(CHARLIE)).unwrap();
        Court::on_dispute(&[], &0, &DEFAULT_MARKET).unwrap();
        Court::vote(RuntimeOrigin::signed(ALICE), 0, OutcomeReport::Scalar(1)).unwrap();
        Court::vote(RuntimeOrigin::signed(BOB), 0, OutcomeReport::Scalar(1)).unwrap();
        Court::vote(RuntimeOrigin::signed(CHARLIE), 0, OutcomeReport::Scalar(2)).unwrap();
        let outcome = Court::on_resolution(&[], &0, &DEFAULT_MARKET).unwrap();
>>>>>>> 3aea0b9c
        assert_eq!(outcome, Some(OutcomeReport::Scalar(1)));
    });
}

#[test]
fn on_resolution_sets_late_jurors_as_tardy() {
    ExtBuilder::default().build().execute_with(|| {
        setup_blocks(2);
<<<<<<< HEAD
        Court::join_court(Origin::signed(ALICE)).unwrap();
        Court::join_court(Origin::signed(BOB)).unwrap();
        Court::vote(Origin::signed(ALICE), 0, OutcomeReport::Scalar(1)).unwrap();
        MarketCommons::push_market(DEFAULT_MARKET).unwrap();
        Court::appeal(Origin::signed(ALICE), 0).unwrap();
        let _ = Court::on_resolution(&0, &DEFAULT_MARKET).unwrap();
=======
        Court::join_court(RuntimeOrigin::signed(ALICE)).unwrap();
        Court::join_court(RuntimeOrigin::signed(BOB)).unwrap();
        Court::vote(RuntimeOrigin::signed(ALICE), 0, OutcomeReport::Scalar(1)).unwrap();
        Court::on_dispute(&[], &0, &DEFAULT_MARKET).unwrap();
        let _ = Court::on_resolution(&[], &0, &DEFAULT_MARKET).unwrap();
>>>>>>> 3aea0b9c
        assert_eq!(Jurors::<Runtime>::get(ALICE).unwrap().status, JurorStatus::Ok);
        assert_eq!(Jurors::<Runtime>::get(BOB).unwrap().status, JurorStatus::Tardy);
    });
}

#[test]
fn on_resolution_sets_jurors_that_voted_on_the_second_most_voted_outcome_as_tardy() {
    ExtBuilder::default().build().execute_with(|| {
        setup_blocks(2);
<<<<<<< HEAD
        Court::join_court(Origin::signed(ALICE)).unwrap();
        Court::join_court(Origin::signed(BOB)).unwrap();
        Court::join_court(Origin::signed(CHARLIE)).unwrap();
        MarketCommons::push_market(DEFAULT_MARKET).unwrap();
        Court::appeal(Origin::signed(ALICE), 0).unwrap();
        Court::vote(Origin::signed(ALICE), 0, OutcomeReport::Scalar(1)).unwrap();
        Court::vote(Origin::signed(BOB), 0, OutcomeReport::Scalar(1)).unwrap();
        Court::vote(Origin::signed(CHARLIE), 0, OutcomeReport::Scalar(2)).unwrap();
        let _ = Court::on_resolution(&0, &DEFAULT_MARKET).unwrap();
=======
        Court::join_court(RuntimeOrigin::signed(ALICE)).unwrap();
        Court::join_court(RuntimeOrigin::signed(BOB)).unwrap();
        Court::join_court(RuntimeOrigin::signed(CHARLIE)).unwrap();
        Court::on_dispute(&[], &0, &DEFAULT_MARKET).unwrap();
        Court::vote(RuntimeOrigin::signed(ALICE), 0, OutcomeReport::Scalar(1)).unwrap();
        Court::vote(RuntimeOrigin::signed(BOB), 0, OutcomeReport::Scalar(1)).unwrap();
        Court::vote(RuntimeOrigin::signed(CHARLIE), 0, OutcomeReport::Scalar(2)).unwrap();
        let _ = Court::on_resolution(&[], &0, &DEFAULT_MARKET).unwrap();
>>>>>>> 3aea0b9c
        assert_eq!(Jurors::<Runtime>::get(CHARLIE).unwrap().status, JurorStatus::Tardy);
    });
}

#[test]
fn on_resolution_punishes_tardy_jurors_that_failed_to_vote_a_second_time() {
    ExtBuilder::default().build().execute_with(|| {
        setup_blocks(2);
        Court::join_court(RuntimeOrigin::signed(ALICE)).unwrap();
        Court::join_court(RuntimeOrigin::signed(BOB)).unwrap();
        Court::set_stored_juror_as_tardy(&BOB).unwrap();
<<<<<<< HEAD
        Court::vote(Origin::signed(ALICE), 0, OutcomeReport::Scalar(1)).unwrap();
        MarketCommons::push_market(DEFAULT_MARKET).unwrap();
        Court::appeal(Origin::signed(ALICE), 0).unwrap();
        let _ = Court::on_resolution(&0, &DEFAULT_MARKET).unwrap();
=======
        Court::vote(RuntimeOrigin::signed(ALICE), 0, OutcomeReport::Scalar(1)).unwrap();
        Court::on_dispute(&[], &0, &DEFAULT_MARKET).unwrap();
        let _ = Court::on_resolution(&[], &0, &DEFAULT_MARKET).unwrap();
>>>>>>> 3aea0b9c
        let join_court_stake = 40000000000;
        let slash = join_court_stake / 5;
        assert_eq!(Balances::free_balance(Court::treasury_account_id()), INITIAL_BALANCE + slash);
        assert_eq!(Balances::free_balance(BOB), INITIAL_BALANCE - slash);
        assert_eq!(Balances::reserved_balance_named(&Court::reserve_id(), &BOB), 0);
    });
}

#[test]
fn on_resolution_removes_requested_jurors_and_votes() {
    ExtBuilder::default().build().execute_with(|| {
        setup_blocks(2);
<<<<<<< HEAD
        Court::join_court(Origin::signed(ALICE)).unwrap();
        Court::join_court(Origin::signed(BOB)).unwrap();
        Court::join_court(Origin::signed(CHARLIE)).unwrap();
        MarketCommons::push_market(DEFAULT_MARKET).unwrap();
        Court::appeal(Origin::signed(ALICE), 0).unwrap();
        Court::vote(Origin::signed(ALICE), 0, OutcomeReport::Scalar(1)).unwrap();
        Court::vote(Origin::signed(BOB), 0, OutcomeReport::Scalar(1)).unwrap();
        Court::vote(Origin::signed(CHARLIE), 0, OutcomeReport::Scalar(2)).unwrap();
        let _ = Court::on_resolution(&0, &DEFAULT_MARKET).unwrap();
=======
        Court::join_court(RuntimeOrigin::signed(ALICE)).unwrap();
        Court::join_court(RuntimeOrigin::signed(BOB)).unwrap();
        Court::join_court(RuntimeOrigin::signed(CHARLIE)).unwrap();
        Court::on_dispute(&[], &0, &DEFAULT_MARKET).unwrap();
        Court::vote(RuntimeOrigin::signed(ALICE), 0, OutcomeReport::Scalar(1)).unwrap();
        Court::vote(RuntimeOrigin::signed(BOB), 0, OutcomeReport::Scalar(1)).unwrap();
        Court::vote(RuntimeOrigin::signed(CHARLIE), 0, OutcomeReport::Scalar(2)).unwrap();
        let _ = Court::on_resolution(&[], &0, &DEFAULT_MARKET).unwrap();
>>>>>>> 3aea0b9c
        assert_eq!(RequestedJurors::<Runtime>::iter().count(), 0);
        assert_eq!(Votes::<Runtime>::iter().count(), 0);
    });
}

#[test]
fn random_jurors_returns_an_unique_different_subset_of_jurors() {
    ExtBuilder::default().build().execute_with(|| {
        setup_blocks(123);

        let mut rng = Court::rng();
        let random_jurors = Court::random_jurors(DEFAULT_SET_OF_JURORS, 2, &mut rng);
        let mut at_least_one_set_is_different = false;

        for _ in 0..100 {
            setup_blocks(1);

            let another_set_of_random_jurors =
                Court::random_jurors(DEFAULT_SET_OF_JURORS, 2, &mut rng);
            let mut iter = another_set_of_random_jurors.iter();

            if let Some(juror) = iter.next() {
                at_least_one_set_is_different = random_jurors.iter().all(|el| el != juror);
            } else {
                continue;
            }
            for juror in iter {
                at_least_one_set_is_different &= random_jurors.iter().all(|el| el != juror);
            }

            if at_least_one_set_is_different {
                break;
            }
        }

        assert!(at_least_one_set_is_different);
    });
}

#[test]
fn random_jurors_returns_a_subset_of_jurors() {
    ExtBuilder::default().build().execute_with(|| {
        setup_blocks(123);
        let mut rng = Court::rng();
        let random_jurors = Court::random_jurors(DEFAULT_SET_OF_JURORS, 2, &mut rng);
        for (_, juror) in random_jurors {
            assert!(DEFAULT_SET_OF_JURORS.iter().any(|el| &el.1 == juror));
        }
    });
}

#[test]
fn vote_will_not_accept_unknown_accounts() {
    ExtBuilder::default().build().execute_with(|| {
        assert_noop!(
            Court::vote(RuntimeOrigin::signed(ALICE), 0, OutcomeReport::Scalar(0)),
            Error::<Runtime>::OnlyJurorsCanVote
        );
    });
}

#[test]
fn vote_will_stored_outcome_from_a_juror() {
    ExtBuilder::default().build().execute_with(|| {
        let _ = Court::join_court(RuntimeOrigin::signed(ALICE));
        let _ = Court::vote(RuntimeOrigin::signed(ALICE), 0, OutcomeReport::Scalar(0));
        assert_eq!(Votes::<Runtime>::get(ALICE, 0).unwrap(), (0, OutcomeReport::Scalar(0)));
    });
}

fn setup_blocks(num_blocks: u32) {
    for _ in 0..num_blocks {
        let current_block_number = System::block_number() + 1;
        let parent_block_hash = System::parent_hash();
        let current_digest = System::digest();

        System::initialize(&current_block_number, &parent_block_hash, &current_digest);
        RandomnessCollectiveFlip::on_initialize(current_block_number);
        System::finalize();
        System::set_block_number(current_block_number);
    }
}<|MERGE_RESOLUTION|>--- conflicted
+++ resolved
@@ -20,13 +20,8 @@
 
 use crate::{
     mock::{
-<<<<<<< HEAD
-        Balances, Court, ExtBuilder, MarketCommons, Origin, RandomnessCollectiveFlip, Runtime,
-        System, ALICE, BOB, CHARLIE, INITIAL_BALANCE,
-=======
-        Balances, Court, ExtBuilder, RandomnessCollectiveFlip, Runtime, RuntimeOrigin, System,
-        ALICE, BOB, CHARLIE, INITIAL_BALANCE,
->>>>>>> 3aea0b9c
+        Balances, Court, ExtBuilder, MarketCommons, RandomnessCollectiveFlip, Runtime,
+        RuntimeOrigin, System, ALICE, BOB, CHARLIE, INITIAL_BALANCE,
     },
     Error, Juror, JurorStatus, Jurors, MarketOf, RequestedJurors, Votes,
 };
@@ -160,16 +155,10 @@
 fn appeal_stores_jurors_that_should_vote() {
     ExtBuilder::default().build().execute_with(|| {
         setup_blocks(123);
-<<<<<<< HEAD
-        let _ = Court::join_court(Origin::signed(ALICE));
-        let _ = Court::join_court(Origin::signed(BOB));
-        MarketCommons::push_market(DEFAULT_MARKET).unwrap();
-        Court::appeal(Origin::signed(ALICE), 0).unwrap();
-=======
         let _ = Court::join_court(RuntimeOrigin::signed(ALICE));
         let _ = Court::join_court(RuntimeOrigin::signed(BOB));
-        Court::on_dispute(&[], &0, &DEFAULT_MARKET).unwrap();
->>>>>>> 3aea0b9c
+        MarketCommons::push_market(DEFAULT_MARKET).unwrap();
+        Court::appeal(RuntimeOrigin::signed(ALICE), 0).unwrap();
         assert_noop!(
             Court::join_court(RuntimeOrigin::signed(ALICE)),
             Error::<Runtime>::JurorAlreadyExists
@@ -183,26 +172,15 @@
 fn on_resolution_awards_winners_and_slashes_losers() {
     ExtBuilder::default().build().execute_with(|| {
         setup_blocks(2);
-<<<<<<< HEAD
-        Court::join_court(Origin::signed(ALICE)).unwrap();
-        Court::join_court(Origin::signed(BOB)).unwrap();
-        Court::join_court(Origin::signed(CHARLIE)).unwrap();
-        MarketCommons::push_market(DEFAULT_MARKET).unwrap();
-        Court::appeal(Origin::signed(ALICE), 0).unwrap();
-        Court::vote(Origin::signed(ALICE), 0, OutcomeReport::Scalar(1)).unwrap();
-        Court::vote(Origin::signed(BOB), 0, OutcomeReport::Scalar(2)).unwrap();
-        Court::vote(Origin::signed(CHARLIE), 0, OutcomeReport::Scalar(3)).unwrap();
-        let _ = Court::on_resolution(&0, &DEFAULT_MARKET).unwrap();
-=======
         Court::join_court(RuntimeOrigin::signed(ALICE)).unwrap();
         Court::join_court(RuntimeOrigin::signed(BOB)).unwrap();
         Court::join_court(RuntimeOrigin::signed(CHARLIE)).unwrap();
-        Court::on_dispute(&[], &0, &DEFAULT_MARKET).unwrap();
+        MarketCommons::push_market(DEFAULT_MARKET).unwrap();
+        Court::appeal(RuntimeOrigin::signed(ALICE), 0).unwrap();
         Court::vote(RuntimeOrigin::signed(ALICE), 0, OutcomeReport::Scalar(1)).unwrap();
         Court::vote(RuntimeOrigin::signed(BOB), 0, OutcomeReport::Scalar(2)).unwrap();
         Court::vote(RuntimeOrigin::signed(CHARLIE), 0, OutcomeReport::Scalar(3)).unwrap();
-        let _ = Court::on_resolution(&[], &0, &DEFAULT_MARKET).unwrap();
->>>>>>> 3aea0b9c
+        let _ = Court::on_resolution(&0, &DEFAULT_MARKET).unwrap();
         assert_eq!(Balances::free_balance(ALICE), 998 * BASE + 3 * BASE);
         assert_eq!(Balances::reserved_balance_named(&Court::reserve_id(), &ALICE), 2 * BASE);
         assert_eq!(Balances::free_balance(BOB), 996 * BASE);
@@ -216,26 +194,15 @@
 fn on_resolution_decides_market_outcome_based_on_the_majority() {
     ExtBuilder::default().build().execute_with(|| {
         setup_blocks(2);
-<<<<<<< HEAD
-        Court::join_court(Origin::signed(ALICE)).unwrap();
-        Court::join_court(Origin::signed(BOB)).unwrap();
-        Court::join_court(Origin::signed(CHARLIE)).unwrap();
-        MarketCommons::push_market(DEFAULT_MARKET).unwrap();
-        Court::appeal(Origin::signed(ALICE), 0).unwrap();
-        Court::vote(Origin::signed(ALICE), 0, OutcomeReport::Scalar(1)).unwrap();
-        Court::vote(Origin::signed(BOB), 0, OutcomeReport::Scalar(1)).unwrap();
-        Court::vote(Origin::signed(CHARLIE), 0, OutcomeReport::Scalar(2)).unwrap();
-        let outcome = Court::on_resolution(&0, &DEFAULT_MARKET).unwrap().result;
-=======
         Court::join_court(RuntimeOrigin::signed(ALICE)).unwrap();
         Court::join_court(RuntimeOrigin::signed(BOB)).unwrap();
         Court::join_court(RuntimeOrigin::signed(CHARLIE)).unwrap();
-        Court::on_dispute(&[], &0, &DEFAULT_MARKET).unwrap();
+        MarketCommons::push_market(DEFAULT_MARKET).unwrap();
+        Court::appeal(RuntimeOrigin::signed(ALICE), 0).unwrap();
         Court::vote(RuntimeOrigin::signed(ALICE), 0, OutcomeReport::Scalar(1)).unwrap();
         Court::vote(RuntimeOrigin::signed(BOB), 0, OutcomeReport::Scalar(1)).unwrap();
         Court::vote(RuntimeOrigin::signed(CHARLIE), 0, OutcomeReport::Scalar(2)).unwrap();
-        let outcome = Court::on_resolution(&[], &0, &DEFAULT_MARKET).unwrap();
->>>>>>> 3aea0b9c
+        let outcome = Court::on_resolution(&0, &DEFAULT_MARKET).unwrap().result;
         assert_eq!(outcome, Some(OutcomeReport::Scalar(1)));
     });
 }
@@ -244,20 +211,12 @@
 fn on_resolution_sets_late_jurors_as_tardy() {
     ExtBuilder::default().build().execute_with(|| {
         setup_blocks(2);
-<<<<<<< HEAD
-        Court::join_court(Origin::signed(ALICE)).unwrap();
-        Court::join_court(Origin::signed(BOB)).unwrap();
-        Court::vote(Origin::signed(ALICE), 0, OutcomeReport::Scalar(1)).unwrap();
-        MarketCommons::push_market(DEFAULT_MARKET).unwrap();
-        Court::appeal(Origin::signed(ALICE), 0).unwrap();
-        let _ = Court::on_resolution(&0, &DEFAULT_MARKET).unwrap();
-=======
-        Court::join_court(RuntimeOrigin::signed(ALICE)).unwrap();
-        Court::join_court(RuntimeOrigin::signed(BOB)).unwrap();
-        Court::vote(RuntimeOrigin::signed(ALICE), 0, OutcomeReport::Scalar(1)).unwrap();
-        Court::on_dispute(&[], &0, &DEFAULT_MARKET).unwrap();
-        let _ = Court::on_resolution(&[], &0, &DEFAULT_MARKET).unwrap();
->>>>>>> 3aea0b9c
+        Court::join_court(RuntimeOrigin::signed(ALICE)).unwrap();
+        Court::join_court(RuntimeOrigin::signed(BOB)).unwrap();
+        Court::vote(RuntimeOrigin::signed(ALICE), 0, OutcomeReport::Scalar(1)).unwrap();
+        MarketCommons::push_market(DEFAULT_MARKET).unwrap();
+        Court::appeal(RuntimeOrigin::signed(ALICE), 0).unwrap();
+        let _ = Court::on_resolution(&0, &DEFAULT_MARKET).unwrap();
         assert_eq!(Jurors::<Runtime>::get(ALICE).unwrap().status, JurorStatus::Ok);
         assert_eq!(Jurors::<Runtime>::get(BOB).unwrap().status, JurorStatus::Tardy);
     });
@@ -267,26 +226,15 @@
 fn on_resolution_sets_jurors_that_voted_on_the_second_most_voted_outcome_as_tardy() {
     ExtBuilder::default().build().execute_with(|| {
         setup_blocks(2);
-<<<<<<< HEAD
-        Court::join_court(Origin::signed(ALICE)).unwrap();
-        Court::join_court(Origin::signed(BOB)).unwrap();
-        Court::join_court(Origin::signed(CHARLIE)).unwrap();
-        MarketCommons::push_market(DEFAULT_MARKET).unwrap();
-        Court::appeal(Origin::signed(ALICE), 0).unwrap();
-        Court::vote(Origin::signed(ALICE), 0, OutcomeReport::Scalar(1)).unwrap();
-        Court::vote(Origin::signed(BOB), 0, OutcomeReport::Scalar(1)).unwrap();
-        Court::vote(Origin::signed(CHARLIE), 0, OutcomeReport::Scalar(2)).unwrap();
-        let _ = Court::on_resolution(&0, &DEFAULT_MARKET).unwrap();
-=======
         Court::join_court(RuntimeOrigin::signed(ALICE)).unwrap();
         Court::join_court(RuntimeOrigin::signed(BOB)).unwrap();
         Court::join_court(RuntimeOrigin::signed(CHARLIE)).unwrap();
-        Court::on_dispute(&[], &0, &DEFAULT_MARKET).unwrap();
+        MarketCommons::push_market(DEFAULT_MARKET).unwrap();
+        Court::appeal(RuntimeOrigin::signed(ALICE), 0).unwrap();
         Court::vote(RuntimeOrigin::signed(ALICE), 0, OutcomeReport::Scalar(1)).unwrap();
         Court::vote(RuntimeOrigin::signed(BOB), 0, OutcomeReport::Scalar(1)).unwrap();
         Court::vote(RuntimeOrigin::signed(CHARLIE), 0, OutcomeReport::Scalar(2)).unwrap();
-        let _ = Court::on_resolution(&[], &0, &DEFAULT_MARKET).unwrap();
->>>>>>> 3aea0b9c
+        let _ = Court::on_resolution(&0, &DEFAULT_MARKET).unwrap();
         assert_eq!(Jurors::<Runtime>::get(CHARLIE).unwrap().status, JurorStatus::Tardy);
     });
 }
@@ -298,16 +246,10 @@
         Court::join_court(RuntimeOrigin::signed(ALICE)).unwrap();
         Court::join_court(RuntimeOrigin::signed(BOB)).unwrap();
         Court::set_stored_juror_as_tardy(&BOB).unwrap();
-<<<<<<< HEAD
-        Court::vote(Origin::signed(ALICE), 0, OutcomeReport::Scalar(1)).unwrap();
-        MarketCommons::push_market(DEFAULT_MARKET).unwrap();
-        Court::appeal(Origin::signed(ALICE), 0).unwrap();
-        let _ = Court::on_resolution(&0, &DEFAULT_MARKET).unwrap();
-=======
-        Court::vote(RuntimeOrigin::signed(ALICE), 0, OutcomeReport::Scalar(1)).unwrap();
-        Court::on_dispute(&[], &0, &DEFAULT_MARKET).unwrap();
-        let _ = Court::on_resolution(&[], &0, &DEFAULT_MARKET).unwrap();
->>>>>>> 3aea0b9c
+        Court::vote(RuntimeOrigin::signed(ALICE), 0, OutcomeReport::Scalar(1)).unwrap();
+        MarketCommons::push_market(DEFAULT_MARKET).unwrap();
+        Court::appeal(RuntimeOrigin::signed(ALICE), 0).unwrap();
+        let _ = Court::on_resolution(&0, &DEFAULT_MARKET).unwrap();
         let join_court_stake = 40000000000;
         let slash = join_court_stake / 5;
         assert_eq!(Balances::free_balance(Court::treasury_account_id()), INITIAL_BALANCE + slash);
@@ -320,26 +262,15 @@
 fn on_resolution_removes_requested_jurors_and_votes() {
     ExtBuilder::default().build().execute_with(|| {
         setup_blocks(2);
-<<<<<<< HEAD
-        Court::join_court(Origin::signed(ALICE)).unwrap();
-        Court::join_court(Origin::signed(BOB)).unwrap();
-        Court::join_court(Origin::signed(CHARLIE)).unwrap();
-        MarketCommons::push_market(DEFAULT_MARKET).unwrap();
-        Court::appeal(Origin::signed(ALICE), 0).unwrap();
-        Court::vote(Origin::signed(ALICE), 0, OutcomeReport::Scalar(1)).unwrap();
-        Court::vote(Origin::signed(BOB), 0, OutcomeReport::Scalar(1)).unwrap();
-        Court::vote(Origin::signed(CHARLIE), 0, OutcomeReport::Scalar(2)).unwrap();
-        let _ = Court::on_resolution(&0, &DEFAULT_MARKET).unwrap();
-=======
         Court::join_court(RuntimeOrigin::signed(ALICE)).unwrap();
         Court::join_court(RuntimeOrigin::signed(BOB)).unwrap();
         Court::join_court(RuntimeOrigin::signed(CHARLIE)).unwrap();
-        Court::on_dispute(&[], &0, &DEFAULT_MARKET).unwrap();
+        MarketCommons::push_market(DEFAULT_MARKET).unwrap();
+        Court::appeal(RuntimeOrigin::signed(ALICE), 0).unwrap();
         Court::vote(RuntimeOrigin::signed(ALICE), 0, OutcomeReport::Scalar(1)).unwrap();
         Court::vote(RuntimeOrigin::signed(BOB), 0, OutcomeReport::Scalar(1)).unwrap();
         Court::vote(RuntimeOrigin::signed(CHARLIE), 0, OutcomeReport::Scalar(2)).unwrap();
-        let _ = Court::on_resolution(&[], &0, &DEFAULT_MARKET).unwrap();
->>>>>>> 3aea0b9c
+        let _ = Court::on_resolution(&0, &DEFAULT_MARKET).unwrap();
         assert_eq!(RequestedJurors::<Runtime>::iter().count(), 0);
         assert_eq!(Votes::<Runtime>::iter().count(), 0);
     });
