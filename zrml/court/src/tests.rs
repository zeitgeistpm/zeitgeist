// Copyright 2022-2023 Forecasting Technologies LTD.
// Copyright 2021-2022 Zeitgeist PM LLC.
//
// This file is part of Zeitgeist.
//
// Zeitgeist is free software: you can redistribute it and/or modify it
// under the terms of the GNU General Public License as published by the
// Free Software Foundation, either version 3 of the License, or (at
// your option) any later version.
//
// Zeitgeist is distributed in the hope that it will be useful, but
// WITHOUT ANY WARRANTY; without even the implied warranty of
// MERCHANTABILITY or FITNESS FOR A PARTICULAR PURPOSE. See the GNU
// General Public License for more details.
//
// You should have received a copy of the GNU General Public License
// along with Zeitgeist. If not, see <https://www.gnu.org/licenses/>.

#![cfg(test)]

extern crate alloc;
use crate::{
    mock::{
<<<<<<< HEAD
        run_blocks, run_to_block, Balances, Court, ExtBuilder, MarketCommons, Runtime,
        RuntimeOrigin, System, ALICE, BOB, CHARLIE, DAVE, EVE, INITIAL_BALANCE, POOR_PAUL,
=======
        Balances, Court, ExtBuilder, MarketCommons, RandomnessCollectiveFlip, Runtime,
        RuntimeOrigin, System, ALICE, BOB, CHARLIE, INITIAL_BALANCE,
>>>>>>> ae0eccff
    },
    mock_storage::pallet::MarketIdsPerDisputeBlock,
    types::{CourtStatus, Draw, Vote, VoteItem},
    AppealInfo, BalanceOf, CourtId, CourtIdToMarketId, CourtParticipantInfo,
    CourtParticipantInfoOf, CourtPool, CourtPoolItem, CourtPoolOf, Courts, Error, Event,
    MarketIdToCourtId, MarketOf, NegativeImbalanceOf, Participants, RequestBlock, SelectedDraws,
};
use alloc::collections::BTreeMap;
use frame_support::{
    assert_noop, assert_ok,
    traits::{fungible::Balanced, tokens::imbalance::Imbalance, Currency, NamedReservableCurrency},
};
use pallet_balances::{BalanceLock, NegativeImbalance};
use rand::seq::SliceRandom;
use sp_runtime::{
    traits::{BlakeTwo256, Hash, Zero},
    Perquintill,
};
use test_case::test_case;
use zeitgeist_primitives::{
    constants::{
        mock::{
            AggregationPeriod, AppealBond, AppealPeriod, InflationPeriod, LockId, MaxAppeals,
            MaxCourtParticipants, MinJurorStake, RequestInterval, VotePeriod,
        },
        BASE,
    },
    traits::DisputeApi,
    types::{
        AccountIdTest, Asset, Deadlines, GlobalDisputeItem, Market, MarketBonds, MarketCreation,
        MarketDisputeMechanism, MarketPeriod, MarketStatus, MarketType, OutcomeReport, Report,
        ScoringRule,
    },
};
<<<<<<< HEAD
use zrml_market_commons::{Error as MError, MarketCommonsPalletApi};

const ORACLE_REPORT: OutcomeReport = OutcomeReport::Scalar(u128::MAX);
=======
use zrml_market_commons::MarketCommonsPalletApi;
>>>>>>> ae0eccff

const DEFAULT_MARKET: MarketOf<Runtime> = Market {
    base_asset: Asset::Ztg,
    creation: MarketCreation::Permissionless,
    creator_fee: 0,
    creator: 0,
    market_type: MarketType::Scalar(0..=100),
    dispute_mechanism: MarketDisputeMechanism::Court,
    metadata: vec![],
    oracle: 0,
    period: MarketPeriod::Block(0..100),
    deadlines: Deadlines { grace_period: 1_u64, oracle_duration: 1_u64, dispute_duration: 1_u64 },
    report: None,
    resolved_outcome: None,
    status: MarketStatus::Disputed,
    scoring_rule: ScoringRule::CPMM,
    bonds: MarketBonds { creation: None, oracle: None, outsider: None, dispute: None },
};

fn initialize_court() -> CourtId {
    let now = <frame_system::Pallet<Runtime>>::block_number();
    <RequestBlock<Runtime>>::put(now + RequestInterval::get());
    let amount_alice = 2 * BASE;
    let amount_bob = 3 * BASE;
    let amount_charlie = 4 * BASE;
    let amount_dave = 5 * BASE;
    let amount_eve = 6 * BASE;
    Court::join_court(RuntimeOrigin::signed(ALICE), amount_alice).unwrap();
    Court::join_court(RuntimeOrigin::signed(BOB), amount_bob).unwrap();
    Court::join_court(RuntimeOrigin::signed(CHARLIE), amount_charlie).unwrap();
    Court::join_court(RuntimeOrigin::signed(DAVE), amount_dave).unwrap();
    Court::join_court(RuntimeOrigin::signed(EVE), amount_eve).unwrap();
    let market_id = MarketCommons::push_market(DEFAULT_MARKET).unwrap();
    MarketCommons::mutate_market(&market_id, |market| {
        market.report = Some(Report { at: 1, by: BOB, outcome: ORACLE_REPORT });
        Ok(())
    })
    .unwrap();
    Court::on_dispute(&market_id, &DEFAULT_MARKET).unwrap();
    <MarketIdToCourtId<Runtime>>::get(market_id).unwrap()
}

fn fill_juror_pool(jurors_len: u32) {
    for i in 0..jurors_len {
        let amount = MinJurorStake::get() + i as u128;
        let juror = (i + 1000) as u128;
        let _ = Balances::deposit(&juror, amount).unwrap();
        assert_ok!(Court::join_court(RuntimeOrigin::signed(juror), amount));
    }
}

fn fill_appeals(court_id: CourtId, appeal_number: usize) {
    assert!(appeal_number <= MaxAppeals::get() as usize);
    let mut court = Courts::<Runtime>::get(court_id).unwrap();
    let mut number = 0u128;
    while (number as usize) < appeal_number {
        let appealed_vote_item: VoteItem = VoteItem::Outcome(OutcomeReport::Scalar(number));
        court
            .appeals
            .try_push(AppealInfo {
                backer: number,
                bond: crate::get_appeal_bond::<Runtime>(court.appeals.len()),
                appealed_vote_item,
            })
            .unwrap();
        number += 1;
    }
    Courts::<Runtime>::insert(court_id, court);
}

fn put_alice_in_draw(court_id: CourtId, stake: BalanceOf<Runtime>) {
    // trick a little bit to let alice be part of the ("random") selection
    let mut draws = <SelectedDraws<Runtime>>::get(court_id);
    assert!(!draws.is_empty());
    let slashable = MinJurorStake::get();
    draws[0] = Draw { court_participant: ALICE, weight: 1, vote: Vote::Drawn, slashable };
    <SelectedDraws<Runtime>>::insert(court_id, draws);
    <Participants<Runtime>>::insert(
        ALICE,
        CourtParticipantInfo {
            stake,
            active_lock: slashable,
            prepare_exit_at: None,
            delegations: Default::default(),
        },
    );
}

fn set_alice_after_vote(
    outcome: OutcomeReport,
) -> (CourtId, <Runtime as frame_system::Config>::Hash, <Runtime as frame_system::Config>::Hash) {
    fill_juror_pool(MaxCourtParticipants::get());
    let court_id = initialize_court();

    let amount = MinJurorStake::get() * 100;
    assert_ok!(Court::join_court(RuntimeOrigin::signed(ALICE), amount));

    put_alice_in_draw(court_id, amount);

    run_to_block(<RequestBlock<Runtime>>::get() + 1);

    let salt = <Runtime as frame_system::Config>::Hash::default();
    let vote_item = VoteItem::Outcome(outcome);
    let commitment = BlakeTwo256::hash_of(&(ALICE, vote_item, salt));
    assert_ok!(Court::vote(RuntimeOrigin::signed(ALICE), court_id, commitment));

    (court_id, commitment, salt)
}

fn the_lock(amount: u128) -> BalanceLock<u128> {
    BalanceLock { id: LockId::get(), amount, reasons: pallet_balances::Reasons::All }
}

#[test]
fn exit_court_successfully_removes_a_juror_and_frees_balances() {
    ExtBuilder::default().build().execute_with(|| {
        let amount = 2 * BASE;
        assert_ok!(Court::join_court(RuntimeOrigin::signed(ALICE), amount));
        assert_ok!(Court::prepare_exit_court(RuntimeOrigin::signed(ALICE)));
        run_blocks(InflationPeriod::get());
        assert_ok!(Court::exit_court(RuntimeOrigin::signed(ALICE), ALICE));
        assert_eq!(Participants::<Runtime>::iter().count(), 0);
        assert_eq!(Balances::free_balance(ALICE), INITIAL_BALANCE);
        assert_eq!(Balances::locks(ALICE), vec![]);
    });
}

#[test]
fn join_court_successfully_stores_required_data() {
    ExtBuilder::default().build().execute_with(|| {
        let amount = 2 * BASE;
        let alice_free_balance_before = Balances::free_balance(ALICE);
        let joined_at = <frame_system::Pallet<Runtime>>::block_number();
        assert_ok!(Court::join_court(RuntimeOrigin::signed(ALICE), amount));
        System::assert_last_event(Event::JurorJoined { juror: ALICE, stake: amount }.into());
        assert_eq!(
            Participants::<Runtime>::iter().next().unwrap(),
            (
                ALICE,
                CourtParticipantInfo {
                    stake: amount,
                    active_lock: 0u128,
                    prepare_exit_at: None,
                    delegations: Default::default()
                }
            )
        );
        assert_eq!(Balances::free_balance(ALICE), alice_free_balance_before);
        assert_eq!(Balances::locks(ALICE), vec![the_lock(amount)]);
        assert_eq!(
            CourtPool::<Runtime>::get().into_inner(),
            vec![CourtPoolItem {
                stake: amount,
                court_participant: ALICE,
                consumed_stake: 0,
                joined_at
            }]
        );
    });
}

#[test]
fn join_court_works_multiple_joins() {
    ExtBuilder::default().build().execute_with(|| {
        let min = MinJurorStake::get();
        let amount = 2 * min;
        let joined_at_0 = <frame_system::Pallet<Runtime>>::block_number();
        assert_ok!(Court::join_court(RuntimeOrigin::signed(ALICE), amount));
        assert_eq!(Balances::locks(ALICE), vec![the_lock(amount)]);
        assert_eq!(
            CourtPool::<Runtime>::get().into_inner(),
            vec![CourtPoolItem {
                stake: amount,
                court_participant: ALICE,
                consumed_stake: 0,
                joined_at: joined_at_0
            }]
        );
        assert_eq!(
            Participants::<Runtime>::iter()
                .collect::<Vec<(AccountIdTest, CourtParticipantInfoOf<Runtime>)>>(),
            vec![(
                ALICE,
                CourtParticipantInfo {
                    stake: amount,
                    active_lock: 0u128,
                    prepare_exit_at: None,
                    delegations: Default::default()
                }
            )]
        );

        let joined_at_1 = <frame_system::Pallet<Runtime>>::block_number();
        assert_ok!(Court::join_court(RuntimeOrigin::signed(BOB), amount));
        assert_eq!(Balances::locks(BOB), vec![the_lock(amount)]);
        assert_eq!(
            CourtPool::<Runtime>::get().into_inner(),
            vec![
                CourtPoolItem {
                    stake: amount,
                    court_participant: ALICE,
                    consumed_stake: 0,
                    joined_at: joined_at_0
                },
                CourtPoolItem {
                    stake: amount,
                    court_participant: BOB,
                    consumed_stake: 0,
                    joined_at: joined_at_1
                }
            ]
        );
        assert_eq!(Participants::<Runtime>::iter().count(), 2);
        assert_eq!(
            Participants::<Runtime>::get(ALICE).unwrap(),
            CourtParticipantInfo {
                stake: amount,
                active_lock: 0u128,
                prepare_exit_at: None,
                delegations: Default::default()
            }
        );
        assert_eq!(
            Participants::<Runtime>::get(BOB).unwrap(),
            CourtParticipantInfo {
                stake: amount,
                active_lock: 0u128,
                prepare_exit_at: None,
                delegations: Default::default()
            }
        );

        let higher_amount = amount + 1;
        assert_ok!(Court::join_court(RuntimeOrigin::signed(ALICE), higher_amount));
        assert_eq!(Balances::locks(BOB), vec![the_lock(amount)]);
        assert_eq!(Balances::locks(ALICE), vec![the_lock(higher_amount)]);
        assert_eq!(
            CourtPool::<Runtime>::get().into_inner(),
            vec![
                CourtPoolItem {
                    stake: amount,
                    court_participant: BOB,
                    consumed_stake: 0,
                    joined_at: joined_at_1
                },
                CourtPoolItem {
                    stake: higher_amount,
                    court_participant: ALICE,
                    consumed_stake: 0,
                    joined_at: joined_at_0
                },
            ]
        );
        assert_eq!(Participants::<Runtime>::iter().count(), 2);
        assert_eq!(
            Participants::<Runtime>::get(BOB).unwrap(),
            CourtParticipantInfo {
                stake: amount,
                active_lock: 0u128,
                prepare_exit_at: None,
                delegations: Default::default()
            }
        );
        assert_eq!(
            Participants::<Runtime>::get(ALICE).unwrap(),
            CourtParticipantInfo {
                stake: higher_amount,
                active_lock: 0u128,
                prepare_exit_at: None,
                delegations: Default::default()
            }
        );
    });
}

#[test]
fn join_court_saves_consumed_stake_and_active_lock_for_double_join() {
    ExtBuilder::default().build().execute_with(|| {
        let min = MinJurorStake::get();
        let amount = 2 * min;

        let consumed_stake = min;
        let active_lock = min + 1;
        Participants::<Runtime>::insert(
            ALICE,
            CourtParticipantInfo {
                stake: amount,
                active_lock,
                prepare_exit_at: None,
                delegations: Default::default(),
            },
        );
        let joined_at = <frame_system::Pallet<Runtime>>::block_number();
        let juror_pool = vec![CourtPoolItem {
            stake: amount,
            court_participant: ALICE,
            consumed_stake,
            joined_at,
        }];
        CourtPool::<Runtime>::put::<CourtPoolOf<Runtime>>(juror_pool.try_into().unwrap());

        let higher_amount = amount + 1;
        assert_ok!(Court::join_court(RuntimeOrigin::signed(ALICE), higher_amount));
        assert_eq!(CourtPool::<Runtime>::get().into_inner()[0].consumed_stake, consumed_stake);
        assert_eq!(Participants::<Runtime>::get(ALICE).unwrap().active_lock, active_lock);
    });
}

#[test]
fn join_court_fails_below_min_juror_stake() {
    ExtBuilder::default().build().execute_with(|| {
        let min = MinJurorStake::get();
        let amount = min - 1;
        assert_noop!(
            Court::join_court(RuntimeOrigin::signed(ALICE), amount),
            Error::<Runtime>::BelowMinJurorStake
        );
    });
}

#[test]
fn join_court_fails_if_amount_exceeds_balance() {
    ExtBuilder::default().build().execute_with(|| {
        let min = MinJurorStake::get();
        let amount = min + 1;
        assert_noop!(
<<<<<<< HEAD
            Court::join_court(RuntimeOrigin::signed(POOR_PAUL), amount),
            Error::<Runtime>::AmountExceedsBalance
=======
            Court::on_dispute(&0, &market),
            Error::<Runtime>::MarketDoesNotHaveCourtMechanism
>>>>>>> ae0eccff
        );
    });
}

#[test]
fn join_court_fails_amount_below_last_join() {
    ExtBuilder::default().build().execute_with(|| {
        let min = MinJurorStake::get();
        let last_join_amount = 2 * min;
        assert_ok!(Court::join_court(RuntimeOrigin::signed(ALICE), last_join_amount));

        assert_noop!(
<<<<<<< HEAD
            Court::join_court(RuntimeOrigin::signed(ALICE), last_join_amount - 1),
            Error::<Runtime>::AmountBelowLastJoin
=======
            Court::on_resolution(&0, &market),
            Error::<Runtime>::MarketDoesNotHaveCourtMechanism
>>>>>>> ae0eccff
        );
    });
}

#[test]
<<<<<<< HEAD
fn join_court_after_prepare_exit_court() {
    ExtBuilder::default().build().execute_with(|| {
        let min = MinJurorStake::get();
        let amount = 2 * min;
        let now = <frame_system::Pallet<Runtime>>::block_number();
        assert_ok!(Court::join_court(RuntimeOrigin::signed(ALICE), amount));

        assert_ok!(Court::prepare_exit_court(RuntimeOrigin::signed(ALICE)));

        let p_info = <Participants<Runtime>>::get(ALICE).unwrap();
        assert_eq!(Some(now), p_info.prepare_exit_at);

        assert_ok!(Court::join_court(RuntimeOrigin::signed(ALICE), amount + 1));

        let p_info = <Participants<Runtime>>::get(ALICE).unwrap();
        assert_eq!(None, p_info.prepare_exit_at);
    });
}

#[test]
fn join_court_fails_amount_below_lowest_juror() {
    ExtBuilder::default().build().execute_with(|| {
        let min = MinJurorStake::get();
        let min_amount = 2 * min;

        let max_accounts = CourtPoolOf::<Runtime>::bound();
        let max_amount = min_amount + max_accounts as u128;
        for i in 1..=max_accounts {
            let amount = max_amount - i as u128;
            let _ = Balances::deposit(&(i as u128), amount).unwrap();
            assert_ok!(Court::join_court(RuntimeOrigin::signed(i as u128), amount));
        }

        assert!(CourtPool::<Runtime>::get().is_full());

=======
fn appeal_stores_jurors_that_should_vote() {
    ExtBuilder::default().build().execute_with(|| {
        setup_blocks(123);
        let _ = Court::join_court(RuntimeOrigin::signed(ALICE));
        let _ = Court::join_court(RuntimeOrigin::signed(BOB));
        MarketCommons::push_market(DEFAULT_MARKET).unwrap();
        Court::appeal(RuntimeOrigin::signed(ALICE), 0).unwrap();
>>>>>>> ae0eccff
        assert_noop!(
            Court::join_court(RuntimeOrigin::signed(0u128), min_amount - 1),
            Error::<Runtime>::AmountBelowLowestJuror
        );
    });
}

#[test]
fn prepare_exit_court_works() {
    ExtBuilder::default().build().execute_with(|| {
        let amount = 2 * BASE;
        let joined_at = <frame_system::Pallet<Runtime>>::block_number();
        assert_ok!(Court::join_court(RuntimeOrigin::signed(ALICE), amount));
        assert_eq!(
            CourtPool::<Runtime>::get().into_inner(),
            vec![CourtPoolItem {
                stake: amount,
                court_participant: ALICE,
                consumed_stake: 0,
                joined_at
            }]
        );

        assert_ok!(Court::prepare_exit_court(RuntimeOrigin::signed(ALICE)));
        System::assert_last_event(Event::ExitPrepared { court_participant: ALICE }.into());
        assert!(CourtPool::<Runtime>::get().into_inner().is_empty());
    });
}

#[test]
fn prepare_exit_court_removes_lowest_staked_juror() {
    ExtBuilder::default().build().execute_with(|| {
        let min = MinJurorStake::get();
        let min_amount = 2 * min;

        for i in 0..CourtPoolOf::<Runtime>::bound() {
            let amount = min_amount + i as u128;
            let juror = i as u128;
            let _ = Balances::deposit(&juror, amount).unwrap();
            assert_ok!(Court::join_court(RuntimeOrigin::signed(juror), amount));
        }

        let len = CourtPool::<Runtime>::get().into_inner().len();
        assert!(
            CourtPool::<Runtime>::get()
                .into_inner()
                .iter()
                .any(|item| item.court_participant == 0u128)
        );
        assert_ok!(Court::prepare_exit_court(RuntimeOrigin::signed(0u128)));
        assert_eq!(CourtPool::<Runtime>::get().into_inner().len(), len - 1);
        CourtPool::<Runtime>::get().into_inner().iter().for_each(|item| {
            assert_ne!(item.court_participant, 0u128);
        });
    });
}

#[test]
fn prepare_exit_court_removes_middle_staked_juror() {
    ExtBuilder::default().build().execute_with(|| {
<<<<<<< HEAD
        let min = MinJurorStake::get();
        let min_amount = 2 * min;

        for i in 0..CourtPoolOf::<Runtime>::bound() {
            let amount = min_amount + i as u128;
            let juror = i as u128;
            let _ = Balances::deposit(&juror, amount).unwrap();
            assert_ok!(Court::join_court(RuntimeOrigin::signed(juror), amount));
        }

        let middle_index = (CourtPoolOf::<Runtime>::bound() / 2) as u128;

        let len = CourtPool::<Runtime>::get().into_inner().len();
        assert!(
            CourtPool::<Runtime>::get()
                .into_inner()
                .iter()
                .any(|item| item.court_participant == middle_index)
        );
        assert_ok!(Court::prepare_exit_court(RuntimeOrigin::signed(middle_index)));
        assert_eq!(CourtPool::<Runtime>::get().into_inner().len(), len - 1);
        CourtPool::<Runtime>::get().into_inner().iter().for_each(|item| {
            assert_ne!(item.court_participant, middle_index);
        });
=======
        setup_blocks(2);
        Court::join_court(RuntimeOrigin::signed(ALICE)).unwrap();
        Court::join_court(RuntimeOrigin::signed(BOB)).unwrap();
        Court::join_court(RuntimeOrigin::signed(CHARLIE)).unwrap();
        MarketCommons::push_market(DEFAULT_MARKET).unwrap();
        Court::appeal(RuntimeOrigin::signed(ALICE), 0).unwrap();
        Court::vote(RuntimeOrigin::signed(ALICE), 0, OutcomeReport::Scalar(1)).unwrap();
        Court::vote(RuntimeOrigin::signed(BOB), 0, OutcomeReport::Scalar(2)).unwrap();
        Court::vote(RuntimeOrigin::signed(CHARLIE), 0, OutcomeReport::Scalar(3)).unwrap();
        let _ = Court::on_resolution(&0, &DEFAULT_MARKET).unwrap();
        assert_eq!(Balances::free_balance(ALICE), 998 * BASE + 3 * BASE);
        assert_eq!(Balances::reserved_balance_named(&Court::reserve_id(), &ALICE), 2 * BASE);
        assert_eq!(Balances::free_balance(BOB), 996 * BASE);
        assert_eq!(Balances::reserved_balance_named(&Court::reserve_id(), &BOB), 4 * BASE);
        assert_eq!(Balances::free_balance(CHARLIE), 994 * BASE);
        assert_eq!(Balances::reserved_balance_named(&Court::reserve_id(), &CHARLIE), 3 * BASE);
>>>>>>> ae0eccff
    });
}

#[test]
fn prepare_exit_court_removes_highest_staked_juror() {
    ExtBuilder::default().build().execute_with(|| {
<<<<<<< HEAD
        let min = MinJurorStake::get();
        let min_amount = 2 * min;

        for i in 0..CourtPoolOf::<Runtime>::bound() {
            let amount = min_amount + i as u128;
            let juror = i as u128;
            let _ = Balances::deposit(&juror, amount).unwrap();
            assert_ok!(Court::join_court(RuntimeOrigin::signed(juror), amount));
        }

        let last_index = (CourtPoolOf::<Runtime>::bound() - 1) as u128;

        let len = CourtPool::<Runtime>::get().into_inner().len();
        assert!(
            CourtPool::<Runtime>::get()
                .into_inner()
                .iter()
                .any(|item| item.court_participant == last_index)
        );
        assert_ok!(Court::prepare_exit_court(RuntimeOrigin::signed(last_index)));
        assert_eq!(CourtPool::<Runtime>::get().into_inner().len(), len - 1);
        CourtPool::<Runtime>::get().into_inner().iter().for_each(|item| {
            assert_ne!(item.court_participant, last_index);
        });
=======
        setup_blocks(2);
        Court::join_court(RuntimeOrigin::signed(ALICE)).unwrap();
        Court::join_court(RuntimeOrigin::signed(BOB)).unwrap();
        Court::join_court(RuntimeOrigin::signed(CHARLIE)).unwrap();
        MarketCommons::push_market(DEFAULT_MARKET).unwrap();
        Court::appeal(RuntimeOrigin::signed(ALICE), 0).unwrap();
        Court::vote(RuntimeOrigin::signed(ALICE), 0, OutcomeReport::Scalar(1)).unwrap();
        Court::vote(RuntimeOrigin::signed(BOB), 0, OutcomeReport::Scalar(1)).unwrap();
        Court::vote(RuntimeOrigin::signed(CHARLIE), 0, OutcomeReport::Scalar(2)).unwrap();
        let outcome = Court::on_resolution(&0, &DEFAULT_MARKET).unwrap().result;
        assert_eq!(outcome, Some(OutcomeReport::Scalar(1)));
>>>>>>> ae0eccff
    });
}

#[test]
fn join_court_binary_search_sorted_insert_works() {
    ExtBuilder::default().build().execute_with(|| {
<<<<<<< HEAD
        let min = MinJurorStake::get();
        let min_amount = 2 * min;

        let max_accounts = CourtPoolOf::<Runtime>::bound();
        let mut rng = rand::thread_rng();
        let mut random_numbers: Vec<u32> = (0u32..max_accounts as u32).collect();
        random_numbers.shuffle(&mut rng);
        let max_amount = min_amount + max_accounts as u128;
        for i in random_numbers {
            let amount = max_amount - i as u128;
            let juror = i as u128;
            let _ = Balances::deposit(&juror, amount).unwrap();
            assert_ok!(Court::join_court(RuntimeOrigin::signed(juror), amount));
        }

        let mut last_stake = 0;
        for pool_item in CourtPool::<Runtime>::get().into_inner().iter() {
            assert!(pool_item.stake >= last_stake);
            last_stake = pool_item.stake;
        }
=======
        setup_blocks(2);
        Court::join_court(RuntimeOrigin::signed(ALICE)).unwrap();
        Court::join_court(RuntimeOrigin::signed(BOB)).unwrap();
        Court::vote(RuntimeOrigin::signed(ALICE), 0, OutcomeReport::Scalar(1)).unwrap();
        MarketCommons::push_market(DEFAULT_MARKET).unwrap();
        Court::appeal(RuntimeOrigin::signed(ALICE), 0).unwrap();
        let _ = Court::on_resolution(&0, &DEFAULT_MARKET).unwrap();
        assert_eq!(Jurors::<Runtime>::get(ALICE).unwrap().status, JurorStatus::Ok);
        assert_eq!(Jurors::<Runtime>::get(BOB).unwrap().status, JurorStatus::Tardy);
>>>>>>> ae0eccff
    });
}

#[test]
fn prepare_exit_court_fails_juror_already_prepared_to_exit() {
    ExtBuilder::default().build().execute_with(|| {
<<<<<<< HEAD
        let amount = 2 * BASE;
        let joined_at = <frame_system::Pallet<Runtime>>::block_number();
        assert_ok!(Court::join_court(RuntimeOrigin::signed(ALICE), amount));
        assert_eq!(
            CourtPool::<Runtime>::get().into_inner(),
            vec![CourtPoolItem {
                stake: amount,
                court_participant: ALICE,
                consumed_stake: 0,
                joined_at
            }]
        );

        assert_ok!(Court::prepare_exit_court(RuntimeOrigin::signed(ALICE)));

        assert_noop!(
            Court::prepare_exit_court(RuntimeOrigin::signed(ALICE)),
            Error::<Runtime>::AlreadyPreparedExit
        );
=======
        setup_blocks(2);
        Court::join_court(RuntimeOrigin::signed(ALICE)).unwrap();
        Court::join_court(RuntimeOrigin::signed(BOB)).unwrap();
        Court::join_court(RuntimeOrigin::signed(CHARLIE)).unwrap();
        MarketCommons::push_market(DEFAULT_MARKET).unwrap();
        Court::appeal(RuntimeOrigin::signed(ALICE), 0).unwrap();
        Court::vote(RuntimeOrigin::signed(ALICE), 0, OutcomeReport::Scalar(1)).unwrap();
        Court::vote(RuntimeOrigin::signed(BOB), 0, OutcomeReport::Scalar(1)).unwrap();
        Court::vote(RuntimeOrigin::signed(CHARLIE), 0, OutcomeReport::Scalar(2)).unwrap();
        let _ = Court::on_resolution(&0, &DEFAULT_MARKET).unwrap();
        assert_eq!(Jurors::<Runtime>::get(CHARLIE).unwrap().status, JurorStatus::Tardy);
>>>>>>> ae0eccff
    });
}

#[test]
fn prepare_exit_court_fails_juror_does_not_exist() {
    ExtBuilder::default().build().execute_with(|| {
<<<<<<< HEAD
        assert!(Participants::<Runtime>::iter().next().is_none());

        assert_noop!(
            Court::prepare_exit_court(RuntimeOrigin::signed(ALICE)),
            Error::<Runtime>::JurorDoesNotExist
        );
=======
        setup_blocks(2);
        Court::join_court(RuntimeOrigin::signed(ALICE)).unwrap();
        Court::join_court(RuntimeOrigin::signed(BOB)).unwrap();
        Court::set_stored_juror_as_tardy(&BOB).unwrap();
        Court::vote(RuntimeOrigin::signed(ALICE), 0, OutcomeReport::Scalar(1)).unwrap();
        MarketCommons::push_market(DEFAULT_MARKET).unwrap();
        Court::appeal(RuntimeOrigin::signed(ALICE), 0).unwrap();
        let _ = Court::on_resolution(&0, &DEFAULT_MARKET).unwrap();
        let join_court_stake = 40000000000;
        let slash = join_court_stake / 5;
        assert_eq!(Balances::free_balance(Court::treasury_account_id()), INITIAL_BALANCE + slash);
        assert_eq!(Balances::free_balance(BOB), INITIAL_BALANCE - slash);
        assert_eq!(Balances::reserved_balance_named(&Court::reserve_id(), &BOB), 0);
>>>>>>> ae0eccff
    });
}

#[test]
fn exit_court_works_without_active_lock() {
    ExtBuilder::default().build().execute_with(|| {
<<<<<<< HEAD
        let min = MinJurorStake::get();
        let amount = 2 * min;
        assert_ok!(Court::join_court(RuntimeOrigin::signed(ALICE), amount));
        assert!(!CourtPool::<Runtime>::get().into_inner().is_empty());
        assert_ok!(Court::prepare_exit_court(RuntimeOrigin::signed(ALICE)));
        assert!(CourtPool::<Runtime>::get().into_inner().is_empty());
        assert!(Participants::<Runtime>::get(ALICE).is_some());

        run_blocks(InflationPeriod::get());

        assert_eq!(Balances::locks(ALICE), vec![the_lock(amount)]);
        assert_ok!(Court::exit_court(RuntimeOrigin::signed(ALICE), ALICE));
        System::assert_last_event(
            Event::ExitedCourt {
                court_participant: ALICE,
                exit_amount: amount,
                active_lock: 0u128,
            }
            .into(),
        );
        assert!(Participants::<Runtime>::iter().next().is_none());
        assert!(Balances::locks(ALICE).is_empty());
=======
        setup_blocks(2);
        Court::join_court(RuntimeOrigin::signed(ALICE)).unwrap();
        Court::join_court(RuntimeOrigin::signed(BOB)).unwrap();
        Court::join_court(RuntimeOrigin::signed(CHARLIE)).unwrap();
        MarketCommons::push_market(DEFAULT_MARKET).unwrap();
        Court::appeal(RuntimeOrigin::signed(ALICE), 0).unwrap();
        Court::vote(RuntimeOrigin::signed(ALICE), 0, OutcomeReport::Scalar(1)).unwrap();
        Court::vote(RuntimeOrigin::signed(BOB), 0, OutcomeReport::Scalar(1)).unwrap();
        Court::vote(RuntimeOrigin::signed(CHARLIE), 0, OutcomeReport::Scalar(2)).unwrap();
        let _ = Court::on_resolution(&0, &DEFAULT_MARKET).unwrap();
        assert_eq!(RequestedJurors::<Runtime>::iter().count(), 0);
        assert_eq!(Votes::<Runtime>::iter().count(), 0);
>>>>>>> ae0eccff
    });
}

#[test]
fn exit_court_works_with_active_lock() {
    ExtBuilder::default().build().execute_with(|| {
        let active_lock = MinJurorStake::get();
        let amount = 3 * active_lock;
        assert_ok!(Court::join_court(RuntimeOrigin::signed(ALICE), amount));
        assert!(!CourtPool::<Runtime>::get().into_inner().is_empty());

        assert_eq!(
            <Participants<Runtime>>::get(ALICE).unwrap(),
            CourtParticipantInfo {
                stake: amount,
                active_lock: 0,
                prepare_exit_at: None,
                delegations: Default::default()
            }
        );
        // assume that `choose_multiple_weighted` has set the active_lock
        <Participants<Runtime>>::insert(
            ALICE,
            CourtParticipantInfo {
                stake: amount,
                active_lock,
                prepare_exit_at: None,
                delegations: Default::default(),
            },
        );

        assert_eq!(Balances::locks(ALICE), vec![the_lock(amount)]);

        let now = <frame_system::Pallet<Runtime>>::block_number();
        assert_ok!(Court::prepare_exit_court(RuntimeOrigin::signed(ALICE)));
        assert!(CourtPool::<Runtime>::get().into_inner().is_empty());

        run_blocks(InflationPeriod::get());

        assert_ok!(Court::exit_court(RuntimeOrigin::signed(ALICE), ALICE));
        System::assert_last_event(
            Event::ExitedCourt {
                court_participant: ALICE,
                exit_amount: amount - active_lock,
                active_lock,
            }
            .into(),
        );
        assert_eq!(
            Participants::<Runtime>::get(ALICE).unwrap(),
            CourtParticipantInfo {
                stake: active_lock,
                active_lock,
                prepare_exit_at: Some(now),
                delegations: Default::default()
            }
        );
        assert_eq!(Balances::locks(ALICE), vec![the_lock(active_lock)]);
    });
}

#[test]
fn exit_court_fails_juror_does_not_exist() {
    ExtBuilder::default().build().execute_with(|| {
        assert_noop!(
            Court::exit_court(RuntimeOrigin::signed(ALICE), ALICE),
            Error::<Runtime>::JurorDoesNotExist
        );
    });
}

#[test]
fn exit_court_fails_juror_not_prepared_to_exit() {
    ExtBuilder::default().build().execute_with(|| {
        let amount = 2 * BASE;
        assert_ok!(Court::join_court(RuntimeOrigin::signed(ALICE), amount));

        run_blocks(InflationPeriod::get());

        assert_noop!(
            Court::exit_court(RuntimeOrigin::signed(ALICE), ALICE),
            Error::<Runtime>::PrepareExitAtNotPresent
        );
    });
}

#[test]
fn exit_court_fails_if_inflation_period_not_over() {
    ExtBuilder::default().build().execute_with(|| {
        let amount = 2 * BASE;
        assert_ok!(Court::join_court(RuntimeOrigin::signed(ALICE), amount));

        assert_ok!(Court::prepare_exit_court(RuntimeOrigin::signed(ALICE)));

        run_blocks(InflationPeriod::get() - 1);

        assert_noop!(
            Court::exit_court(RuntimeOrigin::signed(ALICE), ALICE),
            Error::<Runtime>::PrematureExit
        );
    });
}

#[test]
fn vote_works() {
    ExtBuilder::default().build().execute_with(|| {
        fill_juror_pool(MaxCourtParticipants::get());
        let court_id = initialize_court();

        let amount = MinJurorStake::get() * 100;
        assert_ok!(Court::join_court(RuntimeOrigin::signed(ALICE), amount));

        // trick a little bit to let alice be part of the ("random") selection
        let mut draws = <SelectedDraws<Runtime>>::get(court_id);
        assert_eq!(
            draws.iter().map(|draw| draw.weight).sum::<u32>() as usize,
            Court::necessary_draws_weight(0usize)
        );
        let slashable = MinJurorStake::get();
        let alice_index =
            draws.binary_search_by_key(&ALICE, |draw| draw.court_participant).unwrap_or_else(|j| j);
        draws[alice_index] =
            Draw { court_participant: ALICE, weight: 1, vote: Vote::Drawn, slashable };
        <SelectedDraws<Runtime>>::insert(court_id, draws);
        <Participants<Runtime>>::insert(
            ALICE,
            CourtParticipantInfo {
                stake: amount,
                active_lock: slashable,
                prepare_exit_at: None,
                delegations: Default::default(),
            },
        );

        let old_draws = <SelectedDraws<Runtime>>::get(court_id);

        run_to_block(<RequestBlock<Runtime>>::get() + 1);

        let outcome = OutcomeReport::Scalar(42u128);
        let salt = <Runtime as frame_system::Config>::Hash::default();
        let commitment = BlakeTwo256::hash_of(&(ALICE, outcome, salt));
        assert_ok!(Court::vote(RuntimeOrigin::signed(ALICE), court_id, commitment));
        System::assert_last_event(Event::JurorVoted { court_id, juror: ALICE, commitment }.into());

        let new_draws = <SelectedDraws<Runtime>>::get(court_id);
        for (i, (old_draw, new_draw)) in old_draws.iter().zip(new_draws.iter()).enumerate() {
            if i == alice_index {
                continue;
            } else {
                assert_eq!(old_draw, new_draw);
            }
        }
        assert_eq!(
            old_draws[alice_index].court_participant,
            new_draws[alice_index].court_participant
        );
        assert_eq!(old_draws[alice_index].weight, new_draws[alice_index].weight);
        assert_eq!(old_draws[alice_index].slashable, new_draws[alice_index].slashable);
        assert_eq!(old_draws[alice_index].vote, Vote::Drawn);
        assert_eq!(new_draws[alice_index].vote, Vote::Secret { commitment });
    });
}

#[test]
fn vote_overwrite_works() {
    ExtBuilder::default().build().execute_with(|| {
        fill_juror_pool(MaxCourtParticipants::get());
        let court_id = initialize_court();

        let amount = MinJurorStake::get() * 100;
        assert_ok!(Court::join_court(RuntimeOrigin::signed(ALICE), amount));

        put_alice_in_draw(court_id, amount);

        run_to_block(<RequestBlock<Runtime>>::get() + 1);

        let wrong_outcome = OutcomeReport::Scalar(69u128);
        let salt = <Runtime as frame_system::Config>::Hash::default();
        let wrong_commitment = BlakeTwo256::hash_of(&(ALICE, wrong_outcome, salt));
        assert_ok!(Court::vote(RuntimeOrigin::signed(ALICE), court_id, wrong_commitment));
        assert_eq!(
            <SelectedDraws<Runtime>>::get(court_id)[0].vote,
            Vote::Secret { commitment: wrong_commitment }
        );

        run_blocks(1);

        let right_outcome = OutcomeReport::Scalar(42u128);
        let new_commitment = BlakeTwo256::hash_of(&(ALICE, right_outcome, salt));
        assert_ok!(Court::vote(RuntimeOrigin::signed(ALICE), court_id, new_commitment));
        assert_ne!(wrong_commitment, new_commitment);
        assert_eq!(
            <SelectedDraws<Runtime>>::get(court_id)[0].vote,
            Vote::Secret { commitment: new_commitment }
        );
    });
}

#[test]
fn vote_fails_if_court_not_found() {
    ExtBuilder::default().build().execute_with(|| {
        let court_id = 0;
        let commitment = <Runtime as frame_system::Config>::Hash::default();
        assert_noop!(
            Court::vote(RuntimeOrigin::signed(ALICE), court_id, commitment),
            Error::<Runtime>::CourtNotFound
        );
    });
}

#[test_case(
    Vote::Revealed {
        commitment: <Runtime as frame_system::Config>::Hash::default(),
        vote_item: VoteItem::Outcome(OutcomeReport::Scalar(1u128)),
        salt: <Runtime as frame_system::Config>::Hash::default(),
    }; "revealed"
)]
#[test_case(
    Vote::Denounced {
        commitment: <Runtime as frame_system::Config>::Hash::default(),
        vote_item: VoteItem::Outcome(OutcomeReport::Scalar(1u128)),
        salt: <Runtime as frame_system::Config>::Hash::default(),
    }; "denounced"
)]
fn vote_fails_if_vote_state_incorrect(
    vote: crate::Vote<<Runtime as frame_system::Config>::Hash, crate::DelegatedStakesOf<Runtime>>,
) {
    ExtBuilder::default().build().execute_with(|| {
        fill_juror_pool(MaxCourtParticipants::get());
        let court_id = initialize_court();

        let amount = MinJurorStake::get() * 100;
        assert_ok!(Court::join_court(RuntimeOrigin::signed(ALICE), amount));

        let mut draws = <SelectedDraws<Runtime>>::get(court_id);
        assert!(!draws.is_empty());
        draws[0] = Draw { court_participant: ALICE, weight: 101, vote, slashable: 42u128 };
        <SelectedDraws<Runtime>>::insert(court_id, draws);

        run_to_block(<RequestBlock<Runtime>>::get() + 1);

        let outcome = OutcomeReport::Scalar(42u128);
        let salt = <Runtime as frame_system::Config>::Hash::default();
        let commitment = BlakeTwo256::hash_of(&(ALICE, outcome, salt));
        assert_noop!(
            Court::vote(RuntimeOrigin::signed(ALICE), court_id, commitment),
            Error::<Runtime>::InvalidVoteState
        );
    });
}

#[test]
fn vote_fails_if_caller_not_in_draws() {
    ExtBuilder::default().build().execute_with(|| {
        fill_juror_pool(MaxCourtParticipants::get());
        let court_id = initialize_court();

        let mut draws = <SelectedDraws<Runtime>>::get(court_id);
        draws.retain(|draw| draw.court_participant != ALICE);
        <SelectedDraws<Runtime>>::insert(court_id, draws);

        run_to_block(<RequestBlock<Runtime>>::get() + 1);

        let outcome = OutcomeReport::Scalar(42u128);
        let salt = <Runtime as frame_system::Config>::Hash::default();
        let commitment = BlakeTwo256::hash_of(&(ALICE, outcome, salt));
        assert_noop!(
            Court::vote(RuntimeOrigin::signed(ALICE), court_id, commitment),
            Error::<Runtime>::CallerNotInSelectedDraws
        );
    });
}

#[test]
fn vote_fails_if_not_in_voting_period() {
    ExtBuilder::default().build().execute_with(|| {
        fill_juror_pool(MaxCourtParticipants::get());
        let court_id = initialize_court();

        let amount = MinJurorStake::get() * 100;
        assert_ok!(Court::join_court(RuntimeOrigin::signed(ALICE), amount));

        put_alice_in_draw(court_id, amount);

        run_to_block(<RequestBlock<Runtime>>::get() + VotePeriod::get() + 1);

        let outcome = OutcomeReport::Scalar(42u128);
        let salt = <Runtime as frame_system::Config>::Hash::default();
        let commitment = BlakeTwo256::hash_of(&(ALICE, outcome, salt));
        assert_noop!(
            Court::vote(RuntimeOrigin::signed(ALICE), court_id, commitment),
            Error::<Runtime>::NotInVotingPeriod
        );
    });
}

#[test]
fn reveal_vote_works() {
    ExtBuilder::default().build().execute_with(|| {
        fill_juror_pool(MaxCourtParticipants::get());
        let court_id = initialize_court();

        let amount = MinJurorStake::get() * 100;
        assert_ok!(Court::join_court(RuntimeOrigin::signed(ALICE), amount));

        // trick a little bit to let alice be part of the ("random") selection
        let mut draws = <SelectedDraws<Runtime>>::get(court_id);
        assert_eq!(
            draws.iter().map(|draw| draw.weight).sum::<u32>() as usize,
            Court::necessary_draws_weight(0usize)
        );
        let slashable = MinJurorStake::get();
        let alice_index =
            draws.binary_search_by_key(&ALICE, |draw| draw.court_participant).unwrap_or_else(|j| j);
        draws[alice_index] =
            Draw { court_participant: ALICE, weight: 1, vote: Vote::Drawn, slashable };
        <SelectedDraws<Runtime>>::insert(court_id, draws);
        <Participants<Runtime>>::insert(
            ALICE,
            CourtParticipantInfo {
                stake: amount,
                active_lock: slashable,
                prepare_exit_at: None,
                delegations: Default::default(),
            },
        );

        run_to_block(<RequestBlock<Runtime>>::get() + 1);

        let outcome = OutcomeReport::Scalar(42u128);
        let vote_item = VoteItem::Outcome(outcome);

        let salt = <Runtime as frame_system::Config>::Hash::default();
        let commitment = BlakeTwo256::hash_of(&(ALICE, vote_item.clone(), salt));
        assert_ok!(Court::vote(RuntimeOrigin::signed(ALICE), court_id, commitment));

        let old_draws = <SelectedDraws<Runtime>>::get(court_id);

        run_blocks(VotePeriod::get() + 1);

        assert_ok!(Court::reveal_vote(
            RuntimeOrigin::signed(ALICE),
            court_id,
            vote_item.clone(),
            salt,
        ));
        System::assert_last_event(
            Event::JurorRevealedVote { juror: ALICE, court_id, vote_item: vote_item.clone(), salt }
                .into(),
        );

        let new_draws = <SelectedDraws<Runtime>>::get(court_id);
        for (i, (old_draw, new_draw)) in old_draws.iter().zip(new_draws.iter()).enumerate() {
            if i == alice_index {
                continue;
            }
            assert_eq!(old_draw, new_draw);
        }
        assert_eq!(
            old_draws[alice_index].court_participant,
            new_draws[alice_index].court_participant
        );
        assert_eq!(old_draws[alice_index].weight, new_draws[alice_index].weight);
        assert_eq!(old_draws[alice_index].slashable, new_draws[alice_index].slashable);
        assert_eq!(old_draws[alice_index].vote, Vote::Secret { commitment });
        assert_eq!(new_draws[alice_index].vote, Vote::Revealed { commitment, vote_item, salt });
    });
}

#[test]
fn reveal_vote_fails_if_caller_not_juror() {
    ExtBuilder::default().build().execute_with(|| {
        let outcome = OutcomeReport::Scalar(42u128);
        let (court_id, _, salt) = set_alice_after_vote(outcome.clone());

        run_blocks(VotePeriod::get() + 1);

        <Participants<Runtime>>::remove(ALICE);

        let vote_item = VoteItem::Outcome(outcome);

        assert_noop!(
            Court::reveal_vote(RuntimeOrigin::signed(ALICE), court_id, vote_item, salt),
            Error::<Runtime>::CallerIsNotACourtParticipant
        );
    });
}

#[test]
fn reveal_vote_fails_if_court_not_found() {
    ExtBuilder::default().build().execute_with(|| {
        let outcome = OutcomeReport::Scalar(42u128);
        let (court_id, _, salt) = set_alice_after_vote(outcome.clone());
        run_blocks(VotePeriod::get() + 1);

        <Courts<Runtime>>::remove(court_id);

        let vote_item = VoteItem::Outcome(outcome);

        assert_noop!(
            Court::reveal_vote(RuntimeOrigin::signed(ALICE), court_id, vote_item, salt),
            Error::<Runtime>::CourtNotFound
        );
    });
}

#[test]
fn reveal_vote_fails_if_not_in_aggregation_period() {
    ExtBuilder::default().build().execute_with(|| {
        let outcome = OutcomeReport::Scalar(42u128);
        let (court_id, _, salt) = set_alice_after_vote(outcome.clone());

        run_blocks(VotePeriod::get() + AggregationPeriod::get() + 1);

        let vote_item = VoteItem::Outcome(outcome);

        assert_noop!(
            Court::reveal_vote(RuntimeOrigin::signed(ALICE), court_id, vote_item, salt),
            Error::<Runtime>::NotInAggregationPeriod
        );
    });
}

#[test]
fn reveal_vote_fails_if_juror_not_drawn() {
    ExtBuilder::default().build().execute_with(|| {
        let outcome = OutcomeReport::Scalar(42u128);
        let (court_id, _, salt) = set_alice_after_vote(outcome.clone());

        run_blocks(VotePeriod::get() + 1);

        <SelectedDraws<Runtime>>::mutate(court_id, |draws| {
            draws.retain(|draw| draw.court_participant != ALICE);
        });

        let vote_item = VoteItem::Outcome(outcome);

        assert_noop!(
            Court::reveal_vote(RuntimeOrigin::signed(ALICE), court_id, vote_item, salt),
            Error::<Runtime>::CallerNotInSelectedDraws
        );
    });
}

#[test]
fn reveal_vote_fails_for_invalid_reveal() {
    ExtBuilder::default().build().execute_with(|| {
        let outcome = OutcomeReport::Scalar(42u128);
        let (court_id, _, salt) = set_alice_after_vote(outcome);

        run_blocks(VotePeriod::get() + 1);

        let invalid_outcome = OutcomeReport::Scalar(43u128);
        let invalid_vote_item = VoteItem::Outcome(invalid_outcome);
        assert_noop!(
            Court::reveal_vote(RuntimeOrigin::signed(ALICE), court_id, invalid_vote_item, salt),
            Error::<Runtime>::CommitmentHashMismatch
        );
    });
}

#[test]
fn reveal_vote_fails_for_invalid_salt() {
    ExtBuilder::default().build().execute_with(|| {
        let outcome = OutcomeReport::Scalar(42u128);
        let (court_id, _, correct_salt) = set_alice_after_vote(outcome.clone());

        run_blocks(VotePeriod::get() + 1);

        let incorrect_salt: <Runtime as frame_system::Config>::Hash = [42; 32].into();
        assert_ne!(correct_salt, incorrect_salt);

        let vote_item = VoteItem::Outcome(outcome);
        assert_noop!(
            Court::reveal_vote(RuntimeOrigin::signed(ALICE), court_id, vote_item, incorrect_salt),
            Error::<Runtime>::CommitmentHashMismatch
        );
    });
}

#[test]
fn reveal_vote_fails_if_juror_not_voted() {
    ExtBuilder::default().build().execute_with(|| {
        let outcome = OutcomeReport::Scalar(42u128);
        let (court_id, _, salt) = set_alice_after_vote(outcome.clone());

        run_blocks(VotePeriod::get() + 1);

        <SelectedDraws<Runtime>>::mutate(court_id, |draws| {
            draws.iter_mut().for_each(|draw| {
                if draw.court_participant == ALICE {
                    draw.vote = Vote::Drawn;
                }
            });
        });

        let vote_item = VoteItem::Outcome(outcome);

        assert_noop!(
            Court::reveal_vote(RuntimeOrigin::signed(ALICE), court_id, vote_item, salt),
            Error::<Runtime>::JurorDidNotVote
        );
    });
}

#[test]
fn reveal_vote_fails_if_already_revealed() {
    ExtBuilder::default().build().execute_with(|| {
        let outcome = OutcomeReport::Scalar(42u128);
        let (court_id, _, salt) = set_alice_after_vote(outcome.clone());

        run_blocks(VotePeriod::get() + 1);

        let vote_item = VoteItem::Outcome(outcome);

        assert_ok!(Court::reveal_vote(
            RuntimeOrigin::signed(ALICE),
            court_id,
            vote_item.clone(),
            salt
        ));

        assert_noop!(
            Court::reveal_vote(RuntimeOrigin::signed(ALICE), court_id, vote_item, salt),
            Error::<Runtime>::VoteAlreadyRevealed
        );
    });
}

#[test]
fn reveal_vote_fails_if_already_denounced() {
    ExtBuilder::default().build().execute_with(|| {
        let outcome = OutcomeReport::Scalar(42u128);
        let (court_id, _, salt) = set_alice_after_vote(outcome.clone());

        let vote_item = VoteItem::Outcome(outcome);

        assert_ok!(Court::denounce_vote(
            RuntimeOrigin::signed(BOB),
            court_id,
            ALICE,
            vote_item.clone(),
            salt
        ));

        run_blocks(VotePeriod::get() + 1);

        assert_noop!(
            Court::reveal_vote(RuntimeOrigin::signed(ALICE), court_id, vote_item, salt),
            Error::<Runtime>::VoteAlreadyDenounced
        );
    });
}

#[test]
fn denounce_vote_works() {
    ExtBuilder::default().build().execute_with(|| {
        let outcome = OutcomeReport::Scalar(42u128);
        let (court_id, commitment, salt) = set_alice_after_vote(outcome.clone());

        let old_draws = <SelectedDraws<Runtime>>::get(court_id);
        assert!(old_draws.iter().any(|draw| {
            draw.court_participant == ALICE && matches!(draw.vote, Vote::Secret { .. })
        }));

        let free_alice_before = Balances::free_balance(ALICE);
        let pot_balance_before = Balances::free_balance(&Court::reward_pot(court_id));

        let vote_item = VoteItem::Outcome(outcome);

        assert_ok!(Court::denounce_vote(
            RuntimeOrigin::signed(BOB),
            court_id,
            ALICE,
            vote_item.clone(),
            salt
        ));
        System::assert_last_event(
            Event::DenouncedJurorVote {
                denouncer: BOB,
                juror: ALICE,
                court_id,
                vote_item: vote_item.clone(),
                salt,
            }
            .into(),
        );

        let new_draws = <SelectedDraws<Runtime>>::get(court_id);
        assert_eq!(old_draws[1..], new_draws[1..]);
        assert_eq!(old_draws[0].court_participant, ALICE);
        assert_eq!(old_draws[0].court_participant, new_draws[0].court_participant);
        assert_eq!(old_draws[0].weight, new_draws[0].weight);
        assert_eq!(old_draws[0].slashable, new_draws[0].slashable);
        assert_eq!(old_draws[0].vote, Vote::Secret { commitment });
        assert_eq!(new_draws[0].vote, Vote::Denounced { commitment, vote_item, salt });

        let free_alice_after = Balances::free_balance(ALICE);
        let slash = old_draws[0].slashable;
        assert!(!slash.is_zero());
        // slash happens in `reassign_court_stakes`
        // see `reassign_court_stakes_slashes_tardy_jurors_and_rewards_winners`
        assert_eq!(free_alice_after, free_alice_before);

        let pot_balance_after = Balances::free_balance(&Court::reward_pot(court_id));
        assert_eq!(pot_balance_after, pot_balance_before);
    });
}

#[test]
fn denounce_vote_fails_if_self_denounce() {
    ExtBuilder::default().build().execute_with(|| {
        let outcome = OutcomeReport::Scalar(42u128);
        let (court_id, _, salt) = set_alice_after_vote(outcome.clone());

        let vote_item = VoteItem::Outcome(outcome);

        assert_noop!(
            Court::denounce_vote(RuntimeOrigin::signed(ALICE), court_id, ALICE, vote_item, salt),
            Error::<Runtime>::CallerDenouncedItself
        );
    });
}

#[test]
fn denounce_vote_fails_if_juror_does_not_exist() {
    ExtBuilder::default().build().execute_with(|| {
        let outcome = OutcomeReport::Scalar(42u128);
        let (court_id, _, salt) = set_alice_after_vote(outcome.clone());

        <Participants<Runtime>>::remove(ALICE);

        let vote_item = VoteItem::Outcome(outcome);

        assert_noop!(
            Court::denounce_vote(RuntimeOrigin::signed(BOB), court_id, ALICE, vote_item, salt),
            Error::<Runtime>::JurorDoesNotExist
        );
    });
}

#[test]
fn denounce_vote_fails_if_court_not_found() {
    ExtBuilder::default().build().execute_with(|| {
        let outcome = OutcomeReport::Scalar(42u128);
        let (court_id, _, salt) = set_alice_after_vote(outcome.clone());

        <Courts<Runtime>>::remove(court_id);

        let vote_item = VoteItem::Outcome(outcome);

        assert_noop!(
            Court::denounce_vote(RuntimeOrigin::signed(BOB), court_id, ALICE, vote_item, salt),
            Error::<Runtime>::CourtNotFound
        );
    });
}

#[test]
fn denounce_vote_fails_if_not_in_voting_period() {
    ExtBuilder::default().build().execute_with(|| {
        let outcome = OutcomeReport::Scalar(42u128);
        let (court_id, _, salt) = set_alice_after_vote(outcome.clone());

        run_blocks(VotePeriod::get() + 1);

        let vote_item = VoteItem::Outcome(outcome);

        assert_noop!(
            Court::denounce_vote(RuntimeOrigin::signed(BOB), court_id, ALICE, vote_item, salt),
            Error::<Runtime>::NotInVotingPeriod
        );
    });
}

#[test]
fn denounce_vote_fails_if_juror_not_drawn() {
    ExtBuilder::default().build().execute_with(|| {
        let outcome = OutcomeReport::Scalar(42u128);
        let (court_id, _, salt) = set_alice_after_vote(outcome.clone());

        <SelectedDraws<Runtime>>::mutate(court_id, |draws| {
            draws.retain(|draw| draw.court_participant != ALICE);
        });

        let vote_item = VoteItem::Outcome(outcome);

        assert_noop!(
            Court::denounce_vote(RuntimeOrigin::signed(BOB), court_id, ALICE, vote_item, salt),
            Error::<Runtime>::JurorNotDrawn
        );
    });
}

#[test]
fn denounce_vote_fails_if_invalid_reveal() {
    ExtBuilder::default().build().execute_with(|| {
        let outcome = OutcomeReport::Scalar(42u128);
        let (court_id, _, salt) = set_alice_after_vote(outcome);

        let invalid_outcome = OutcomeReport::Scalar(69u128);
        let invalid_vote_item = VoteItem::Outcome(invalid_outcome);
        assert_noop!(
            Court::denounce_vote(
                RuntimeOrigin::signed(BOB),
                court_id,
                ALICE,
                invalid_vote_item,
                salt
            ),
            Error::<Runtime>::CommitmentHashMismatch
        );
    });
}

#[test]
fn denounce_vote_fails_if_juror_not_voted() {
    ExtBuilder::default().build().execute_with(|| {
        let outcome = OutcomeReport::Scalar(42u128);
        let (court_id, _, salt) = set_alice_after_vote(outcome.clone());

        <SelectedDraws<Runtime>>::mutate(court_id, |draws| {
            draws.iter_mut().for_each(|draw| {
                if draw.court_participant == ALICE {
                    draw.vote = Vote::Drawn;
                }
            });
        });

        let vote_item = VoteItem::Outcome(outcome);

        assert_noop!(
            Court::denounce_vote(RuntimeOrigin::signed(BOB), court_id, ALICE, vote_item, salt),
            Error::<Runtime>::JurorDidNotVote
        );
    });
}

#[test]
fn denounce_vote_fails_if_vote_already_revealed() {
    ExtBuilder::default().build().execute_with(|| {
        let outcome = OutcomeReport::Scalar(42u128);
        let (court_id, _, salt) = set_alice_after_vote(outcome.clone());

        run_blocks(VotePeriod::get() + 1);

        let vote_item = VoteItem::Outcome(outcome);

        assert_ok!(Court::reveal_vote(
            RuntimeOrigin::signed(ALICE),
            court_id,
            vote_item.clone(),
            salt
        ));

        assert_noop!(
            Court::reveal_vote(RuntimeOrigin::signed(ALICE), court_id, vote_item, salt),
            Error::<Runtime>::VoteAlreadyRevealed
        );
    });
}

#[test]
fn denounce_vote_fails_if_vote_already_denounced() {
    ExtBuilder::default().build().execute_with(|| {
        let outcome = OutcomeReport::Scalar(42u128);
        let (court_id, _, salt) = set_alice_after_vote(outcome.clone());

        let vote_item = VoteItem::Outcome(outcome);

        assert_ok!(Court::denounce_vote(
            RuntimeOrigin::signed(BOB),
            court_id,
            ALICE,
            vote_item.clone(),
            salt
        ));

        assert_noop!(
            Court::denounce_vote(RuntimeOrigin::signed(CHARLIE), court_id, ALICE, vote_item, salt),
            Error::<Runtime>::VoteAlreadyDenounced
        );
    });
}

#[test]
fn appeal_updates_round_ends() {
    ExtBuilder::default().build().execute_with(|| {
        let outcome = OutcomeReport::Scalar(42u128);
        let (court_id, _, _) = set_alice_after_vote(outcome);

        let last_court = <Courts<Runtime>>::get(court_id).unwrap();

        run_blocks(VotePeriod::get() + AggregationPeriod::get() + 1);

        assert_ok!(Court::appeal(RuntimeOrigin::signed(CHARLIE), court_id));

        let now = <frame_system::Pallet<Runtime>>::block_number();
        let court = <Courts<Runtime>>::get(court_id).unwrap();

        let request_block = <RequestBlock<Runtime>>::get();
        assert!(now < request_block);
        assert_eq!(court.round_ends.pre_vote, request_block);
        assert_eq!(court.round_ends.vote, request_block + VotePeriod::get());
        assert_eq!(
            court.round_ends.aggregation,
            request_block + VotePeriod::get() + AggregationPeriod::get()
        );
        assert_eq!(
            court.round_ends.appeal,
            request_block + VotePeriod::get() + AggregationPeriod::get() + AppealPeriod::get()
        );

        assert!(last_court.round_ends.pre_vote < court.round_ends.pre_vote);
        assert!(last_court.round_ends.vote < court.round_ends.vote);
        assert!(last_court.round_ends.aggregation < court.round_ends.aggregation);
        assert!(last_court.round_ends.appeal < court.round_ends.appeal);
    });
}

#[test]
fn appeal_reserves_get_appeal_bond() {
    ExtBuilder::default().build().execute_with(|| {
        let outcome = OutcomeReport::Scalar(42u128);
        let (court_id, _, _) = set_alice_after_vote(outcome);

        run_blocks(VotePeriod::get() + AggregationPeriod::get() + 1);

        let free_charlie_before = Balances::free_balance(CHARLIE);
        assert_ok!(Court::appeal(RuntimeOrigin::signed(CHARLIE), court_id));

        let free_charlie_after = Balances::free_balance(CHARLIE);
        let bond = crate::get_appeal_bond::<Runtime>(1usize);
        assert!(!bond.is_zero());
        assert_eq!(free_charlie_after, free_charlie_before - bond);
        assert_eq!(Balances::reserved_balance(CHARLIE), bond);
    });
}

#[test]
fn appeal_emits_event() {
    ExtBuilder::default().build().execute_with(|| {
        let outcome = OutcomeReport::Scalar(42u128);
        let (court_id, _, _) = set_alice_after_vote(outcome);

        run_blocks(VotePeriod::get() + AggregationPeriod::get() + 1);

        assert_ok!(Court::appeal(RuntimeOrigin::signed(CHARLIE), court_id));

        System::assert_last_event(Event::CourtAppealed { court_id, appeal_number: 1u32 }.into());
    });
}

#[test]
fn appeal_shifts_auto_resolve() {
    ExtBuilder::default().build().execute_with(|| {
        let outcome = OutcomeReport::Scalar(42u128);
        let (court_id, _, _) = set_alice_after_vote(outcome);

        let resolve_at_0 = <Courts<Runtime>>::get(court_id).unwrap().round_ends.appeal;
        assert_eq!(MarketIdsPerDisputeBlock::<Runtime>::get(resolve_at_0), vec![0]);

        run_blocks(VotePeriod::get() + AggregationPeriod::get() + 1);

        assert_ok!(Court::appeal(RuntimeOrigin::signed(CHARLIE), court_id));

        let resolve_at_1 = <Courts<Runtime>>::get(court_id).unwrap().round_ends.appeal;
        assert_eq!(MarketIdsPerDisputeBlock::<Runtime>::get(resolve_at_1), vec![0]);
        assert_ne!(resolve_at_0, resolve_at_1);
        assert_eq!(MarketIdsPerDisputeBlock::<Runtime>::get(resolve_at_0), vec![]);
    });
}

#[test]
fn appeal_overrides_last_draws() {
    ExtBuilder::default().build().execute_with(|| {
        let outcome = OutcomeReport::Scalar(42u128);
        let (court_id, _, _) = set_alice_after_vote(outcome);

        let last_draws = <SelectedDraws<Runtime>>::get(court_id);
        assert!(!last_draws.len().is_zero());

        run_blocks(VotePeriod::get() + AggregationPeriod::get() + 1);

        assert_ok!(Court::appeal(RuntimeOrigin::signed(CHARLIE), court_id));

        let draws = <SelectedDraws<Runtime>>::get(court_id);
        assert_ne!(draws, last_draws);
    });
}

#[test]
fn appeal_draws_total_weight_is_correct() {
    ExtBuilder::default().build().execute_with(|| {
        let outcome = OutcomeReport::Scalar(42u128);
        let (court_id, _, _) = set_alice_after_vote(outcome);

        let last_draws = <SelectedDraws<Runtime>>::get(court_id);
        let last_draws_total_weight = last_draws.iter().map(|draw| draw.weight).sum::<u32>();
        assert_eq!(last_draws_total_weight, Court::necessary_draws_weight(0usize) as u32);

        run_blocks(VotePeriod::get() + AggregationPeriod::get() + 1);

        assert_ok!(Court::appeal(RuntimeOrigin::signed(CHARLIE), court_id));

        let neccessary_juror_weight = Court::necessary_draws_weight(1usize) as u32;
        let draws = <SelectedDraws<Runtime>>::get(court_id);
        let draws_total_weight = draws.iter().map(|draw| draw.weight).sum::<u32>();
        assert_eq!(draws_total_weight, neccessary_juror_weight);
    });
}

#[test]
fn appeal_get_latest_resolved_outcome_changes() {
    ExtBuilder::default().build().execute_with(|| {
        let outcome = OutcomeReport::Scalar(42u128);
        let (court_id, _, _) = set_alice_after_vote(outcome);

        run_blocks(VotePeriod::get() + AggregationPeriod::get() + 1);

        assert_ok!(Court::appeal(RuntimeOrigin::signed(CHARLIE), court_id));

        let last_appealed_vote_item = <Courts<Runtime>>::get(court_id)
            .unwrap()
            .appeals
            .last()
            .unwrap()
            .appealed_vote_item
            .clone();

        let request_block = <RequestBlock<Runtime>>::get();
        run_to_block(request_block + 1);
        let outcome = OutcomeReport::Scalar(69u128);
        let vote_item = VoteItem::Outcome(outcome.clone());
        let salt = <Runtime as frame_system::Config>::Hash::default();
        let commitment = BlakeTwo256::hash_of(&(ALICE, vote_item, salt));

        // cheat a little to get alice in the draw for the new appeal
        put_alice_in_draw(court_id, MinJurorStake::get());
        assert_ok!(Court::vote(RuntimeOrigin::signed(ALICE), court_id, commitment));

        run_blocks(VotePeriod::get() + 1);

        let vote_item = VoteItem::Outcome(outcome);

        assert_ok!(Court::reveal_vote(
            RuntimeOrigin::signed(ALICE),
            court_id,
            vote_item.clone(),
            salt
        ));

        run_blocks(AggregationPeriod::get() + 1);

        assert_ok!(Court::appeal(RuntimeOrigin::signed(CHARLIE), court_id));

        let new_appealed_vote_item = <Courts<Runtime>>::get(court_id)
            .unwrap()
            .appeals
            .last()
            .unwrap()
            .appealed_vote_item
            .clone();

        // if the new appealed outcome were the last appealed outcome,
        // then the wrong appealed outcome was added in `appeal`
        assert_eq!(new_appealed_vote_item, vote_item);
        assert_ne!(last_appealed_vote_item, new_appealed_vote_item);
    });
}

#[test]
fn appeal_fails_if_court_not_found() {
    ExtBuilder::default().build().execute_with(|| {
        assert_noop!(
            Court::appeal(RuntimeOrigin::signed(CHARLIE), 0),
            Error::<Runtime>::CourtNotFound
        );
    });
}

#[test]
fn appeal_fails_if_appeal_bond_exceeds_balance() {
    ExtBuilder::default().build().execute_with(|| {
        let outcome = OutcomeReport::Scalar(42u128);
        let (court_id, _, _) = set_alice_after_vote(outcome);

        run_blocks(VotePeriod::get() + AggregationPeriod::get() + 1);

        assert_noop!(
            Court::appeal(RuntimeOrigin::signed(POOR_PAUL), court_id),
            Error::<Runtime>::AppealBondExceedsBalance
        );
    });
}

#[test]
fn appeal_fails_if_max_appeals_reached() {
    ExtBuilder::default().build().execute_with(|| {
        let outcome = OutcomeReport::Scalar(42u128);
        let (court_id, _, _) = set_alice_after_vote(outcome);

        fill_appeals(court_id, MaxAppeals::get() as usize);

        run_blocks(VotePeriod::get() + AggregationPeriod::get() + 1);

        assert_noop!(
            Court::appeal(RuntimeOrigin::signed(CHARLIE), court_id),
            Error::<Runtime>::MaxAppealsReached
        );
    });
}

#[test]
fn check_appealable_market_fails_if_market_not_found() {
    ExtBuilder::default().build().execute_with(|| {
        let now = <frame_system::Pallet<Runtime>>::block_number();
        let outcome = OutcomeReport::Scalar(42u128);
        let (court_id, _, _) = set_alice_after_vote(outcome);

        run_blocks(VotePeriod::get() + AggregationPeriod::get() + 1);

        let court = <Courts<Runtime>>::get(court_id).unwrap();
        MarketCommons::remove_market(&court_id).unwrap();

        assert_noop!(
            Court::check_appealable_market(court_id, &court, now),
            MError::<Runtime>::MarketDoesNotExist
        );
    });
}

#[test]
fn check_appealable_market_fails_if_dispute_mechanism_wrong() {
    ExtBuilder::default().build().execute_with(|| {
        let now = <frame_system::Pallet<Runtime>>::block_number();
        let outcome = OutcomeReport::Scalar(42u128);
        let (court_id, _, _) = set_alice_after_vote(outcome);

        run_blocks(VotePeriod::get() + AggregationPeriod::get() + 1);

        let court = <Courts<Runtime>>::get(court_id).unwrap();

        let market_id = <CourtIdToMarketId<Runtime>>::get(court_id).unwrap();
        MarketCommons::mutate_market(&market_id, |market| {
            market.dispute_mechanism = MarketDisputeMechanism::SimpleDisputes;
            Ok(())
        })
        .unwrap();

        assert_noop!(
            Court::check_appealable_market(court_id, &court, now),
            Error::<Runtime>::MarketDoesNotHaveCourtMechanism
        );
    });
}

#[test]
fn check_appealable_market_fails_if_not_in_appeal_period() {
    ExtBuilder::default().build().execute_with(|| {
        let now = <frame_system::Pallet<Runtime>>::block_number();
        let outcome = OutcomeReport::Scalar(42u128);
        let (court_id, _, _) = set_alice_after_vote(outcome);

        run_blocks(VotePeriod::get());

        let court = <Courts<Runtime>>::get(court_id).unwrap();

        assert_noop!(
            Court::check_appealable_market(court_id, &court, now),
            Error::<Runtime>::NotInAppealPeriod
        );
    });
}

#[test]
fn appeal_last_appeal_just_removes_auto_resolve() {
    ExtBuilder::default().build().execute_with(|| {
        let outcome = OutcomeReport::Scalar(42u128);
        let (court_id, _, _) = set_alice_after_vote(outcome);

        run_blocks(VotePeriod::get() + AggregationPeriod::get() + 1);

        fill_appeals(court_id, (MaxAppeals::get() - 1) as usize);

        let court = <Courts<Runtime>>::get(court_id).unwrap();
        let resolve_at = court.round_ends.appeal;

        let market_id = <CourtIdToMarketId<Runtime>>::get(court_id).unwrap();
        assert_eq!(MarketIdsPerDisputeBlock::<Runtime>::get(resolve_at), vec![market_id]);

        assert_ok!(Court::appeal(RuntimeOrigin::signed(CHARLIE), court_id));

        assert_eq!(MarketIdsPerDisputeBlock::<Runtime>::get(resolve_at), vec![]);
    });
}

#[test]
fn appeal_adds_last_appeal() {
    ExtBuilder::default().build().execute_with(|| {
        let outcome = OutcomeReport::Scalar(42u128);
        let (court_id, _, _) = set_alice_after_vote(outcome);

        run_blocks(VotePeriod::get() + AggregationPeriod::get() + 1);

        fill_appeals(court_id, (MaxAppeals::get() - 1) as usize);

        let last_draws = <SelectedDraws<Runtime>>::get(court_id);
        let appealed_vote_item =
            Court::get_latest_winner_vote_item(court_id, last_draws.as_slice()).unwrap();

        assert_ok!(Court::appeal(RuntimeOrigin::signed(CHARLIE), court_id));

        let court = <Courts<Runtime>>::get(court_id).unwrap();
        assert!(court.appeals.is_full());

        let last_appeal = court.appeals.last().unwrap();
        assert_eq!(last_appeal.appealed_vote_item, appealed_vote_item);
    });
}

#[test]
fn reassign_court_stakes_slashes_tardy_jurors_and_rewards_winners() {
    ExtBuilder::default().build().execute_with(|| {
        fill_juror_pool(MaxCourtParticipants::get());
        let court_id = initialize_court();

        let amount = MinJurorStake::get() * 100;
        assert_ok!(Court::join_court(RuntimeOrigin::signed(ALICE), amount));
        assert_ok!(Court::join_court(RuntimeOrigin::signed(BOB), amount));
        assert_ok!(Court::join_court(RuntimeOrigin::signed(CHARLIE), amount));
        assert_ok!(Court::join_court(RuntimeOrigin::signed(DAVE), amount));
        assert_ok!(Court::join_court(RuntimeOrigin::signed(EVE), amount));

        let outcome = OutcomeReport::Scalar(42u128);
        let salt = <Runtime as frame_system::Config>::Hash::default();
        let commitment = BlakeTwo256::hash_of(&(ALICE, outcome.clone(), salt));

        let vote_item = VoteItem::Outcome(outcome);

        let draws: crate::SelectedDrawsOf<Runtime> = vec![
            Draw {
                court_participant: ALICE,
                weight: 1,
                vote: Vote::Drawn,
                slashable: MinJurorStake::get(),
            },
            Draw {
                court_participant: BOB,
                weight: 1,
                vote: Vote::Secret { commitment },
                slashable: 2 * MinJurorStake::get(),
            },
            Draw {
                court_participant: CHARLIE,
                weight: 1,
                vote: Vote::Revealed { commitment, vote_item: vote_item.clone(), salt },
                slashable: 3 * MinJurorStake::get(),
            },
            Draw {
                court_participant: DAVE,
                weight: 1,
                vote: Vote::Drawn,
                slashable: 4 * MinJurorStake::get(),
            },
            Draw {
                court_participant: EVE,
                weight: 1,
                vote: Vote::Denounced { commitment, vote_item, salt },
                slashable: 5 * MinJurorStake::get(),
            },
        ]
        .try_into()
        .unwrap();
        let old_draws = draws.clone();
        <SelectedDraws<Runtime>>::insert(court_id, draws);

        run_to_block(<RequestBlock<Runtime>>::get() + 1);

        run_blocks(VotePeriod::get() + AggregationPeriod::get() + AppealPeriod::get() + 1);

        let market_id = <CourtIdToMarketId<Runtime>>::get(court_id).unwrap();
        let market = MarketCommons::market(&market_id).unwrap();
        let _ = Court::on_resolution(&market_id, &market).unwrap();

        let free_alice_before = Balances::free_balance(&ALICE);
        let free_bob_before = Balances::free_balance(&BOB);
        let free_charlie_before = Balances::free_balance(&CHARLIE);
        let free_dave_before = Balances::free_balance(&DAVE);
        let free_eve_before = Balances::free_balance(&EVE);

        assert_ok!(Court::reassign_court_stakes(RuntimeOrigin::signed(EVE), court_id));

        let free_alice_after = Balances::free_balance(&ALICE);
        assert_ne!(free_alice_after, free_alice_before);
        assert_eq!(free_alice_after, free_alice_before - old_draws[ALICE as usize].slashable);

        let free_bob_after = Balances::free_balance(&BOB);
        assert_ne!(free_bob_after, free_bob_before);
        assert_eq!(free_bob_after, free_bob_before - old_draws[BOB as usize].slashable);

        let free_charlie_after = Balances::free_balance(&CHARLIE);
        let full_slashes = old_draws[ALICE as usize].slashable
            + old_draws[BOB as usize].slashable
            + old_draws[DAVE as usize].slashable
            + old_draws[EVE as usize].slashable;
        assert_eq!(free_charlie_after, free_charlie_before + full_slashes);

        let free_dave_after = Balances::free_balance(&DAVE);
        assert_ne!(free_dave_after, free_dave_before);
        assert_eq!(free_dave_after, free_dave_before - old_draws[DAVE as usize].slashable);

        let free_eve_after = Balances::free_balance(&EVE);
        assert_ne!(free_eve_after, free_eve_before);
        assert_eq!(free_eve_after, free_eve_before - old_draws[EVE as usize].slashable);
    });
}

#[test]
fn reassign_court_stakes_fails_if_court_not_found() {
    ExtBuilder::default().build().execute_with(|| {
        assert_noop!(
            Court::reassign_court_stakes(RuntimeOrigin::signed(EVE), 0),
            Error::<Runtime>::CourtNotFound
        );
    });
}

#[test]
fn reassign_court_stakes_emits_event() {
    ExtBuilder::default().build().execute_with(|| {
        let outcome = OutcomeReport::Scalar(42u128);
        let (court_id, _, _) = set_alice_after_vote(outcome);

        run_blocks(VotePeriod::get() + AggregationPeriod::get() + 1);

        let market_id = <CourtIdToMarketId<Runtime>>::get(court_id).unwrap();
        let market = MarketCommons::market(&market_id).unwrap();
        let _ = Court::on_resolution(&market_id, &market).unwrap().result.unwrap();

        assert_ok!(Court::reassign_court_stakes(RuntimeOrigin::signed(EVE), court_id));
        System::assert_last_event(Event::StakesReassigned { court_id }.into());
    });
}

#[test]
fn reassign_court_stakes_fails_if_juror_stakes_already_reassigned() {
    ExtBuilder::default().build().execute_with(|| {
        let outcome = OutcomeReport::Scalar(42u128);
        let (court_id, _, _) = set_alice_after_vote(outcome);

        run_blocks(VotePeriod::get() + AggregationPeriod::get() + 1);

        let market_id = <CourtIdToMarketId<Runtime>>::get(court_id).unwrap();
        let market = MarketCommons::market(&market_id).unwrap();
        let _ = Court::on_resolution(&market_id, &market).unwrap().result.unwrap();

        assert_ok!(Court::reassign_court_stakes(RuntimeOrigin::signed(EVE), court_id));

        assert_noop!(
            Court::reassign_court_stakes(RuntimeOrigin::signed(EVE), court_id),
            Error::<Runtime>::CourtAlreadyReassigned
        );
    });
}

#[test]
fn reassign_court_stakes_updates_court_status() {
    ExtBuilder::default().build().execute_with(|| {
        let outcome = OutcomeReport::Scalar(42u128);
        let (court_id, _, _) = set_alice_after_vote(outcome);

        run_blocks(VotePeriod::get() + AggregationPeriod::get() + 1);

        let market_id = <CourtIdToMarketId<Runtime>>::get(court_id).unwrap();
        let market = MarketCommons::market(&market_id).unwrap();
        let resolution_outcome = Court::on_resolution(&market_id, &market).unwrap().result.unwrap();

        let court = <Courts<Runtime>>::get(court_id).unwrap();
        let resolution_vote_item = VoteItem::Outcome(resolution_outcome);
        assert_eq!(court.status, CourtStatus::Closed { winner: resolution_vote_item });

        assert_ok!(Court::reassign_court_stakes(RuntimeOrigin::signed(EVE), court_id));

        let court = <Courts<Runtime>>::get(court_id).unwrap();
        assert_eq!(court.status, CourtStatus::Reassigned);
    });
}

#[test]
fn reassign_court_stakes_removes_draws() {
    ExtBuilder::default().build().execute_with(|| {
        let outcome = OutcomeReport::Scalar(42u128);
        let (court_id, _, _) = set_alice_after_vote(outcome);

        run_blocks(VotePeriod::get() + AggregationPeriod::get() + 1);

        let market_id = <CourtIdToMarketId<Runtime>>::get(court_id).unwrap();
        let market = MarketCommons::market(&market_id).unwrap();
        let _ = Court::on_resolution(&market_id, &market).unwrap().result.unwrap();

        let draws = <SelectedDraws<Runtime>>::get(court_id);
        assert!(!draws.is_empty());

        assert_ok!(Court::reassign_court_stakes(RuntimeOrigin::signed(EVE), court_id));

        let draws = <SelectedDraws<Runtime>>::get(court_id);
        assert!(draws.is_empty());
    });
}

#[test]
fn reassign_court_stakes_fails_if_court_not_closed() {
    ExtBuilder::default().build().execute_with(|| {
        let court_id = initialize_court();
        assert_noop!(
            Court::reassign_court_stakes(RuntimeOrigin::signed(EVE), court_id),
            Error::<Runtime>::CourtNotClosed
        );
    });
}

#[test]
fn reassign_court_stakes_decreases_active_lock() {
    ExtBuilder::default().build().execute_with(|| {
        fill_juror_pool(MaxCourtParticipants::get());
        let court_id = initialize_court();

        let amount = MinJurorStake::get() * 100;
        assert_ok!(Court::join_court(RuntimeOrigin::signed(ALICE), amount));
        assert_ok!(Court::join_court(RuntimeOrigin::signed(BOB), amount));
        assert_ok!(Court::join_court(RuntimeOrigin::signed(CHARLIE), amount));
        assert_ok!(Court::join_court(RuntimeOrigin::signed(DAVE), amount));

        let outcome = OutcomeReport::Scalar(42u128);
        let vote_item = VoteItem::Outcome(outcome.clone());
        let salt = <Runtime as frame_system::Config>::Hash::default();
        let commitment = BlakeTwo256::hash_of(&(ALICE, outcome, salt));

        let alice_slashable = MinJurorStake::get();
        <Participants<Runtime>>::mutate(ALICE, |p_info| {
            if let Some(ref mut info) = p_info {
                info.active_lock = alice_slashable;
            }
        });
        let bob_slashable = 2 * MinJurorStake::get();
        <Participants<Runtime>>::mutate(BOB, |p_info| {
            if let Some(ref mut p_info) = p_info {
                p_info.active_lock = bob_slashable;
            }
        });
        let charlie_slashable = 3 * MinJurorStake::get();
        <Participants<Runtime>>::mutate(CHARLIE, |p_info| {
            if let Some(ref mut p_info) = p_info {
                p_info.active_lock = charlie_slashable;
            }
        });
        let dave_slashable = 4 * MinJurorStake::get();
        <Participants<Runtime>>::mutate(DAVE, |p_info| {
            if let Some(ref mut p_info) = p_info {
                p_info.active_lock = dave_slashable;
            }
        });

        let draws: crate::SelectedDrawsOf<Runtime> = vec![
            Draw {
                court_participant: ALICE,
                weight: 1,
                vote: Vote::Drawn,
                slashable: alice_slashable,
            },
            Draw {
                court_participant: BOB,
                weight: 1,
                vote: Vote::Secret { commitment },
                slashable: bob_slashable,
            },
            Draw {
                court_participant: CHARLIE,
                weight: 1,
                vote: Vote::Revealed { commitment, vote_item: vote_item.clone(), salt },
                slashable: charlie_slashable,
            },
            Draw {
                court_participant: DAVE,
                weight: 1,
                vote: Vote::Denounced { commitment, vote_item, salt },
                slashable: dave_slashable,
            },
        ]
        .try_into()
        .unwrap();
        <SelectedDraws<Runtime>>::insert(court_id, draws);

        run_to_block(<RequestBlock<Runtime>>::get() + 1);

        run_blocks(VotePeriod::get() + AggregationPeriod::get() + AppealPeriod::get() + 1);

        let market_id = <CourtIdToMarketId<Runtime>>::get(court_id).unwrap();
        let market = MarketCommons::market(&market_id).unwrap();
        let _ = Court::on_resolution(&market_id, &market).unwrap();

        assert_ok!(Court::reassign_court_stakes(RuntimeOrigin::signed(EVE), court_id));
        assert!(<Participants<Runtime>>::get(ALICE).unwrap().active_lock.is_zero());
        assert!(<Participants<Runtime>>::get(BOB).unwrap().active_lock.is_zero());
        assert!(<Participants<Runtime>>::get(CHARLIE).unwrap().active_lock.is_zero());
        assert!(<Participants<Runtime>>::get(DAVE).unwrap().active_lock.is_zero());
    });
}

#[test]
fn reassign_court_stakes_slashes_loosers_and_awards_winners() {
    ExtBuilder::default().build().execute_with(|| {
        fill_juror_pool(MaxCourtParticipants::get());
        let court_id = initialize_court();

        let amount = MinJurorStake::get() * 100;
        assert_ok!(Court::join_court(RuntimeOrigin::signed(ALICE), amount));
        assert_ok!(Court::join_court(RuntimeOrigin::signed(BOB), amount));
        assert_ok!(Court::join_court(RuntimeOrigin::signed(CHARLIE), amount));
        assert_ok!(Court::join_court(RuntimeOrigin::signed(DAVE), amount));

        let outcome = OutcomeReport::Scalar(42u128);
        let vote_item = VoteItem::Outcome(outcome.clone());
        let salt = <Runtime as frame_system::Config>::Hash::default();
        let commitment = BlakeTwo256::hash_of(&(ALICE, vote_item.clone(), salt));

        let wrong_outcome_0 = OutcomeReport::Scalar(69u128);
        let wrong_vote_item_0 = VoteItem::Outcome(wrong_outcome_0);
        let wrong_outcome_1 = OutcomeReport::Scalar(56u128);
        let wrong_vote_item_1 = VoteItem::Outcome(wrong_outcome_1);

        let alice_slashable = MinJurorStake::get();
        let bob_slashable = 2 * MinJurorStake::get();
        let charlie_slashable = 3 * MinJurorStake::get();
        let dave_slashable = 4 * MinJurorStake::get();

        let draws: crate::SelectedDrawsOf<Runtime> = vec![
            Draw {
                court_participant: ALICE,
                weight: 1,
                vote: Vote::Revealed { commitment, vote_item: vote_item.clone(), salt },
                slashable: alice_slashable,
            },
            Draw {
                court_participant: BOB,
                weight: 1,
                vote: Vote::Revealed { commitment, vote_item: wrong_vote_item_0, salt },
                slashable: bob_slashable,
            },
            Draw {
                court_participant: CHARLIE,
                weight: 1,
                vote: Vote::Revealed { commitment, vote_item, salt },
                slashable: charlie_slashable,
            },
            Draw {
                court_participant: DAVE,
                weight: 1,
                vote: Vote::Revealed { commitment, vote_item: wrong_vote_item_1, salt },
                slashable: dave_slashable,
            },
        ]
        .try_into()
        .unwrap();
        let last_draws = draws.clone();
        <SelectedDraws<Runtime>>::insert(court_id, draws);

        run_to_block(<RequestBlock<Runtime>>::get() + 1);

        run_blocks(VotePeriod::get() + AggregationPeriod::get() + AppealPeriod::get() + 1);

        let market_id = <CourtIdToMarketId<Runtime>>::get(court_id).unwrap();
        let market = MarketCommons::market(&market_id).unwrap();
        let resolution_outcome = Court::on_resolution(&market_id, &market).unwrap().result.unwrap();
        assert_eq!(resolution_outcome, outcome);

        let free_alice_before = Balances::free_balance(ALICE);
        let free_bob_before = Balances::free_balance(BOB);
        let free_charlie_before = Balances::free_balance(CHARLIE);
        let free_dave_before = Balances::free_balance(DAVE);

        let reward_pot = Court::reward_pot(court_id);
        let tardy_or_denounced_value = 5 * MinJurorStake::get();
        let _ = Balances::deposit(&reward_pot, tardy_or_denounced_value).unwrap();

        assert_ok!(Court::reassign_court_stakes(RuntimeOrigin::signed(EVE), court_id));

        let bob_slashed = last_draws[BOB as usize].slashable;
        let dave_slashed = last_draws[DAVE as usize].slashable;
        let slashed = bob_slashed + dave_slashed + tardy_or_denounced_value;

        let winners_risked_amount = charlie_slashable + alice_slashable;

        let alice_share = Perquintill::from_rational(alice_slashable, winners_risked_amount);
        let free_alice_after = Balances::free_balance(ALICE);
        assert_eq!(free_alice_after, free_alice_before + alice_share * slashed);

        let free_bob_after = Balances::free_balance(BOB);
        assert_eq!(free_bob_after, free_bob_before - bob_slashed);

        let charlie_share = Perquintill::from_rational(charlie_slashable, winners_risked_amount);
        let free_charlie_after = Balances::free_balance(CHARLIE);
        assert_eq!(free_charlie_after, free_charlie_before + charlie_share * slashed);

        let free_dave_after = Balances::free_balance(DAVE);
        assert_eq!(free_dave_after, free_dave_before - dave_slashed);

        assert!(Balances::free_balance(&reward_pot).is_zero());
    });
}

#[test]
fn reassign_court_stakes_works_for_delegations() {
    ExtBuilder::default().build().execute_with(|| {
        fill_juror_pool(MaxCourtParticipants::get());
        let court_id = initialize_court();

        let amount = MinJurorStake::get() * 100;
        assert_ok!(Court::join_court(RuntimeOrigin::signed(ALICE), amount));
        assert_ok!(Court::join_court(RuntimeOrigin::signed(BOB), amount));
        assert_ok!(Court::join_court(RuntimeOrigin::signed(CHARLIE), amount));
        assert_ok!(Court::join_court(RuntimeOrigin::signed(DAVE), amount));
        assert_ok!(Court::join_court(RuntimeOrigin::signed(EVE), amount));

        let outcome = OutcomeReport::Scalar(42u128);
        let vote_item = VoteItem::Outcome(outcome.clone());
        let salt = <Runtime as frame_system::Config>::Hash::default();
        let commitment = BlakeTwo256::hash_of(&(ALICE, vote_item.clone(), salt));

        let wrong_outcome = OutcomeReport::Scalar(69u128);
        let wrong_vote_item = VoteItem::Outcome(wrong_outcome);

        let alice_slashable = MinJurorStake::get();
        let bob_slashable = 2 * MinJurorStake::get();
        let charlie_slashable = 3 * MinJurorStake::get();
        let dave_slashable = 3 * MinJurorStake::get();
        let eve_slashable = 5 * MinJurorStake::get();

        let delegated_stakes_charlie: crate::DelegatedStakesOf<Runtime> =
            vec![(ALICE, 2 * MinJurorStake::get()), (BOB, MinJurorStake::get())]
                .try_into()
                .unwrap();

        let delegated_stakes_dave: crate::DelegatedStakesOf<Runtime> =
            vec![(ALICE, 2 * MinJurorStake::get()), (BOB, MinJurorStake::get())]
                .try_into()
                .unwrap();

        let draws: crate::SelectedDrawsOf<Runtime> = vec![
            Draw {
                court_participant: ALICE,
                weight: 1,
                vote: Vote::Revealed { commitment, vote_item: vote_item.clone(), salt },
                slashable: alice_slashable,
            },
            Draw {
                court_participant: EVE,
                weight: 1,
                vote: Vote::Revealed { commitment, vote_item, salt },
                slashable: eve_slashable,
            },
            Draw {
                court_participant: BOB,
                weight: 1,
                vote: Vote::Revealed { commitment, vote_item: wrong_vote_item, salt },
                slashable: bob_slashable,
            },
            Draw {
                court_participant: CHARLIE,
                weight: 1,
                vote: Vote::Delegated { delegated_stakes: delegated_stakes_charlie.clone() },
                slashable: charlie_slashable,
            },
            Draw {
                court_participant: DAVE,
                weight: 1,
                vote: Vote::Delegated { delegated_stakes: delegated_stakes_dave.clone() },
                slashable: dave_slashable,
            },
        ]
        .try_into()
        .unwrap();
        let last_draws = draws.clone();
        <SelectedDraws<Runtime>>::insert(court_id, draws);

        run_to_block(<RequestBlock<Runtime>>::get() + 1);

        run_blocks(VotePeriod::get() + AggregationPeriod::get() + AppealPeriod::get() + 1);

        let market_id = <CourtIdToMarketId<Runtime>>::get(court_id).unwrap();
        let market = MarketCommons::market(&market_id).unwrap();
        let resolution_outcome = Court::on_resolution(&market_id, &market).unwrap().result.unwrap();
        assert_eq!(resolution_outcome, outcome);

        let free_alice_before = Balances::free_balance(ALICE);
        let free_bob_before = Balances::free_balance(BOB);
        let free_charlie_before = Balances::free_balance(CHARLIE);
        let free_dave_before = Balances::free_balance(DAVE);
        let free_eve_before = Balances::free_balance(EVE);

        let reward_pot = Court::reward_pot(court_id);
        let tardy_or_denounced_value = 5 * MinJurorStake::get();
        let _ = Balances::deposit(&reward_pot, tardy_or_denounced_value).unwrap();

        assert_ok!(Court::reassign_court_stakes(RuntimeOrigin::signed(EVE), court_id));

        let bob_slashed =
            last_draws.iter().find(|draw| draw.court_participant == BOB).unwrap().slashable;
        let charlie_delegated_bob_slashed =
            delegated_stakes_charlie.iter().find(|(acc, _)| *acc == BOB).unwrap().1;
        let dave_delegated_bob_slashed =
            delegated_stakes_dave.iter().find(|(acc, _)| *acc == BOB).unwrap().1;
        let slashed = bob_slashed
            + charlie_delegated_bob_slashed
            + dave_delegated_bob_slashed
            + tardy_or_denounced_value;

        let charlie_delegated_alice_slashable =
            delegated_stakes_charlie.iter().find(|(acc, _)| *acc == ALICE).unwrap().1;
        let dave_delegated_alice_slashable =
            delegated_stakes_dave.iter().find(|(acc, _)| *acc == ALICE).unwrap().1;
        let winners_risked_amount = charlie_delegated_alice_slashable
            + dave_delegated_alice_slashable
            + alice_slashable
            + eve_slashable;

        let alice_share = Perquintill::from_rational(alice_slashable, winners_risked_amount);
        let free_alice_after = Balances::free_balance(ALICE);
        assert_eq!(free_alice_after, free_alice_before + alice_share * slashed);

        let eve_share = Perquintill::from_rational(eve_slashable, winners_risked_amount);
        let free_eve_after = Balances::free_balance(EVE);
        assert_eq!(free_eve_after, free_eve_before + eve_share * slashed);

        let free_bob_after = Balances::free_balance(BOB);
        assert_eq!(free_bob_after, free_bob_before - bob_slashed);

        let charlie_share =
            Perquintill::from_rational(charlie_delegated_alice_slashable, winners_risked_amount);
        let free_charlie_after = Balances::free_balance(CHARLIE);
        let charlie_rewarded = charlie_share * slashed;
        assert_eq!(
            free_charlie_after,
            free_charlie_before + charlie_rewarded - charlie_delegated_bob_slashed
        );

        let dave_share =
            Perquintill::from_rational(dave_delegated_alice_slashable, winners_risked_amount);
        let free_dave_after = Balances::free_balance(DAVE);
        let dave_rewarded = dave_share * slashed;
        assert_eq!(free_dave_after, free_dave_before + dave_rewarded - dave_delegated_bob_slashed);

        assert!(Balances::free_balance(&reward_pot).is_zero());
    });
}

#[test]
fn reassign_court_stakes_rewards_treasury_if_no_winner() {
    ExtBuilder::default().build().execute_with(|| {
        fill_juror_pool(MaxCourtParticipants::get());
        let court_id = initialize_court();

        let amount = MinJurorStake::get() * 100;
        assert_ok!(Court::join_court(RuntimeOrigin::signed(ALICE), amount));
        assert_ok!(Court::join_court(RuntimeOrigin::signed(BOB), amount));
        assert_ok!(Court::join_court(RuntimeOrigin::signed(CHARLIE), amount));
        assert_ok!(Court::join_court(RuntimeOrigin::signed(DAVE), amount));

        let outcome = OutcomeReport::Scalar(42u128);
        let vote_item = VoteItem::Outcome(outcome);
        let salt = <Runtime as frame_system::Config>::Hash::default();
        let commitment = BlakeTwo256::hash_of(&(ALICE, vote_item.clone(), salt));

        let wrong_outcome_0 = OutcomeReport::Scalar(69u128);
        let wrong_vote_item_0 = VoteItem::Outcome(wrong_outcome_0);
        let wrong_outcome_1 = OutcomeReport::Scalar(56u128);
        let wrong_vote_item_1 = VoteItem::Outcome(wrong_outcome_1);

        let draws: crate::SelectedDrawsOf<Runtime> = vec![
            Draw {
                court_participant: ALICE,
                weight: 1,
                vote: Vote::Revealed { commitment, vote_item: wrong_vote_item_1.clone(), salt },
                slashable: MinJurorStake::get(),
            },
            Draw {
                court_participant: BOB,
                weight: 1,
                vote: Vote::Revealed { commitment, vote_item: wrong_vote_item_0.clone(), salt },
                slashable: 2 * MinJurorStake::get(),
            },
            Draw {
                court_participant: CHARLIE,
                weight: 1,
                vote: Vote::Revealed { commitment, vote_item: wrong_vote_item_0, salt },
                slashable: 3 * MinJurorStake::get(),
            },
            Draw {
                court_participant: DAVE,
                weight: 1,
                vote: Vote::Revealed { commitment, vote_item: wrong_vote_item_1, salt },
                slashable: 4 * MinJurorStake::get(),
            },
        ]
        .try_into()
        .unwrap();
        let last_draws = draws.clone();
        <SelectedDraws<Runtime>>::insert(court_id, draws);

        run_to_block(<RequestBlock<Runtime>>::get() + 1);

        run_blocks(VotePeriod::get() + AggregationPeriod::get() + AppealPeriod::get() + 1);

        let mut court = <Courts<Runtime>>::get(court_id).unwrap();
        court.status = CourtStatus::Closed { winner: vote_item };
        <Courts<Runtime>>::insert(court_id, court);

        let free_alice_before = Balances::free_balance(ALICE);
        let free_bob_before = Balances::free_balance(BOB);
        let free_charlie_before = Balances::free_balance(CHARLIE);
        let free_dave_before = Balances::free_balance(DAVE);

        let treasury_account = Court::treasury_account_id();
        let free_treasury_before = Balances::free_balance(&treasury_account);

        assert_ok!(Court::reassign_court_stakes(RuntimeOrigin::signed(EVE), court_id));

        let alice_slashed = last_draws[ALICE as usize].slashable;
        let bob_slashed = last_draws[BOB as usize].slashable;
        let charlie_slashed = last_draws[CHARLIE as usize].slashable;
        let dave_slashed = last_draws[DAVE as usize].slashable;

        let slashed = bob_slashed + dave_slashed + alice_slashed + charlie_slashed;

        let free_alice_after = Balances::free_balance(ALICE);
        assert_eq!(free_alice_after, free_alice_before - alice_slashed);

        let free_bob_after = Balances::free_balance(BOB);
        assert_eq!(free_bob_after, free_bob_before - bob_slashed);

        let free_charlie_after = Balances::free_balance(CHARLIE);
        assert_eq!(free_charlie_after, free_charlie_before - charlie_slashed);

        let free_dave_after = Balances::free_balance(DAVE);
        assert_eq!(free_dave_after, free_dave_before - dave_slashed);

        assert_eq!(Balances::free_balance(&treasury_account), free_treasury_before + slashed);
    });
}

#[test]
fn on_dispute_denies_non_court_markets() {
    ExtBuilder::default().build().execute_with(|| {
        let mut market = DEFAULT_MARKET;
        market.dispute_mechanism = MarketDisputeMechanism::SimpleDisputes;
        assert_noop!(
            Court::on_dispute(&0, &market),
            Error::<Runtime>::MarketDoesNotHaveCourtMechanism
        );
    });
}

#[test]
fn on_resolution_sets_court_status() {
    ExtBuilder::default().build().execute_with(|| {
        let court_id = initialize_court();
        let market_id = <CourtIdToMarketId<Runtime>>::get(court_id).unwrap();
        let market = MarketCommons::market(&market_id).unwrap();
        assert_eq!(market.report.as_ref().unwrap().outcome, ORACLE_REPORT);

        assert_eq!(Court::on_resolution(&market_id, &market).unwrap().result, Some(ORACLE_REPORT));
        let court = <Courts<Runtime>>::get(court_id).unwrap();
        assert_eq!(court.status, CourtStatus::Closed { winner: VoteItem::Outcome(ORACLE_REPORT) });
    });
}

#[test]
fn on_resolution_fails_if_court_not_found() {
    ExtBuilder::default().build().execute_with(|| {
        let market_id = MarketCommons::push_market(DEFAULT_MARKET).unwrap();
        let market = MarketCommons::market(&market_id).unwrap();

        <MarketIdToCourtId<Runtime>>::insert(market_id, 0);
        assert_noop!(Court::on_resolution(&market_id, &market), Error::<Runtime>::CourtNotFound);
    });
}

#[test]
fn on_resolution_denies_non_court_markets() {
    ExtBuilder::default().build().execute_with(|| {
        let mut market = DEFAULT_MARKET;
        market.dispute_mechanism = MarketDisputeMechanism::SimpleDisputes;
        assert_noop!(
            Court::on_resolution(&0, &market),
            Error::<Runtime>::MarketDoesNotHaveCourtMechanism
        );
    });
}

#[test]
fn exchange_fails_if_non_court_markets() {
    ExtBuilder::default().build().execute_with(|| {
        let mut market = DEFAULT_MARKET;
        market.dispute_mechanism = MarketDisputeMechanism::SimpleDisputes;
        assert_noop!(
            Court::exchange(&0, &market, &ORACLE_REPORT, NegativeImbalance::<Runtime>::zero()),
            Error::<Runtime>::MarketDoesNotHaveCourtMechanism
        );
    });
}

#[test]
fn exchange_slashes_unjustified_and_unreserves_justified_appealers() {
    ExtBuilder::default().build().execute_with(|| {
        let court_id = initialize_court();
        let market_id = <CourtIdToMarketId<Runtime>>::get(court_id).unwrap();
        let market = MarketCommons::market(&market_id).unwrap();

        let resolved_outcome = OutcomeReport::Scalar(1);
        let other_outcome = OutcomeReport::Scalar(2);

        let mut court = <Courts<Runtime>>::get(court_id).unwrap();
        let mut free_balances_before = BTreeMap::new();
        let mut number = 0u128;
        let mut slashed_bonds = <BalanceOf<Runtime>>::zero();
        while (number as usize) < MaxAppeals::get() as usize {
            let bond = crate::get_appeal_bond::<Runtime>(court.appeals.len());
            let appealed_vote_item = if number % 2 == 0 {
                // The appeals are not justified,
                // because the appealed outcomes are equal to the resolved outcome.
                // it is punished to appeal the right outcome
                slashed_bonds += bond;
                VoteItem::Outcome(resolved_outcome.clone())
            } else {
                VoteItem::Outcome(other_outcome.clone())
            };

            let backer = number;
            let _ = Balances::deposit(&backer, bond).unwrap();
            assert_ok!(Balances::reserve_named(&Court::reserve_id(), &backer, bond));
            let free_balance = Balances::free_balance(&backer);
            free_balances_before.insert(backer, free_balance);
            court.appeals.try_push(AppealInfo { backer, bond, appealed_vote_item }).unwrap();
            number += 1;
        }
        Courts::<Runtime>::insert(court_id, court);

        let imbalance: NegativeImbalanceOf<Runtime> =
            <pallet_balances::Pallet<Runtime> as Currency<crate::AccountIdOf<Runtime>>>::issue(
                42_000_000_000,
            );
        let prev_balance = imbalance.peek();
        let imb_remainder =
            Court::exchange(&market_id, &market, &resolved_outcome, imbalance).unwrap();
        assert_eq!(imb_remainder.result.peek(), prev_balance + slashed_bonds);

        let court = <Courts<Runtime>>::get(court_id).unwrap();
        let appeals = court.appeals;
        for AppealInfo { backer, bond, appealed_vote_item } in appeals {
            assert_eq!(Balances::reserved_balance_named(&Court::reserve_id(), &backer), 0);
            let free_balance_after = Balances::free_balance(&backer);
            let free_balance_before = free_balances_before.get(&backer).unwrap();

            let resolved_vote_item = VoteItem::Outcome(resolved_outcome.clone());

            if appealed_vote_item == resolved_vote_item {
                assert_eq!(free_balance_after, *free_balance_before);
            } else {
                assert_eq!(free_balance_after, *free_balance_before + bond);
            }
        }
    });
}

#[test]
fn get_auto_resolve_works() {
    ExtBuilder::default().build().execute_with(|| {
        let court_id = initialize_court();
        let market_id = <CourtIdToMarketId<Runtime>>::get(court_id).unwrap();
        let market = MarketCommons::market(&market_id).unwrap();
        let court = <Courts<Runtime>>::get(court_id).unwrap();
        let appeal_end = court.round_ends.appeal;
        assert_eq!(Court::get_auto_resolve(&market_id, &market).result, Some(appeal_end));
    });
}

#[test]
fn on_global_dispute_removes_court() {
    ExtBuilder::default().build().execute_with(|| {
        let court_id = initialize_court();
        let market_id = <CourtIdToMarketId<Runtime>>::get(court_id).unwrap();
        let market = MarketCommons::market(&market_id).unwrap();
        assert!(<Courts<Runtime>>::contains_key(court_id));
        assert_ok!(Court::on_global_dispute(&market_id, &market));
        assert!(!<Courts<Runtime>>::contains_key(court_id));
    });
}

#[test]
fn on_global_dispute_removes_draws() {
    ExtBuilder::default().build().execute_with(|| {
        let court_id = initialize_court();
        let market_id = <CourtIdToMarketId<Runtime>>::get(court_id).unwrap();
        let market = MarketCommons::market(&market_id).unwrap();
        assert!(<SelectedDraws<Runtime>>::contains_key(court_id));
        assert_ok!(Court::on_global_dispute(&market_id, &market));
        assert!(!<SelectedDraws<Runtime>>::contains_key(court_id));
    });
}

#[test]
fn on_global_dispute_fails_if_wrong_dispute_mechanism() {
    ExtBuilder::default().build().execute_with(|| {
        let mut market = DEFAULT_MARKET;
        market.dispute_mechanism = MarketDisputeMechanism::SimpleDisputes;
        assert_noop!(
            Court::on_global_dispute(&0, &market),
            Error::<Runtime>::MarketDoesNotHaveCourtMechanism
        );
    });
}

#[test]
fn on_global_dispute_fails_if_court_not_found() {
    ExtBuilder::default().build().execute_with(|| {
        <MarketIdToCourtId<Runtime>>::insert(0, 0);
        let market = DEFAULT_MARKET;
        assert_noop!(Court::on_global_dispute(&0, &market), Error::<Runtime>::CourtNotFound);
    });
}

#[test]
fn on_global_dispute_fails_if_market_report_not_found() {
    ExtBuilder::default().build().execute_with(|| {
        let court_id = initialize_court();
        let market_id = <CourtIdToMarketId<Runtime>>::get(court_id).unwrap();
        MarketCommons::mutate_market(&market_id, |market| {
            market.report = None;
            Ok(())
        })
        .unwrap();
        let market = MarketCommons::market(&market_id).unwrap();
        assert_noop!(
            Court::on_global_dispute(&market_id, &market),
            Error::<Runtime>::MarketReportNotFound
        );
    });
}

#[test]
fn on_global_dispute_returns_appealed_outcomes() {
    ExtBuilder::default().build().execute_with(|| {
        let court_id = initialize_court();
        let market_id = <CourtIdToMarketId<Runtime>>::get(court_id).unwrap();
        let market = MarketCommons::market(&market_id).unwrap();
        let mut court = <Courts<Runtime>>::get(court_id).unwrap();
        let mut gd_outcomes = Vec::new();

        let initial_vote_amount = <BalanceOf<Runtime>>::zero();
        let treasury_account = Court::treasury_account_id();
        for number in 0..MaxAppeals::get() {
            let appealed_vote_item: VoteItem =
                VoteItem::Outcome(OutcomeReport::Scalar(number as u128));
            let backer = number as u128;
            let bond = crate::get_appeal_bond::<Runtime>(court.appeals.len());
            gd_outcomes.push(GlobalDisputeItem {
                outcome: appealed_vote_item.clone().into_outcome().unwrap(),
                owner: treasury_account,
                initial_vote_amount,
            });
            court.appeals.try_push(AppealInfo { backer, bond, appealed_vote_item }).unwrap();
        }
        Courts::<Runtime>::insert(court_id, court);
        assert_eq!(Court::on_global_dispute(&market_id, &market).unwrap().result, gd_outcomes);
    });
}

#[test]
fn choose_multiple_weighted_works() {
    ExtBuilder::default().build().execute_with(|| {
        let necessary_draws_weight = Court::necessary_draws_weight(0usize);
        for i in 0..necessary_draws_weight {
            let amount = MinJurorStake::get() + i as u128;
            let juror = i as u128;
            let _ = Balances::deposit(&juror, amount).unwrap();
            assert_ok!(Court::join_court(RuntimeOrigin::signed(juror), amount));
        }
        let random_jurors = Court::choose_multiple_weighted(necessary_draws_weight).unwrap();
        assert_eq!(
            random_jurors.iter().map(|draw| draw.weight).sum::<u32>() as usize,
            necessary_draws_weight
        );
    });
}

#[test]
fn select_participants_updates_juror_consumed_stake() {
    ExtBuilder::default().build().execute_with(|| {
        let court_id = initialize_court();
        fill_juror_pool(MaxCourtParticipants::get());
        // the last appeal is reserved for global dispute backing
        let appeal_number = (MaxAppeals::get() - 1) as usize;
        fill_appeals(court_id, appeal_number);

        let jurors = CourtPool::<Runtime>::get();
        let consumed_stake_before = jurors.iter().map(|juror| juror.consumed_stake).sum::<u128>();

        let new_draws = Court::select_participants(appeal_number).unwrap();

        let total_draw_slashable = new_draws.iter().map(|draw| draw.slashable).sum::<u128>();
        let jurors = CourtPool::<Runtime>::get();
        let consumed_stake_after = jurors.iter().map(|juror| juror.consumed_stake).sum::<u128>();
        assert_ne!(consumed_stake_before, consumed_stake_after);
        assert_eq!(consumed_stake_before + total_draw_slashable, consumed_stake_after);
    });
}

#[test_case(0usize; "first")]
#[test_case(1usize; "second")]
#[test_case(2usize; "third")]
#[test_case(3usize; "fourth")]
fn select_participants_fails_if_not_enough_jurors(appeal_number: usize) {
    ExtBuilder::default().build().execute_with(|| {
        let necessary_draws_weight = Court::necessary_draws_weight(appeal_number);
        for i in 0..(necessary_draws_weight - 1usize) {
            let amount = MinJurorStake::get() + i as u128;
            let juror = (i + 1000) as u128;
            let _ = Balances::deposit(&juror, amount).unwrap();
            assert_ok!(Court::join_court(RuntimeOrigin::signed(juror), amount));
        }

        assert_noop!(
            Court::select_participants(appeal_number),
            Error::<Runtime>::NotEnoughJurorsAndDelegatorsStake
        );
    });
}

#[test]
fn appeal_reduces_active_lock_from_old_draws() {
    ExtBuilder::default().build().execute_with(|| {
        let outcome = OutcomeReport::Scalar(42u128);
        let (court_id, _, _) = set_alice_after_vote(outcome);

        let old_draws = <SelectedDraws<Runtime>>::get(court_id);
        assert!(!old_draws.is_empty());
        old_draws.iter().for_each(|draw| {
            let juror = draw.court_participant;
            let p_info = <Participants<Runtime>>::get(juror).unwrap();
            assert_ne!(draw.slashable, 0);
            assert_eq!(p_info.active_lock, draw.slashable);
        });

        run_blocks(VotePeriod::get() + AggregationPeriod::get() + 1);

        assert_ok!(Court::appeal(RuntimeOrigin::signed(CHARLIE), court_id));

        let new_draws = <SelectedDraws<Runtime>>::get(court_id);
        old_draws.iter().for_each(|draw| {
            let juror = draw.court_participant;
            let p_info = <Participants<Runtime>>::get(juror).unwrap();
            if let Some(new_draw) =
                new_draws.iter().find(|new_draw| new_draw.court_participant == juror)
            {
                assert_eq!(new_draw.slashable, p_info.active_lock);
            } else {
                assert_eq!(p_info.active_lock, 0);
            }
        });
    });
}

#[test]
fn on_dispute_creates_correct_court_info() {
    ExtBuilder::default().build().execute_with(|| {
        let court_id = initialize_court();
        let court = <Courts<Runtime>>::get(court_id).unwrap();
        let round_ends = court.round_ends;
        let request_block = <RequestBlock<Runtime>>::get();
        assert_eq!(round_ends.pre_vote, request_block);
        assert_eq!(round_ends.vote, round_ends.pre_vote + VotePeriod::get());
        assert_eq!(round_ends.aggregation, round_ends.vote + AggregationPeriod::get());
        assert_eq!(round_ends.appeal, round_ends.aggregation + AppealPeriod::get());
        assert_eq!(court.status, CourtStatus::Open);
        assert!(court.appeals.is_empty());
    });
}

#[test]
fn on_dispute_inserts_draws() {
    ExtBuilder::default().build().execute_with(|| {
        let court_id = initialize_court();
        let draws = <SelectedDraws<Runtime>>::get(court_id);
        assert_eq!(
            draws[0],
            Draw {
                court_participant: ALICE,
                weight: 3,
                vote: Vote::Drawn,
                slashable: 3 * MinJurorStake::get()
            }
        );
        assert_eq!(
            draws[1],
            Draw {
                court_participant: BOB,
                weight: 5,
                vote: Vote::Drawn,
                slashable: 5 * MinJurorStake::get()
            }
        );
        assert_eq!(
            draws[2],
            Draw {
                court_participant: CHARLIE,
                weight: 6,
                vote: Vote::Drawn,
                slashable: 6 * MinJurorStake::get()
            }
        );
        assert_eq!(
            draws[3],
            Draw {
                court_participant: DAVE,
                weight: 7,
                vote: Vote::Drawn,
                slashable: 7 * MinJurorStake::get()
            }
        );
        assert_eq!(
            draws[4],
            Draw {
                court_participant: EVE,
                weight: 10,
                vote: Vote::Drawn,
                slashable: 10 * MinJurorStake::get()
            }
        );
        assert_eq!(draws.len(), 5usize);
    });
}

#[test]
fn on_dispute_adds_auto_resolve() {
    ExtBuilder::default().build().execute_with(|| {
        let court_id = initialize_court();
        let court = <Courts<Runtime>>::get(court_id).unwrap();
        let resolve_at = court.round_ends.appeal;
        let market_id = <CourtIdToMarketId<Runtime>>::get(court_id).unwrap();
        assert_eq!(MarketIdsPerDisputeBlock::<Runtime>::get(resolve_at), vec![market_id]);
    });
}

#[test]
fn has_failed_returns_true_for_appealable_court_too_few_jurors() {
    ExtBuilder::default().build().execute_with(|| {
        let court_id = initialize_court();
        // force empty jurors pool
        <CourtPool<Runtime>>::kill();
        let market_id = <CourtIdToMarketId<Runtime>>::get(court_id).unwrap();
        let market = MarketCommons::market(&market_id).unwrap();
        let court = <Courts<Runtime>>::get(court_id).unwrap();
        let aggregation = court.round_ends.aggregation;
        run_to_block(aggregation + 1);
        assert!(Court::has_failed(&market_id, &market).unwrap().result);
    });
}

#[test]
fn has_failed_returns_true_for_appealable_court_appeals_full() {
    ExtBuilder::default().build().execute_with(|| {
        let court_id = initialize_court();
        let market_id = <CourtIdToMarketId<Runtime>>::get(court_id).unwrap();
        let market = MarketCommons::market(&market_id).unwrap();

        fill_appeals(court_id, MaxAppeals::get() as usize);

        assert!(Court::has_failed(&market_id, &market).unwrap().result);
    });
}

#[test]
fn has_failed_returns_true_for_uninitialized_court() {
    ExtBuilder::default().build().execute_with(|| {
        // force empty jurors pool
        <CourtPool<Runtime>>::kill();
        let market_id = MarketCommons::push_market(DEFAULT_MARKET).unwrap();
        let report_block = 42;
        MarketCommons::mutate_market(&market_id, |market| {
            market.report = Some(Report { at: report_block, by: BOB, outcome: ORACLE_REPORT });
            Ok(())
        })
        .unwrap();
        let market = MarketCommons::market(&market_id).unwrap();
        let block_after_dispute_duration = report_block + market.deadlines.dispute_duration;
        run_to_block(block_after_dispute_duration - 1);
        <MarketIdToCourtId<Runtime>>::insert(market_id, 0);
        assert!(Court::has_failed(&market_id, &market).unwrap().result);
    });
}

#[test]
fn check_necessary_draws_weight() {
    ExtBuilder::default().build().execute_with(|| {
        assert_eq!(Court::necessary_draws_weight(0usize), 31usize);
        assert_eq!(Court::necessary_draws_weight(1usize), 63usize);
        assert_eq!(Court::necessary_draws_weight(2usize), 127usize);
        assert_eq!(Court::necessary_draws_weight(3usize), 255usize);
    });
}

#[test]
fn check_appeal_bond() {
    ExtBuilder::default().build().execute_with(|| {
        let appeal_bond = AppealBond::get();
        assert_eq!(crate::get_appeal_bond::<Runtime>(0usize), appeal_bond);
        assert_eq!(crate::get_appeal_bond::<Runtime>(1usize), 2 * appeal_bond);
        assert_eq!(crate::get_appeal_bond::<Runtime>(2usize), 4 * appeal_bond);
        assert_eq!(crate::get_appeal_bond::<Runtime>(3usize), 8 * appeal_bond);
    });
}

fn prepare_draws(court_id: CourtId, outcomes_with_weights: Vec<(u128, u32)>) {
    let mut draws: crate::SelectedDrawsOf<Runtime> = vec![].try_into().unwrap();
    for (i, (outcome_index, weight)) in outcomes_with_weights.iter().enumerate() {
        // offset to not conflict with other jurors
        let offset_i = (i + 1000) as u128;
        let juror = offset_i as u128;
        let salt = BlakeTwo256::hash_of(&offset_i);
        let vote_item: VoteItem = VoteItem::Outcome(OutcomeReport::Scalar(*outcome_index));
        let commitment = BlakeTwo256::hash_of(&(juror, vote_item.clone(), salt));
        draws
            .try_push(Draw {
                court_participant: juror,
                weight: *weight,
                vote: Vote::Revealed { commitment, vote_item, salt },
                slashable: 0u128,
            })
            .unwrap();
    }
    <SelectedDraws<Runtime>>::insert(court_id, draws);
}

#[test]
fn get_winner_works() {
    ExtBuilder::default().build().execute_with(|| {
        let court_id = initialize_court();
        let outcomes_and_weights =
            vec![(1000u128, 8), (1001u128, 5), (1002u128, 42), (1003u128, 13)];
        prepare_draws(court_id, outcomes_and_weights);

        let draws = <SelectedDraws<Runtime>>::get(court_id);
        let winner = Court::get_winner(draws.as_slice(), None).unwrap();
        assert_eq!(winner.into_outcome().unwrap(), OutcomeReport::Scalar(1002u128));

        let outcomes_and_weights = vec![(1000u128, 2), (1000u128, 4), (1001u128, 4), (1001u128, 3)];
        prepare_draws(court_id, outcomes_and_weights);

        let draws = <SelectedDraws<Runtime>>::get(court_id);
        let winner = Court::get_winner(draws.as_slice(), None).unwrap();
        assert_eq!(winner.into_outcome().unwrap(), OutcomeReport::Scalar(1001u128));
    });
}

#[test]
fn get_winner_returns_none_for_no_revealed_draws() {
    ExtBuilder::default().build().execute_with(|| {
        let court_id = initialize_court();
        let draws = <SelectedDraws<Runtime>>::get(court_id);
        let winner = Court::get_winner(draws.as_slice(), None);
        assert_eq!(winner, None);
    });
}

#[test]
fn get_latest_winner_vote_item_selects_last_appealed_outcome_for_tie() {
    ExtBuilder::default().build().execute_with(|| {
        let court_id = initialize_court();
        let mut court = <Courts<Runtime>>::get(court_id).unwrap();
        // create a tie of two best outcomes
        let weights = vec![(1000u128, 42), (1001u128, 42)];
        let appealed_vote_item: VoteItem =
            VoteItem::Outcome(OutcomeReport::Scalar(weights.len() as u128));
        prepare_draws(court_id, weights);
        court
            .appeals
            .try_push(AppealInfo {
                backer: CHARLIE,
                bond: crate::get_appeal_bond::<Runtime>(1usize),
                appealed_vote_item: appealed_vote_item.clone(),
            })
            .unwrap();
        <Courts<Runtime>>::insert(court_id, court);

        let draws = <SelectedDraws<Runtime>>::get(court_id);
        let latest = Court::get_latest_winner_vote_item(court_id, draws.as_slice()).unwrap();
        assert_eq!(latest, appealed_vote_item);
        assert!(latest.into_outcome().unwrap() != ORACLE_REPORT);
    });
}

#[test]
fn get_latest_winner_vote_item_selects_oracle_report() {
    ExtBuilder::default().build().execute_with(|| {
        let court_id = initialize_court();
        let market_id = <CourtIdToMarketId<Runtime>>::get(court_id).unwrap();
        let market = MarketCommons::market(&market_id).unwrap();
        assert_eq!(market.report.unwrap().outcome, ORACLE_REPORT);
        let draws = <SelectedDraws<Runtime>>::get(court_id);
        assert_eq!(
            Court::get_latest_winner_vote_item(court_id, draws.as_slice())
                .unwrap()
                .into_outcome()
                .unwrap(),
            ORACLE_REPORT
        );
    });
}

#[test]
fn choose_multiple_weighted_returns_different_jurors_with_other_seed() {
    ExtBuilder::default().build().execute_with(|| {
        run_to_block(123);

        fill_juror_pool(MaxCourtParticipants::get());

        let nonce_0 = 42u64;
        <crate::SelectionNonce<Runtime>>::put(nonce_0);
        // randomness is mocked and purely based on the nonce
        // thus a different nonce will result in a different seed (disregarding hash collisions)
        let first_random_seed = Court::get_random_seed(nonce_0);
        let first_random_list = Court::choose_multiple_weighted(3).unwrap();

        run_blocks(1);

        let nonce_1 = 69u64;
        <crate::SelectionNonce<Runtime>>::put(nonce_1);
        let second_random_seed = Court::get_random_seed(nonce_1);

        assert_ne!(first_random_seed, second_random_seed);
        let second_random_list = Court::choose_multiple_weighted(3).unwrap();

        // the two lists contain different jurors
        for juror in &first_random_list {
            assert!(second_random_list.iter().all(|el| el != juror));
        }
    });
}

#[test]
fn get_random_seed_returns_equal_seeds_with_equal_nonce() {
    ExtBuilder::default().build().execute_with(|| {
        run_to_block(123);

        // this is useful to check that the random seed only depends on the nonce
        // the same nonce always results in the same seed for testing deterministic
        let nonce = 42u64;
        <crate::SelectionNonce<Runtime>>::put(nonce);
        let first_random_seed = Court::get_random_seed(nonce);

        run_blocks(1);

        <crate::SelectionNonce<Runtime>>::put(nonce);
        let second_random_seed = Court::get_random_seed(nonce);

        assert_eq!(first_random_seed, second_random_seed);
    });
}

#[test]
fn random_jurors_returns_a_subset_of_jurors() {
    ExtBuilder::default().build().execute_with(|| {
        run_to_block(123);
        fill_juror_pool(MaxCourtParticipants::get());

        let jurors = <CourtPool<Runtime>>::get();

        let random_jurors = Court::choose_multiple_weighted(2).unwrap();
        for draw in random_jurors {
            assert!(jurors.iter().any(|el| el.court_participant == draw.court_participant));
        }
    });
}

#[test]
fn handle_inflation_works() {
    ExtBuilder::default().build().execute_with(|| {
        let mut jurors = <CourtPool<Runtime>>::get();
        let mut free_balances_before = BTreeMap::new();
        let jurors_list = vec![1000, 10_000, 100_000, 1_000_000, 10_000_000];
        run_to_block(InflationPeriod::get());
        let joined_at = <frame_system::Pallet<Runtime>>::block_number();
        for number in jurors_list.iter() {
            let stake = *number;
            let juror = *number;
            let _ = Balances::deposit(&juror, stake).unwrap();
            free_balances_before.insert(juror, stake);
            jurors
                .try_push(CourtPoolItem {
                    stake,
                    court_participant: juror,
                    consumed_stake: 0,
                    joined_at,
                })
                .unwrap();
        }
        <CourtPool<Runtime>>::put(jurors.clone());

        let inflation_period = InflationPeriod::get();
        run_blocks(inflation_period);
        let now = <frame_system::Pallet<Runtime>>::block_number();
        Court::handle_inflation(now);

        let free_balance_after_0 = Balances::free_balance(jurors_list[0]);
        assert_eq!(free_balance_after_0 - free_balances_before[&jurors_list[0]], 43_286_841);

        let free_balance_after_1 = Balances::free_balance(jurors_list[1]);
        assert_eq!(free_balance_after_1 - free_balances_before[&jurors_list[1]], 432_868_409);

        let free_balance_after_2 = Balances::free_balance(jurors_list[2]);
        assert_eq!(free_balance_after_2 - free_balances_before[&jurors_list[2]], 4_328_684_088);

        let free_balance_after_3 = Balances::free_balance(jurors_list[3]);
        assert_eq!(free_balance_after_3 - free_balances_before[&jurors_list[3]], 43_286_840_884);

        let free_balance_after_4 = Balances::free_balance(jurors_list[4]);
        assert_eq!(free_balance_after_4 - free_balances_before[&jurors_list[4]], 432_868_408_838);
    });
}

#[test]
fn handle_inflation_without_waiting_one_inflation_period() {
    ExtBuilder::default().build().execute_with(|| {
        let mut jurors = <CourtPool<Runtime>>::get();
        let mut free_balances_before = BTreeMap::new();
        let jurors_list = vec![1000, 10_000, 100_000, 1_000_000, 10_000_000];
        run_to_block(InflationPeriod::get());
        let joined_at = <frame_system::Pallet<Runtime>>::block_number();
        for number in jurors_list.iter() {
            let stake = *number;
            let juror = *number;
            let _ = Balances::deposit(&juror, stake).unwrap();
            free_balances_before.insert(juror, stake);
            jurors
                .try_push(CourtPoolItem {
                    stake,
                    court_participant: juror,
                    consumed_stake: 0,
                    joined_at,
                })
                .unwrap();
        }
        <CourtPool<Runtime>>::put(jurors.clone());

        let inflation_period = InflationPeriod::get();
        run_blocks(inflation_period.saturating_sub(1));
        let now = <frame_system::Pallet<Runtime>>::block_number();
        Court::handle_inflation(now);

        let free_balance_after_0 = Balances::free_balance(jurors_list[0]);
        assert_eq!(free_balance_after_0 - free_balances_before[&jurors_list[0]], 0);

        let free_balance_after_1 = Balances::free_balance(jurors_list[1]);
        assert_eq!(free_balance_after_1 - free_balances_before[&jurors_list[1]], 0);

        let free_balance_after_2 = Balances::free_balance(jurors_list[2]);
        assert_eq!(free_balance_after_2 - free_balances_before[&jurors_list[2]], 0);

        let free_balance_after_3 = Balances::free_balance(jurors_list[3]);
        assert_eq!(free_balance_after_3 - free_balances_before[&jurors_list[3]], 0);

        let free_balance_after_4 = Balances::free_balance(jurors_list[4]);
        assert_eq!(free_balance_after_4 - free_balances_before[&jurors_list[4]], 0);
    });
}<|MERGE_RESOLUTION|>--- conflicted
+++ resolved
@@ -21,13 +21,8 @@
 extern crate alloc;
 use crate::{
     mock::{
-<<<<<<< HEAD
         run_blocks, run_to_block, Balances, Court, ExtBuilder, MarketCommons, Runtime,
         RuntimeOrigin, System, ALICE, BOB, CHARLIE, DAVE, EVE, INITIAL_BALANCE, POOR_PAUL,
-=======
-        Balances, Court, ExtBuilder, MarketCommons, RandomnessCollectiveFlip, Runtime,
-        RuntimeOrigin, System, ALICE, BOB, CHARLIE, INITIAL_BALANCE,
->>>>>>> ae0eccff
     },
     mock_storage::pallet::MarketIdsPerDisputeBlock,
     types::{CourtStatus, Draw, Vote, VoteItem},
@@ -62,13 +57,9 @@
         ScoringRule,
     },
 };
-<<<<<<< HEAD
 use zrml_market_commons::{Error as MError, MarketCommonsPalletApi};
 
 const ORACLE_REPORT: OutcomeReport = OutcomeReport::Scalar(u128::MAX);
-=======
-use zrml_market_commons::MarketCommonsPalletApi;
->>>>>>> ae0eccff
 
 const DEFAULT_MARKET: MarketOf<Runtime> = Market {
     base_asset: Asset::Ztg,
@@ -395,13 +386,8 @@
         let min = MinJurorStake::get();
         let amount = min + 1;
         assert_noop!(
-<<<<<<< HEAD
             Court::join_court(RuntimeOrigin::signed(POOR_PAUL), amount),
             Error::<Runtime>::AmountExceedsBalance
-=======
-            Court::on_dispute(&0, &market),
-            Error::<Runtime>::MarketDoesNotHaveCourtMechanism
->>>>>>> ae0eccff
         );
     });
 }
@@ -414,19 +400,13 @@
         assert_ok!(Court::join_court(RuntimeOrigin::signed(ALICE), last_join_amount));
 
         assert_noop!(
-<<<<<<< HEAD
             Court::join_court(RuntimeOrigin::signed(ALICE), last_join_amount - 1),
             Error::<Runtime>::AmountBelowLastJoin
-=======
-            Court::on_resolution(&0, &market),
-            Error::<Runtime>::MarketDoesNotHaveCourtMechanism
->>>>>>> ae0eccff
-        );
-    });
-}
-
-#[test]
-<<<<<<< HEAD
+        );
+    });
+}
+
+#[test]
 fn join_court_after_prepare_exit_court() {
     ExtBuilder::default().build().execute_with(|| {
         let min = MinJurorStake::get();
@@ -462,15 +442,6 @@
 
         assert!(CourtPool::<Runtime>::get().is_full());
 
-=======
-fn appeal_stores_jurors_that_should_vote() {
-    ExtBuilder::default().build().execute_with(|| {
-        setup_blocks(123);
-        let _ = Court::join_court(RuntimeOrigin::signed(ALICE));
-        let _ = Court::join_court(RuntimeOrigin::signed(BOB));
-        MarketCommons::push_market(DEFAULT_MARKET).unwrap();
-        Court::appeal(RuntimeOrigin::signed(ALICE), 0).unwrap();
->>>>>>> ae0eccff
         assert_noop!(
             Court::join_court(RuntimeOrigin::signed(0u128), min_amount - 1),
             Error::<Runtime>::AmountBelowLowestJuror
@@ -531,7 +502,6 @@
 #[test]
 fn prepare_exit_court_removes_middle_staked_juror() {
     ExtBuilder::default().build().execute_with(|| {
-<<<<<<< HEAD
         let min = MinJurorStake::get();
         let min_amount = 2 * min;
 
@@ -556,31 +526,12 @@
         CourtPool::<Runtime>::get().into_inner().iter().for_each(|item| {
             assert_ne!(item.court_participant, middle_index);
         });
-=======
-        setup_blocks(2);
-        Court::join_court(RuntimeOrigin::signed(ALICE)).unwrap();
-        Court::join_court(RuntimeOrigin::signed(BOB)).unwrap();
-        Court::join_court(RuntimeOrigin::signed(CHARLIE)).unwrap();
-        MarketCommons::push_market(DEFAULT_MARKET).unwrap();
-        Court::appeal(RuntimeOrigin::signed(ALICE), 0).unwrap();
-        Court::vote(RuntimeOrigin::signed(ALICE), 0, OutcomeReport::Scalar(1)).unwrap();
-        Court::vote(RuntimeOrigin::signed(BOB), 0, OutcomeReport::Scalar(2)).unwrap();
-        Court::vote(RuntimeOrigin::signed(CHARLIE), 0, OutcomeReport::Scalar(3)).unwrap();
-        let _ = Court::on_resolution(&0, &DEFAULT_MARKET).unwrap();
-        assert_eq!(Balances::free_balance(ALICE), 998 * BASE + 3 * BASE);
-        assert_eq!(Balances::reserved_balance_named(&Court::reserve_id(), &ALICE), 2 * BASE);
-        assert_eq!(Balances::free_balance(BOB), 996 * BASE);
-        assert_eq!(Balances::reserved_balance_named(&Court::reserve_id(), &BOB), 4 * BASE);
-        assert_eq!(Balances::free_balance(CHARLIE), 994 * BASE);
-        assert_eq!(Balances::reserved_balance_named(&Court::reserve_id(), &CHARLIE), 3 * BASE);
->>>>>>> ae0eccff
     });
 }
 
 #[test]
 fn prepare_exit_court_removes_highest_staked_juror() {
     ExtBuilder::default().build().execute_with(|| {
-<<<<<<< HEAD
         let min = MinJurorStake::get();
         let min_amount = 2 * min;
 
@@ -605,26 +556,12 @@
         CourtPool::<Runtime>::get().into_inner().iter().for_each(|item| {
             assert_ne!(item.court_participant, last_index);
         });
-=======
-        setup_blocks(2);
-        Court::join_court(RuntimeOrigin::signed(ALICE)).unwrap();
-        Court::join_court(RuntimeOrigin::signed(BOB)).unwrap();
-        Court::join_court(RuntimeOrigin::signed(CHARLIE)).unwrap();
-        MarketCommons::push_market(DEFAULT_MARKET).unwrap();
-        Court::appeal(RuntimeOrigin::signed(ALICE), 0).unwrap();
-        Court::vote(RuntimeOrigin::signed(ALICE), 0, OutcomeReport::Scalar(1)).unwrap();
-        Court::vote(RuntimeOrigin::signed(BOB), 0, OutcomeReport::Scalar(1)).unwrap();
-        Court::vote(RuntimeOrigin::signed(CHARLIE), 0, OutcomeReport::Scalar(2)).unwrap();
-        let outcome = Court::on_resolution(&0, &DEFAULT_MARKET).unwrap().result;
-        assert_eq!(outcome, Some(OutcomeReport::Scalar(1)));
->>>>>>> ae0eccff
     });
 }
 
 #[test]
 fn join_court_binary_search_sorted_insert_works() {
     ExtBuilder::default().build().execute_with(|| {
-<<<<<<< HEAD
         let min = MinJurorStake::get();
         let min_amount = 2 * min;
 
@@ -645,24 +582,12 @@
             assert!(pool_item.stake >= last_stake);
             last_stake = pool_item.stake;
         }
-=======
-        setup_blocks(2);
-        Court::join_court(RuntimeOrigin::signed(ALICE)).unwrap();
-        Court::join_court(RuntimeOrigin::signed(BOB)).unwrap();
-        Court::vote(RuntimeOrigin::signed(ALICE), 0, OutcomeReport::Scalar(1)).unwrap();
-        MarketCommons::push_market(DEFAULT_MARKET).unwrap();
-        Court::appeal(RuntimeOrigin::signed(ALICE), 0).unwrap();
-        let _ = Court::on_resolution(&0, &DEFAULT_MARKET).unwrap();
-        assert_eq!(Jurors::<Runtime>::get(ALICE).unwrap().status, JurorStatus::Ok);
-        assert_eq!(Jurors::<Runtime>::get(BOB).unwrap().status, JurorStatus::Tardy);
->>>>>>> ae0eccff
     });
 }
 
 #[test]
 fn prepare_exit_court_fails_juror_already_prepared_to_exit() {
     ExtBuilder::default().build().execute_with(|| {
-<<<<<<< HEAD
         let amount = 2 * BASE;
         let joined_at = <frame_system::Pallet<Runtime>>::block_number();
         assert_ok!(Court::join_court(RuntimeOrigin::signed(ALICE), amount));
@@ -682,54 +607,24 @@
             Court::prepare_exit_court(RuntimeOrigin::signed(ALICE)),
             Error::<Runtime>::AlreadyPreparedExit
         );
-=======
-        setup_blocks(2);
-        Court::join_court(RuntimeOrigin::signed(ALICE)).unwrap();
-        Court::join_court(RuntimeOrigin::signed(BOB)).unwrap();
-        Court::join_court(RuntimeOrigin::signed(CHARLIE)).unwrap();
-        MarketCommons::push_market(DEFAULT_MARKET).unwrap();
-        Court::appeal(RuntimeOrigin::signed(ALICE), 0).unwrap();
-        Court::vote(RuntimeOrigin::signed(ALICE), 0, OutcomeReport::Scalar(1)).unwrap();
-        Court::vote(RuntimeOrigin::signed(BOB), 0, OutcomeReport::Scalar(1)).unwrap();
-        Court::vote(RuntimeOrigin::signed(CHARLIE), 0, OutcomeReport::Scalar(2)).unwrap();
-        let _ = Court::on_resolution(&0, &DEFAULT_MARKET).unwrap();
-        assert_eq!(Jurors::<Runtime>::get(CHARLIE).unwrap().status, JurorStatus::Tardy);
->>>>>>> ae0eccff
     });
 }
 
 #[test]
 fn prepare_exit_court_fails_juror_does_not_exist() {
     ExtBuilder::default().build().execute_with(|| {
-<<<<<<< HEAD
         assert!(Participants::<Runtime>::iter().next().is_none());
 
         assert_noop!(
             Court::prepare_exit_court(RuntimeOrigin::signed(ALICE)),
             Error::<Runtime>::JurorDoesNotExist
         );
-=======
-        setup_blocks(2);
-        Court::join_court(RuntimeOrigin::signed(ALICE)).unwrap();
-        Court::join_court(RuntimeOrigin::signed(BOB)).unwrap();
-        Court::set_stored_juror_as_tardy(&BOB).unwrap();
-        Court::vote(RuntimeOrigin::signed(ALICE), 0, OutcomeReport::Scalar(1)).unwrap();
-        MarketCommons::push_market(DEFAULT_MARKET).unwrap();
-        Court::appeal(RuntimeOrigin::signed(ALICE), 0).unwrap();
-        let _ = Court::on_resolution(&0, &DEFAULT_MARKET).unwrap();
-        let join_court_stake = 40000000000;
-        let slash = join_court_stake / 5;
-        assert_eq!(Balances::free_balance(Court::treasury_account_id()), INITIAL_BALANCE + slash);
-        assert_eq!(Balances::free_balance(BOB), INITIAL_BALANCE - slash);
-        assert_eq!(Balances::reserved_balance_named(&Court::reserve_id(), &BOB), 0);
->>>>>>> ae0eccff
     });
 }
 
 #[test]
 fn exit_court_works_without_active_lock() {
     ExtBuilder::default().build().execute_with(|| {
-<<<<<<< HEAD
         let min = MinJurorStake::get();
         let amount = 2 * min;
         assert_ok!(Court::join_court(RuntimeOrigin::signed(ALICE), amount));
@@ -752,20 +647,6 @@
         );
         assert!(Participants::<Runtime>::iter().next().is_none());
         assert!(Balances::locks(ALICE).is_empty());
-=======
-        setup_blocks(2);
-        Court::join_court(RuntimeOrigin::signed(ALICE)).unwrap();
-        Court::join_court(RuntimeOrigin::signed(BOB)).unwrap();
-        Court::join_court(RuntimeOrigin::signed(CHARLIE)).unwrap();
-        MarketCommons::push_market(DEFAULT_MARKET).unwrap();
-        Court::appeal(RuntimeOrigin::signed(ALICE), 0).unwrap();
-        Court::vote(RuntimeOrigin::signed(ALICE), 0, OutcomeReport::Scalar(1)).unwrap();
-        Court::vote(RuntimeOrigin::signed(BOB), 0, OutcomeReport::Scalar(1)).unwrap();
-        Court::vote(RuntimeOrigin::signed(CHARLIE), 0, OutcomeReport::Scalar(2)).unwrap();
-        let _ = Court::on_resolution(&0, &DEFAULT_MARKET).unwrap();
-        assert_eq!(RequestedJurors::<Runtime>::iter().count(), 0);
-        assert_eq!(Votes::<Runtime>::iter().count(), 0);
->>>>>>> ae0eccff
     });
 }
 
@@ -1332,7 +1213,7 @@
         }));
 
         let free_alice_before = Balances::free_balance(ALICE);
-        let pot_balance_before = Balances::free_balance(&Court::reward_pot(court_id));
+        let pot_balance_before = Balances::free_balance(Court::reward_pot(court_id));
 
         let vote_item = VoteItem::Outcome(outcome);
 
@@ -1370,7 +1251,7 @@
         // see `reassign_court_stakes_slashes_tardy_jurors_and_rewards_winners`
         assert_eq!(free_alice_after, free_alice_before);
 
-        let pot_balance_after = Balances::free_balance(&Court::reward_pot(court_id));
+        let pot_balance_after = Balances::free_balance(Court::reward_pot(court_id));
         assert_eq!(pot_balance_after, pot_balance_before);
     });
 }
@@ -1951,34 +1832,34 @@
         let market = MarketCommons::market(&market_id).unwrap();
         let _ = Court::on_resolution(&market_id, &market).unwrap();
 
-        let free_alice_before = Balances::free_balance(&ALICE);
-        let free_bob_before = Balances::free_balance(&BOB);
-        let free_charlie_before = Balances::free_balance(&CHARLIE);
-        let free_dave_before = Balances::free_balance(&DAVE);
-        let free_eve_before = Balances::free_balance(&EVE);
+        let free_alice_before = Balances::free_balance(ALICE);
+        let free_bob_before = Balances::free_balance(BOB);
+        let free_charlie_before = Balances::free_balance(CHARLIE);
+        let free_dave_before = Balances::free_balance(DAVE);
+        let free_eve_before = Balances::free_balance(EVE);
 
         assert_ok!(Court::reassign_court_stakes(RuntimeOrigin::signed(EVE), court_id));
 
-        let free_alice_after = Balances::free_balance(&ALICE);
+        let free_alice_after = Balances::free_balance(ALICE);
         assert_ne!(free_alice_after, free_alice_before);
         assert_eq!(free_alice_after, free_alice_before - old_draws[ALICE as usize].slashable);
 
-        let free_bob_after = Balances::free_balance(&BOB);
+        let free_bob_after = Balances::free_balance(BOB);
         assert_ne!(free_bob_after, free_bob_before);
         assert_eq!(free_bob_after, free_bob_before - old_draws[BOB as usize].slashable);
 
-        let free_charlie_after = Balances::free_balance(&CHARLIE);
+        let free_charlie_after = Balances::free_balance(CHARLIE);
         let full_slashes = old_draws[ALICE as usize].slashable
             + old_draws[BOB as usize].slashable
             + old_draws[DAVE as usize].slashable
             + old_draws[EVE as usize].slashable;
         assert_eq!(free_charlie_after, free_charlie_before + full_slashes);
 
-        let free_dave_after = Balances::free_balance(&DAVE);
+        let free_dave_after = Balances::free_balance(DAVE);
         assert_ne!(free_dave_after, free_dave_before);
         assert_eq!(free_dave_after, free_dave_before - old_draws[DAVE as usize].slashable);
 
-        let free_eve_after = Balances::free_balance(&EVE);
+        let free_eve_after = Balances::free_balance(EVE);
         assert_ne!(free_eve_after, free_eve_before);
         assert_eq!(free_eve_after, free_eve_before - old_draws[EVE as usize].slashable);
     });
@@ -2274,7 +2155,7 @@
         let free_dave_after = Balances::free_balance(DAVE);
         assert_eq!(free_dave_after, free_dave_before - dave_slashed);
 
-        assert!(Balances::free_balance(&reward_pot).is_zero());
+        assert!(Balances::free_balance(reward_pot).is_zero());
     });
 }
 
@@ -2419,7 +2300,7 @@
         let dave_rewarded = dave_share * slashed;
         assert_eq!(free_dave_after, free_dave_before + dave_rewarded - dave_delegated_bob_slashed);
 
-        assert!(Balances::free_balance(&reward_pot).is_zero());
+        assert!(Balances::free_balance(reward_pot).is_zero());
     });
 }
 
@@ -2490,7 +2371,7 @@
         let free_dave_before = Balances::free_balance(DAVE);
 
         let treasury_account = Court::treasury_account_id();
-        let free_treasury_before = Balances::free_balance(&treasury_account);
+        let free_treasury_before = Balances::free_balance(treasury_account);
 
         assert_ok!(Court::reassign_court_stakes(RuntimeOrigin::signed(EVE), court_id));
 
@@ -2513,7 +2394,7 @@
         let free_dave_after = Balances::free_balance(DAVE);
         assert_eq!(free_dave_after, free_dave_before - dave_slashed);
 
-        assert_eq!(Balances::free_balance(&treasury_account), free_treasury_before + slashed);
+        assert_eq!(Balances::free_balance(treasury_account), free_treasury_before + slashed);
     });
 }
 
@@ -2607,7 +2488,7 @@
             let backer = number;
             let _ = Balances::deposit(&backer, bond).unwrap();
             assert_ok!(Balances::reserve_named(&Court::reserve_id(), &backer, bond));
-            let free_balance = Balances::free_balance(&backer);
+            let free_balance = Balances::free_balance(backer);
             free_balances_before.insert(backer, free_balance);
             court.appeals.try_push(AppealInfo { backer, bond, appealed_vote_item }).unwrap();
             number += 1;
@@ -2627,7 +2508,7 @@
         let appeals = court.appeals;
         for AppealInfo { backer, bond, appealed_vote_item } in appeals {
             assert_eq!(Balances::reserved_balance_named(&Court::reserve_id(), &backer), 0);
-            let free_balance_after = Balances::free_balance(&backer);
+            let free_balance_after = Balances::free_balance(backer);
             let free_balance_before = free_balances_before.get(&backer).unwrap();
 
             let resolved_vote_item = VoteItem::Outcome(resolved_outcome.clone());
@@ -2994,7 +2875,7 @@
     for (i, (outcome_index, weight)) in outcomes_with_weights.iter().enumerate() {
         // offset to not conflict with other jurors
         let offset_i = (i + 1000) as u128;
-        let juror = offset_i as u128;
+        let juror = offset_i;
         let salt = BlakeTwo256::hash_of(&offset_i);
         let vote_item: VoteItem = VoteItem::Outcome(OutcomeReport::Scalar(*outcome_index));
         let commitment = BlakeTwo256::hash_of(&(juror, vote_item.clone(), salt));
