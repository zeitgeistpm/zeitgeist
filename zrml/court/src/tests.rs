--- conflicted
+++ resolved
@@ -440,11 +440,7 @@
 }
 
 #[test]
-<<<<<<< HEAD
 fn exit_court_works_without_active_lock() {
-=======
-fn on_resolution_denies_non_court_markets() {
->>>>>>> 5d6df796
     ExtBuilder::default().build().execute_with(|| {
         let min = MinJurorStake::get();
         let amount = 2 * min;
@@ -502,13 +498,8 @@
     ExtBuilder::default().build().execute_with(|| {
         let alice_lookup: AccountIdLookupOf<Runtime> = ALICE;
         assert_noop!(
-<<<<<<< HEAD
             Court::exit_court(Origin::signed(ALICE), alice_lookup),
             Error::<Runtime>::JurorDoesNotExist
-=======
-            Court::on_resolution(&0, &market),
-            Error::<Runtime>::MarketDoesNotHaveCourtMechanism
->>>>>>> 5d6df796
         );
     });
 }
@@ -528,7 +519,6 @@
 }
 
 #[test]
-<<<<<<< HEAD
 fn vote_works() {
     ExtBuilder::default().build().execute_with(|| {
         fill_juror_pool();
@@ -555,31 +545,10 @@
         assert_eq!(old_draws[0].slashable, new_draws[0].slashable);
         assert_eq!(old_draws[0].vote, Vote::Drawn);
         assert_eq!(new_draws[0].vote, Vote::Secret { secret });
-=======
-fn on_resolution_awards_winners_and_slashes_losers() {
-    ExtBuilder::default().build().execute_with(|| {
-        setup_blocks(2);
-        Court::join_court(Origin::signed(ALICE)).unwrap();
-        Court::join_court(Origin::signed(BOB)).unwrap();
-        Court::join_court(Origin::signed(CHARLIE)).unwrap();
-        MarketCommons::push_market(DEFAULT_MARKET).unwrap();
-        Court::appeal(Origin::signed(ALICE), 0).unwrap();
-        Court::vote(Origin::signed(ALICE), 0, OutcomeReport::Scalar(1)).unwrap();
-        Court::vote(Origin::signed(BOB), 0, OutcomeReport::Scalar(2)).unwrap();
-        Court::vote(Origin::signed(CHARLIE), 0, OutcomeReport::Scalar(3)).unwrap();
-        let _ = Court::on_resolution(&0, &DEFAULT_MARKET).unwrap();
-        assert_eq!(Balances::free_balance(ALICE), 998 * BASE + 3 * BASE);
-        assert_eq!(Balances::reserved_balance_named(&Court::reserve_id(), &ALICE), 2 * BASE);
-        assert_eq!(Balances::free_balance(BOB), 996 * BASE);
-        assert_eq!(Balances::reserved_balance_named(&Court::reserve_id(), &BOB), 4 * BASE);
-        assert_eq!(Balances::free_balance(CHARLIE), 994 * BASE);
-        assert_eq!(Balances::reserved_balance_named(&Court::reserve_id(), &CHARLIE), 3 * BASE);
->>>>>>> 5d6df796
-    });
-}
-
-#[test]
-<<<<<<< HEAD
+    });
+}
+
+#[test]
 fn vote_overwrite_works() {
     ExtBuilder::default().build().execute_with(|| {
         fill_juror_pool();
@@ -602,26 +571,10 @@
         let right_outcome = OutcomeReport::Scalar(42u128);
         let new_secret = BlakeTwo256::hash_of(&(ALICE, right_outcome, salt));
         assert_ok!(Court::vote(Origin::signed(ALICE), market_id, new_secret));
-=======
-fn on_resolution_decides_market_outcome_based_on_the_majority() {
-    ExtBuilder::default().build().execute_with(|| {
-        setup_blocks(2);
-        Court::join_court(Origin::signed(ALICE)).unwrap();
-        Court::join_court(Origin::signed(BOB)).unwrap();
-        Court::join_court(Origin::signed(CHARLIE)).unwrap();
-        MarketCommons::push_market(DEFAULT_MARKET).unwrap();
-        Court::appeal(Origin::signed(ALICE), 0).unwrap();
-        Court::vote(Origin::signed(ALICE), 0, OutcomeReport::Scalar(1)).unwrap();
-        Court::vote(Origin::signed(BOB), 0, OutcomeReport::Scalar(1)).unwrap();
-        Court::vote(Origin::signed(CHARLIE), 0, OutcomeReport::Scalar(2)).unwrap();
-        let outcome = Court::on_resolution(&0, &DEFAULT_MARKET).unwrap();
-        assert_eq!(outcome, Some(OutcomeReport::Scalar(1)));
->>>>>>> 5d6df796
-    });
-}
-
-#[test]
-<<<<<<< HEAD
+    });
+}
+
+#[test]
 fn vote_fails_if_court_not_found() {
     ExtBuilder::default().build().execute_with(|| {
         let market_id = 0;
@@ -669,24 +622,10 @@
             Court::vote(Origin::signed(ALICE), market_id, secret),
             Error::<Runtime>::InvalidVoteState
         );
-=======
-fn on_resolution_sets_late_jurors_as_tardy() {
-    ExtBuilder::default().build().execute_with(|| {
-        setup_blocks(2);
-        Court::join_court(Origin::signed(ALICE)).unwrap();
-        Court::join_court(Origin::signed(BOB)).unwrap();
-        Court::vote(Origin::signed(ALICE), 0, OutcomeReport::Scalar(1)).unwrap();
-        MarketCommons::push_market(DEFAULT_MARKET).unwrap();
-        Court::appeal(Origin::signed(ALICE), 0).unwrap();
-        let _ = Court::on_resolution(&0, &DEFAULT_MARKET).unwrap();
-        assert_eq!(Jurors::<Runtime>::get(ALICE).unwrap().status, JurorStatus::Ok);
-        assert_eq!(Jurors::<Runtime>::get(BOB).unwrap().status, JurorStatus::Tardy);
->>>>>>> 5d6df796
-    });
-}
-
-#[test]
-<<<<<<< HEAD
+    });
+}
+
+#[test]
 fn vote_fails_if_caller_not_in_draws() {
     ExtBuilder::default().build().execute_with(|| {
         fill_juror_pool();
@@ -705,26 +644,10 @@
             Court::vote(Origin::signed(ALICE), market_id, secret),
             Error::<Runtime>::CallerNotInDraws
         );
-=======
-fn on_resolution_sets_jurors_that_voted_on_the_second_most_voted_outcome_as_tardy() {
-    ExtBuilder::default().build().execute_with(|| {
-        setup_blocks(2);
-        Court::join_court(Origin::signed(ALICE)).unwrap();
-        Court::join_court(Origin::signed(BOB)).unwrap();
-        Court::join_court(Origin::signed(CHARLIE)).unwrap();
-        MarketCommons::push_market(DEFAULT_MARKET).unwrap();
-        Court::appeal(Origin::signed(ALICE), 0).unwrap();
-        Court::vote(Origin::signed(ALICE), 0, OutcomeReport::Scalar(1)).unwrap();
-        Court::vote(Origin::signed(BOB), 0, OutcomeReport::Scalar(1)).unwrap();
-        Court::vote(Origin::signed(CHARLIE), 0, OutcomeReport::Scalar(2)).unwrap();
-        let _ = Court::on_resolution(&0, &DEFAULT_MARKET).unwrap();
-        assert_eq!(Jurors::<Runtime>::get(CHARLIE).unwrap().status, JurorStatus::Tardy);
->>>>>>> 5d6df796
-    });
-}
-
-#[test]
-<<<<<<< HEAD
+    });
+}
+
+#[test]
 fn vote_fails_if_not_in_voting_period() {
     ExtBuilder::default().build().execute_with(|| {
         fill_juror_pool();
@@ -744,28 +667,10 @@
             Court::vote(Origin::signed(ALICE), market_id, secret),
             Error::<Runtime>::NotInVotingPeriod
         );
-=======
-fn on_resolution_punishes_tardy_jurors_that_failed_to_vote_a_second_time() {
-    ExtBuilder::default().build().execute_with(|| {
-        setup_blocks(2);
-        Court::join_court(Origin::signed(ALICE)).unwrap();
-        Court::join_court(Origin::signed(BOB)).unwrap();
-        Court::set_stored_juror_as_tardy(&BOB).unwrap();
-        Court::vote(Origin::signed(ALICE), 0, OutcomeReport::Scalar(1)).unwrap();
-        MarketCommons::push_market(DEFAULT_MARKET).unwrap();
-        Court::appeal(Origin::signed(ALICE), 0).unwrap();
-        let _ = Court::on_resolution(&0, &DEFAULT_MARKET).unwrap();
-        let join_court_stake = 40000000000;
-        let slash = join_court_stake / 5;
-        assert_eq!(Balances::free_balance(Court::treasury_account_id()), INITIAL_BALANCE + slash);
-        assert_eq!(Balances::free_balance(BOB), INITIAL_BALANCE - slash);
-        assert_eq!(Balances::reserved_balance_named(&Court::reserve_id(), &BOB), 0);
->>>>>>> 5d6df796
-    });
-}
-
-#[test]
-<<<<<<< HEAD
+    });
+}
+
+#[test]
 fn reveal_vote_works() {
     ExtBuilder::default().build().execute_with(|| {
         fill_juror_pool();
@@ -800,22 +705,6 @@
         assert_eq!(old_draws[0].slashable, new_draws[0].slashable);
         assert_eq!(old_draws[0].vote, Vote::Secret { secret });
         assert_eq!(new_draws[0].vote, Vote::Revealed { secret, outcome, salt });
-=======
-fn on_resolution_removes_requested_jurors_and_votes() {
-    ExtBuilder::default().build().execute_with(|| {
-        setup_blocks(2);
-        Court::join_court(Origin::signed(ALICE)).unwrap();
-        Court::join_court(Origin::signed(BOB)).unwrap();
-        Court::join_court(Origin::signed(CHARLIE)).unwrap();
-        MarketCommons::push_market(DEFAULT_MARKET).unwrap();
-        Court::appeal(Origin::signed(ALICE), 0).unwrap();
-        Court::vote(Origin::signed(ALICE), 0, OutcomeReport::Scalar(1)).unwrap();
-        Court::vote(Origin::signed(BOB), 0, OutcomeReport::Scalar(1)).unwrap();
-        Court::vote(Origin::signed(CHARLIE), 0, OutcomeReport::Scalar(2)).unwrap();
-        let _ = Court::on_resolution(&0, &DEFAULT_MARKET).unwrap();
-        assert_eq!(RequestedJurors::<Runtime>::iter().count(), 0);
-        assert_eq!(Votes::<Runtime>::iter().count(), 0);
->>>>>>> 5d6df796
     });
 }
 
@@ -2208,12 +2097,12 @@
 }
 
 #[test]
-fn get_resolution_outcome_denies_non_court_markets() {
+fn on_resolution_denies_non_court_markets() {
     ExtBuilder::default().build().execute_with(|| {
         let mut market = DEFAULT_MARKET;
         market.dispute_mechanism = MarketDisputeMechanism::SimpleDisputes;
         assert_noop!(
-            Court::get_resolution_outcome(&0, &market),
+            Court::on_resolution(&0, &market),
             Error::<Runtime>::MarketDoesNotHaveCourtMechanism
         );
     });
