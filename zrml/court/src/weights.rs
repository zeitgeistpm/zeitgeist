--- conflicted
+++ resolved
@@ -59,41 +59,23 @@
     // Storage: Court RequestedJurors (r:1 w:0)
     // Storage: Court Votes (r:1 w:0)
     fn exit_court() -> Weight {
-<<<<<<< HEAD
         Weight::from_ref_time(59_161_000)
             .saturating_add(T::DbWeight::get().reads(5 as u64))
             .saturating_add(T::DbWeight::get().writes(3 as u64))
-=======
-        (78_840_000 as Weight)
-            .saturating_add(T::DbWeight::get().reads(5 as Weight))
-            .saturating_add(T::DbWeight::get().writes(3 as Weight))
->>>>>>> f8f5c79c
     }
     // Storage: Court Jurors (r:1 w:1)
     // Storage: Court CounterForJurors (r:1 w:1)
     // Storage: Balances Reserves (r:1 w:1)
     fn join_court() -> Weight {
-<<<<<<< HEAD
         Weight::from_ref_time(41_640_000)
             .saturating_add(T::DbWeight::get().reads(3 as u64))
             .saturating_add(T::DbWeight::get().writes(3 as u64))
-=======
-        (56_951_000 as Weight)
-            .saturating_add(T::DbWeight::get().reads(3 as Weight))
-            .saturating_add(T::DbWeight::get().writes(3 as Weight))
->>>>>>> f8f5c79c
     }
     // Storage: Court Jurors (r:1 w:0)
     // Storage: Court Votes (r:0 w:1)
     fn vote() -> Weight {
-<<<<<<< HEAD
         Weight::from_ref_time(12_470_000)
             .saturating_add(T::DbWeight::get().reads(1 as u64))
             .saturating_add(T::DbWeight::get().writes(1 as u64))
-=======
-        (18_980_000 as Weight)
-            .saturating_add(T::DbWeight::get().reads(1 as Weight))
-            .saturating_add(T::DbWeight::get().writes(1 as Weight))
->>>>>>> f8f5c79c
     }
 }