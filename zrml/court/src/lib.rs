--- conflicted
+++ resolved
@@ -1489,27 +1489,16 @@
             Ok(has_failed)
         }
 
-<<<<<<< HEAD
-        fn on_global_dispute(market_id: &Self::MarketId, market: &MarketOf<T>) -> DispatchResult {
-=======
-        fn on_global_dispute(
-            _: &Self::MarketId,
-            market: &MarketOf<T>,
-        ) -> Result<Vec<(OutcomeReport, Self::AccountId, Self::Balance)>, DispatchError> {
->>>>>>> a052320c
+        fn on_global_dispute(market_id: &Self::MarketId, market: &MarketOf<T>) -> Result<Vec<(OutcomeReport, Self::AccountId, Self::Balance)>, DispatchError> {
             ensure!(
                 market.dispute_mechanism == MarketDisputeMechanism::Court,
                 Error::<T>::MarketDoesNotHaveCourtMechanism
             );
-<<<<<<< HEAD
 
             <Draws<T>>::remove(market_id);
             <Courts<T>>::remove(market_id);
 
-            Ok(())
-=======
             Ok(Vec::new())
->>>>>>> a052320c
         }
 
         fn clear(market_id: &Self::MarketId, market: &MarketOf<T>) -> DispatchResult {
