--- conflicted
+++ resolved
@@ -499,12 +499,8 @@
 
             let juror = T::Lookup::lookup(juror)?;
 
-<<<<<<< HEAD
-            let prev_juror_info = <Jurors<T>>::get(&juror).ok_or(Error::<T>::JurorDoesNotExist)?;
-=======
             let mut prev_juror_info =
                 <Jurors<T>>::get(&juror).ok_or(Error::<T>::JurorDoesNotExist)?;
->>>>>>> 0cc48f0f
             ensure!(
                 Self::get_pool_item(&JurorPool::<T>::get(), prev_juror_info.stake, &juror)
                     .is_none(),
