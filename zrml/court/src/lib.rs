// Copyright 2022-2023 Forecasting Technologies LTD.
// Copyright 2021-2022 Zeitgeist PM LLC.
//
// This file is part of Zeitgeist.
//
// Zeitgeist is free software: you can redistribute it and/or modify it
// under the terms of the GNU General Public License as published by the
// Free Software Foundation, either version 3 of the License, or (at
// your option) any later version.
//
// Zeitgeist is distributed in the hope that it will be useful, but
// WITHOUT ANY WARRANTY; without even the implied warranty of
// MERCHANTABILITY or FITNESS FOR A PARTICULAR PURPOSE. See the GNU
// General Public License for more details.
//
// You should have received a copy of the GNU General Public License
// along with Zeitgeist. If not, see <https://www.gnu.org/licenses/>.

#![doc = include_str!("../README.md")]
#![cfg_attr(not(feature = "std"), no_std)]
#![allow(clippy::type_complexity)]

extern crate alloc;

use crate::{
    weights::WeightInfoZeitgeist, AppealInfo, CourtId, CourtInfo, CourtParticipantInfo,
    CourtPoolItem, CourtStatus, Draw, JurorVoteWithStakes, RawCommitment, RoundTiming,
    SelectionAdd, SelectionError, SelectionValue, SelfInfo, Vote, VoteItem, VoteItemType,
};
use alloc::{
    collections::{BTreeMap, BTreeSet},
    vec::Vec,
};
use core::marker::PhantomData;
use frame_support::{
    dispatch::DispatchResult,
    ensure, log,
    pallet_prelude::{
        ConstU32, DispatchResultWithPostInfo, EnsureOrigin, Hooks, OptionQuery, StorageMap,
        StorageValue, ValueQuery, Weight,
    },
    traits::{
        Currency, Get, Imbalance, IsType, LockIdentifier, LockableCurrency,
        NamedReservableCurrency, OnUnbalanced, Randomness, ReservableCurrency, StorageVersion,
        WithdrawReasons,
    },
    transactional, Blake2_128Concat, BoundedVec, PalletId, Twox64Concat,
};
use frame_system::{
    ensure_signed,
    pallet_prelude::{BlockNumberFor, OriginFor},
};
use rand::{seq::SliceRandom, Rng, RngCore, SeedableRng};
use rand_chacha::ChaCha20Rng;
use sp_arithmetic::{per_things::Perquintill, traits::One};
use sp_runtime::{
    traits::{AccountIdConversion, Hash, Saturating, StaticLookup, Zero},
    DispatchError, Perbill, SaturatedConversion,
};
use zeitgeist_primitives::{
    traits::{DisputeApi, DisputeMaxWeightApi, DisputeResolutionApi},
    types::{
        Asset, GlobalDisputeItem, Market, MarketDisputeMechanism, MarketStatus, OutcomeReport,
        ResultWithWeightInfo,
    },
};
use zrml_market_commons::MarketCommonsPalletApi;

mod benchmarks;
mod court_pallet_api;
pub mod migrations;
mod mock;
mod mock_storage;
mod tests;
pub mod types;
pub mod weights;

pub use court_pallet_api::CourtPalletApi;
pub use pallet::*;
pub use types::*;

#[frame_support::pallet]
mod pallet {
    use super::*;

    #[pallet::config]
    pub trait Config: frame_system::Config {
        /// The required base bond in order to get an appeal initiated.
        /// This bond increases exponentially with the number of appeals.
        #[pallet::constant]
        type AppealBond: Get<BalanceOf<Self>>;

        /// The expected blocks per year to calculate the inflation emission.
        #[pallet::constant]
        type BlocksPerYear: Get<Self::BlockNumber>;

        /// The time in which the jurors can cast their commitment vote.
        #[pallet::constant]
        type VotePeriod: Get<Self::BlockNumber>;

        /// The time in which the jurors should reveal their commitment vote.
        #[pallet::constant]
        type AggregationPeriod: Get<Self::BlockNumber>;

        /// The time in which a court case can get appealed.
        #[pallet::constant]
        type AppealPeriod: Get<Self::BlockNumber>;

        /// The court lock identifier.
        #[pallet::constant]
        type LockId: Get<LockIdentifier>;

        /// Identifier of this pallet
        #[pallet::constant]
        type PalletId: Get<PalletId>;

        /// The currency implementation used to transfer, lock and reserve tokens.
        type Currency: Currency<Self::AccountId>
            + NamedReservableCurrency<Self::AccountId, ReserveIdentifier = [u8; 8]>
            + LockableCurrency<Self::AccountId, Moment = Self::BlockNumber>;

        /// The functionality to allow controlling the markets resolution time.
        type DisputeResolution: DisputeResolutionApi<
                AccountId = Self::AccountId,
                BlockNumber = Self::BlockNumber,
                MarketId = MarketIdOf<Self>,
                Moment = MomentOf<Self>,
            >;

        /// Event
        type RuntimeEvent: From<Event<Self>> + IsType<<Self as frame_system::Config>::RuntimeEvent>;

        /// The inflation period in which new tokens are minted.
        #[pallet::constant]
        type InflationPeriod: Get<Self::BlockNumber>;

        /// Market commons
        type MarketCommons: MarketCommonsPalletApi<
                AccountId = Self::AccountId,
                BlockNumber = Self::BlockNumber,
                Currency = Self::Currency,
            >;

        /// The maximum number of appeals until a court fails.
        #[pallet::constant]
        type MaxAppeals: Get<u32>;

        /// The maximum number of randomly selected n * `MinJurorStake` (n equals all draw weights)
        /// out of all jurors and delegators stake. This configuration parameter should be
        /// the maximum necessary_draws_weight multiplied by 2.
        /// Each `MinJurorStake` (draw weight) out of `n * MinJurorStake` belongs
        /// to one juror or one delegator.
        /// (necessary_draws_weight = 2^(appeals_len) * 31 + 2^(appeals_len) - 1)
        /// Assume MaxAppeals - 1 (= 3), example: 2^3 * 31 + 2^3 - 1 = 255
        /// => 2 * 255 = 510 = `MaxSelectedDraws`.
        /// Why the multiplication by two?
        /// Because each draw weight is associated with one juror account id and
        /// potentially a delegator account id.
        #[pallet::constant]
        type MaxSelectedDraws: Get<u32>;

        /// The maximum number of possible delegations.
        #[pallet::constant]
        type MaxDelegations: Get<u32>;

        /// The maximum number of jurors and delegators that can be registered.
        #[pallet::constant]
        type MaxCourtParticipants: Get<u32>;

        /// The minimum stake a user needs to lock to become a juror.
        #[pallet::constant]
        type MinJurorStake: Get<BalanceOf<Self>>;

        /// The origin for monetary governance to control the court inflation.
        type MonetaryGovernanceOrigin: EnsureOrigin<Self::RuntimeOrigin>;

        /// Randomness source
        type Random: Randomness<Self::Hash, Self::BlockNumber>;

        /// The global interval which schedules the start of new court vote periods.
        #[pallet::constant]
        type RequestInterval: Get<Self::BlockNumber>;

        /// Handler for slashed funds.
        type Slash: OnUnbalanced<NegativeImbalanceOf<Self>>;

        /// The treasury pallet identifier.
        #[pallet::constant]
        type TreasuryPalletId: Get<PalletId>;

        /// Weights generated by benchmarks
        type WeightInfo: WeightInfoZeitgeist;
    }

    /// Number of draws for the initial court round.
    const INITIAL_DRAWS_NUM: usize = 31;
    /// The current storage version.
    const STORAGE_VERSION: StorageVersion = StorageVersion::new(2);
    /// Weight used to increase the number of jurors for subsequent appeals
    /// of the same court.
    const APPEAL_BASIS: usize = 2;
    /// Basis used to increase the bond for subsequent appeals of the same market.
    const APPEAL_BOND_BASIS: u32 = 2;

    pub(crate) type AccountIdOf<T> = <T as frame_system::Config>::AccountId;
    pub(crate) type BalanceOf<T> = <<T as Config>::Currency as Currency<AccountIdOf<T>>>::Balance;
    pub(crate) type NegativeImbalanceOf<T> =
        <<T as Config>::Currency as Currency<AccountIdOf<T>>>::NegativeImbalance;
    pub(crate) type MarketIdOf<T> =
        <<T as Config>::MarketCommons as MarketCommonsPalletApi>::MarketId;
    pub(crate) type MomentOf<T> = <<T as Config>::MarketCommons as MarketCommonsPalletApi>::Moment;
    pub(crate) type MarketOf<T> = Market<
        AccountIdOf<T>,
        BalanceOf<T>,
        <T as frame_system::Config>::BlockNumber,
        MomentOf<T>,
        Asset<MarketIdOf<T>>,
    >;
    pub(crate) type HashOf<T> = <T as frame_system::Config>::Hash;
    pub(crate) type AccountIdLookupOf<T> =
        <<T as frame_system::Config>::Lookup as StaticLookup>::Source;
    pub(crate) type CourtOf<T> = CourtInfo<<T as frame_system::Config>::BlockNumber, AppealsOf<T>>;
    pub(crate) type DelegatedStakesOf<T> =
        BoundedVec<(AccountIdOf<T>, BalanceOf<T>), <T as Config>::MaxDelegations>;
    pub(crate) type SelectionValueOf<T> = SelectionValue<BalanceOf<T>, DelegatedStakesOf<T>>;
    pub(crate) type DelegationsOf<T> = BoundedVec<AccountIdOf<T>, <T as Config>::MaxDelegations>;
    pub(crate) type VoteOf<T> = Vote<HashOf<T>, DelegatedStakesOf<T>>;
    pub(crate) type JurorVoteWithStakesOf<T> = JurorVoteWithStakes<AccountIdOf<T>, BalanceOf<T>>;
    pub(crate) type CourtParticipantInfoOf<T> =
        CourtParticipantInfo<BalanceOf<T>, BlockNumberFor<T>, DelegationsOf<T>>;
    pub(crate) type CourtPoolItemOf<T> =
        CourtPoolItem<AccountIdOf<T>, BalanceOf<T>, BlockNumberFor<T>>;
    pub(crate) type CourtPoolOf<T> =
        BoundedVec<CourtPoolItemOf<T>, <T as Config>::MaxCourtParticipants>;
    pub(crate) type DrawOf<T> = Draw<AccountIdOf<T>, BalanceOf<T>, HashOf<T>, DelegatedStakesOf<T>>;
    pub(crate) type SelectedDrawsOf<T> = BoundedVec<DrawOf<T>, <T as Config>::MaxSelectedDraws>;
    pub(crate) type AppealOf<T> = AppealInfo<AccountIdOf<T>, BalanceOf<T>>;
    pub(crate) type AppealsOf<T> = BoundedVec<AppealOf<T>, <T as Config>::MaxAppeals>;
    pub(crate) type RawCommitmentOf<T> = RawCommitment<AccountIdOf<T>, HashOf<T>>;
    pub(crate) type CacheSize = ConstU32<64>;

    #[pallet::pallet]
    #[pallet::storage_version(STORAGE_VERSION)]
    pub struct Pallet<T>(PhantomData<T>);

    /// The pool of jurors and delegators who can get randomly selected according to their stake.
    /// The pool is sorted by `stake` in ascending order [min, ..., max].
    #[pallet::storage]
    pub type CourtPool<T: Config> = StorageValue<_, CourtPoolOf<T>, ValueQuery>;

    /// The general information about each juror and delegator.
    #[pallet::storage]
    pub type Participants<T: Config> =
        StorageMap<_, Blake2_128Concat, T::AccountId, CourtParticipantInfoOf<T>, OptionQuery>;

    /// An extra layer of pseudo randomness so that we can generate a new random seed with it.
    #[pallet::storage]
    pub type SelectionNonce<T: Config> = StorageValue<_, u64, ValueQuery>;

    /// The randomly selected jurors and delegators, their vote weight,
    /// the status about their vote and their selected and risked funds.
    #[pallet::storage]
    pub type SelectedDraws<T: Config> =
        StorageMap<_, Blake2_128Concat, CourtId, SelectedDrawsOf<T>, ValueQuery>;

    /// The general information about each court.
    #[pallet::storage]
    pub type Courts<T: Config> = StorageMap<_, Blake2_128Concat, CourtId, CourtOf<T>, OptionQuery>;

    /// The next identifier for a new court.
    #[pallet::storage]
    pub type NextCourtId<T: Config> = StorageValue<_, CourtId, ValueQuery>;

    /// Mapping from market id to court id.
    #[pallet::storage]
    pub type MarketIdToCourtId<T: Config> =
        StorageMap<_, Twox64Concat, MarketIdOf<T>, CourtId, OptionQuery>;

    /// Mapping from court id to market id.
    #[pallet::storage]
    pub type CourtIdToMarketId<T: Config> =
        StorageMap<_, Twox64Concat, CourtId, MarketIdOf<T>, OptionQuery>;

    /// The future block number when jurors should start voting.
    /// This is useful for the user experience of the jurors to vote for multiple courts at once.
    #[pallet::storage]
    pub type RequestBlock<T: Config> = StorageValue<_, T::BlockNumber, ValueQuery>;

    #[pallet::type_value]
    pub fn DefaultYearlyInflation<T: Config>() -> Perbill {
        Perbill::from_perthousand(20u32)
    }

    /// The current inflation rate.
    #[pallet::storage]
    pub type YearlyInflation<T: Config> =
        StorageValue<_, Perbill, ValueQuery, DefaultYearlyInflation<T>>;

    #[pallet::event]
    #[pallet::generate_deposit(fn deposit_event)]
    pub enum Event<T>
    where
        T: Config,
    {
        /// A juror has been added to the court.
        JurorJoined { juror: T::AccountId, stake: BalanceOf<T> },
        /// A court participant prepared to exit the court.
        ExitPrepared { court_participant: T::AccountId },
        /// A court participant has been removed from the court.
        ExitedCourt {
            court_participant: T::AccountId,
            exit_amount: BalanceOf<T>,
            active_lock: BalanceOf<T>,
        },
        /// A juror has voted in a court.
        JurorVoted { court_id: CourtId, juror: T::AccountId, commitment: T::Hash },
        /// A juror has revealed their vote.
        JurorRevealedVote {
            juror: T::AccountId,
            court_id: CourtId,
            vote_item: VoteItem,
            salt: T::Hash,
        },
        /// A juror vote has been denounced.
        DenouncedJurorVote {
            denouncer: T::AccountId,
            juror: T::AccountId,
            court_id: CourtId,
            vote_item: VoteItem,
            salt: T::Hash,
        },
        /// A delegator has delegated their stake to jurors.
        DelegatorJoined {
            delegator: T::AccountId,
            stake: BalanceOf<T>,
            delegated_jurors: Vec<T::AccountId>,
        },
        /// A market has been appealed.
        CourtAppealed { court_id: CourtId, appeal_number: u32 },
        /// A new token amount was minted for a court participant.
        MintedInCourt { court_participant: T::AccountId, amount: BalanceOf<T> },
        /// The juror and delegator stakes have been reassigned. The losing jurors have been slashed.
        /// The winning jurors have been rewarded by the losers.
        /// The losing jurors are those, who did not vote,
        /// were denounced or did not reveal their vote.
        StakesReassigned { court_id: CourtId },
        /// The yearly inflation rate has been set.
        InflationSet { inflation: Perbill },
    }

    #[pallet::error]
    pub enum Error<T> {
        /// An account id does not exist on the jurors storage.
        JurorDoesNotExist,
        /// On dispute or resolution, someone tried to pass a non-court market type.
        MarketDoesNotHaveCourtMechanism,
        /// The market is not in a state where it can be disputed.
        MarketIsNotDisputed,
        /// This operation requires the caller to be a juror or delegator.
        CallerIsNotACourtParticipant,
        /// The vote is not commitment.
        VoteAlreadyRevealed,
        /// The vote item and salt reveal do not match the commitment vote.
        CommitmentHashMismatch,
        /// No court for this market id was found.
        CourtNotFound,
        /// This operation is only allowed in the voting period.
        NotInVotingPeriod,
        /// This operation is only allowed in the aggregation period.
        NotInAggregationPeriod,
        /// The maximum number of appeals has been reached.
        MaxAppealsReached,
        /// This operation is only allowed in the appeal period.
        NotInAppealPeriod,
        /// The caller of this extrinsic needs to be drawn or in the commitment vote state.
        InvalidVoteState,
        /// The amount is below the minimum required stake.
        BelowMinJurorStake,
        /// The maximum number of possible jurors has been reached.
        MaxCourtParticipantsReached,
        /// In order to exit the court the juror has to exit
        /// the pool first with `prepare_exit_court`.
        AlreadyPreparedExit,
        /// The juror was not randomly selected for the court.
        JurorNotDrawn,
        /// The juror was drawn but did not manage to commitmently vote within the court.
        JurorDidNotVote,
        /// The juror was already denounced.
        VoteAlreadyDenounced,
        /// A juror tried to denounce herself.
        CallerDenouncedItself,
        /// The court is not in the closed state.
        CourtNotClosed,
        /// The juror stakes of the court already got reassigned.
        CourtAlreadyReassigned,
        /// There are not enough jurors in the pool.
        NotEnoughJurorsAndDelegatorsStake,
        /// The report of the market was not found.
        MarketReportNotFound,
        /// The maximum number of court ids is reached.
        MaxCourtIdReached,
        /// The caller has not enough funds to join the court with the specified amount.
        AmountExceedsBalance,
        /// After the first join of the court the amount has to be equal or higher than the current stake.
        /// This is to ensure the slashable amount in active court rounds 
        /// is still smaller or equal to the stake.
        /// It is also necessary to calculate the `unconsumed` stake properly.
        /// Otherwise a juror could just reduce the probability to get selected whenever they want.
        /// But this has to be done by `prepare_exit_court` and `exit_court`.
        /// Additionally, the `join_court` and `delegate` extrinsics 
        /// use `extend_lock` and not `set_lock` or `remove_lock`.
        /// This means those extrinsics are not meant to get out, but only to get into the court.
        AmountBelowLastJoin,
        /// The amount is too low to kick the lowest juror out of the stake-weighted pool.
        AmountBelowLowestJuror,
        /// This should not happen, because the juror account should only be once in a pool.
        CourtParticipantTwiceInPool,
        /// The caller of this function is not part of the juror draws.
        CallerNotInSelectedDraws,
        /// The callers balance is lower than the appeal bond.
        AppealBondExceedsBalance,
        /// The juror should at least wait one inflation period after the funds can be unstaked.
        /// Otherwise hopping in and out for inflation rewards is possible.
        PrematureExit,
        /// The `prepare_exit_at` field is not present.
        PrepareExitAtNotPresent,
        /// The maximum number of delegations is reached for this account.
        MaxDelegationsReached,
        /// The juror decided to be a delegator.
        JurorDelegated,
        /// A delegation to the own account is not possible.
        SelfDelegationNotAllowed,
        /// The set of delegations has to be distinct.
        IdenticalDelegationsNotAllowed,
        /// The call to `delegate` is not valid if no delegations are provided.
        NoDelegations,
        /// The set of delegations should contain only valid and active juror accounts.
        DelegatedToInvalidJuror,
        /// The market id to court id mapping was not found.
        MarketIdToCourtIdNotFound,
        /// The court id to market id mapping was not found.
        CourtIdToMarketIdNotFound,
        /// The vote item is not valid for this (outcome) court.
        InvalidVoteItemForOutcomeCourt,
        /// The vote item is not valid for this (binary) court.
        InvalidVoteItemForBinaryCourt,
        /// The appealed vote item is not an outcome.
        AppealedVoteItemIsNoOutcome,
        /// The winner vote item is not an outcome.
        WinnerVoteItemIsNoOutcome,
        /// The outcome does not match the market outcomes.
        OutcomeMismatch,
        /// The vote item was expected to be an outcome, but is actually not an outcome.
        VoteItemIsNoOutcome,
    }

    #[pallet::hooks]
    impl<T: Config> Hooks<T::BlockNumber> for Pallet<T> {
        fn on_initialize(now: T::BlockNumber) -> Weight {
            let mut total_weight: Weight = Weight::zero();
            total_weight = total_weight.saturating_add(Self::handle_inflation(now));
            total_weight = total_weight.saturating_add(T::DbWeight::get().reads(1));
            if now >= <RequestBlock<T>>::get() {
                let future_request = now.saturating_add(T::RequestInterval::get());
                <RequestBlock<T>>::put(future_request);
                total_weight = total_weight.saturating_add(T::DbWeight::get().writes(1));
            }
            total_weight
        }

        fn integrity_test() {
            assert!(!T::BlocksPerYear::get().is_zero(), "Blocks per year musn't be zero!");
        }
    }

    #[pallet::call]
    impl<T: Config> Pallet<T> {
        /// Join to become a juror, who is able to get randomly selected
        /// for court cases according to the provided stake.
        /// If the juror is already part of the court,
        /// the `amount` needs to be higher than the previous amount to update the juror stake.
        /// If the juror gets selected for a court case, the juror has to vote and reveal the vote.
        /// If the juror does not vote or reveal the vote, the juror gets slashed
        /// by the selected multiple of `MinJurorStake` for the court.
        /// The risked amount depends on the juror random selection algorithm,
        /// but is at most (`MaxSelectedDraws` / 2) mulitplied by the `MinJurorStake`
        /// for all jurors and delegators in one court.
        /// Assume you get randomly selected on one of these `MinJurorStake`'s.
        /// Then you risk at most `MinJurorStake` for this court.
        /// The probability to get selected is higher the more funds are staked.
        /// The `amount` of this call represents the total stake of the juror.
        /// If the pool is full, the lowest staked court participant is removed from the court pool.
        /// If the `amount` is lower than the lowest staked court participant, the call fails.
        ///
        /// # Arguments
        ///
        /// - `amount`: The total stake associated with the joining juror.
        ///
        /// # Weight
        ///
        /// Complexity: `O(log(n))`, where `n` is the number of jurors in the stake-weighted pool.
        #[pallet::call_index(0)]
        #[pallet::weight(T::WeightInfo::join_court(T::MaxCourtParticipants::get()))]
        #[transactional]
        pub fn join_court(
            origin: OriginFor<T>,
            amount: BalanceOf<T>,
        ) -> DispatchResultWithPostInfo {
            let who = ensure_signed(origin)?;

            let jurors_len = Self::do_join_court(&who, amount, None)?;

            Self::deposit_event(Event::JurorJoined { juror: who, stake: amount });

            Ok(Some(T::WeightInfo::join_court(jurors_len)).into())
        }

        /// Join the court to become a delegator.
        /// If the random selection algorithm chooses a delegators stake,
        /// the caller delegates the vote power to the drawn delegated juror.
        /// The delegator gets slashed or rewarded according to the delegated juror's decisions.
        /// If the delegator is already part of the court,
        /// the `amount` needs to be higher than the previous amount to update the delegators stake.
        /// The `amount` of this call represents the total stake of the delegator.
        /// If the pool is full, the lowest staked court participant is removed from the court pool.
        /// If the `amount` is lower than the lowest staked court participant, the call fails.
        ///
        /// # Arguments
        ///
        /// - `amount`: The total stake associated with the joining delegator.
        /// - `delegations`: The list of jurors to delegate the vote power to.
        ///
        /// # Weight
        ///
        /// Complexity: `O(log(n))`, where `n` is the number of jurors in the stake-weighted pool.
        #[pallet::call_index(1)]
        #[pallet::weight(T::WeightInfo::delegate(T::MaxCourtParticipants::get(), delegations.len() as u32))]
        #[transactional]
        pub fn delegate(
            origin: OriginFor<T>,
            amount: BalanceOf<T>,
            delegations: Vec<T::AccountId>,
        ) -> DispatchResultWithPostInfo {
            let who = ensure_signed(origin)?;

            ensure!(!delegations.is_empty(), Error::<T>::NoDelegations);
            let delegations_len = delegations.len() as u32;
            let mut sorted_delegations: DelegationsOf<T> =
                delegations.clone().try_into().map_err(|_| Error::<T>::MaxDelegationsReached)?;

            let pool = CourtPool::<T>::get();
            let is_valid_set = sorted_delegations.iter().all(|pretended_juror| {
                <Participants<T>>::get(pretended_juror).map_or(false, |pretended_juror_info| {
                    Self::get_pool_item(&pool, pretended_juror_info.stake, pretended_juror)
                        .is_some()
                        && pretended_juror_info.delegations.is_none()
                })
            });
            ensure!(is_valid_set, Error::<T>::DelegatedToInvalidJuror);
            // ensure all elements are different
            sorted_delegations.sort();
            let has_duplicates = sorted_delegations
                .iter()
                .zip(sorted_delegations.iter().skip(1))
                .any(|(x, y)| x == y);
            ensure!(!has_duplicates, Error::<T>::IdenticalDelegationsNotAllowed);
            ensure!(!sorted_delegations.contains(&who), Error::<T>::SelfDelegationNotAllowed);

            let pool_len = Self::do_join_court(&who, amount, Some(sorted_delegations))?;

            Self::deposit_event(Event::DelegatorJoined {
                delegator: who,
                stake: amount,
                delegated_jurors: delegations,
            });

            Ok(Some(T::WeightInfo::delegate(pool_len, delegations_len)).into())
        }

        /// Prepare as a court participant (juror or delegator) to exit the court.
        /// When this is called the court participant is not anymore able to get drawn for new cases.
        /// The court participant gets removed from the stake-weighted pool.
        /// After that the court participant can exit the court.
        ///
        /// # Weight
        ///
        /// Complexity: `O(log(n))`, where `n` is the number of jurors in the stake-weighted pool.
        #[pallet::call_index(2)]
        #[pallet::weight(T::WeightInfo::prepare_exit_court(T::MaxCourtParticipants::get()))]
        #[transactional]
        pub fn prepare_exit_court(origin: OriginFor<T>) -> DispatchResultWithPostInfo {
            let who = ensure_signed(origin)?;

            let mut prev_p_info =
                <Participants<T>>::get(&who).ok_or(Error::<T>::JurorDoesNotExist)?;
            ensure!(prev_p_info.prepare_exit_at.is_none(), Error::<T>::AlreadyPreparedExit);

            let mut pool = CourtPool::<T>::get();
            let pool_len = pool.len() as u32;

            // do not error in the else case
            // because the juror might have been already removed from the pool
            if let Some((index, _)) = Self::get_pool_item(&pool, prev_p_info.stake, &who) {
                pool.remove(index);
                <CourtPool<T>>::put(pool);
            }

            let now = <frame_system::Pallet<T>>::block_number();
            prev_p_info.prepare_exit_at = Some(now);
            <Participants<T>>::insert(&who, prev_p_info);

            Self::deposit_event(Event::ExitPrepared { court_participant: who });

            Ok(Some(T::WeightInfo::prepare_exit_court(pool_len)).into())
        }

        /// Exit the court.
        /// The stake which is not locked by any court case is unlocked.
        /// `prepare_exit_court` must be called before
        /// to remove the court participant (juror or delegator) from the stake-weighted pool.
        ///
        /// # Arguments
        ///
        /// - `court_participant`: The court participant,
        /// who is assumed not to be part of the pool anymore.
        ///
        /// # Weight
        ///
        /// Complexity: `O(log(n))`, where `n` is the number of jurors in the stake-weighted pool.
        #[pallet::call_index(3)]
        #[pallet::weight(T::WeightInfo::exit_court_set().max(T::WeightInfo::exit_court_remove()))]
        #[transactional]
        pub fn exit_court(
            origin: OriginFor<T>,
            court_participant: AccountIdLookupOf<T>,
        ) -> DispatchResultWithPostInfo {
            ensure_signed(origin)?;

            let who = T::Lookup::lookup(court_participant)?;

            let mut prev_p_info =
                <Participants<T>>::get(&who).ok_or(Error::<T>::JurorDoesNotExist)?;

            let now = <frame_system::Pallet<T>>::block_number();
            let prepare_exit_at =
                prev_p_info.prepare_exit_at.ok_or(Error::<T>::PrepareExitAtNotPresent)?;
            ensure!(
                now.saturating_sub(prepare_exit_at) >= T::InflationPeriod::get(),
                Error::<T>::PrematureExit
            );

            let (exit_amount, active_lock, weight) = if prev_p_info.active_lock.is_zero() {
                T::Currency::remove_lock(T::LockId::get(), &who);
                Participants::<T>::remove(&who);
                (prev_p_info.stake, <BalanceOf<T>>::zero(), T::WeightInfo::exit_court_remove())
            } else {
                let active_lock = prev_p_info.active_lock;
                let exit_amount = prev_p_info.stake.saturating_sub(active_lock);
                T::Currency::set_lock(T::LockId::get(), &who, active_lock, WithdrawReasons::all());

                prev_p_info.stake = active_lock;
                Participants::<T>::insert(&who, prev_p_info);

                (exit_amount, active_lock, T::WeightInfo::exit_court_set())
            };

            Self::deposit_event(Event::ExitedCourt {
                court_participant: who,
                exit_amount,
                active_lock,
            });

            Ok(Some(weight).into())
        }

        /// Vote as a randomly selected juror for a specific court case.
        ///
        /// # Arguments
        ///
        /// - `court_id`: The identifier of the court.
        /// - `commitment_vote`: A hash which consists of `juror ++ vote_item ++ salt`.
        ///
        /// # Weight
        ///
        /// Complexity: `O(log(n))`, where `n` is the number of participants
        /// in the list of random selections (draws).
        #[pallet::call_index(4)]
        #[pallet::weight(T::WeightInfo::vote(T::MaxSelectedDraws::get()))]
        #[transactional]
        pub fn vote(
            origin: OriginFor<T>,
            #[pallet::compact] court_id: CourtId,
            commitment_vote: T::Hash,
        ) -> DispatchResultWithPostInfo {
            let who = ensure_signed(origin)?;

            let court = <Courts<T>>::get(court_id).ok_or(Error::<T>::CourtNotFound)?;
            let now = <frame_system::Pallet<T>>::block_number();
            ensure!(
                court.round_ends.pre_vote < now && now <= court.round_ends.vote,
                Error::<T>::NotInVotingPeriod
            );

            let mut draws = <SelectedDraws<T>>::get(court_id);

            match draws.binary_search_by_key(&who, |draw| draw.court_participant.clone()) {
                Ok(index) => {
                    let draw = draws[index].clone();

                    // allow to override last vote
                    ensure!(
                        matches!(draws[index].vote, Vote::Drawn | Vote::Secret { commitment: _ }),
                        Error::<T>::InvalidVoteState
                    );

                    let vote = Vote::Secret { commitment: commitment_vote };
                    draws[index] = Draw { vote, ..draw };
                }
                Err(_) => return Err(Error::<T>::CallerNotInSelectedDraws.into()),
            }

            let draws_len = draws.len() as u32;

            <SelectedDraws<T>>::insert(court_id, draws);

            Self::deposit_event(Event::JurorVoted {
                juror: who,
                court_id,
                commitment: commitment_vote,
            });

            Ok(Some(T::WeightInfo::vote(draws_len)).into())
        }

        /// Denounce a juror during the voting period for which the commitment vote is known.
        /// This is useful to punish the behaviour that jurors reveal
        /// their commitments to others before the voting period ends.
        /// A check of `commitment_hash == hash(juror ++ vote_item ++ salt)`
        /// is performed for validation.
        ///
        /// # Arguments
        ///
        /// - `court_id`: The identifier of the court.
        /// - `juror`: The juror whose commitment vote might be known.
        /// - `vote_item`: The raw vote item which should match with the commitment of the juror.
        /// - `salt`: The hash which is used to proof that the juror did reveal
        /// her vote during the voting period.
        ///
        /// # Weight
        ///
        /// Complexity: `O(log(n))`, where `n` is the number of selected draws
        /// in the specified court.
        #[pallet::call_index(5)]
        #[pallet::weight(T::WeightInfo::denounce_vote(T::MaxSelectedDraws::get()))]
        #[transactional]
        pub fn denounce_vote(
            origin: OriginFor<T>,
            #[pallet::compact] court_id: CourtId,
            juror: AccountIdLookupOf<T>,
            vote_item: VoteItem,
            salt: T::Hash,
        ) -> DispatchResultWithPostInfo {
            let denouncer = ensure_signed(origin)?;

            if let Some(market_id) = <CourtIdToMarketId<T>>::get(court_id) {
                let market = T::MarketCommons::market(&market_id)?;
                let outcome =
                    vote_item.clone().into_outcome().ok_or(Error::<T>::VoteItemIsNoOutcome)?;
                ensure!(market.matches_outcome_report(&outcome), Error::<T>::OutcomeMismatch);
            }

            let juror = T::Lookup::lookup(juror)?;

            ensure!(denouncer != juror, Error::<T>::CallerDenouncedItself);

            ensure!(<Participants<T>>::contains_key(&juror), Error::<T>::JurorDoesNotExist);

            let court = <Courts<T>>::get(court_id).ok_or(Error::<T>::CourtNotFound)?;
            Self::check_vote_item(&court, &vote_item)?;

            let now = <frame_system::Pallet<T>>::block_number();
            // ensure in vote period
            ensure!(
                court.round_ends.pre_vote < now && now <= court.round_ends.vote,
                Error::<T>::NotInVotingPeriod
            );

            let mut draws = <SelectedDraws<T>>::get(court_id);
            match draws.binary_search_by_key(&juror, |draw| draw.court_participant.clone()) {
                Ok(index) => {
                    let draw = draws[index].clone();

                    let raw_commmitment =
                        RawCommitment { juror: juror.clone(), vote_item: vote_item.clone(), salt };

                    let commitment = Self::get_hashed_commitment(draw.vote, raw_commmitment)?;

                    // slash for the misbehaviour happens in reassign_court_stakes
                    let raw_vote =
                        Vote::Denounced { commitment, vote_item: vote_item.clone(), salt };
                    draws[index] = Draw { vote: raw_vote, ..draw };
                }
                Err(_) => return Err(Error::<T>::JurorNotDrawn.into()),
            }

            let draws_len = draws.len() as u32;

            <SelectedDraws<T>>::insert(court_id, draws);

            Self::deposit_event(Event::DenouncedJurorVote {
                denouncer,
                juror,
                court_id,
                vote_item,
                salt,
            });

            Ok(Some(T::WeightInfo::denounce_vote(draws_len)).into())
        }

        /// Reveal the commitment vote of the caller, who is a selected juror.
        /// A check of `commitment_hash == hash(juror ++ vote_item ++ salt)`
        /// is performed for validation.
        ///
        /// # Arguments
        ///
        /// - `court_id`: The identifier of the court.
        /// - `vote_item`: The raw vote item which should match with the commitment of the juror.
        /// - `salt`: The hash which is used for the validation.
        ///
        /// # Weight
        ///
        /// Complexity: `O(log(n))`, where `n` is the number of selected draws
        /// in the specified court.
        #[pallet::call_index(6)]
        #[pallet::weight(T::WeightInfo::reveal_vote(T::MaxSelectedDraws::get()))]
        #[transactional]
        pub fn reveal_vote(
            origin: OriginFor<T>,
            #[pallet::compact] court_id: CourtId,
            vote_item: VoteItem,
            salt: T::Hash,
        ) -> DispatchResultWithPostInfo {
            let who = ensure_signed(origin)?;

            if let Some(market_id) = <CourtIdToMarketId<T>>::get(court_id) {
                let market = T::MarketCommons::market(&market_id)?;
                let outcome =
                    vote_item.clone().into_outcome().ok_or(Error::<T>::VoteItemIsNoOutcome)?;
                ensure!(market.matches_outcome_report(&outcome), Error::<T>::OutcomeMismatch);
            }

            ensure!(
                <Participants<T>>::get(&who).is_some(),
                Error::<T>::CallerIsNotACourtParticipant
            );
            let court = <Courts<T>>::get(court_id).ok_or(Error::<T>::CourtNotFound)?;
            Self::check_vote_item(&court, &vote_item)?;

            let now = <frame_system::Pallet<T>>::block_number();
            ensure!(
                court.round_ends.vote < now && now <= court.round_ends.aggregation,
                Error::<T>::NotInAggregationPeriod
            );

            let mut draws = <SelectedDraws<T>>::get(court_id);
            match draws.binary_search_by_key(&who, |draw| draw.court_participant.clone()) {
                Ok(index) => {
                    let draw = draws[index].clone();

                    let raw_commitment =
                        RawCommitment { juror: who.clone(), vote_item: vote_item.clone(), salt };

                    let commitment = Self::get_hashed_commitment(draw.vote, raw_commitment)?;

                    let raw_vote =
                        Vote::Revealed { commitment, vote_item: vote_item.clone(), salt };
                    draws[index] = Draw { court_participant: who.clone(), vote: raw_vote, ..draw };
                }
                Err(_) => return Err(Error::<T>::CallerNotInSelectedDraws.into()),
            }

            let draws_len = draws.len() as u32;

            <SelectedDraws<T>>::insert(court_id, draws);

            Self::deposit_event(Event::JurorRevealedVote { juror: who, court_id, vote_item, salt });

            Ok(Some(T::WeightInfo::reveal_vote(draws_len)).into())
        }

        /// Initiate an appeal for a court
        /// if the presumptive winner of the last vote round is believed to be incorrect.
        /// The last appeal does not trigger a new court round
        /// but instead it marks the court mechanism for this market as failed.
        /// If the court failed, the prediction markets pallet takes over the dispute resolution.
        /// The prediction markets pallet might allow to trigger a global token holder vote.
        ///
        /// # Arguments
        ///
        /// - `court_id`: The identifier of the court.
        ///
        /// # Weight
        ///
        /// Complexity: It depends heavily on the complexity of `select_participants`.
        #[pallet::call_index(7)]
        #[pallet::weight(T::WeightInfo::appeal(
            T::MaxCourtParticipants::get(),
            T::MaxAppeals::get(),
            CacheSize::get(),
            CacheSize::get(),
        ))]
        #[transactional]
        pub fn appeal(
            origin: OriginFor<T>,
            #[pallet::compact] court_id: CourtId,
        ) -> DispatchResultWithPostInfo {
            let who = ensure_signed(origin)?;

            let mut court = <Courts<T>>::get(court_id).ok_or(Error::<T>::CourtNotFound)?;
            let appeal_number = court.appeals.len().saturating_add(1);
            ensure!(appeal_number <= T::MaxAppeals::get() as usize, Error::<T>::MaxAppealsReached);
            let bond = get_appeal_bond::<T>(appeal_number);
            ensure!(T::Currency::can_reserve(&who, bond), Error::<T>::AppealBondExceedsBalance);
            let now = <frame_system::Pallet<T>>::block_number();
            Self::check_appealable_market(court_id, &court, now)?;

            // the vote item which would be resolved on is appealed (including oracle report)
            let old_draws = SelectedDraws::<T>::get(court_id);
            let appealed_vote_item =
                Self::get_latest_winner_vote_item(court_id, old_draws.as_slice())?;
            let appeal_info = AppealInfo { backer: who.clone(), bond, appealed_vote_item };
            court.appeals.try_push(appeal_info).map_err(|_| {
                debug_assert!(false, "Appeal bound is checked above.");
                Error::<T>::MaxAppealsReached
            })?;

            let last_resolve_at = court.round_ends.appeal;

            // used for benchmarking, juror pool is queried inside `select_participants`
            let pool_len = <CourtPool<T>>::decode_len().unwrap_or(0) as u32;

            let mut ids_len_1 = 0u32;
            // if appeal_number == MaxAppeals, then don't start a new appeal round
            if appeal_number < T::MaxAppeals::get() as usize {
                let new_draws = Self::select_participants(appeal_number)?;
                let request_block = <RequestBlock<T>>::get();
                debug_assert!(request_block >= now, "Request block must be greater than now.");
                let round_timing = RoundTiming {
                    pre_vote: request_block,
                    vote: T::VotePeriod::get(),
                    aggregation: T::AggregationPeriod::get(),
                    appeal: T::AppealPeriod::get(),
                };
                // sets round ends one after the other from now
                court.update_round(round_timing);
                let new_resolve_at = court.round_ends.appeal;
                debug_assert!(new_resolve_at != last_resolve_at);
                if let Some(market_id) = <CourtIdToMarketId<T>>::get(court_id) {
                    ids_len_1 = T::DisputeResolution::add_auto_resolve(&market_id, new_resolve_at)?;
                }
                <SelectedDraws<T>>::insert(court_id, new_draws);
                Self::unlock_participants_from_last_draw(court_id, old_draws);
            }

            let mut ids_len_0 = 0u32;
            if let Some(market_id) = <CourtIdToMarketId<T>>::get(court_id) {
                ids_len_0 = T::DisputeResolution::remove_auto_resolve(&market_id, last_resolve_at);
            }

            T::Currency::reserve_named(&Self::reserve_id(), &who, bond)?;

            <Courts<T>>::insert(court_id, court);

            let appeal_number = appeal_number as u32;
            Self::deposit_event(Event::CourtAppealed { court_id, appeal_number });

            Ok(Some(T::WeightInfo::appeal(pool_len, appeal_number, ids_len_0, ids_len_1)).into())
        }

        /// Reassign the stakes of the jurors and delegators
        /// for the selected draws of the specified court.
        /// The losing jurors and delegators get slashed and
        /// pay for the winning jurors and delegators.
        /// The tardy (juror did not reveal or did not vote) or denounced jurors
        /// and associated delegators get slashed and reward the winners.
        ///
        /// # Arguments
        ///
        /// - `court_id`: The identifier of the court.
        ///
        /// # Weight
        ///
        /// Complexity: O(N + M), with `N` being the number of draws and `M` being the total number of valid winners and losers.
        #[pallet::call_index(8)]
        #[pallet::weight(T::WeightInfo::reassign_court_stakes(T::MaxSelectedDraws::get()))]
        #[transactional]
        pub fn reassign_court_stakes(
            origin: OriginFor<T>,
            court_id: CourtId,
        ) -> DispatchResultWithPostInfo {
            ensure_signed(origin)?;

            let mut court = <Courts<T>>::get(court_id).ok_or(Error::<T>::CourtNotFound)?;
            let winner = match court.status {
                CourtStatus::Closed { winner } => winner,
                CourtStatus::Reassigned => return Err(Error::<T>::CourtAlreadyReassigned.into()),
                CourtStatus::Open => return Err(Error::<T>::CourtNotClosed.into()),
            };

            let draws = SelectedDraws::<T>::get(court_id);
            let draws_len = draws.len() as u32;

            let reward_pot = Self::reward_pot(court_id);
            let slash_juror = |ai: &T::AccountId, slashable: BalanceOf<T>| {
                let (imbalance, missing) = T::Currency::slash(ai, slashable);
                debug_assert!(
                    missing.is_zero(),
                    "Could not slash all of the amount for juror {:?}.",
                    ai
                );
                T::Currency::resolve_creating(&reward_pot, imbalance);
            };

            // map delegated jurors to own_slashable, vote item and Vec<(delegator, delegator_stake)>
            let mut jurors_to_stakes = BTreeMap::<T::AccountId, JurorVoteWithStakesOf<T>>::new();

            let mut handle_vote = |draw: DrawOf<T>| {
                match draw.vote {
                    Vote::Drawn
                    | Vote::Secret { commitment: _ }
                    | Vote::Denounced { commitment: _, vote_item: _, salt: _ } => {
                        slash_juror(&draw.court_participant, draw.slashable);
                    }
                    Vote::Revealed { commitment: _, vote_item, salt: _ } => {
                        jurors_to_stakes.entry(draw.court_participant).or_default().self_info =
                            Some(SelfInfo { slashable: draw.slashable, vote_item });
                    }
                    Vote::Delegated { delegated_stakes } => {
                        let delegator = draw.court_participant;
                        for (j, delegated_stake) in delegated_stakes {
                            // fill the delegations for each juror
                            // [(juror_0, [(delegator_0, delegator_stake_0), ...]),
                            // (juror_1, [(delegator_42, delegator_stake_42), ...]), ...]
                            let jurors_to_stakes_entry = jurors_to_stakes.entry(j);
                            let juror_vote_with_stakes = jurors_to_stakes_entry.or_default();

                            // future-proof binary search by key
                            // because many delegators can back one juror
                            // we might want to fastly find elements later on
                            match juror_vote_with_stakes
                                .delegations
                                .binary_search_by_key(&delegator, |(d, _)| d.clone())
                            {
                                Ok(i) => {
                                    juror_vote_with_stakes.delegations[i].1 =
                                        juror_vote_with_stakes.delegations[i]
                                            .1
                                            .saturating_add(delegated_stake);
                                }
                                Err(i) => {
                                    juror_vote_with_stakes
                                        .delegations
                                        .insert(i, (delegator.clone(), delegated_stake));
                                }
                            }
                        }
                    }
                }
            };

            for draw in draws {
                if let Some(mut p_info) = <Participants<T>>::get(&draw.court_participant) {
                    p_info.active_lock = p_info.active_lock.saturating_sub(draw.slashable);
                    <Participants<T>>::insert(&draw.court_participant, p_info);
                } else {
                    log::warn!(
                        "Participant {:?} not found in Participants storage \
                         (reassign_court_stakes). Court id {:?}.",
                        draw.court_participant,
                        court_id
                    );
                    debug_assert!(false);
                }

                handle_vote(draw);
            }

            Self::slash_losers_to_award_winners(court_id, jurors_to_stakes, &winner);

            court.status = CourtStatus::Reassigned;
            <Courts<T>>::insert(court_id, court);

            <SelectedDraws<T>>::remove(court_id);

            Self::deposit_event(Event::StakesReassigned { court_id });

            Ok(Some(T::WeightInfo::reassign_court_stakes(draws_len)).into())
        }

        /// Set the yearly inflation rate of the court system.
        /// This is only allowed to be called by the `MonetaryGovernanceOrigin`.
        ///
        /// # Arguments
        ///
        /// - `inflation`: The desired yearly inflation rate.
        ///
        /// # Weight
        ///
        /// Complexity: `O(1)`
        #[pallet::call_index(9)]
        #[pallet::weight(T::WeightInfo::set_inflation())]
        #[transactional]
        pub fn set_inflation(origin: OriginFor<T>, inflation: Perbill) -> DispatchResult {
            T::MonetaryGovernanceOrigin::ensure_origin(origin)?;

            <YearlyInflation<T>>::put(inflation);

            Self::deposit_event(Event::InflationSet { inflation });

            Ok(())
        }
    }

    impl<T> Pallet<T>
    where
        T: Config,
    {
        fn do_join_court(
            who: &T::AccountId,
            amount: BalanceOf<T>,
            delegations: Option<DelegationsOf<T>>,
        ) -> Result<u32, DispatchError> {
            ensure!(amount >= T::MinJurorStake::get(), Error::<T>::BelowMinJurorStake);
            let free_balance = T::Currency::free_balance(who);
            ensure!(amount <= free_balance, Error::<T>::AmountExceedsBalance);

            let mut pool = CourtPool::<T>::get();

            let now = <frame_system::Pallet<T>>::block_number();

            let remove_weakest_if_full =
                |mut p: CourtPoolOf<T>| -> Result<CourtPoolOf<T>, DispatchError> {
                    if p.is_full() {
                        let lowest_item = p.first();
                        let lowest_stake = lowest_item
                            .map(|pool_item| pool_item.stake)
                            .unwrap_or_else(<BalanceOf<T>>::zero);
                        debug_assert!({
                            let mut sorted = p.clone();
                            sorted.sort_by_key(|pool_item| {
                                (pool_item.stake, pool_item.court_participant.clone())
                            });
                            p.len() == sorted.len()
                                && p.iter()
                                    .zip(sorted.iter())
                                    .all(|(a, b)| lowest_stake <= a.stake && a == b)
                        });
                        ensure!(amount > lowest_stake, Error::<T>::AmountBelowLowestJuror);
                        // remove the lowest staked court participant
                        p.remove(0);
                    }

                    Ok(p)
                };

            let mut active_lock = <BalanceOf<T>>::zero();
            let mut consumed_stake = <BalanceOf<T>>::zero();
            let mut joined_at = now;

            if let Some(prev_p_info) = <Participants<T>>::get(who) {
                ensure!(amount >= prev_p_info.stake, Error::<T>::AmountBelowLastJoin);

                if let Some((index, pool_item)) = Self::get_pool_item(&pool, prev_p_info.stake, who)
                {
                    active_lock = prev_p_info.active_lock;
                    consumed_stake = pool_item.consumed_stake;
                    joined_at = pool_item.joined_at;

                    pool.remove(index);
                } else {
                    active_lock = prev_p_info.active_lock;
                    consumed_stake = prev_p_info.active_lock;

                    pool = remove_weakest_if_full(pool)?;
                }
            } else {
                pool = remove_weakest_if_full(pool)?;
            }

            let (active_lock, consumed_stake, joined_at) = (active_lock, consumed_stake, joined_at);

            match pool.binary_search_by_key(&(amount, who), |pool_item| {
                (pool_item.stake, &pool_item.court_participant)
            }) {
                Ok(_) => {
                    debug_assert!(
                        false,
                        "This should never happen, because we are removing the court participant \
                         above."
                    );
                    return Err(Error::<T>::CourtParticipantTwiceInPool.into());
                }
                Err(i) => pool
                    .try_insert(
                        i,
                        CourtPoolItem {
                            stake: amount,
                            court_participant: who.clone(),
                            consumed_stake,
                            joined_at,
                        },
                    )
                    .map_err(|_| {
                        debug_assert!(
                            false,
                            "This should never happen, because we are removing the lowest staked \
                             court participant above."
                        );
                        Error::<T>::MaxCourtParticipantsReached
                    })?,
            };

            T::Currency::set_lock(T::LockId::get(), who, amount, WithdrawReasons::all());

            let pool_len = pool.len() as u32;
            CourtPool::<T>::put(pool);

            let p_info = CourtParticipantInfoOf::<T> {
                stake: amount,
                active_lock,
                prepare_exit_at: None,
                delegations,
            };
            <Participants<T>>::insert(who, p_info);

            Ok(pool_len)
        }

        // Handle the external incentivisation of the court system.
        pub(crate) fn handle_inflation(now: T::BlockNumber) -> Weight {
            let inflation_period = T::InflationPeriod::get();
            if !(now % inflation_period).is_zero() {
                return Weight::zero();
            }

            let yearly_inflation_rate = <YearlyInflation<T>>::get();
            // example: 1049272791644671442
            let total_supply = T::Currency::total_issuance();
            // example: 0.02 * 1049272791644671442 = 20985455832893428
            let yearly_inflation_amount =
                yearly_inflation_rate.mul_floor(total_supply).saturated_into::<u128>();
            let blocks_per_year = T::BlocksPerYear::get().saturated_into::<u128>();
            debug_assert!(!T::BlocksPerYear::get().is_zero());
            // example: 20985455832893428 / 2629800 = 7979867607
            let issue_per_block =
                yearly_inflation_amount.saturating_div(blocks_per_year.max(One::one()));

            let yearly_inflation_amount = yearly_inflation_amount.saturated_into::<BalanceOf<T>>();
            let issue_per_block = issue_per_block.saturated_into::<BalanceOf<T>>();
            let inflation_period =
                inflation_period.saturated_into::<u128>().saturated_into::<BalanceOf<T>>();

            // example: 7979867607 * 7200 * 30 = 1723651403112000
            let inflation_period_mint = issue_per_block.saturating_mul(inflation_period);

            // inflation_period_mint shouldn't exceed 0.5% of the total issuance
            let log_threshold = Perbill::from_perthousand(5u32)
                .mul_floor(total_supply)
                .saturated_into::<u128>()
                .saturated_into::<BalanceOf<T>>();
            if inflation_period_mint >= log_threshold {
                log::warn!(
                    "Inflation per period is greater than the threshold. Inflation per period: \
                     {:?}, threshold: {:?}",
                    inflation_period_mint,
                    log_threshold
                );
                debug_assert!(false);
            }

            // safe guard: inflation per period should never exceed the yearly inflation amount
            if inflation_period_mint > yearly_inflation_amount {
                debug_assert!(false);
                return T::WeightInfo::handle_inflation(0u32);
            }

            let pool = <CourtPool<T>>::get();
            let pool_len = pool.len() as u32;
            let at_least_one_inflation_period =
                |joined_at| now.saturating_sub(joined_at) >= T::InflationPeriod::get();
            let total_stake = pool
                .iter()
                .filter(|pool_item| at_least_one_inflation_period(pool_item.joined_at))
                .fold(0u128, |acc, pool_item| {
                    acc.saturating_add(pool_item.stake.saturated_into::<u128>())
                });
            if total_stake.is_zero() {
                return T::WeightInfo::handle_inflation(0u32);
            }

            let mut total_mint = T::Currency::issue(inflation_period_mint);

            for CourtPoolItem { stake, court_participant, joined_at, .. } in pool {
                if !at_least_one_inflation_period(joined_at) {
                    // participants who joined and didn't wait
                    // at least one full inflation period won't get a reward
                    continue;
                }
                let share = Perquintill::from_rational(stake.saturated_into::<u128>(), total_stake);
                let mint = share.mul_floor(inflation_period_mint.saturated_into::<u128>());
                let (mint_imb, remainder) = total_mint.split(mint.saturated_into::<BalanceOf<T>>());
                let mint_amount = mint_imb.peek();
                total_mint = remainder;
                if let Ok(()) = T::Currency::resolve_into_existing(&court_participant, mint_imb) {
                    Self::deposit_event(Event::MintedInCourt {
                        court_participant: court_participant.clone(),
                        amount: mint_amount,
                    });
                }
            }

            let remainder = total_mint.peek();
            if total_mint.drop_zero().is_err() {
                log::debug!(
                    "Total issued tokens were not completely distributed, total: {:?}, leftover: \
                     {:?}",
                    inflation_period_mint,
                    remainder
                );

                T::Currency::burn(remainder);
            }

            T::WeightInfo::handle_inflation(pool_len)
        }

        // Get `n` unique and ordered random `MinJurorStake` section ends
        // from the random number generator.
        // Uses Partial Fisher Yates shuffle and drawing without replacement.
        // The time complexity is O(n).
        // Return a vector of n unique random numbers between ´MinJurorStake´ and ´max´ (inclusive).
        pub(crate) fn get_n_random_section_ends(n: usize, max: u128) -> BTreeSet<u128> {
            let mut rng = Self::rng();

            let min_juror_stake = T::MinJurorStake::get().saturated_into::<u128>();
            debug_assert!((max % min_juror_stake).is_zero(), "This is ensured by the caller.");
            let sections_len = max.checked_div(min_juror_stake).unwrap_or(0);
            debug_assert!(sections_len >= (n as u128));

            let mut swaps = BTreeMap::<u128, u128>::new();
            let mut random_section_ends = BTreeSet::new();

            for i in 0..(n as u128) {
                let visited_i = *swaps.get(&i).unwrap_or(&i);

                let unused_random_index = rng.gen_range(i..sections_len);
                let unused_random_number =
                    *swaps.get(&unused_random_index).unwrap_or(&unused_random_index);

                // save the unused random number, which is between i and sections_len, to the map
                // i can be found later on two, because we save it below as `visited_i`
                swaps.insert(i, unused_random_number);
                // save already visited i to the map, so that it can possibly inserted later on
                swaps.insert(unused_random_index, visited_i);

                // add one because we need numbers between 1 and sections_len (inclusive)
                let random_index = unused_random_number.saturating_add(1);
                let random_section_end = random_index.saturating_mul(min_juror_stake);
                random_section_ends.insert(random_section_end);
            }

            debug_assert!(random_section_ends.len() == n);

            random_section_ends
        }

        // Adds active lock amount.
        // The added active lock amount is noted in the Participants map.
        fn add_active_lock(court_participant: &T::AccountId, lock_added: BalanceOf<T>) {
            if let Some(mut p_info) = <Participants<T>>::get(court_participant) {
                p_info.active_lock = p_info.active_lock.saturating_add(lock_added);
                <Participants<T>>::insert(court_participant, p_info);
            } else {
                debug_assert!(false, "Participant should exist in the Participants map");
            }
        }

        /// Add a delegated juror to the `delegated_stakes` vector.
        fn add_delegated_juror(
            mut delegated_stakes: DelegatedStakesOf<T>,
            delegated_juror: &T::AccountId,
            amount: BalanceOf<T>,
        ) -> DelegatedStakesOf<T> {
            match delegated_stakes.binary_search_by_key(&delegated_juror, |(j, _)| j) {
                Ok(index) => {
                    delegated_stakes[index].1 = delegated_stakes[index].1.saturating_add(amount);
                }
                Err(index) => {
                    let _ = delegated_stakes
                        .try_insert(index, (delegated_juror.clone(), amount))
                        .map_err(|_| {
                            debug_assert!(
                                false,
                                "BoundedVec insertion should not fail, because the length of \
                                 jurors is ensured for delegations."
                            );
                        });
                }
            }

            delegated_stakes
        }

        // Updates the `selections` map for the juror and the lock amount.
        // If `court_participant` does not already exist in `selections`,
        // the vote weight is set to 1 and the lock amount is initially set.
        // For each call on the same juror, the vote weight is incremented by one
        // and the lock amount is added to the previous amount.
        fn update_selections(
            selections: &mut BTreeMap<T::AccountId, SelectionValueOf<T>>,
            court_participant: &T::AccountId,
            sel_add: SelectionAdd<AccountIdOf<T>, BalanceOf<T>>,
        ) {
            if let Some(SelectionValue { weight, slashable, delegated_stakes }) =
                selections.get_mut(court_participant)
            {
                match sel_add {
                    SelectionAdd::SelfStake { lock } => {
                        *weight = weight.saturating_add(1);
                        *slashable = slashable.saturating_add(lock);
                    }
                    SelectionAdd::DelegationStake { delegated_juror, lock } => {
                        *slashable = slashable.saturating_add(lock);
                        *delegated_stakes = Self::add_delegated_juror(
                            delegated_stakes.clone(),
                            &delegated_juror,
                            lock,
                        );
                    }
                    SelectionAdd::DelegationWeight => {
                        *weight = weight.saturating_add(1);
                    }
                };
            } else {
                match sel_add {
                    SelectionAdd::SelfStake { lock } => {
                        selections.insert(
                            court_participant.clone(),
                            SelectionValue {
                                weight: 1,
                                slashable: lock,
                                delegated_stakes: Default::default(),
                            },
                        );
                    }
                    SelectionAdd::DelegationStake { delegated_juror, lock } => {
                        let delegated_stakes = Self::add_delegated_juror(
                            DelegatedStakesOf::<T>::default(),
                            &delegated_juror,
                            lock,
                        );
                        selections.insert(
                            court_participant.clone(),
                            SelectionValue { weight: 0, slashable: lock, delegated_stakes },
                        );
                    }
                    SelectionAdd::DelegationWeight => {
                        selections.insert(
                            court_participant.clone(),
                            SelectionValue {
                                weight: 1,
                                slashable: <BalanceOf<T>>::zero(),
                                delegated_stakes: Default::default(),
                            },
                        );
                    }
                };
            }
        }

        /// Return one delegated juror out of the delegations randomly.
        fn get_valid_delegated_juror(delegations: &[T::AccountId]) -> Option<T::AccountId> {
            let mut rng = Self::rng();
            let pool: CourtPoolOf<T> = CourtPool::<T>::get();
            let mut valid_delegated_jurors = Vec::new();

            for delegated_juror in delegations {
                if let Some(delegated_juror_info) = <Participants<T>>::get(delegated_juror) {
                    if delegated_juror_info.delegations.is_some() {
                        // skip if delegated juror is delegator herself
                        continue;
                    }
                    if Self::get_pool_item(&pool, delegated_juror_info.stake, delegated_juror)
                        .is_some()
                    {
                        valid_delegated_jurors.push(delegated_juror.clone());
                    }
                }
            }

            valid_delegated_jurors.choose(&mut rng).cloned()
        }

        /// Add a juror or delegator with the provided `lock_added` to the `selections` map.
        fn add_to_selections(
            selections: &mut BTreeMap<T::AccountId, SelectionValueOf<T>>,
            court_participant: &T::AccountId,
            lock_added: BalanceOf<T>,
        ) -> Result<(), SelectionError> {
            let delegations_opt = <Participants<T>>::get(court_participant.clone())
                .and_then(|p_info| p_info.delegations);
            match delegations_opt {
                Some(delegations) => {
                    let delegated_juror = Self::get_valid_delegated_juror(delegations.as_slice())
                        .ok_or(SelectionError::NoValidDelegatedJuror)?;

                    // delegated juror gets the vote weight
                    let sel_add = SelectionAdd::DelegationWeight;
                    Self::update_selections(selections, &delegated_juror, sel_add);

                    let sel_add = SelectionAdd::DelegationStake {
                        delegated_juror: delegated_juror.clone(),
                        lock: lock_added,
                    };
                    // delegator risks his stake (to delegated juror), but gets no vote weight
                    Self::update_selections(selections, court_participant, sel_add);
                }
                None => {
                    let sel_add = SelectionAdd::SelfStake { lock: lock_added };
                    Self::update_selections(selections, court_participant, sel_add);
                }
            }

            Ok(())
        }

        // Match the random numbers to select some jurors and delegators from the pool.
        // The active lock (and consumed stake) of the selected jurors
        // is increased by the random selection weight.
        // If a delegator is chosen by a random number, one delegated juror gets the vote weight.
        fn get_selections(
            pool: &mut CourtPoolOf<T>,
            random_section_ends: BTreeSet<u128>,
            cumulative_section_ends: Vec<(u128, bool)>,
        ) -> BTreeMap<T::AccountId, SelectionValueOf<T>> {
            debug_assert!(pool.len() == cumulative_section_ends.len());
            debug_assert!({
                let prev = cumulative_section_ends.clone();
                let mut sorted = cumulative_section_ends.clone();
                sorted.sort();
                prev.len() == sorted.len() && prev.iter().zip(sorted.iter()).all(|(a, b)| a == b)
            });
            debug_assert!({
                random_section_ends.iter().all(|random_section_end| {
                    let last = cumulative_section_ends.last().unwrap_or(&(0, false)).0;
                    *random_section_end <= last
                })
            });

            let mut selections = BTreeMap::<T::AccountId, SelectionValueOf<T>>::new();
            let mut invalid_juror_indices = Vec::<usize>::new();

            for random_section_end in random_section_ends {
                let allow_zero_stake = false;
                let range_index = cumulative_section_ends
                    .binary_search(&(random_section_end, allow_zero_stake))
                    .unwrap_or_else(|i| i);
                if let Some(pool_item) = pool.get_mut(range_index) {
                    let unconsumed = pool_item.stake.saturating_sub(pool_item.consumed_stake);
                    let lock_added = unconsumed.min(T::MinJurorStake::get());

                    match Self::add_to_selections(
                        &mut selections,
                        &pool_item.court_participant,
                        lock_added,
                    ) {
                        Ok(()) => {}
                        Err(SelectionError::NoValidDelegatedJuror) => {
                            // it would be pretty expensive to request another selection
                            // so just ignore this missing MinJurorStake
                            // I mean we also miss MinJurorStake in the case
                            // if the juror fails to vote or reveal or gets denounced
                            invalid_juror_indices.push(range_index);
                        }
                    }

                    Self::add_active_lock(&pool_item.court_participant, lock_added);
                    pool_item.consumed_stake = pool_item.consumed_stake.saturating_add(lock_added);
                } else {
                    debug_assert!(false, "Each range index should match to a juror.");
                }
            }

            for i in invalid_juror_indices {
                pool.remove(i);
            }

            selections
        }

        // Converts the `selections` map into a vector of `Draw` structs.
        fn convert_selections_to_draws(
            selections: BTreeMap<T::AccountId, SelectionValueOf<T>>,
        ) -> Vec<DrawOf<T>> {
            selections
                .into_iter()
                .map(
                    |(
                        court_participant,
                        SelectionValue { weight, slashable, delegated_stakes },
                    )| Draw {
                        court_participant,
                        weight,
                        vote: if !delegated_stakes.is_empty() {
                            debug_assert!(
                                weight.is_zero(),
                                "Delegators shouldn't have voting weight."
                            );
                            debug_assert!(
                                delegated_stakes
                                    .clone()
                                    .into_iter()
                                    .fold(Zero::zero(), |acc: BalanceOf<T>, (_, stake)| acc
                                        .saturating_add(stake))
                                    == slashable
                            );
                            Vote::Delegated { delegated_stakes }
                        } else {
                            Vote::Drawn
                        },
                        slashable,
                    },
                )
                .collect()
        }

        // Choose `draw_weight` (multiple) of `MinJurorStake` from the pool randomly
        // according to the weighted stake of all jurors and delegators.
        // NOTE: The jurors and delegators are being cut by the remainder
        // if the stake is not a multiple of `MinJurorStake`.
        // Return the random draws.
        pub(crate) fn choose_multiple_weighted(
            draw_weight: usize,
        ) -> Result<Vec<DrawOf<T>>, DispatchError> {
            let mut pool = <CourtPool<T>>::get();

            let min_juror_stake = T::MinJurorStake::get().saturated_into::<u128>();

            let mut total_unconsumed = 0u128;
            let mut cumulative_section_ends = Vec::new();
            let mut running_total = 0u128;
            for pool_item in &pool {
                let unconsumed = pool_item
                    .stake
                    .saturating_sub(pool_item.consumed_stake)
                    .saturated_into::<u128>();
                let remainder = unconsumed % min_juror_stake;
                let unconsumed = unconsumed.saturating_sub(remainder);
                total_unconsumed = total_unconsumed.saturating_add(unconsumed);
                running_total = running_total.saturating_add(unconsumed);
                // this is useful for binary search to match the correct juror
                // if we don't do this, the binary search in `get_selections`
                // might take the wrong juror (with zero stake)
                // (running total would be the same for two consecutive jurors)
                let zero_stake = unconsumed.is_zero();
                cumulative_section_ends.push((running_total, zero_stake));
            }
            debug_assert!(
                (total_unconsumed % min_juror_stake).is_zero(),
                "Remainders are being cut in the above for loop."
            );

            let required_stake = (draw_weight as u128).saturating_mul(min_juror_stake);
            ensure!(
                total_unconsumed >= required_stake,
                Error::<T>::NotEnoughJurorsAndDelegatorsStake
            );
            let random_section_ends =
                Self::get_n_random_section_ends(draw_weight, total_unconsumed);
            let selections =
                Self::get_selections(&mut pool, random_section_ends, cumulative_section_ends);
            <CourtPool<T>>::put(pool);

            Ok(Self::convert_selections_to_draws(selections))
        }

        // Reduce the active lock of the jurors from the last draws.
        // This is useful so that the jurors can thaw their non-locked stake.
        fn unlock_participants_from_last_draw(court_id: CourtId, last_draws: SelectedDrawsOf<T>) {
            // keep in mind that the old draw likely contains different jurors and delegators
            for old_draw in last_draws {
                if let Some(mut p_info) = <Participants<T>>::get(&old_draw.court_participant) {
                    p_info.active_lock = p_info.active_lock.saturating_sub(old_draw.slashable);
                    <Participants<T>>::insert(&old_draw.court_participant, p_info);
                } else {
                    log::warn!(
                        "Participant {:?} not found in Participants storage \
                         (unlock_participants_from_last_draw). Court id {:?}.",
                        old_draw.court_participant,
                        court_id
                    );
                    debug_assert!(false);
                }
            }
        }

        // Selects the jurors and delegators for the next court round.
        // The `consumed_stake` in `CourtPool` and `active_lock` in `Participants` is increased
        // equally according to the draw weight.
        // With increasing `consumed_stake` the probability to get selected
        // in further court rounds shrinks.
        //
        // Returns the new draws.
        pub(crate) fn select_participants(
            appeal_number: usize,
        ) -> Result<SelectedDrawsOf<T>, DispatchError> {
            let necessary_draws_weight = Self::necessary_draws_weight(appeal_number);
            let random_jurors = Self::choose_multiple_weighted(necessary_draws_weight)?;

            // keep in mind that the number of draws is at maximum necessary_draws_weight * 2
            // because with delegations each juror draw weight
            // could delegate an additional juror in addition to the delegator itself
            debug_assert!(random_jurors.len() <= 2 * necessary_draws_weight);
            debug_assert!({
                // proove that random jurors is sorted by juror account id
                // this is helpful to use binary search later on
                let prev = random_jurors.clone();
                let mut sorted = random_jurors.clone();
                sorted.sort_by_key(|draw| draw.court_participant.clone());
                prev.len() == sorted.len() && prev.iter().zip(sorted.iter()).all(|(a, b)| a == b)
            });

            // what is the maximum number of draws with delegations?
            // It is using necessary_draws_weight (the number of atoms / draw weight)
            // for the last round times two because each delegator
            // could potentially add one juror account to the selections

            // new appeal round should have a fresh set of draws

            // ensure that we don't truncate some of the selections
            debug_assert!(
                random_jurors.len() <= T::MaxSelectedDraws::get() as usize,
                "The number of randomly selected jurors and delegators should be less than or \
                 equal to `MaxSelectedDraws`."
            );
            Ok(<SelectedDrawsOf<T>>::truncate_from(random_jurors))
        }

        // Returns (index, pool_item) if the pool item is part of the juror pool.
        // It returns None otherwise.
        pub(crate) fn get_pool_item<'a>(
            pool: &'a [CourtPoolItemOf<T>],
            stake: BalanceOf<T>,
            court_participant: &T::AccountId,
        ) -> Option<(usize, &'a CourtPoolItemOf<T>)> {
            if let Ok(i) = pool.binary_search_by_key(&(stake, court_participant), |pool_item| {
                (pool_item.stake, &pool_item.court_participant)
            }) {
                return Some((i, &pool[i]));
            }
            // this None case can happen whenever the court participant decided to leave the court
            // or was kicked out of the court pool because of the lowest stake
            None
        }

        // Returns OK if the market is in a valid state to be appealed.
        // Returns an error otherwise.
        pub(crate) fn check_appealable_market(
            court_id: CourtId,
            court: &CourtOf<T>,
            now: T::BlockNumber,
        ) -> Result<(), DispatchError> {
            if let Some(market_id) = <CourtIdToMarketId<T>>::get(court_id) {
                let market = T::MarketCommons::market(&market_id)?;
                ensure!(market.status == MarketStatus::Disputed, Error::<T>::MarketIsNotDisputed);
                ensure!(
                    market.dispute_mechanism == MarketDisputeMechanism::Court,
                    Error::<T>::MarketDoesNotHaveCourtMechanism
                );
            }

            ensure!(
                court.round_ends.aggregation < now && now < court.round_ends.appeal,
                Error::<T>::NotInAppealPeriod
            );

            Ok(())
        }

        /// The reserve ID of the court pallet.
        #[inline]
        pub fn reserve_id() -> [u8; 8] {
            T::PalletId::get().0
        }

        /// The account ID which is used to reward the correct jurors.
        #[inline]
        pub(crate) fn reward_pot(court_id: CourtId) -> T::AccountId {
            T::PalletId::get().into_sub_account_truncating(court_id)
        }

        /// The account ID of the treasury.
        #[inline]
        pub(crate) fn treasury_account_id() -> T::AccountId {
            T::TreasuryPalletId::get().into_account_truncating()
        }

        /// The court has a specific vote item type.
        /// We ensure that the vote item matches the predefined vote item type.
        pub(crate) fn check_vote_item(
            court: &CourtOf<T>,
            vote_item: &VoteItem,
        ) -> Result<(), DispatchError> {
            match court.vote_item_type {
                VoteItemType::Outcome => {
                    ensure!(
                        matches!(vote_item, VoteItem::Outcome(_)),
                        Error::<T>::InvalidVoteItemForOutcomeCourt
                    );
                }
                VoteItemType::Binary => {
                    ensure!(
                        matches!(vote_item, VoteItem::Binary(_)),
                        Error::<T>::InvalidVoteItemForBinaryCourt
                    );
                }
            };

            Ok(())
        }

        // Get a random seed based on a nonce.
        pub(crate) fn get_random_seed(nonce: u64) -> [u8; 32] {
            debug_assert!(
                !<frame_system::Pallet<T>>::block_number().is_zero(),
                "When testing with the randomness of the collective flip pallet it produces a \
                 underflow (block number substraction by one) panic if the block number is zero."
            );
            let mut seed = [0; 32];
            let (random_hash, _) = T::Random::random(&nonce.to_le_bytes());
            seed.copy_from_slice(&random_hash.as_ref()[..32]);
            seed
        }

        // Returns a cryptographically secure random number generator
        // implementation based on the seed provided by the `Config::Random` type
        // and the `SelectionNonce` storage.
        pub(crate) fn rng() -> impl RngCore {
            let nonce = <SelectionNonce<T>>::mutate(|n| {
                let rslt = *n;
                *n = n.wrapping_add(1);
                rslt
            });
            let random_seed = Self::get_random_seed(nonce);
            ChaCha20Rng::from_seed(random_seed)
        }

        // Calculates the necessary number of draws depending on the number of market appeals.
        pub fn necessary_draws_weight(appeals_len: usize) -> usize {
            // 2^(appeals_len) * 31 + 2^(appeals_len) - 1
            // MaxAppeals - 1 (= 3) example: 2^3 * 31 + 2^3 - 1 = 255
            APPEAL_BASIS
                .saturating_pow(appeals_len as u32)
                .saturating_mul(INITIAL_DRAWS_NUM)
                .saturating_add(APPEAL_BASIS.saturating_pow(appeals_len as u32).saturating_sub(1))
        }

        // Slash the losers and use the slashed amount plus the reward pot to reward the winners.
        fn slash_losers_to_award_winners(
            court_id: CourtId,
            jurors_to_stakes: BTreeMap<T::AccountId, JurorVoteWithStakesOf<T>>,
            winner_vote_item: &VoteItem,
        ) {
            let mut total_incentives = <NegativeImbalanceOf<T>>::zero();

            let slash_all_delegators =
                |delegations: &[(T::AccountId, BalanceOf<T>)]| -> NegativeImbalanceOf<T> {
                    let mut total_imb = <NegativeImbalanceOf<T>>::zero();
                    for (delegator, d_slashable) in delegations.iter() {
                        let (imb, missing) = T::Currency::slash(delegator, *d_slashable);
                        total_imb.subsume(imb);
                        debug_assert!(
                            missing.is_zero(),
                            "Could not slash all of the amount for delegator {:?}.",
                            delegator
                        );
                    }
                    total_imb
                };

            let mut total_winner_stake = BalanceOf::<T>::zero();
            let mut winners = Vec::<(T::AccountId, BalanceOf<T>)>::new();
            for (juror, JurorVoteWithStakes { self_info, delegations }) in jurors_to_stakes.iter() {
                match self_info {
                    Some(SelfInfo { slashable, vote_item }) => {
                        if vote_item == winner_vote_item {
                            winners.push((juror.clone(), *slashable));
                            total_winner_stake = total_winner_stake.saturating_add(*slashable);

                            winners.extend(delegations.clone());
                            let total_delegation_stake = delegations
                                .iter()
                                .fold(BalanceOf::<T>::zero(), |acc, (_, delegator_stake)| {
                                    acc.saturating_add(*delegator_stake)
                                });
                            total_winner_stake =
                                total_winner_stake.saturating_add(total_delegation_stake);
                        } else {
                            let (imb, missing) = T::Currency::slash(juror, *slashable);
                            total_incentives.subsume(imb);
                            debug_assert!(
                                missing.is_zero(),
                                "Could not slash all of the amount for juror {:?}.",
                                juror
                            );

                            let imb = slash_all_delegators(delegations.as_slice());
                            total_incentives.subsume(imb);
                        }
                    }
                    None => {
                        // in this case the delegators have delegated their vote
                        // to a tardy or denounced juror
                        let imb = slash_all_delegators(delegations.as_slice());
                        total_incentives.subsume(imb);
                    }
                }
            }

            // reward from denounce slashes and tardy jurors of this market / court
            let reward_pot = Self::reward_pot(court_id);
            let reward = T::Currency::free_balance(&reward_pot);
            let (imb, missing) = T::Currency::slash(&reward_pot, reward);
            debug_assert!(missing.is_zero(), "Could not slash all of the amount for reward pot.");
            total_incentives.subsume(imb);

            let total_reward = total_incentives.peek();
            for (winner, risked_amount) in winners {
                let r = risked_amount.saturated_into::<u128>();
                let t = total_winner_stake.saturated_into::<u128>();
                let share = Perquintill::from_rational(r, t);
                let reward_per_each = (share * total_reward.saturated_into::<u128>())
                    .saturated_into::<BalanceOf<T>>();
                let (actual_reward, leftover) = total_incentives.split(reward_per_each);
                total_incentives = leftover;
                T::Currency::resolve_creating(&winner, actual_reward);
            }

            if !total_incentives.peek().is_zero() {
                // if there are no winners reward the treasury
                T::Slash::on_unbalanced(total_incentives);
            }
        }

        // Returns the winner of the current court round.
        // If there is no element inside `draws`, returns `None`.
        // If the best two vote items have the same score, returns the last court round winner.
        pub(crate) fn get_winner(
            draws: &[DrawOf<T>],
            last_winner: Option<VoteItem>,
        ) -> Option<VoteItem> {
            let mut scores = BTreeMap::<VoteItem, u32>::new();

            for draw in draws {
                if let Vote::Revealed { commitment: _, vote_item, salt: _ } = &draw.vote {
                    if let Some(el) = scores.get_mut(vote_item) {
                        *el = el.saturating_add(draw.weight);
                    } else {
                        scores.insert(vote_item.clone(), draw.weight);
                    }
                }
            }

            let mut iter = scores.iter();
            let mut best_score = iter.next()?;
            let mut second_best_score = if let Some(second) = iter.next() {
                if second.1 > best_score.1 {
                    let new_second = best_score;
                    best_score = second;
                    new_second
                } else {
                    second
                }
            } else {
                return Some(best_score.0.clone());
            };

            for el in iter {
                if el.1 > best_score.1 {
                    second_best_score = best_score;
                    best_score = el;
                } else if el.1 > second_best_score.1 {
                    second_best_score = el;
                }
            }

            if best_score.1 == second_best_score.1 {
                return last_winner;
            }

            Some(best_score.0.clone())
        }

        // Returns the vote item, on which the market would resolve
        // if the current court round is the final (not appealed) court round.
        pub(crate) fn get_latest_winner_vote_item(
            court_id: CourtId,
            last_draws: &[DrawOf<T>],
        ) -> Result<VoteItem, DispatchError> {
            let court = <Courts<T>>::get(court_id).ok_or(Error::<T>::CourtNotFound)?;
            let last_winner: Option<VoteItem> = court
                .appeals
                .last()
                .map(|appeal_info| Some(appeal_info.appealed_vote_item.clone()))
                .unwrap_or(None);
            let market_id = <CourtIdToMarketId<T>>::get(court_id)
                .ok_or(Error::<T>::CourtIdToMarketIdNotFound)?;
            let market = T::MarketCommons::market(&market_id)?;
            let report = market.report.as_ref().ok_or(Error::<T>::MarketReportNotFound)?;
            let default_vote_item = VoteItem::Outcome(report.outcome.clone());
            let winner_vote_item =
                Self::get_winner(last_draws, last_winner).unwrap_or(default_vote_item);
            Ok(winner_vote_item)
        }

        // Check if the (juror, vote_item, salt) combination matches the secret hash of the vote.
        pub(crate) fn compare_commitment(
            hashed_commitment: T::Hash,
            raw_commitment: RawCommitmentOf<T>,
        ) -> DispatchResult {
            let RawCommitment { juror, vote_item, salt } = raw_commitment;

            ensure!(
                hashed_commitment == T::Hashing::hash_of(&(juror, vote_item, salt)),
                Error::<T>::CommitmentHashMismatch
            );

            Ok(())
        }

        // Convert the raw commitment to a hashed commitment,
        // and check if it matches with the secret hash of the vote.
        // Otherwise return an error.
        pub(crate) fn get_hashed_commitment(
            vote: VoteOf<T>,
            raw_commitment: RawCommitmentOf<T>,
        ) -> Result<T::Hash, DispatchError> {
            match vote {
                Vote::Secret { commitment } => {
                    Self::compare_commitment(commitment, raw_commitment)?;
                    Ok(commitment)
                }
                Vote::Drawn => Err(Error::<T>::JurorDidNotVote.into()),
                Vote::Delegated { delegated_stakes: _ } => Err(Error::<T>::JurorDelegated.into()),
                Vote::Revealed { commitment: _, vote_item: _, salt: _ } => {
                    Err(Error::<T>::VoteAlreadyRevealed.into())
                }
                Vote::Denounced { commitment: _, vote_item: _, salt: _ } => {
                    Err(Error::<T>::VoteAlreadyDenounced.into())
                }
            }
        }
    }

    impl<T> DisputeMaxWeightApi for Pallet<T>
    where
        T: Config,
    {
        fn on_dispute_max_weight() -> Weight {
            T::WeightInfo::on_dispute(T::MaxCourtParticipants::get(), CacheSize::get())
        }

        fn on_resolution_max_weight() -> Weight {
            T::WeightInfo::on_resolution(T::MaxSelectedDraws::get())
        }

        fn exchange_max_weight() -> Weight {
            T::WeightInfo::exchange(T::MaxAppeals::get())
        }

        fn get_auto_resolve_max_weight() -> Weight {
            T::WeightInfo::get_auto_resolve()
        }

        fn has_failed_max_weight() -> Weight {
            T::WeightInfo::has_failed()
        }

        fn on_global_dispute_max_weight() -> Weight {
            T::WeightInfo::on_global_dispute(T::MaxAppeals::get(), T::MaxSelectedDraws::get())
        }

        fn clear_max_weight() -> Weight {
            T::WeightInfo::clear(T::MaxSelectedDraws::get())
        }
    }

    impl<T> DisputeApi for Pallet<T>
    where
        T: Config,
    {
        type AccountId = T::AccountId;
        type Balance = BalanceOf<T>;
        type NegativeImbalance = NegativeImbalanceOf<T>;
        type BlockNumber = T::BlockNumber;
        type MarketId = MarketIdOf<T>;
        type Moment = MomentOf<T>;
        type Origin = T::RuntimeOrigin;

        fn on_dispute(
            market_id: &Self::MarketId,
            market: &MarketOf<T>,
        ) -> Result<ResultWithWeightInfo<()>, DispatchError> {
            ensure!(
                market.dispute_mechanism == MarketDisputeMechanism::Court,
                Error::<T>::MarketDoesNotHaveCourtMechanism
            );

            let court_id = <NextCourtId<T>>::get();
            let next_court_id =
                court_id.checked_add(One::one()).ok_or(Error::<T>::MaxCourtIdReached)?;

            let appeal_number = 0usize;
            let pool_len = <CourtPool<T>>::decode_len().unwrap_or(0) as u32;
            let new_draws = Self::select_participants(appeal_number)?;

            let now = <frame_system::Pallet<T>>::block_number();
            let request_block = <RequestBlock<T>>::get();
            debug_assert!(request_block >= now, "Request block must be greater than now.");
            let round_timing = RoundTiming {
                pre_vote: request_block,
                vote: T::VotePeriod::get(),
                aggregation: T::AggregationPeriod::get(),
                appeal: T::AppealPeriod::get(),
            };

            let vote_item_type = VoteItemType::Outcome;
            // sets round ends one after the other from now
            let court = CourtInfo::new(round_timing, vote_item_type);

            let ids_len =
                T::DisputeResolution::add_auto_resolve(market_id, court.round_ends.appeal)?;

            <SelectedDraws<T>>::insert(court_id, new_draws);
            <Courts<T>>::insert(court_id, court);
            <MarketIdToCourtId<T>>::insert(market_id, court_id);
            <CourtIdToMarketId<T>>::insert(court_id, market_id);
            <NextCourtId<T>>::put(next_court_id);

            let res = ResultWithWeightInfo {
                result: (),
                weight: T::WeightInfo::on_dispute(pool_len, ids_len),
            };

            Ok(res)
        }

        fn on_resolution(
            market_id: &Self::MarketId,
            market: &MarketOf<T>,
        ) -> Result<ResultWithWeightInfo<Option<OutcomeReport>>, DispatchError> {
            ensure!(
                market.dispute_mechanism == MarketDisputeMechanism::Court,
                Error::<T>::MarketDoesNotHaveCourtMechanism
            );

            let court_id = <MarketIdToCourtId<T>>::get(market_id)
                .ok_or(Error::<T>::MarketIdToCourtIdNotFound)?;
            let mut court = <Courts<T>>::get(court_id).ok_or(Error::<T>::CourtNotFound)?;
            let draws = SelectedDraws::<T>::get(court_id);
            let draws_len = draws.len() as u32;
            let winner_vote_item = Self::get_latest_winner_vote_item(court_id, draws.as_slice())?;
            Self::unlock_participants_from_last_draw(court_id, draws);
            court.status = CourtStatus::Closed { winner: winner_vote_item.clone() };
            <Courts<T>>::insert(court_id, court);

            let winner_outcome =
                winner_vote_item.into_outcome().ok_or(Error::<T>::WinnerVoteItemIsNoOutcome)?;

            let res = ResultWithWeightInfo {
                result: Some(winner_outcome),
                weight: T::WeightInfo::on_resolution(draws_len),
            };

            Ok(res)
        }

        fn exchange(
            market_id: &Self::MarketId,
            market: &MarketOf<T>,
            resolved_outcome: &OutcomeReport,
            mut overall_imbalance: NegativeImbalanceOf<T>,
        ) -> Result<ResultWithWeightInfo<NegativeImbalanceOf<T>>, DispatchError> {
            ensure!(
                market.dispute_mechanism == MarketDisputeMechanism::Court,
                Error::<T>::MarketDoesNotHaveCourtMechanism
            );

            let court_id = <MarketIdToCourtId<T>>::get(market_id)
                .ok_or(Error::<T>::MarketIdToCourtIdNotFound)?;
            let court = <Courts<T>>::get(court_id).ok_or(Error::<T>::CourtNotFound)?;
            let appeals_len = court.appeals.len() as u32;
            for AppealInfo { backer, bond, appealed_vote_item } in &court.appeals {
                let appealed_vote_item_as_outcome = appealed_vote_item
                    .clone()
                    .into_outcome()
                    .ok_or(Error::<T>::AppealedVoteItemIsNoOutcome)?;
                if resolved_outcome == &appealed_vote_item_as_outcome {
                    let (imb, missing) =
                        T::Currency::slash_reserved_named(&Self::reserve_id(), backer, *bond);
                    debug_assert!(missing.is_zero());
                    overall_imbalance.subsume(imb);
                } else {
                    T::Currency::unreserve_named(&Self::reserve_id(), backer, *bond);
                }
            }

            let res = ResultWithWeightInfo {
                result: overall_imbalance,
                weight: T::WeightInfo::exchange(appeals_len),
            };

            Ok(res)
        }

        fn get_auto_resolve(
            market_id: &Self::MarketId,
            market: &MarketOf<T>,
        ) -> ResultWithWeightInfo<Option<Self::BlockNumber>> {
            let mut res =
                ResultWithWeightInfo { result: None, weight: T::WeightInfo::get_auto_resolve() };

            if market.dispute_mechanism != MarketDisputeMechanism::Court {
                return res;
            }

            if let Some(court_id) = <MarketIdToCourtId<T>>::get(market_id) {
                res.result = <Courts<T>>::get(court_id).map(|court| court.round_ends.appeal);
            }

            res
        }

        fn has_failed(
            market_id: &Self::MarketId,
            market: &MarketOf<T>,
        ) -> Result<ResultWithWeightInfo<bool>, DispatchError> {
            ensure!(
                market.dispute_mechanism == MarketDisputeMechanism::Court,
                Error::<T>::MarketDoesNotHaveCourtMechanism
            );

            let mut has_failed = false;
            let now = <frame_system::Pallet<T>>::block_number();

            let court_id = <MarketIdToCourtId<T>>::get(market_id)
                .ok_or(Error::<T>::MarketIdToCourtIdNotFound)?;

            let pool = CourtPool::<T>::get();
            let min_juror_stake = T::MinJurorStake::get().saturated_into::<u128>();
            let pool_unconsumed_stake = pool.iter().fold(0u128, |acc, pool_item| {
                let unconsumed = pool_item
                    .stake
                    .saturating_sub(pool_item.consumed_stake)
                    .saturated_into::<u128>();
                let remainder = unconsumed % min_juror_stake;
                let unconsumed = unconsumed.saturating_sub(remainder);
                acc.saturating_add(unconsumed)
            });

            match <Courts<T>>::get(court_id) {
                Some(court) => {
                    let appeals = &court.appeals;
                    let appeal_number = appeals.len().saturating_add(1);
                    let necessary_draws_weight = Self::necessary_draws_weight(appeal_number);
                    let required_stake = (necessary_draws_weight as u128)
                        .saturating_mul(T::MinJurorStake::get().saturated_into::<u128>());
                    let valid_period = Self::check_appealable_market(court_id, &court, now).is_ok();

                    if appeals.is_full()
                        || (valid_period && (pool_unconsumed_stake < required_stake))
                    {
                        has_failed = true;
                    }
                }
                None => {
                    let report = market.report.as_ref().ok_or(Error::<T>::MarketReportNotFound)?;
                    let report_block = report.at;
                    let block_after_dispute_duration =
                        report_block.saturating_add(market.deadlines.dispute_duration);
                    let during_dispute_duration =
                        report_block <= now && now < block_after_dispute_duration;

                    let necessary_draws_weight = Self::necessary_draws_weight(0usize);
                    let required_stake = (necessary_draws_weight as u128)
                        .saturating_mul(T::MinJurorStake::get().saturated_into::<u128>());
                    if during_dispute_duration && pool_unconsumed_stake < required_stake {
                        has_failed = true;
                    }
                }
            }

            let res =
                ResultWithWeightInfo { result: has_failed, weight: T::WeightInfo::has_failed() };

            Ok(res)
        }

        fn on_global_dispute(
            market_id: &Self::MarketId,
            market: &MarketOf<T>,
        ) -> Result<
            ResultWithWeightInfo<Vec<GlobalDisputeItem<Self::AccountId, Self::Balance>>>,
            DispatchError,
        > {
            ensure!(
                market.dispute_mechanism == MarketDisputeMechanism::Court,
                Error::<T>::MarketDoesNotHaveCourtMechanism
            );

<<<<<<< HEAD
            // oracle outcome is added by pm-pallet
            let mut gd_outcomes: Vec<GlobalDisputeItem<Self::AccountId, Self::Balance>> =
                Vec::new();

            let mut appeals_len = 0u32;
            let mut draws_len = 0u32;

            // None case can happen if no dispute could be created,
            // because there is not enough juror and delegator stake,
            // in this case allow a global dispute
            if let Some(court_id) = <MarketIdToCourtId<T>>::get(market_id) {
                let court = <Courts<T>>::get(court_id).ok_or(Error::<T>::CourtNotFound)?;

                appeals_len = court.appeals.len() as u32;

                let report = market.report.as_ref().ok_or(Error::<T>::MarketReportNotFound)?;
                let oracle_outcome = &report.outcome;

                gd_outcomes = court
                    .appeals
                    .iter()
                    .filter_map(|a| {
                        match a.appealed_vote_item.clone().into_outcome() {
                            // oracle outcome is added by pm pallet
                            Some(outcome) if outcome != *oracle_outcome => {
                                Some(GlobalDisputeItem {
                                    outcome,
                                    // we have no better global dispute outcome owner
                                    owner: Self::treasury_account_id(),
                                    // initial vote amount
                                    initial_vote_amount: <BalanceOf<T>>::zero(),
                                })
                            }
                            _ => None,
                        }
                    })
                    .collect::<Vec<GlobalDisputeItem<Self::AccountId, Self::Balance>>>();

                let old_draws = SelectedDraws::<T>::get(court_id);
                draws_len = old_draws.len() as u32;
                Self::unlock_participants_from_last_draw(court_id, old_draws);
                <SelectedDraws<T>>::remove(court_id);
                <Courts<T>>::remove(court_id);
            }
=======
            let court_id = <MarketIdToCourtId<T>>::get(market_id)
                .ok_or(Error::<T>::MarketIdToCourtIdNotFound)?;

            let court = <Courts<T>>::get(court_id).ok_or(Error::<T>::CourtNotFound)?;

            let report = market.report.as_ref().ok_or(Error::<T>::MarketReportNotFound)?;
            let oracle_outcome = &report.outcome;

            let appeals_len = court.appeals.len() as u32;

            let gd_outcomes = court
                .appeals
                .iter()
                .filter_map(|a| {
                    match a.appealed_vote_item.clone().into_outcome() {
                        // oracle outcome is added by pm pallet
                        Some(outcome) if outcome != *oracle_outcome => Some(GlobalDisputeItem {
                            outcome,
                            // we have no better global dispute outcome owner
                            owner: Self::treasury_account_id(),
                            // initial vote amount
                            initial_vote_amount: <BalanceOf<T>>::zero(),
                        }),
                        _ => None,
                    }
                })
                .collect::<Vec<GlobalDisputeItem<Self::AccountId, Self::Balance>>>();

            let old_draws = SelectedDraws::<T>::get(court_id);
            let draws_len = old_draws.len() as u32;
            Self::unlock_participants_from_last_draw(court_id, old_draws);
            <SelectedDraws<T>>::remove(court_id);
            <Courts<T>>::remove(court_id);
>>>>>>> 328753db

            let res = ResultWithWeightInfo {
                result: gd_outcomes,
                weight: T::WeightInfo::on_global_dispute(appeals_len, draws_len),
            };

            Ok(res)
        }

        fn clear(
            market_id: &Self::MarketId,
            market: &MarketOf<T>,
        ) -> Result<ResultWithWeightInfo<()>, DispatchError> {
            ensure!(
                market.dispute_mechanism == MarketDisputeMechanism::Court,
                Error::<T>::MarketDoesNotHaveCourtMechanism
            );

            let court_id = <MarketIdToCourtId<T>>::get(market_id)
                .ok_or(Error::<T>::MarketIdToCourtIdNotFound)?;

            let old_draws = SelectedDraws::<T>::get(court_id);
            let draws_len = old_draws.len() as u32;
            Self::unlock_participants_from_last_draw(court_id, old_draws);
            <SelectedDraws<T>>::remove(court_id);
            <Courts<T>>::remove(court_id);

            let res = ResultWithWeightInfo { result: (), weight: T::WeightInfo::clear(draws_len) };

            Ok(res)
        }
    }

    impl<T> CourtPalletApi for Pallet<T> where T: Config {}

    // No one can own more than `BalanceOf<T>::MAX`, it doesn't matter if this function saturates.
    pub fn get_appeal_bond<T>(n: usize) -> BalanceOf<T>
    where
        T: Config,
    {
        T::AppealBond::get().saturating_mul(
            (APPEAL_BOND_BASIS.saturating_pow(n as u32)).saturated_into::<BalanceOf<T>>(),
        )
    }
}<|MERGE_RESOLUTION|>--- conflicted
+++ resolved
@@ -402,12 +402,12 @@
         /// The caller has not enough funds to join the court with the specified amount.
         AmountExceedsBalance,
         /// After the first join of the court the amount has to be equal or higher than the current stake.
-        /// This is to ensure the slashable amount in active court rounds 
+        /// This is to ensure the slashable amount in active court rounds
         /// is still smaller or equal to the stake.
         /// It is also necessary to calculate the `unconsumed` stake properly.
         /// Otherwise a juror could just reduce the probability to get selected whenever they want.
         /// But this has to be done by `prepare_exit_court` and `exit_court`.
-        /// Additionally, the `join_court` and `delegate` extrinsics 
+        /// Additionally, the `join_court` and `delegate` extrinsics
         /// use `extend_lock` and not `set_lock` or `remove_lock`.
         /// This means those extrinsics are not meant to get out, but only to get into the court.
         AmountBelowLastJoin,
@@ -2319,7 +2319,6 @@
                 Error::<T>::MarketDoesNotHaveCourtMechanism
             );
 
-<<<<<<< HEAD
             // oracle outcome is added by pm-pallet
             let mut gd_outcomes: Vec<GlobalDisputeItem<Self::AccountId, Self::Balance>> =
                 Vec::new();
@@ -2364,41 +2363,6 @@
                 <SelectedDraws<T>>::remove(court_id);
                 <Courts<T>>::remove(court_id);
             }
-=======
-            let court_id = <MarketIdToCourtId<T>>::get(market_id)
-                .ok_or(Error::<T>::MarketIdToCourtIdNotFound)?;
-
-            let court = <Courts<T>>::get(court_id).ok_or(Error::<T>::CourtNotFound)?;
-
-            let report = market.report.as_ref().ok_or(Error::<T>::MarketReportNotFound)?;
-            let oracle_outcome = &report.outcome;
-
-            let appeals_len = court.appeals.len() as u32;
-
-            let gd_outcomes = court
-                .appeals
-                .iter()
-                .filter_map(|a| {
-                    match a.appealed_vote_item.clone().into_outcome() {
-                        // oracle outcome is added by pm pallet
-                        Some(outcome) if outcome != *oracle_outcome => Some(GlobalDisputeItem {
-                            outcome,
-                            // we have no better global dispute outcome owner
-                            owner: Self::treasury_account_id(),
-                            // initial vote amount
-                            initial_vote_amount: <BalanceOf<T>>::zero(),
-                        }),
-                        _ => None,
-                    }
-                })
-                .collect::<Vec<GlobalDisputeItem<Self::AccountId, Self::Balance>>>();
-
-            let old_draws = SelectedDraws::<T>::get(court_id);
-            let draws_len = old_draws.len() as u32;
-            Self::unlock_participants_from_last_draw(court_id, old_draws);
-            <SelectedDraws<T>>::remove(court_id);
-            <Courts<T>>::remove(court_id);
->>>>>>> 328753db
 
             let res = ResultWithWeightInfo {
                 result: gd_outcomes,
