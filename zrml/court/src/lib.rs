--- conflicted
+++ resolved
@@ -58,9 +58,10 @@
     DispatchError, Perbill, SaturatedConversion,
 };
 use zeitgeist_primitives::{
-    traits::{DisputeApi, DisputeResolutionApi},
+    traits::{DisputeApi, DisputeMaxWeightApi, DisputeResolutionApi},
     types::{
         Asset, GlobalDisputeItem, Market, MarketDisputeMechanism, MarketStatus, OutcomeReport,
+        ResultWithWeightInfo,
     },
 };
 use zrml_market_commons::MarketCommonsPalletApi;
@@ -80,7 +81,6 @@
 
 #[frame_support::pallet]
 mod pallet {
-<<<<<<< HEAD
     use super::*;
 
     #[pallet::config]
@@ -146,39 +146,6 @@
         /// The maximum number of randomly selected jurors for a dispute.
         #[pallet::constant]
         type MaxSelectedDraws: Get<u32>;
-=======
-    use crate::{weights::WeightInfoZeitgeist, CourtPalletApi, Juror, JurorStatus};
-    use alloc::{
-        collections::{BTreeMap, BTreeSet},
-        vec::Vec,
-    };
-    use arrayvec::ArrayVec;
-    use core::marker::PhantomData;
-    use frame_support::{
-        dispatch::DispatchResult,
-        ensure,
-        pallet_prelude::{CountedStorageMap, StorageDoubleMap, StorageValue, ValueQuery, Weight},
-        traits::{
-            BalanceStatus, Currency, Get, Hooks, IsType, NamedReservableCurrency, Randomness,
-            StorageVersion,
-        },
-        Blake2_128Concat, PalletId,
-    };
-    use frame_system::{ensure_signed, pallet_prelude::OriginFor};
-    use rand::{rngs::StdRng, seq::SliceRandom, RngCore, SeedableRng};
-    use sp_runtime::{
-        traits::{AccountIdConversion, CheckedDiv, Saturating},
-        ArithmeticError, DispatchError, SaturatedConversion,
-    };
-    use zeitgeist_primitives::{
-        traits::{DisputeApi, DisputeMaxWeightApi, DisputeResolutionApi},
-        types::{
-            Asset, GlobalDisputeItem, Market, MarketDispute, MarketDisputeMechanism, MarketStatus,
-            OutcomeReport, ResultWithWeightInfo,
-        },
-    };
-    use zrml_market_commons::MarketCommonsPalletApi;
->>>>>>> 1e0fcbcf
 
         #[pallet::constant]
         type MaxDelegations: Get<u32>;
@@ -1865,20 +1832,15 @@
         type Moment = MomentOf<T>;
         type Origin = T::Origin;
 
-<<<<<<< HEAD
-        fn on_dispute(market_id: &Self::MarketId, market: &MarketOf<T>) -> DispatchResult {
-=======
         fn on_dispute(
-            _: &Self::MarketId,
+            market_id: &Self::MarketId,
             market: &MarketOf<T>,
         ) -> Result<ResultWithWeightInfo<()>, DispatchError> {
->>>>>>> 1e0fcbcf
             ensure!(
                 market.dispute_mechanism == MarketDisputeMechanism::Court,
                 Error::<T>::MarketDoesNotHaveCourtMechanism
             );
 
-<<<<<<< HEAD
             ensure!(!<Courts<T>>::contains_key(market_id), Error::<T>::CourtAlreadyExists);
 
             let appeal_number = 0usize;
@@ -1903,13 +1865,10 @@
             <SelectedDraws<T>>::insert(market_id, new_draws);
             <Courts<T>>::insert(market_id, court);
 
-            Ok(())
-=======
             let res =
                 ResultWithWeightInfo { result: (), weight: T::WeightInfo::on_dispute_weight() };
 
             Ok(res)
->>>>>>> 1e0fcbcf
         }
 
         fn on_resolution(
@@ -1920,7 +1879,6 @@
                 market.dispute_mechanism == MarketDisputeMechanism::Court,
                 Error::<T>::MarketDoesNotHaveCourtMechanism
             );
-<<<<<<< HEAD
 
             let mut court = <Courts<T>>::get(market_id).ok_or(Error::<T>::CourtNotFound)?;
             let draws = SelectedDraws::<T>::get(market_id);
@@ -1929,52 +1887,24 @@
             court.status = CourtStatus::Closed { winner: resolved_outcome.clone() };
             <Courts<T>>::insert(market_id, court);
 
-            Ok(Some(resolved_outcome))
-=======
-            let votes: Vec<_> = Votes::<T>::iter_prefix(market_id).collect();
-            let requested_jurors: Vec<_> = RequestedJurors::<T>::iter_prefix(market_id)
-                .map(|(juror_id, max_allowed_block)| {
-                    let juror = Self::juror(&juror_id)?;
-                    let vote_opt = votes.iter().find(|el| el.0 == juror_id).map(|el| &el.1);
-                    Ok((juror_id, juror, max_allowed_block, vote_opt))
-                })
-                .collect::<Result<_, DispatchError>>()?;
-            let (first, second_opt) = Self::two_best_outcomes(&votes)?;
-            let valid_winners_and_losers = if let Some(second) = second_opt {
-                Self::manage_tardy_jurors(&requested_jurors, |outcome| outcome == &second)?
-            } else {
-                Self::manage_tardy_jurors(&requested_jurors, |_| false)?
-            };
-            Self::slash_losers_to_award_winners(&valid_winners_and_losers, &first)?;
-            let _ = Votes::<T>::clear_prefix(market_id, u32::max_value(), None);
-            let _ = RequestedJurors::<T>::clear_prefix(market_id, u32::max_value(), None);
-
             let res = ResultWithWeightInfo {
-                result: Some(first),
+                result: Some(resolved_outcome),
                 weight: T::WeightInfo::on_resolution_weight(),
             };
 
             Ok(res)
->>>>>>> 1e0fcbcf
         }
 
         fn exchange(
             market_id: &Self::MarketId,
             market: &MarketOf<T>,
-<<<<<<< HEAD
             resolved_outcome: &OutcomeReport,
             mut overall_imbalance: NegativeImbalanceOf<T>,
-        ) -> Result<NegativeImbalanceOf<T>, DispatchError> {
-=======
-            _: &OutcomeReport,
-            overall_imbalance: NegativeImbalanceOf<T>,
         ) -> Result<ResultWithWeightInfo<NegativeImbalanceOf<T>>, DispatchError> {
->>>>>>> 1e0fcbcf
             ensure!(
                 market.dispute_mechanism == MarketDisputeMechanism::Court,
                 Error::<T>::MarketDoesNotHaveCourtMechanism
             );
-<<<<<<< HEAD
 
             let court = <Courts<T>>::get(market_id).ok_or(Error::<T>::CourtNotFound)?;
             for AppealInfo { backer, bond, appealed_outcome } in &court.appeals {
@@ -1988,8 +1918,6 @@
                 }
             }
 
-            Ok(overall_imbalance)
-=======
             // TODO all funds to treasury?
 
             let res = ResultWithWeightInfo {
@@ -1997,7 +1925,6 @@
                 weight: T::WeightInfo::exchange_weight(),
             };
             Ok(res)
->>>>>>> 1e0fcbcf
         }
 
         fn get_auto_resolve(
@@ -2009,34 +1936,23 @@
                 Error::<T>::MarketDoesNotHaveCourtMechanism
             );
 
-<<<<<<< HEAD
-            Ok(<Courts<T>>::get(market_id).map(|court| court.cycle_ends.appeal))
+            let res = ResultWithWeightInfo {
+                result: <Courts<T>>::get(market_id).map(|court| court.cycle_ends.appeal),
+                weight: T::WeightInfo::get_auto_resolve_weight(),
+            };
+
+            Ok(res)
         }
 
         fn has_failed(
             market_id: &Self::MarketId,
             market: &MarketOf<T>,
-        ) -> Result<bool, DispatchError> {
-=======
-            let res = ResultWithWeightInfo {
-                result: None,
-                weight: T::WeightInfo::get_auto_resolve_weight(),
-            };
-
-            Ok(res)
-        }
-
-        fn has_failed(
-            _: &Self::MarketId,
-            market: &MarketOf<T>,
         ) -> Result<ResultWithWeightInfo<bool>, DispatchError> {
->>>>>>> 1e0fcbcf
             ensure!(
                 market.dispute_mechanism == MarketDisputeMechanism::Court,
                 Error::<T>::MarketDoesNotHaveCourtMechanism
             );
 
-<<<<<<< HEAD
             let mut has_failed = false;
             let now = <frame_system::Pallet<T>>::block_number();
 
@@ -2069,13 +1985,12 @@
                 }
             }
 
-            Ok(has_failed)
-=======
-            let res =
-                ResultWithWeightInfo { result: false, weight: T::WeightInfo::has_failed_weight() };
+            let res = ResultWithWeightInfo {
+                result: has_failed,
+                weight: T::WeightInfo::has_failed_weight(),
+            };
 
             Ok(res)
->>>>>>> 1e0fcbcf
         }
 
         fn on_global_dispute(
@@ -2090,7 +2005,6 @@
                 Error::<T>::MarketDoesNotHaveCourtMechanism
             );
 
-<<<<<<< HEAD
             let court = <Courts<T>>::get(market_id).ok_or(Error::<T>::CourtNotFound)?;
 
             let report = market.report.as_ref().ok_or(Error::<T>::MarketReportNotFound)?;
@@ -2117,15 +2031,12 @@
             <SelectedDraws<T>>::remove(market_id);
             <Courts<T>>::remove(market_id);
 
-            Ok(gd_outcomes)
-=======
             let res = ResultWithWeightInfo {
-                result: Vec::new(),
+                result: gd_outcomes,
                 weight: T::WeightInfo::on_global_dispute_weight(),
             };
 
             Ok(res)
->>>>>>> 1e0fcbcf
         }
 
         fn clear(
@@ -2136,22 +2047,15 @@
                 market.dispute_mechanism == MarketDisputeMechanism::Court,
                 Error::<T>::MarketDoesNotHaveCourtMechanism
             );
-<<<<<<< HEAD
 
             let old_draws = SelectedDraws::<T>::get(market_id);
             Self::unlock_jurors_from_last_draw(market_id, old_draws);
             <SelectedDraws<T>>::remove(market_id);
             <Courts<T>>::remove(market_id);
 
-            Ok(())
-=======
-            let _ = Votes::<T>::clear_prefix(market_id, u32::max_value(), None);
-            let _ = RequestedJurors::<T>::clear_prefix(market_id, u32::max_value(), None);
-
             let res = ResultWithWeightInfo { result: (), weight: T::WeightInfo::clear_weight() };
 
             Ok(res)
->>>>>>> 1e0fcbcf
         }
     }
 
@@ -2213,7 +2117,6 @@
             (<BalanceOf<T>>::zero(), <BalanceOf<T>>::zero())
         };
 
-<<<<<<< HEAD
         match jurors
             .binary_search_by_key(&(amount, who), |pool_item| (pool_item.stake, &pool_item.juror))
         {
@@ -2246,19 +2149,7 @@
         <Jurors<T>>::insert(who, juror_info);
 
         Ok(jurors_len)
-=======
-    /// Votes of market outcomes for disputes
-    ///
-    /// Stores the vote block number and the submitted outcome.
-    #[pallet::storage]
-    pub type Votes<T: Config> = StorageDoubleMap<
-        _,
-        Blake2_128Concat,
-        MarketIdOf<T>,
-        Blake2_128Concat,
-        T::AccountId,
-        (T::BlockNumber, OutcomeReport),
-    >;
+    }
 }
 
 #[cfg(any(feature = "runtime-benchmarks", test))]
@@ -2266,19 +2157,17 @@
 where
     T: crate::Config,
 {
-    use frame_support::traits::Get;
-    use sp_runtime::traits::AccountIdConversion;
-    use zeitgeist_primitives::types::{Asset, MarketBonds, ScoringRule};
+    use zeitgeist_primitives::types::{MarketBonds, ScoringRule};
 
     zeitgeist_primitives::types::Market {
         base_asset: Asset::Ztg,
         creation: zeitgeist_primitives::types::MarketCreation::Permissionless,
         creator_fee: 0,
-        creator: T::PalletId::get().into_account_truncating(),
+        creator: T::CourtPalletId::get().into_account_truncating(),
         market_type: zeitgeist_primitives::types::MarketType::Scalar(0..=100),
         dispute_mechanism: zeitgeist_primitives::types::MarketDisputeMechanism::Court,
         metadata: Default::default(),
-        oracle: T::PalletId::get().into_account_truncating(),
+        oracle: T::CourtPalletId::get().into_account_truncating(),
         period: zeitgeist_primitives::types::MarketPeriod::Block(Default::default()),
         deadlines: zeitgeist_primitives::types::Deadlines {
             grace_period: 1_u32.into(),
@@ -2290,6 +2179,5 @@
         scoring_rule: ScoringRule::CPMM,
         status: zeitgeist_primitives::types::MarketStatus::Disputed,
         bonds: MarketBonds::default(),
->>>>>>> 1e0fcbcf
     }
 }