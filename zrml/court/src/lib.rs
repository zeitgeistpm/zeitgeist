--- conflicted
+++ resolved
@@ -1383,15 +1383,7 @@
             Ok(())
         }
 
-<<<<<<< HEAD
-        fn get_resolution_outcome(
-=======
-        // Set jurors that sided on the second most voted outcome as tardy. Jurors are only
-        // rewarded if sided on the most voted outcome but jurors that voted second most
-        // voted outcome (winner of the losing majority) are placed as tardy instead of
-        // being slashed.
         fn on_resolution(
->>>>>>> 5d6df796
             market_id: &Self::MarketId,
             market: &MarketOf<T>,
         ) -> Result<Option<OutcomeReport>, DispatchError> {
@@ -1413,13 +1405,8 @@
             Ok(Some(resolved_outcome))
         }
 
-<<<<<<< HEAD
-        fn maybe_pay(
+        fn exchange(
             market_id: &Self::MarketId,
-=======
-        fn exchange(
-            _: &Self::MarketId,
->>>>>>> 5d6df796
             market: &MarketOf<T>,
             resolved_outcome: &OutcomeReport,
             mut overall_imbalance: NegativeImbalanceOf<T>,
