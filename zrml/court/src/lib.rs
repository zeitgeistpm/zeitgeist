// Copyright 2021-2022 Zeitgeist PM LLC.
//
// This file is part of Zeitgeist.
//
// Zeitgeist is free software: you can redistribute it and/or modify it
// under the terms of the GNU General Public License as published by the
// Free Software Foundation, either version 3 of the License, or (at
// your option) any later version.
//
// Zeitgeist is distributed in the hope that it will be useful, but
// WITHOUT ANY WARRANTY; without even the implied warranty of
// MERCHANTABILITY or FITNESS FOR A PARTICULAR PURPOSE. See the GNU
// General Public License for more details.
//
// You should have received a copy of the GNU General Public License
// along with Zeitgeist. If not, see <https://www.gnu.org/licenses/>.

// It is important to note that if a categorical market has only two outcomes, then winners
// won't receive any rewards because accounts of the most voted outcome on the loser side are
// simply registered as `JurorStatus::Tardy`.

#![doc = include_str!("../README.md")]
#![cfg_attr(not(feature = "std"), no_std)]
#![allow(clippy::type_complexity)]

extern crate alloc;

mod benchmarks;
mod court_pallet_api;
mod juror;
mod juror_status;
pub mod migrations;
mod mock;
mod tests;
pub mod weights;

pub use court_pallet_api::CourtPalletApi;
pub use juror::Juror;
pub use juror_status::JurorStatus;
pub use pallet::*;

#[frame_support::pallet]
mod pallet {
    use crate::{weights::WeightInfoZeitgeist, CourtPalletApi, Juror, JurorStatus};
    use alloc::{
        collections::{BTreeMap, BTreeSet},
        vec::Vec,
    };
    use arrayvec::ArrayVec;
    use core::marker::PhantomData;
    use frame_support::{
        dispatch::DispatchResult,
        ensure,
        pallet_prelude::{CountedStorageMap, StorageDoubleMap, StorageValue, ValueQuery},
        traits::{
            BalanceStatus, Currency, Get, Hooks, IsType, NamedReservableCurrency, Randomness,
            StorageVersion,
        },
        Blake2_128Concat, PalletId,
    };
    use frame_system::{ensure_signed, pallet_prelude::OriginFor};
    use rand::{rngs::StdRng, seq::SliceRandom, RngCore, SeedableRng};
    use sp_runtime::{
        traits::{AccountIdConversion, CheckedDiv, Saturating},
        ArithmeticError, DispatchError, SaturatedConversion,
    };
    use zeitgeist_primitives::{
        traits::{DisputeApi, DisputeResolutionApi},
<<<<<<< HEAD
        types::{Market, MarketDispute, MarketDisputeMechanism, MarketStatus, OutcomeReport},
=======
        types::{Asset, Market, MarketDispute, MarketDisputeMechanism, OutcomeReport},
>>>>>>> b77b5acd
    };
    use zrml_market_commons::MarketCommonsPalletApi;

    // Number of jurors for an initial market dispute
    const INITIAL_JURORS_NUM: usize = 3;
    const MAX_RANDOM_JURORS: usize = 13;
    /// The current storage version.
    const STORAGE_VERSION: StorageVersion = StorageVersion::new(2);
    // Weight used to increase the number of jurors for subsequent disputes
    // of the same market
    const SUBSEQUENT_JURORS_FACTOR: usize = 2;
    // Divides the reserved juror balance to calculate the slash amount. `5` here
    // means that the output value will be 20% of the dividend.
    const TARDY_PUNISHMENT_DIVISOR: u8 = 5;

    pub(crate) type BalanceOf<T> =
        <CurrencyOf<T> as Currency<<T as frame_system::Config>::AccountId>>::Balance;
    pub(crate) type CurrencyOf<T> =
        <<T as Config>::MarketCommons as MarketCommonsPalletApi>::Currency;
    pub(crate) type NegativeImbalanceOf<T> =
        <CurrencyOf<T> as Currency<<T as frame_system::Config>::AccountId>>::NegativeImbalance;
    pub(crate) type MarketIdOf<T> =
        <<T as Config>::MarketCommons as MarketCommonsPalletApi>::MarketId;
    pub(crate) type MomentOf<T> = <<T as Config>::MarketCommons as MarketCommonsPalletApi>::Moment;
    pub(crate) type MarketOf<T> = Market<
        <T as frame_system::Config>::AccountId,
        BalanceOf<T>,
        <T as frame_system::Config>::BlockNumber,
        MomentOf<T>,
        Asset<MarketIdOf<T>>,
    >;

    #[pallet::call]
    impl<T: Config> Pallet<T> {
        #[pallet::weight(1_000_000_000_000)]
        pub fn appeal(origin: OriginFor<T>, market_id: MarketIdOf<T>) -> DispatchResult {
            // TODO take a bond from the caller
            ensure_signed(origin)?;
            let market = T::MarketCommons::market(&market_id)?;
            ensure!(market.status == MarketStatus::Disputed, Error::<T>::MarketIsNotDisputed);
            ensure!(
                market.dispute_mechanism == MarketDisputeMechanism::Court,
                Error::<T>::MarketDoesNotHaveCourtMechanism
            );

            let jurors: Vec<_> = Jurors::<T>::iter().collect();
            // TODO &[] was disputes list before: how to handle it now without disputes from pm?
            let necessary_jurors_num = Self::necessary_jurors_num(&[]);
            let mut rng = Self::rng();
            let random_jurors = Self::random_jurors(&jurors, necessary_jurors_num, &mut rng);
            let curr_block_num = <frame_system::Pallet<T>>::block_number();
            let block_limit = curr_block_num.saturating_add(T::CourtCaseDuration::get());
            for (ai, _) in random_jurors {
                RequestedJurors::<T>::insert(market_id, ai, block_limit);
            }

            Self::deposit_event(Event::MarketAppealed { market_id });

            Ok(())
        }

        // MARK(non-transactional): `remove_juror_from_all_courts_of_all_markets` is infallible.
        #[pallet::weight(T::WeightInfo::exit_court())]
        pub fn exit_court(origin: OriginFor<T>) -> DispatchResult {
            let who = ensure_signed(origin)?;
            let juror = Self::juror(&who)?;
            Self::remove_juror_from_all_courts_of_all_markets(&who);
            Self::deposit_event(Event::ExitedJuror(who, juror));
            Ok(())
        }

        // MARK(non-transactional): Once `reserve_named` is successful, `insert` won't fail.
        #[pallet::weight(T::WeightInfo::join_court())]
        pub fn join_court(origin: OriginFor<T>) -> DispatchResult {
            let who = ensure_signed(origin)?;
            if Jurors::<T>::get(&who).is_some() {
                return Err(Error::<T>::JurorAlreadyExists.into());
            }
            let jurors_num = Jurors::<T>::count() as usize;
            let jurors_num_plus_one = jurors_num.checked_add(1).ok_or(ArithmeticError::Overflow)?;
            let stake = Self::current_required_stake(jurors_num_plus_one);
            CurrencyOf::<T>::reserve_named(&Self::reserve_id(), &who, stake)?;
            let juror = Juror { status: JurorStatus::Ok };
            Jurors::<T>::insert(&who, juror.clone());
            Self::deposit_event(Event::JoinedJuror(who, juror));
            Ok(())
        }

        // MARK(non-transactional): No fallible storage operation is performed.
        #[pallet::weight(T::WeightInfo::vote())]
        pub fn vote(
            origin: OriginFor<T>,
            #[pallet::compact] market_id: MarketIdOf<T>,
            outcome: OutcomeReport,
        ) -> DispatchResult {
            let who = ensure_signed(origin)?;
            if Jurors::<T>::get(&who).is_none() {
                return Err(Error::<T>::OnlyJurorsCanVote.into());
            }
            Votes::<T>::insert(
                market_id,
                who,
                (<frame_system::Pallet<T>>::block_number(), outcome),
            );
            Ok(())
        }
    }

    #[pallet::config]
    pub trait Config: frame_system::Config {
        /// Block duration to cast a vote on an outcome.
        #[pallet::constant]
        type CourtCaseDuration: Get<Self::BlockNumber>;

        type DisputeResolution: DisputeResolutionApi<
            AccountId = Self::AccountId,
            BlockNumber = Self::BlockNumber,
            MarketId = MarketIdOf<Self>,
            Moment = MomentOf<Self>,
        >;

        /// Event
        type Event: From<Event<Self>> + IsType<<Self as frame_system::Config>::Event>;

        /// Market commons
        type MarketCommons: MarketCommonsPalletApi<
            AccountId = Self::AccountId,
            BlockNumber = Self::BlockNumber,
        >;

        /// Identifier of this pallet
        #[pallet::constant]
        type PalletId: Get<PalletId>;

        /// Randomness source
        type Random: Randomness<Self::Hash, Self::BlockNumber>;

        /// Weight used to calculate the necessary staking amount to become a juror
        #[pallet::constant]
        type StakeWeight: Get<BalanceOf<Self>>;

        /// Slashed funds are send to the treasury
        #[pallet::constant]
        type TreasuryPalletId: Get<PalletId>;

        /// Weights generated by benchmarks
        type WeightInfo: WeightInfoZeitgeist;
    }

    #[pallet::error]
    pub enum Error<T> {
        /// It is not possible to insert a Juror that is already stored
        JurorAlreadyExists,
        /// An account id does not exist on the jurors storage.
        JurorDoesNotExists,
        /// On dispute or resolution, someone tried to pass a non-court market type
        MarketDoesNotHaveCourtMechanism,
        /// No-one voted on an outcome to resolve a market
        NoVotes,
        /// Forbids voting of unknown accounts
        OnlyJurorsCanVote,
        /// The market is not in a state where it can be disputed.
        MarketIsNotDisputed,
    }

    #[pallet::event]
    #[pallet::generate_deposit(fn deposit_event)]
    pub enum Event<T>
    where
        T: Config,
    {
        ExitedJuror(T::AccountId, Juror),
        JoinedJuror(T::AccountId, Juror),
        /// A market has been appealed.
        MarketAppealed {
            market_id: MarketIdOf<T>,
        },
    }

    #[pallet::hooks]
    impl<T: Config> Hooks<T::BlockNumber> for Pallet<T> {}

    #[pallet::pallet]
    #[pallet::storage_version(STORAGE_VERSION)]
    pub struct Pallet<T>(PhantomData<T>);

    impl<T> Pallet<T>
    where
        T: Config,
    {
        // Returns an unique random subset of `jurors` with length `len`.
        //
        // If `len` is greater than the length of `jurors`, then `len` will be capped.
        pub(crate) fn random_jurors<'a, 'b, R>(
            jurors: &'a [(T::AccountId, Juror)],
            len: usize,
            rng: &mut R,
        ) -> ArrayVec<&'b (T::AccountId, Juror), MAX_RANDOM_JURORS>
        where
            'a: 'b,
            R: RngCore,
        {
            let actual_len = jurors.len().min(len);
            jurors.choose_multiple(rng, actual_len).collect()
        }

        /// The reserve ID of the court pallet.
        #[inline]
        pub fn reserve_id() -> [u8; 8] {
            T::PalletId::get().0
        }

        // Returns a pseudo random number generator implementation based on the seed
        // provided by the `Config::Random` type and the `JurorsSelectionNonce` storage.
        pub(crate) fn rng() -> impl RngCore {
            let nonce = <JurorsSelectionNonce<T>>::mutate(|n| {
                let rslt = *n;
                *n = n.wrapping_add(1);
                rslt
            });
            let mut seed = [0; 32];
            let (random_hash, _) = T::Random::random(&nonce.to_le_bytes());
            for (byte, el) in random_hash.as_ref().iter().copied().zip(seed.iter_mut()) {
                *el = byte
            }
            StdRng::from_seed(seed)
        }

        // Used to avoid code duplications.
        pub(crate) fn set_stored_juror_as_tardy(account_id: &T::AccountId) -> DispatchResult {
            Self::mutate_juror(account_id, |juror| {
                juror.status = JurorStatus::Tardy;
                Ok(())
            })
        }

        #[inline]
        pub(crate) fn treasury_account_id() -> T::AccountId {
            T::TreasuryPalletId::get().into_account_truncating()
        }

        // No-one can stake more than BalanceOf::<T>::max(), therefore, this function saturates
        // arithmetic operations.
        fn current_required_stake(jurors_num: usize) -> BalanceOf<T> {
            let jurors_len: BalanceOf<T> = jurors_num.saturated_into();
            T::StakeWeight::get().saturating_mul(jurors_len)
        }

        // Retrieves a juror from the storage
        fn juror(account_id: &T::AccountId) -> Result<Juror, DispatchError> {
            Jurors::<T>::get(account_id).ok_or_else(|| Error::<T>::JurorDoesNotExists.into())
        }

        // # Manages tardy jurors and returns valid winners and valid losers.
        //
        // ## Management
        //
        // * Jurors that didn't vote within `CourtCaseDuration` or didn't vote at all are
        // placed as tardy.
        //
        // * Slashes 20% of staked funds and removes tardy jurors that didn't vote or voted
        // after the maximum allowed block.
        //
        // ## Returned list of accounts
        //
        // All new and old tardy jurors, excluding the ones that voted within `CourtCaseDuration`,
        // are removed from the list of accounts that will be slashed to reward winners. Already
        // tardy jurors that voted again on the second most voted outcome are also removed from the
        // same list.
        //
        // In other words, does not yield slashed accounts, winners of the losing side,
        // accounts that didn't vote or accounts that voted after the maximum allowed block
        fn manage_tardy_jurors<'a, 'b, F>(
            requested_jurors: &'a [(
                T::AccountId,
                Juror,
                T::BlockNumber,
                Option<&(T::BlockNumber, OutcomeReport)>,
            )],
            mut cb: F,
        ) -> Result<Vec<(&'b T::AccountId, &'b OutcomeReport)>, DispatchError>
        where
            F: FnMut(&OutcomeReport) -> bool,
            'a: 'b,
        {
            let mut valid_winners_and_losers = Vec::with_capacity(requested_jurors.len());
            let treasury_account_id = Self::treasury_account_id();

            let slash_and_remove_juror = |ai: &T::AccountId| {
                let all_reserved = CurrencyOf::<T>::reserved_balance_named(&Self::reserve_id(), ai);
                // Unsigned division will never overflow
                let slash = all_reserved
                    .checked_div(&BalanceOf::<T>::from(TARDY_PUNISHMENT_DIVISOR))
                    .ok_or(DispatchError::Other("Zero division"))?;
                let _ = CurrencyOf::<T>::repatriate_reserved_named(
                    &Self::reserve_id(),
                    ai,
                    &treasury_account_id,
                    slash,
                    BalanceStatus::Free,
                )?;
                Self::remove_juror_from_all_courts_of_all_markets(ai);
                Ok::<_, DispatchError>(())
            };

            for (ai, juror, max_block, vote_opt) in requested_jurors {
                if let Some((block, outcome)) = vote_opt {
                    let vote_is_expired = block > max_block;
                    if vote_is_expired {
                        // Tardy juror voted after maximum allowed block. Slash
                        if let JurorStatus::Tardy = juror.status {
                            slash_and_remove_juror(ai)?;
                        }
                        // Ordinary juror voted after maximum allowed block. Set as tardy
                        else {
                            Self::set_stored_juror_as_tardy(ai)?;
                        }
                    } else {
                        let has_voted_on_the_second_most_outcome = cb(outcome);
                        if has_voted_on_the_second_most_outcome {
                            // Don't set already tardy juror as tardy again
                            if JurorStatus::Tardy != juror.status {
                                Self::set_stored_juror_as_tardy(ai)?;
                            }
                        } else {
                            valid_winners_and_losers.push((ai, outcome));
                        }
                    }
                // Tardy juror didn't vote. Slash
                } else if let JurorStatus::Tardy = juror.status {
                    slash_and_remove_juror(ai)?;
                }
                // Ordinary juror didn't vote. Set as tardy
                else {
                    Self::set_stored_juror_as_tardy(ai)?;
                }
            }

            Ok(valid_winners_and_losers)
        }

        // Modifies a stored juror.
        fn mutate_juror<F>(account_id: &T::AccountId, mut cb: F) -> DispatchResult
        where
            F: FnMut(&mut Juror) -> DispatchResult,
        {
            Jurors::<T>::try_mutate(account_id, |opt| {
                if let Some(el) = opt {
                    cb(el)?;
                } else {
                    return Err(Error::<T>::JurorDoesNotExists.into());
                }
                Ok(())
            })
        }

        // Calculates the necessary number of jurors depending on the number of market disputes.
        //
        // Result is capped to `usize::MAX` or in other words, capped to a very, very, very
        // high number of jurors.
        fn necessary_jurors_num(
            disputes: &[MarketDispute<T::AccountId, T::BlockNumber, BalanceOf<T>>],
        ) -> usize {
            let len = disputes.len();
            INITIAL_JURORS_NUM.saturating_add(SUBSEQUENT_JURORS_FACTOR.saturating_mul(len))
        }

        // Every juror that not voted on the first or second most voted outcome are slashed.
        fn slash_losers_to_award_winners(
            valid_winners_and_losers: &[(&T::AccountId, &OutcomeReport)],
            winner_outcome: &OutcomeReport,
        ) -> DispatchResult {
            let mut total_incentives = BalanceOf::<T>::from(0u8);
            let mut total_winners = BalanceOf::<T>::from(0u8);

            for (jai, outcome) in valid_winners_and_losers {
                if outcome == &winner_outcome {
                    total_winners = total_winners.saturating_add(BalanceOf::<T>::from(1u8));
                } else {
                    let all_reserved =
                        CurrencyOf::<T>::reserved_balance_named(&Self::reserve_id(), jai);
                    // Unsigned division will never overflow
                    let slash = all_reserved
                        .checked_div(&BalanceOf::<T>::from(2u8))
                        .ok_or(DispatchError::Other("Zero division"))?;
                    CurrencyOf::<T>::slash_reserved_named(&Self::reserve_id(), jai, slash);
                    total_incentives = total_incentives.saturating_add(slash);
                }
            }

            let individual_winner_incentive =
                if let Some(e) = total_incentives.checked_div(&total_winners) {
                    e
                } else {
                    // No winners
                    return Ok(());
                };

            for (jai, outcome) in valid_winners_and_losers {
                if outcome == &winner_outcome {
                    CurrencyOf::<T>::deposit_into_existing(jai, individual_winner_incentive)?;
                }
            }

            Ok(())
        }

        // For market resolution based on the votes of a market
        fn two_best_outcomes(
            votes: &[(T::AccountId, (T::BlockNumber, OutcomeReport))],
        ) -> Result<(OutcomeReport, Option<OutcomeReport>), DispatchError> {
            let mut scores = BTreeMap::<OutcomeReport, u32>::new();

            for (_, (_, outcome_report)) in votes {
                if let Some(el) = scores.get_mut(outcome_report) {
                    *el = el.saturating_add(1);
                } else {
                    scores.insert(outcome_report.clone(), 1);
                }
            }

            let mut iter = scores.iter();

            let mut best_score = if let Some(first) = iter.next() {
                first
            } else {
                return Err(Error::<T>::NoVotes.into());
            };

            let mut second_best_score = if let Some(second) = iter.next() {
                if second.1 > best_score.1 {
                    best_score = second;
                    best_score
                } else {
                    second
                }
            } else {
                return Ok((best_score.0.clone(), None));
            };

            for el in iter {
                if el.1 > best_score.1 {
                    best_score = el;
                    second_best_score = best_score;
                } else if el.1 > second_best_score.1 {
                    second_best_score = el;
                }
            }

            Ok((best_score.0.clone(), Some(second_best_score.0.clone())))
        }

        // Obliterates all stored references of a juror un-reserving balances.
        fn remove_juror_from_all_courts_of_all_markets(ai: &T::AccountId) {
            CurrencyOf::<T>::unreserve_all_named(&Self::reserve_id(), ai);
            Jurors::<T>::remove(ai);
            let mut market_ids = BTreeSet::new();
            market_ids.extend(RequestedJurors::<T>::iter().map(|el| el.0));
            for market_id in &market_ids {
                RequestedJurors::<T>::remove(market_id, ai);
            }
            market_ids.clear();
            market_ids.extend(Votes::<T>::iter().map(|el| el.0));
            for market_id in &market_ids {
                Votes::<T>::remove(market_id, ai);
            }
        }
    }

    impl<T> DisputeApi for Pallet<T>
    where
        T: Config,
    {
        type AccountId = T::AccountId;
        type Balance = BalanceOf<T>;
        type NegativeImbalance = NegativeImbalanceOf<T>;
        type BlockNumber = T::BlockNumber;
        type MarketId = MarketIdOf<T>;
        type Moment = MomentOf<T>;
        type Origin = T::Origin;

        fn on_dispute(_: &Self::MarketId, market: &MarketOf<T>) -> DispatchResult {
            ensure!(
                market.dispute_mechanism == MarketDisputeMechanism::Court,
                Error::<T>::MarketDoesNotHaveCourtMechanism
            );

            Ok(())
        }

        // Set jurors that sided on the second most voted outcome as tardy. Jurors are only
        // rewarded if sided on the most voted outcome but jurors that voted second most
        // voted outcome (winner of the losing majority) are placed as tardy instead of
        // being slashed.
        fn get_resolution_outcome(
            market_id: &Self::MarketId,
            market: &MarketOf<T>,
        ) -> Result<Option<OutcomeReport>, DispatchError> {
            ensure!(
                market.dispute_mechanism == MarketDisputeMechanism::Court,
                Error::<T>::MarketDoesNotHaveCourtMechanism
            );
            let votes: Vec<_> = Votes::<T>::iter_prefix(market_id).collect();
            let requested_jurors: Vec<_> = RequestedJurors::<T>::iter_prefix(market_id)
                .map(|(juror_id, max_allowed_block)| {
                    let juror = Self::juror(&juror_id)?;
                    let vote_opt = votes.iter().find(|el| el.0 == juror_id).map(|el| &el.1);
                    Ok((juror_id, juror, max_allowed_block, vote_opt))
                })
                .collect::<Result<_, DispatchError>>()?;
            let (first, second_opt) = Self::two_best_outcomes(&votes)?;
            let valid_winners_and_losers = if let Some(second) = second_opt {
                Self::manage_tardy_jurors(&requested_jurors, |outcome| outcome == &second)?
            } else {
                Self::manage_tardy_jurors(&requested_jurors, |_| false)?
            };
            Self::slash_losers_to_award_winners(&valid_winners_and_losers, &first)?;
            let _ = Votes::<T>::clear_prefix(market_id, u32::max_value(), None);
            let _ = RequestedJurors::<T>::clear_prefix(market_id, u32::max_value(), None);
            Ok(Some(first))
        }

        fn maybe_pay(
            _: &Self::MarketId,
            market: &MarketOf<T>,
            _: &OutcomeReport,
            overall_imbalance: NegativeImbalanceOf<T>,
        ) -> Result<NegativeImbalanceOf<T>, DispatchError> {
            ensure!(
                market.dispute_mechanism == MarketDisputeMechanism::Court,
                Error::<T>::MarketDoesNotHaveCourtMechanism
            );
            // TODO all funds to treasury?
            Ok(overall_imbalance)
        }

        fn get_auto_resolve(
            _: &Self::MarketId,
            market: &MarketOf<T>,
        ) -> Result<Option<Self::BlockNumber>, DispatchError> {
            ensure!(
                market.dispute_mechanism == MarketDisputeMechanism::Court,
                Error::<T>::MarketDoesNotHaveCourtMechanism
            );
            Ok(None)
        }

        fn has_failed(_: &Self::MarketId, market: &MarketOf<T>) -> Result<bool, DispatchError> {
            ensure!(
                market.dispute_mechanism == MarketDisputeMechanism::Court,
                Error::<T>::MarketDoesNotHaveCourtMechanism
            );
            Ok(false)
        }

        fn on_global_dispute(_: &Self::MarketId, market: &MarketOf<T>) -> DispatchResult {
            ensure!(
                market.dispute_mechanism == MarketDisputeMechanism::Court,
                Error::<T>::MarketDoesNotHaveCourtMechanism
            );
            Ok(())
        }

        fn clear(market_id: &Self::MarketId, market: &MarketOf<T>) -> DispatchResult {
            ensure!(
                market.dispute_mechanism == MarketDisputeMechanism::Court,
                Error::<T>::MarketDoesNotHaveCourtMechanism
            );
            let _ = Votes::<T>::clear_prefix(market_id, u32::max_value(), None);
            let _ = RequestedJurors::<T>::clear_prefix(market_id, u32::max_value(), None);
            Ok(())
        }
    }

    impl<T> CourtPalletApi for Pallet<T> where T: Config {}

    /// Accounts that stake funds to decide outcomes.
    #[pallet::storage]
    pub type Jurors<T: Config> = CountedStorageMap<_, Blake2_128Concat, T::AccountId, Juror>;

    /// An extra layer of pseudo randomness.
    #[pallet::storage]
    pub type JurorsSelectionNonce<T: Config> = StorageValue<_, u64, ValueQuery>;

    /// Selected jurors that should vote a market outcome until a certain block number
    #[pallet::storage]
    pub type RequestedJurors<T: Config> = StorageDoubleMap<
        _,
        Blake2_128Concat,
        MarketIdOf<T>,
        Blake2_128Concat,
        T::AccountId,
        T::BlockNumber,
    >;

    /// Votes of market outcomes for disputes
    ///
    /// Stores the vote block number and the submitted outcome.
    #[pallet::storage]
    pub type Votes<T: Config> = StorageDoubleMap<
        _,
        Blake2_128Concat,
        MarketIdOf<T>,
        Blake2_128Concat,
        T::AccountId,
        (T::BlockNumber, OutcomeReport),
    >;
}<|MERGE_RESOLUTION|>--- conflicted
+++ resolved
@@ -66,11 +66,7 @@
     };
     use zeitgeist_primitives::{
         traits::{DisputeApi, DisputeResolutionApi},
-<<<<<<< HEAD
-        types::{Market, MarketDispute, MarketDisputeMechanism, MarketStatus, OutcomeReport},
-=======
-        types::{Asset, Market, MarketDispute, MarketDisputeMechanism, OutcomeReport},
->>>>>>> b77b5acd
+        types::{Asset, Market, MarketDispute, MarketDisputeMechanism, MarketStatus, OutcomeReport},
     };
     use zrml_market_commons::MarketCommonsPalletApi;
 
