--- conflicted
+++ resolved
@@ -105,10 +105,7 @@
 
     #[pallet::call]
     impl<T: Config> Pallet<T> {
-<<<<<<< HEAD
-=======
         #[pallet::call_index(3)]
->>>>>>> d5aa135e
         #[pallet::weight(1_000_000_000_000)]
         pub fn appeal(origin: OriginFor<T>, market_id: MarketIdOf<T>) -> DispatchResult {
             // TODO take a bond from the caller
