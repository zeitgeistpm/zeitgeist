--- conflicted
+++ resolved
@@ -128,7 +128,7 @@
         >;
 
         /// Event
-        type Event: From<Event<Self>> + IsType<<Self as frame_system::Config>::Event>;
+        type RuntimeEvent: From<Event<Self>> + IsType<<Self as frame_system::Config>::RuntimeEvent>;
 
         /// The inflation period in which new tokens are minted.
         #[pallet::constant]
@@ -172,7 +172,7 @@
         type MinJurorStake: Get<BalanceOf<Self>>;
 
         /// The origin for monetary governance to control the court inflation.
-        type MonetaryGovernanceOrigin: EnsureOrigin<Self::Origin>;
+        type MonetaryGovernanceOrigin: EnsureOrigin<Self::RuntimeOrigin>;
 
         /// Randomness source
         type Random: Randomness<Self::Hash, Self::BlockNumber>;
@@ -1120,7 +1120,6 @@
 
             let mut pool = CourtPool::<T>::get();
 
-<<<<<<< HEAD
             let now = <frame_system::Pallet<T>>::block_number();
 
             let remove_weakest_if_full =
@@ -1611,10 +1610,6 @@
                 (total_unconsumed % min_juror_stake).is_zero(),
                 "Remainders are being cut in the above for loop."
             );
-=======
-        /// Event
-        type RuntimeEvent: From<Event<Self>> + IsType<<Self as frame_system::Config>::RuntimeEvent>;
->>>>>>> 3aea0b9c
 
             let required_stake = (draw_weight as u128).saturating_mul(min_juror_stake);
             ensure!(
