--- conflicted
+++ resolved
@@ -65,13 +65,8 @@
         ArithmeticError, DispatchError, SaturatedConversion,
     };
     use zeitgeist_primitives::{
-<<<<<<< HEAD
-        traits::DisputeApi,
+        traits::{DisputeApi, DisputeResolutionApi},
         types::{Asset, Market, MarketDispute, MarketDisputeMechanism, OutcomeReport},
-=======
-        traits::{DisputeApi, DisputeResolutionApi},
-        types::{Market, MarketDispute, MarketDisputeMechanism, OutcomeReport},
->>>>>>> 7e6754fa
     };
     use zrml_market_commons::MarketCommonsPalletApi;
 
