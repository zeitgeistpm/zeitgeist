// Copyright 2022-2023 Forecasting Technologies LTD.
// Copyright 2021-2022 Zeitgeist PM LLC.
//
// This file is part of Zeitgeist.
//
// Zeitgeist is free software: you can redistribute it and/or modify it
// under the terms of the GNU General Public License as published by the
// Free Software Foundation, either version 3 of the License, or (at
// your option) any later version.
//
// Zeitgeist is distributed in the hope that it will be useful, but
// WITHOUT ANY WARRANTY; without even the implied warranty of
// MERCHANTABILITY or FITNESS FOR A PARTICULAR PURPOSE. See the GNU
// General Public License for more details.
//
// You should have received a copy of the GNU General Public License
// along with Zeitgeist. If not, see <https://www.gnu.org/licenses/>.

#![doc = include_str!("../README.md")]
#![cfg_attr(not(feature = "std"), no_std)]
#![allow(clippy::type_complexity)]

extern crate alloc;

use crate::{
    weights::WeightInfoZeitgeist, AppealInfo, CourtId, CourtInfo, CourtParticipantInfo,
    CourtPoolItem, CourtStatus, Draw, JurorVoteWithStakes, RawCommitment, RoundTiming,
    SelectionAdd, SelectionError, SelectionValue, SelfInfo, Vote, VoteItem, VoteItemType,
};
use alloc::{
    collections::{BTreeMap, BTreeSet},
    vec::Vec,
};
use core::marker::PhantomData;
use frame_support::{
    dispatch::DispatchResult,
    ensure, log,
    pallet_prelude::{
        ConstU32, DispatchResultWithPostInfo, EnsureOrigin, Hooks, OptionQuery, StorageMap,
        StorageValue, ValueQuery, Weight,
    },
    traits::{
        Currency, Get, Imbalance, IsType, LockIdentifier, LockableCurrency,
        NamedReservableCurrency, OnUnbalanced, Randomness, ReservableCurrency, StorageVersion,
        WithdrawReasons,
    },
    transactional, Blake2_128Concat, BoundedVec, PalletId, Twox64Concat,
};
use frame_system::{
    ensure_signed,
    pallet_prelude::{BlockNumberFor, OriginFor},
};
use rand::{seq::SliceRandom, Rng, RngCore, SeedableRng};
use rand_chacha::ChaCha20Rng;
use sp_arithmetic::{per_things::Perquintill, traits::One};
use sp_runtime::{
    traits::{AccountIdConversion, Hash, Saturating, StaticLookup, Zero},
    DispatchError, Perbill, SaturatedConversion,
};
use zeitgeist_primitives::{
    traits::{DisputeApi, DisputeMaxWeightApi, DisputeResolutionApi},
    types::{
        Asset, GlobalDisputeItem, Market, MarketDisputeMechanism, MarketStatus, OutcomeReport,
        ResultWithWeightInfo,
    },
};
use zrml_market_commons::MarketCommonsPalletApi;

mod benchmarks;
mod court_pallet_api;
pub mod migrations;
mod mock;
mod mock_storage;
mod tests;
pub mod types;
pub mod weights;

pub use court_pallet_api::CourtPalletApi;
pub use pallet::*;
pub use types::*;

#[frame_support::pallet]
mod pallet {
<<<<<<< HEAD
    use super::*;

    #[pallet::config]
    pub trait Config: frame_system::Config {
        /// The required base bond in order to get an appeal initiated.
        /// This bond increases exponentially with the number of appeals.
        #[pallet::constant]
        type AppealBond: Get<BalanceOf<Self>>;

        /// The expected blocks per year to calculate the inflation emission.
        #[pallet::constant]
        type BlocksPerYear: Get<Self::BlockNumber>;

        /// The time in which the jurors can cast their commitment vote.
        #[pallet::constant]
        type VotePeriod: Get<Self::BlockNumber>;

        /// The time in which the jurors should reveal their commitment vote.
        #[pallet::constant]
        type AggregationPeriod: Get<Self::BlockNumber>;

        /// The time in which a court case can get appealed.
        #[pallet::constant]
        type AppealPeriod: Get<Self::BlockNumber>;

        /// The court lock identifier.
        #[pallet::constant]
        type LockId: Get<LockIdentifier>;

        /// Identifier of this pallet
        #[pallet::constant]
        type PalletId: Get<PalletId>;

        /// The currency implementation used to transfer, lock and reserve tokens.
        type Currency: Currency<Self::AccountId>
            + NamedReservableCurrency<Self::AccountId, ReserveIdentifier = [u8; 8]>
            + LockableCurrency<Self::AccountId, Moment = Self::BlockNumber>;

        /// The functionality to allow controlling the markets resolution time.
        type DisputeResolution: DisputeResolutionApi<
            AccountId = Self::AccountId,
            BlockNumber = Self::BlockNumber,
            MarketId = MarketIdOf<Self>,
            Moment = MomentOf<Self>,
        >;

        /// Event
        type RuntimeEvent: From<Event<Self>> + IsType<<Self as frame_system::Config>::RuntimeEvent>;

        /// The inflation period in which new tokens are minted.
        #[pallet::constant]
        type InflationPeriod: Get<Self::BlockNumber>;

        /// Market commons
        type MarketCommons: MarketCommonsPalletApi<
            AccountId = Self::AccountId,
            BlockNumber = Self::BlockNumber,
            Currency = Self::Currency,
        >;

        /// The maximum number of appeals until a court fails.
        #[pallet::constant]
        type MaxAppeals: Get<u32>;

        /// The maximum number of randomly selected n * `MinJurorStake` (n equals all draw weights)
        /// out of all jurors and delegators stake. This configuration parameter should be
        /// the maximum necessary_draws_weight multiplied by 2.
        /// Each `MinJurorStake` (draw weight) out of `n * MinJurorStake` belongs
        /// to one juror or one delegator.
        /// (necessary_draws_weight = 2^(appeals_len) * 31 + 2^(appeals_len) - 1)
        /// Assume MaxAppeals - 1 (= 3), example: 2^3 * 31 + 2^3 - 1 = 255
        /// => 2 * 255 = 510 = `MaxSelectedDraws`.
        /// Why the multiplication by two?
        /// Because each draw weight is associated with one juror account id and
        /// potentially a delegator account id.
        #[pallet::constant]
        type MaxSelectedDraws: Get<u32>;

        /// The maximum number of possible delegations.
        #[pallet::constant]
        type MaxDelegations: Get<u32>;

        /// The maximum number of jurors and delegators that can be registered.
        #[pallet::constant]
        type MaxCourtParticipants: Get<u32>;

        /// The minimum stake a user needs to lock to become a juror.
        #[pallet::constant]
        type MinJurorStake: Get<BalanceOf<Self>>;

        /// The origin for monetary governance to control the court inflation.
        type MonetaryGovernanceOrigin: EnsureOrigin<Self::RuntimeOrigin>;

        /// Randomness source
        type Random: Randomness<Self::Hash, Self::BlockNumber>;

        /// The global interval which schedules the start of new court vote periods.
        #[pallet::constant]
        type RequestInterval: Get<Self::BlockNumber>;

        /// Handler for slashed funds.
        type Slash: OnUnbalanced<NegativeImbalanceOf<Self>>;

        /// The treasury pallet identifier.
        #[pallet::constant]
        type TreasuryPalletId: Get<PalletId>;

        /// Weights generated by benchmarks
        type WeightInfo: WeightInfoZeitgeist;
    }

    // Number of draws for the initial court round.
    const INITIAL_DRAWS_NUM: usize = 31;
    /// The current storage version.
    const STORAGE_VERSION: StorageVersion = StorageVersion::new(2);
    // Weight used to increase the number of jurors for subsequent appeals
    // of the same court.
    const APPEAL_BASIS: usize = 2;
    // Basis used to increase the bond for subsequent appeals of the same market.
    const APPEAL_BOND_BASIS: u32 = 2;

    pub(crate) type AccountIdOf<T> = <T as frame_system::Config>::AccountId;
    pub(crate) type BalanceOf<T> = <<T as Config>::Currency as Currency<AccountIdOf<T>>>::Balance;
    pub(crate) type NegativeImbalanceOf<T> =
        <<T as Config>::Currency as Currency<AccountIdOf<T>>>::NegativeImbalance;
=======
    use crate::{weights::WeightInfoZeitgeist, CourtPalletApi, Juror, JurorStatus};
    use alloc::{
        collections::{BTreeMap, BTreeSet},
        vec::Vec,
    };
    use arrayvec::ArrayVec;
    use core::marker::PhantomData;
    use frame_support::{
        dispatch::DispatchResult,
        ensure,
        pallet_prelude::{CountedStorageMap, StorageDoubleMap, StorageValue, ValueQuery, Weight},
        traits::{
            BalanceStatus, Currency, Get, Hooks, IsType, NamedReservableCurrency, Randomness,
            StorageVersion,
        },
        Blake2_128Concat, PalletId,
    };
    use frame_system::{ensure_signed, pallet_prelude::OriginFor};
    use rand::{rngs::StdRng, seq::SliceRandom, RngCore, SeedableRng};
    use sp_runtime::{
        traits::{AccountIdConversion, CheckedDiv, Saturating},
        ArithmeticError, DispatchError, SaturatedConversion,
    };
    use zeitgeist_primitives::{
        traits::{DisputeApi, DisputeMaxWeightApi, DisputeResolutionApi},
        types::{
            Asset, GlobalDisputeItem, Market, MarketDispute, MarketDisputeMechanism, MarketStatus,
            OutcomeReport, ResultWithWeightInfo,
        },
    };
    use zrml_market_commons::MarketCommonsPalletApi;

    // Number of jurors for an initial market dispute
    const INITIAL_JURORS_NUM: usize = 3;
    const MAX_RANDOM_JURORS: usize = 13;
    /// The current storage version.
    const STORAGE_VERSION: StorageVersion = StorageVersion::new(2);
    // Weight used to increase the number of jurors for subsequent disputes
    // of the same market
    const SUBSEQUENT_JURORS_FACTOR: usize = 2;
    // Divides the reserved juror balance to calculate the slash amount. `5` here
    // means that the output value will be 20% of the dividend.
    const TARDY_PUNISHMENT_DIVISOR: u8 = 5;

    pub(crate) type BalanceOf<T> =
        <CurrencyOf<T> as Currency<<T as frame_system::Config>::AccountId>>::Balance;
    pub(crate) type CurrencyOf<T> =
        <<T as Config>::MarketCommons as MarketCommonsPalletApi>::Currency;
    pub(crate) type NegativeImbalanceOf<T> =
        <CurrencyOf<T> as Currency<<T as frame_system::Config>::AccountId>>::NegativeImbalance;
>>>>>>> ae0eccff
    pub(crate) type MarketIdOf<T> =
        <<T as Config>::MarketCommons as MarketCommonsPalletApi>::MarketId;
    pub(crate) type MomentOf<T> = <<T as Config>::MarketCommons as MarketCommonsPalletApi>::Moment;
    pub(crate) type MarketOf<T> = Market<
        AccountIdOf<T>,
        BalanceOf<T>,
        <T as frame_system::Config>::BlockNumber,
        MomentOf<T>,
        Asset<MarketIdOf<T>>,
    >;
    pub(crate) type HashOf<T> = <T as frame_system::Config>::Hash;
    pub(crate) type AccountIdLookupOf<T> =
        <<T as frame_system::Config>::Lookup as StaticLookup>::Source;
    pub(crate) type CourtOf<T> = CourtInfo<<T as frame_system::Config>::BlockNumber, AppealsOf<T>>;
    pub(crate) type DelegatedStakesOf<T> =
        BoundedVec<(AccountIdOf<T>, BalanceOf<T>), <T as Config>::MaxDelegations>;
    pub(crate) type SelectionValueOf<T> = SelectionValue<BalanceOf<T>, DelegatedStakesOf<T>>;
    pub(crate) type DelegationsOf<T> = BoundedVec<AccountIdOf<T>, <T as Config>::MaxDelegations>;
    pub(crate) type VoteOf<T> = Vote<HashOf<T>, DelegatedStakesOf<T>>;
    pub(crate) type JurorVoteWithStakesOf<T> = JurorVoteWithStakes<AccountIdOf<T>, BalanceOf<T>>;
    pub(crate) type CourtParticipantInfoOf<T> =
        CourtParticipantInfo<BalanceOf<T>, BlockNumberFor<T>, DelegationsOf<T>>;
    pub(crate) type CourtPoolItemOf<T> =
        CourtPoolItem<AccountIdOf<T>, BalanceOf<T>, BlockNumberFor<T>>;
    pub(crate) type CourtPoolOf<T> =
        BoundedVec<CourtPoolItemOf<T>, <T as Config>::MaxCourtParticipants>;
    pub(crate) type DrawOf<T> = Draw<AccountIdOf<T>, BalanceOf<T>, HashOf<T>, DelegatedStakesOf<T>>;
    pub(crate) type SelectedDrawsOf<T> = BoundedVec<DrawOf<T>, <T as Config>::MaxSelectedDraws>;
    pub(crate) type AppealOf<T> = AppealInfo<AccountIdOf<T>, BalanceOf<T>>;
    pub(crate) type AppealsOf<T> = BoundedVec<AppealOf<T>, <T as Config>::MaxAppeals>;
    pub(crate) type RawCommitmentOf<T> = RawCommitment<AccountIdOf<T>, HashOf<T>>;
    pub(crate) type CacheSize = ConstU32<64>;

    #[pallet::pallet]
    #[pallet::storage_version(STORAGE_VERSION)]
    pub struct Pallet<T>(PhantomData<T>);

    /// The pool of jurors and delegators who can get randomly selected according to their stake.
    /// The pool is sorted by `stake` in ascending order [min, ..., max].
    #[pallet::storage]
    pub type CourtPool<T: Config> = StorageValue<_, CourtPoolOf<T>, ValueQuery>;

    /// The general information about each juror and delegator.
    #[pallet::storage]
    pub type Participants<T: Config> =
        StorageMap<_, Blake2_128Concat, T::AccountId, CourtParticipantInfoOf<T>, OptionQuery>;

    /// An extra layer of pseudo randomness so that we can generate a new random seed with it.
    #[pallet::storage]
    pub type SelectionNonce<T: Config> = StorageValue<_, u64, ValueQuery>;

    /// The randomly selected jurors and delegators, their vote weight,
    /// the status about their vote and their selected and risked funds.
    #[pallet::storage]
    pub type SelectedDraws<T: Config> =
        StorageMap<_, Blake2_128Concat, CourtId, SelectedDrawsOf<T>, ValueQuery>;

    /// The general information about each court.
    #[pallet::storage]
    pub type Courts<T: Config> = StorageMap<_, Blake2_128Concat, CourtId, CourtOf<T>, OptionQuery>;

    /// The next identifier for a new court.
    #[pallet::storage]
    pub type NextCourtId<T: Config> = StorageValue<_, CourtId, ValueQuery>;

    /// Mapping from market id to court id.
    #[pallet::storage]
    pub type MarketIdToCourtId<T: Config> =
        StorageMap<_, Twox64Concat, MarketIdOf<T>, CourtId, OptionQuery>;

    /// Mapping from court id to market id.
    #[pallet::storage]
    pub type CourtIdToMarketId<T: Config> =
        StorageMap<_, Twox64Concat, CourtId, MarketIdOf<T>, OptionQuery>;

    /// The future block number when jurors should start voting.
    /// This is useful for the user experience of the jurors to vote for multiple courts at once.
    #[pallet::storage]
    pub type RequestBlock<T: Config> = StorageValue<_, T::BlockNumber, ValueQuery>;

    #[pallet::type_value]
    pub fn DefaultYearlyInflation<T: Config>() -> Perbill {
        Perbill::from_perthousand(20u32)
    }

    /// The current inflation rate.
    #[pallet::storage]
    pub type YearlyInflation<T: Config> =
        StorageValue<_, Perbill, ValueQuery, DefaultYearlyInflation<T>>;

    #[pallet::event]
    #[pallet::generate_deposit(fn deposit_event)]
    pub enum Event<T>
    where
        T: Config,
    {
        /// A juror has been added to the court.
        JurorJoined { juror: T::AccountId, stake: BalanceOf<T> },
        /// A court participant prepared to exit the court.
        ExitPrepared { court_participant: T::AccountId },
        /// A court participant has been removed from the court.
        ExitedCourt {
            court_participant: T::AccountId,
            exit_amount: BalanceOf<T>,
            active_lock: BalanceOf<T>,
        },
        /// A juror has voted in a court.
        JurorVoted { court_id: CourtId, juror: T::AccountId, commitment: T::Hash },
        /// A juror has revealed their vote.
        JurorRevealedVote {
            juror: T::AccountId,
            court_id: CourtId,
            vote_item: VoteItem,
            salt: T::Hash,
        },
        /// A juror vote has been denounced.
        DenouncedJurorVote {
            denouncer: T::AccountId,
            juror: T::AccountId,
            court_id: CourtId,
            vote_item: VoteItem,
            salt: T::Hash,
        },
        /// A delegator has delegated their stake to jurors.
        DelegatorJoined {
            delegator: T::AccountId,
            stake: BalanceOf<T>,
            delegated_jurors: Vec<T::AccountId>,
        },
        /// A market has been appealed.
        CourtAppealed { court_id: CourtId, appeal_number: u32 },
        /// A new token amount was minted for a court participant.
        MintedInCourt { court_participant: T::AccountId, amount: BalanceOf<T> },
        /// The juror and delegator stakes have been reassigned. The losing jurors have been slashed.
        /// The winning jurors have been rewarded by the losers.
        /// The losing jurors are those, who did not vote,
        /// were denounced or did not reveal their vote.
        StakesReassigned { court_id: CourtId },
        /// The yearly inflation rate has been set.
        InflationSet { inflation: Perbill },
    }

    #[pallet::error]
    pub enum Error<T> {
        /// An account id does not exist on the jurors storage.
        JurorDoesNotExist,
        /// On dispute or resolution, someone tried to pass a non-court market type.
        MarketDoesNotHaveCourtMechanism,
        /// The market is not in a state where it can be disputed.
        MarketIsNotDisputed,
        /// This operation requires the caller to be a juror or delegator.
        CallerIsNotACourtParticipant,
        /// The vote is not commitment.
        VoteAlreadyRevealed,
        /// The vote item and salt reveal do not match the commitment vote.
        CommitmentHashMismatch,
        /// No court for this market id was found.
        CourtNotFound,
        /// This operation is only allowed in the voting period.
        NotInVotingPeriod,
        /// This operation is only allowed in the aggregation period.
        NotInAggregationPeriod,
        /// The maximum number of appeals has been reached.
        MaxAppealsReached,
        /// This operation is only allowed in the appeal period.
        NotInAppealPeriod,
        /// The caller of this extrinsic needs to be drawn or in the commitment vote state.
        InvalidVoteState,
        /// The amount is below the minimum required stake.
        BelowMinJurorStake,
        /// The maximum number of possible jurors has been reached.
        MaxCourtParticipantsReached,
        /// In order to exit the court the juror has to exit
        /// the pool first with `prepare_exit_court`.
        AlreadyPreparedExit,
        /// The juror was not randomly selected for the court.
        JurorNotDrawn,
        /// The juror was drawn but did not manage to commitmently vote within the court.
        JurorDidNotVote,
        /// The juror was already denounced.
        VoteAlreadyDenounced,
        /// A juror tried to denounce herself.
        CallerDenouncedItself,
        /// The court is not in the closed state.
        CourtNotClosed,
        /// The juror stakes of the court already got reassigned.
        CourtAlreadyReassigned,
        /// There are not enough jurors in the pool.
        NotEnoughJurorsAndDelegatorsStake,
        /// The report of the market was not found.
        MarketReportNotFound,
        /// The maximum number of court ids is reached.
        MaxCourtIdReached,
        /// The caller has not enough funds to join the court with the specified amount.
        AmountExceedsBalance,
        /// After the first join of the court the amount has to be higher than the current stake.
        AmountBelowLastJoin,
        /// The amount is too low to kick the lowest juror out of the stake-weighted pool.
        AmountBelowLowestJuror,
        /// This should not happen, because the juror account should only be once in a pool.
        CourtParticipantTwiceInPool,
        /// The caller of this function is not part of the juror draws.
        CallerNotInSelectedDraws,
        /// The callers balance is lower than the appeal bond.
        AppealBondExceedsBalance,
        /// The juror should at least wait one inflation period after the funds can be unstaked.
        /// Otherwise hopping in and out for inflation rewards is possible.
        PrematureExit,
        /// The `prepare_exit_at` field is not present.
        PrepareExitAtNotPresent,
        /// The maximum number of delegations is reached for this account.
        MaxDelegationsReached,
        /// The juror decided to be a delegator.
        JurorDelegated,
        /// A delegation to the own account is not possible.
        SelfDelegationNotAllowed,
        /// The set of delegations has to be distinct.
        IdenticalDelegationsNotAllowed,
        /// The call to `delegate` is not valid if no delegations are provided.
        NoDelegations,
        /// The set of delegations should contain only valid and active juror accounts.
        DelegatedToInvalidJuror,
        /// The market id to court id mapping was not found.
        MarketIdToCourtIdNotFound,
        /// The court id to market id mapping was not found.
        CourtIdToMarketIdNotFound,
        /// The vote item is not valid for this (outcome) court.
        InvalidVoteItemForOutcomeCourt,
        /// The vote item is not valid for this (binary) court.
        InvalidVoteItemForBinaryCourt,
        /// The appealed vote item is not an outcome.
        AppealedVoteItemIsNoOutcome,
        /// The winner vote item is not an outcome.
        WinnerVoteItemIsNoOutcome,
        /// The outcome does not match the market outcomes.
        OutcomeMismatch,
        /// The vote item was expected to be an outcome, but is actually not an outcome.
        VoteItemIsNoOutcome,
    }

    #[pallet::hooks]
    impl<T: Config> Hooks<T::BlockNumber> for Pallet<T> {
        fn on_initialize(now: T::BlockNumber) -> Weight {
            let mut total_weight: Weight = Weight::zero();
            total_weight = total_weight.saturating_add(Self::handle_inflation(now));
            total_weight = total_weight.saturating_add(T::DbWeight::get().reads(1));
            if now >= <RequestBlock<T>>::get() {
                let future_request = now.saturating_add(T::RequestInterval::get());
                <RequestBlock<T>>::put(future_request);
                total_weight = total_weight.saturating_add(T::DbWeight::get().writes(1));
            }
            total_weight
        }

        fn integrity_test() {
            assert!(!T::BlocksPerYear::get().is_zero(), "Blocks per year musn't be zero!");
        }
    }

    #[pallet::call]
    impl<T: Config> Pallet<T> {
<<<<<<< HEAD
        /// Join to become a juror, who is able to get randomly selected
        /// for court cases according to the provided stake.
        /// If the juror is already part of the court,
        /// the `amount` needs to be higher than the previous amount to update the juror stake.
        /// If the juror gets selected for a court case, the juror has to vote and reveal the vote.
        /// If the juror does not vote or reveal the vote, the juror gets slashed
        /// by the selected multiple of `MinJurorStake` for the court.
        /// The risked amount depends on the juror random selection algorithm,
        /// but is at most (`MaxSelectedDraws` / 2) mulitplied by the `MinJurorStake`
        /// for all jurors and delegators in one court.
        /// Assume you get randomly selected on one of these `MinJurorStake`'s.
        /// Then you risk at most `MinJurorStake` for this court.
        /// The probability to get selected is higher the more funds are staked.
        /// The `amount` of this call represents the total stake of the juror.
        /// If the pool is full, the lowest staked court participant is removed from the court pool.
        /// If the `amount` is lower than the lowest staked court participant, the call fails.
        ///
        /// # Arguments
        ///
        /// - `amount`: The total stake associated with the joining juror.
        ///
        /// # Weight
        ///
        /// Complexity: `O(log(n))`, where `n` is the number of jurors in the stake-weighted pool.
        #[pallet::weight(T::WeightInfo::join_court(T::MaxCourtParticipants::get()))]
        #[transactional]
        pub fn join_court(
            origin: OriginFor<T>,
            amount: BalanceOf<T>,
        ) -> DispatchResultWithPostInfo {
=======
        #[pallet::weight(1_000_000_000_000)]
        pub fn appeal(origin: OriginFor<T>, market_id: MarketIdOf<T>) -> DispatchResult {
            // TODO take a bond from the caller
            ensure_signed(origin)?;
            let market = T::MarketCommons::market(&market_id)?;
            ensure!(market.status == MarketStatus::Disputed, Error::<T>::MarketIsNotDisputed);
            ensure!(
                market.dispute_mechanism == MarketDisputeMechanism::Court,
                Error::<T>::MarketDoesNotHaveCourtMechanism
            );

            let jurors: Vec<_> = Jurors::<T>::iter().collect();
            // TODO &[] was disputes list before: how to handle it now without disputes from pm?
            let necessary_jurors_num = Self::necessary_jurors_num(&[]);
            let mut rng = Self::rng();
            let random_jurors = Self::random_jurors(&jurors, necessary_jurors_num, &mut rng);
            let curr_block_num = <frame_system::Pallet<T>>::block_number();
            let block_limit = curr_block_num.saturating_add(T::CourtCaseDuration::get());
            for (ai, _) in random_jurors {
                RequestedJurors::<T>::insert(market_id, ai, block_limit);
            }

            Self::deposit_event(Event::MarketAppealed { market_id });

            Ok(())
        }

        // MARK(non-transactional): `remove_juror_from_all_courts_of_all_markets` is infallible.
        #[pallet::weight(T::WeightInfo::exit_court())]
        pub fn exit_court(origin: OriginFor<T>) -> DispatchResult {
>>>>>>> ae0eccff
            let who = ensure_signed(origin)?;

            let jurors_len = Self::do_join_court(&who, amount, None)?;

            Self::deposit_event(Event::JurorJoined { juror: who, stake: amount });

            Ok(Some(T::WeightInfo::join_court(jurors_len)).into())
        }

        /// Join the court to become a delegator.
        /// If the random selection algorithm chooses a delegators stake,
        /// the caller delegates the vote power to the drawn delegated juror.
        /// The delegator gets slashed or rewarded according to the delegated juror's decisions.
        /// If the delegator is already part of the court,
        /// the `amount` needs to be higher than the previous amount to update the delegators stake.
        /// The `amount` of this call represents the total stake of the delegator.
        /// If the pool is full, the lowest staked court participant is removed from the court pool.
        /// If the `amount` is lower than the lowest staked court participant, the call fails.
        ///
        /// # Arguments
        ///
        /// - `amount`: The total stake associated with the joining delegator.
        /// - `delegations`: The list of jurors to delegate the vote power to.
        ///
        /// # Weight
        ///
        /// Complexity: `O(log(n))`, where `n` is the number of jurors in the stake-weighted pool.
        #[pallet::weight(T::WeightInfo::delegate(T::MaxCourtParticipants::get(), delegations.len() as u32))]
        #[transactional]
        pub fn delegate(
            origin: OriginFor<T>,
            amount: BalanceOf<T>,
            delegations: Vec<T::AccountId>,
        ) -> DispatchResultWithPostInfo {
            let who = ensure_signed(origin)?;

            ensure!(!delegations.is_empty(), Error::<T>::NoDelegations);
            let delegations_len = delegations.len() as u32;
            let mut sorted_delegations: DelegationsOf<T> =
                delegations.clone().try_into().map_err(|_| Error::<T>::MaxDelegationsReached)?;

            let pool = CourtPool::<T>::get();
            let is_valid_set = sorted_delegations.iter().all(|pretended_juror| {
                <Participants<T>>::get(pretended_juror).map_or(false, |pretended_juror_info| {
                    Self::get_pool_item(&pool, pretended_juror_info.stake, pretended_juror)
                        .is_some()
                        && pretended_juror_info.delegations.is_none()
                })
            });
            ensure!(is_valid_set, Error::<T>::DelegatedToInvalidJuror);
            // ensure all elements are different
            sorted_delegations.sort();
            let has_duplicates = sorted_delegations
                .iter()
                .zip(sorted_delegations.iter().skip(1))
                .any(|(x, y)| x == y);
            ensure!(!has_duplicates, Error::<T>::IdenticalDelegationsNotAllowed);
            ensure!(!sorted_delegations.contains(&who), Error::<T>::SelfDelegationNotAllowed);

            let pool_len = Self::do_join_court(&who, amount, Some(sorted_delegations))?;

            Self::deposit_event(Event::DelegatorJoined {
                delegator: who,
                stake: amount,
                delegated_jurors: delegations,
            });

            Ok(Some(T::WeightInfo::delegate(pool_len, delegations_len)).into())
        }

        /// Prepare as a court participant (juror or delegator) to exit the court.
        /// When this is called the court participant is not anymore able to get drawn for new cases.
        /// The court participant gets removed from the stake-weighted pool.
        /// After that the court participant can exit the court.
        ///
        /// # Weight
        ///
        /// Complexity: `O(log(n))`, where `n` is the number of jurors in the stake-weighted pool.
        #[pallet::weight(T::WeightInfo::prepare_exit_court(T::MaxCourtParticipants::get()))]
        #[transactional]
        pub fn prepare_exit_court(origin: OriginFor<T>) -> DispatchResultWithPostInfo {
            let who = ensure_signed(origin)?;

            let mut prev_p_info =
                <Participants<T>>::get(&who).ok_or(Error::<T>::JurorDoesNotExist)?;
            ensure!(prev_p_info.prepare_exit_at.is_none(), Error::<T>::AlreadyPreparedExit);

            let mut pool = CourtPool::<T>::get();
            let pool_len = pool.len() as u32;

            // do not error in the else case
            // because the juror might have been already removed from the pool
            if let Some((index, _)) = Self::get_pool_item(&pool, prev_p_info.stake, &who) {
                pool.remove(index);
                <CourtPool<T>>::put(pool);
            }

            let now = <frame_system::Pallet<T>>::block_number();
            prev_p_info.prepare_exit_at = Some(now);
            <Participants<T>>::insert(&who, prev_p_info);

            Self::deposit_event(Event::ExitPrepared { court_participant: who });

            Ok(Some(T::WeightInfo::prepare_exit_court(pool_len)).into())
        }

        /// Exit the court.
        /// The stake which is not locked by any court case is unlocked.
        /// `prepare_exit_court` must be called before
        /// to remove the court participant (juror or delegator) from the stake-weighted pool.
        ///
        /// # Arguments
        ///
        /// - `court_participant`: The court participant,
        /// who is assumed not to be part of the pool anymore.
        ///
        /// # Weight
        ///
        /// Complexity: `O(log(n))`, where `n` is the number of jurors in the stake-weighted pool.
        #[pallet::weight(T::WeightInfo::exit_court_set().max(T::WeightInfo::exit_court_remove()))]
        #[transactional]
        pub fn exit_court(
            origin: OriginFor<T>,
            court_participant: AccountIdLookupOf<T>,
        ) -> DispatchResultWithPostInfo {
            ensure_signed(origin)?;

            let who = T::Lookup::lookup(court_participant)?;

            let mut prev_p_info =
                <Participants<T>>::get(&who).ok_or(Error::<T>::JurorDoesNotExist)?;

            let now = <frame_system::Pallet<T>>::block_number();
            let prepare_exit_at =
                prev_p_info.prepare_exit_at.ok_or(Error::<T>::PrepareExitAtNotPresent)?;
            ensure!(
                now.saturating_sub(prepare_exit_at) >= T::InflationPeriod::get(),
                Error::<T>::PrematureExit
            );

            let (exit_amount, active_lock, weight) = if prev_p_info.active_lock.is_zero() {
                T::Currency::remove_lock(T::LockId::get(), &who);
                Participants::<T>::remove(&who);
                (prev_p_info.stake, <BalanceOf<T>>::zero(), T::WeightInfo::exit_court_remove())
            } else {
                let active_lock = prev_p_info.active_lock;
                let exit_amount = prev_p_info.stake.saturating_sub(active_lock);
                T::Currency::set_lock(T::LockId::get(), &who, active_lock, WithdrawReasons::all());

                prev_p_info.stake = active_lock;
                Participants::<T>::insert(&who, prev_p_info);

                (exit_amount, active_lock, T::WeightInfo::exit_court_set())
            };

            Self::deposit_event(Event::ExitedCourt {
                court_participant: who,
                exit_amount,
                active_lock,
            });

            Ok(Some(weight).into())
        }

        /// Vote as a randomly selected juror for a specific court case.
        ///
        /// # Arguments
        ///
        /// - `court_id`: The identifier of the court.
        /// - `commitment_vote`: A hash which consists of `juror ++ vote_item ++ salt`.
        ///
        /// # Weight
        ///
        /// Complexity: `O(log(n))`, where `n` is the number of participants
        /// in the list of random selections (draws).
        #[pallet::weight(T::WeightInfo::vote(T::MaxSelectedDraws::get()))]
        #[transactional]
        pub fn vote(
            origin: OriginFor<T>,
            #[pallet::compact] court_id: CourtId,
            commitment_vote: T::Hash,
        ) -> DispatchResultWithPostInfo {
            let who = ensure_signed(origin)?;

            let court = <Courts<T>>::get(court_id).ok_or(Error::<T>::CourtNotFound)?;
            let now = <frame_system::Pallet<T>>::block_number();
            ensure!(
                court.round_ends.pre_vote < now && now <= court.round_ends.vote,
                Error::<T>::NotInVotingPeriod
            );

            let mut draws = <SelectedDraws<T>>::get(court_id);

            match draws.binary_search_by_key(&who, |draw| draw.court_participant.clone()) {
                Ok(index) => {
                    let draw = draws[index].clone();

                    // allow to override last vote
                    ensure!(
                        matches!(draws[index].vote, Vote::Drawn | Vote::Secret { commitment: _ }),
                        Error::<T>::InvalidVoteState
                    );

                    let vote = Vote::Secret { commitment: commitment_vote };
                    draws[index] = Draw { vote, ..draw };
                }
                Err(_) => return Err(Error::<T>::CallerNotInSelectedDraws.into()),
            }

            let draws_len = draws.len() as u32;

            <SelectedDraws<T>>::insert(court_id, draws);

            Self::deposit_event(Event::JurorVoted {
                juror: who,
                court_id,
                commitment: commitment_vote,
            });

            Ok(Some(T::WeightInfo::vote(draws_len)).into())
        }

        /// Denounce a juror during the voting period for which the commitment vote is known.
        /// This is useful to punish the behaviour that jurors reveal
        /// their commitments to others before the voting period ends.
        /// A check of `commitment_hash == hash(juror ++ vote_item ++ salt)`
        /// is performed for validation.
        ///
        /// # Arguments
        ///
        /// - `court_id`: The identifier of the court.
        /// - `juror`: The juror whose commitment vote might be known.
        /// - `vote_item`: The raw vote item which should match with the commitment of the juror.
        /// - `salt`: The hash which is used to proof that the juror did reveal
        /// her vote during the voting period.
        ///
        /// # Weight
        ///
        /// Complexity: `O(log(n))`, where `n` is the number of selected draws
        /// in the specified court.
        #[pallet::weight(T::WeightInfo::denounce_vote(T::MaxSelectedDraws::get()))]
        #[transactional]
        pub fn denounce_vote(
            origin: OriginFor<T>,
            #[pallet::compact] court_id: CourtId,
            juror: AccountIdLookupOf<T>,
            vote_item: VoteItem,
            salt: T::Hash,
        ) -> DispatchResultWithPostInfo {
            let denouncer = ensure_signed(origin)?;

            if let Some(market_id) = <CourtIdToMarketId<T>>::get(court_id) {
                let market = T::MarketCommons::market(&market_id)?;
                let outcome =
                    vote_item.clone().into_outcome().ok_or(Error::<T>::VoteItemIsNoOutcome)?;
                ensure!(market.matches_outcome_report(&outcome), Error::<T>::OutcomeMismatch);
            }

            let juror = T::Lookup::lookup(juror)?;

            ensure!(denouncer != juror, Error::<T>::CallerDenouncedItself);

            ensure!(<Participants<T>>::contains_key(&juror), Error::<T>::JurorDoesNotExist);

            let court = <Courts<T>>::get(court_id).ok_or(Error::<T>::CourtNotFound)?;
            Self::check_vote_item(&court, &vote_item)?;

            let now = <frame_system::Pallet<T>>::block_number();
            // ensure in vote period
            ensure!(
                court.round_ends.pre_vote < now && now <= court.round_ends.vote,
                Error::<T>::NotInVotingPeriod
            );

            let mut draws = <SelectedDraws<T>>::get(court_id);
            match draws.binary_search_by_key(&juror, |draw| draw.court_participant.clone()) {
                Ok(index) => {
                    let draw = draws[index].clone();

                    let raw_commmitment =
                        RawCommitment { juror: juror.clone(), vote_item: vote_item.clone(), salt };

                    let commitment = Self::get_hashed_commitment(draw.vote, raw_commmitment)?;

                    // slash for the misbehaviour happens in reassign_court_stakes
                    let raw_vote =
                        Vote::Denounced { commitment, vote_item: vote_item.clone(), salt };
                    draws[index] = Draw { vote: raw_vote, ..draw };
                }
                Err(_) => return Err(Error::<T>::JurorNotDrawn.into()),
            }

            let draws_len = draws.len() as u32;

            <SelectedDraws<T>>::insert(court_id, draws);

            Self::deposit_event(Event::DenouncedJurorVote {
                denouncer,
                juror,
                court_id,
                vote_item,
                salt,
            });

            Ok(Some(T::WeightInfo::denounce_vote(draws_len)).into())
        }

        /// Reveal the commitment vote of the caller, who is a selected juror.
        /// A check of `commitment_hash == hash(juror ++ vote_item ++ salt)`
        /// is performed for validation.
        ///
        /// # Arguments
        ///
        /// - `court_id`: The identifier of the court.
        /// - `vote_item`: The raw vote item which should match with the commitment of the juror.
        /// - `salt`: The hash which is used for the validation.
        ///
        /// # Weight
        ///
        /// Complexity: `O(log(n))`, where `n` is the number of selected draws
        /// in the specified court.
        #[pallet::weight(T::WeightInfo::reveal_vote(T::MaxSelectedDraws::get()))]
        #[transactional]
        pub fn reveal_vote(
            origin: OriginFor<T>,
            #[pallet::compact] court_id: CourtId,
            vote_item: VoteItem,
            salt: T::Hash,
        ) -> DispatchResultWithPostInfo {
            let who = ensure_signed(origin)?;

            if let Some(market_id) = <CourtIdToMarketId<T>>::get(court_id) {
                let market = T::MarketCommons::market(&market_id)?;
                let outcome =
                    vote_item.clone().into_outcome().ok_or(Error::<T>::VoteItemIsNoOutcome)?;
                ensure!(market.matches_outcome_report(&outcome), Error::<T>::OutcomeMismatch);
            }

            ensure!(
                <Participants<T>>::get(&who).is_some(),
                Error::<T>::CallerIsNotACourtParticipant
            );
            let court = <Courts<T>>::get(court_id).ok_or(Error::<T>::CourtNotFound)?;
            Self::check_vote_item(&court, &vote_item)?;

            let now = <frame_system::Pallet<T>>::block_number();
            ensure!(
                court.round_ends.vote < now && now <= court.round_ends.aggregation,
                Error::<T>::NotInAggregationPeriod
            );

            let mut draws = <SelectedDraws<T>>::get(court_id);
            match draws.binary_search_by_key(&who, |draw| draw.court_participant.clone()) {
                Ok(index) => {
                    let draw = draws[index].clone();

                    let raw_commitment =
                        RawCommitment { juror: who.clone(), vote_item: vote_item.clone(), salt };

                    let commitment = Self::get_hashed_commitment(draw.vote, raw_commitment)?;

                    let raw_vote =
                        Vote::Revealed { commitment, vote_item: vote_item.clone(), salt };
                    draws[index] = Draw { court_participant: who.clone(), vote: raw_vote, ..draw };
                }
                Err(_) => return Err(Error::<T>::CallerNotInSelectedDraws.into()),
            }

            let draws_len = draws.len() as u32;

            <SelectedDraws<T>>::insert(court_id, draws);

            Self::deposit_event(Event::JurorRevealedVote { juror: who, court_id, vote_item, salt });

            Ok(Some(T::WeightInfo::reveal_vote(draws_len)).into())
        }

        /// Initiate an appeal for a court
        /// if the presumptive winner of the last vote round is believed to be incorrect.
        /// The last appeal does not trigger a new court round
        /// but instead it marks the court mechanism for this market as failed.
        /// If the court failed, the prediction markets pallet takes over the dispute resolution.
        /// The prediction markets pallet might allow to trigger a global token holder vote.
        ///
        /// # Arguments
        ///
        /// - `court_id`: The identifier of the court.
        ///
        /// # Weight
        ///
        /// Complexity: It depends heavily on the complexity of `select_participants`.
        #[pallet::weight(T::WeightInfo::appeal(
            T::MaxCourtParticipants::get(),
            T::MaxAppeals::get(),
            CacheSize::get(),
            CacheSize::get(),
        ))]
        #[transactional]
        pub fn appeal(
            origin: OriginFor<T>,
            #[pallet::compact] court_id: CourtId,
        ) -> DispatchResultWithPostInfo {
            let who = ensure_signed(origin)?;

            let mut court = <Courts<T>>::get(court_id).ok_or(Error::<T>::CourtNotFound)?;
            let appeal_number = court.appeals.len().saturating_add(1);
            ensure!(appeal_number <= T::MaxAppeals::get() as usize, Error::<T>::MaxAppealsReached);
            let bond = get_appeal_bond::<T>(appeal_number);
            ensure!(T::Currency::can_reserve(&who, bond), Error::<T>::AppealBondExceedsBalance);
            let now = <frame_system::Pallet<T>>::block_number();
            Self::check_appealable_market(court_id, &court, now)?;

            // the vote item which would be resolved on is appealed (including oracle report)
            let old_draws = SelectedDraws::<T>::get(court_id);
            let appealed_vote_item =
                Self::get_latest_winner_vote_item(court_id, old_draws.as_slice())?;
            let appeal_info = AppealInfo { backer: who.clone(), bond, appealed_vote_item };
            court.appeals.try_push(appeal_info).map_err(|_| {
                debug_assert!(false, "Appeal bound is checked above.");
                Error::<T>::MaxAppealsReached
            })?;

            let last_resolve_at = court.round_ends.appeal;

            // used for benchmarking, juror pool is queried inside `select_participants`
            let pool_len = <CourtPool<T>>::decode_len().unwrap_or(0) as u32;

            let mut ids_len_1 = 0u32;
            // if appeal_number == MaxAppeals, then don't start a new appeal round
            if appeal_number < T::MaxAppeals::get() as usize {
                let new_draws = Self::select_participants(appeal_number)?;
                let request_block = <RequestBlock<T>>::get();
                debug_assert!(request_block >= now, "Request block must be greater than now.");
                let round_timing = RoundTiming {
                    pre_vote: request_block,
                    vote: T::VotePeriod::get(),
                    aggregation: T::AggregationPeriod::get(),
                    appeal: T::AppealPeriod::get(),
                };
                // sets round ends one after the other from now
                court.update_round(round_timing);
                let new_resolve_at = court.round_ends.appeal;
                debug_assert!(new_resolve_at != last_resolve_at);
                if let Some(market_id) = <CourtIdToMarketId<T>>::get(court_id) {
                    ids_len_1 = T::DisputeResolution::add_auto_resolve(&market_id, new_resolve_at)?;
                }
                <SelectedDraws<T>>::insert(court_id, new_draws);
                Self::unlock_participants_from_last_draw(court_id, old_draws);
            }

            let mut ids_len_0 = 0u32;
            if let Some(market_id) = <CourtIdToMarketId<T>>::get(court_id) {
                ids_len_0 = T::DisputeResolution::remove_auto_resolve(&market_id, last_resolve_at);
            }

            T::Currency::reserve_named(&Self::reserve_id(), &who, bond)?;

            <Courts<T>>::insert(court_id, court);

            let appeal_number = appeal_number as u32;
            Self::deposit_event(Event::CourtAppealed { court_id, appeal_number });

            Ok(Some(T::WeightInfo::appeal(pool_len, appeal_number, ids_len_0, ids_len_1)).into())
        }

        /// Reassign the stakes of the jurors and delegators
        /// for the selected draws of the specified court.
        /// The losing jurors and delegators get slashed and
        /// pay for the winning jurors and delegators.
        /// The tardy (juror did not reveal or did not vote) or denounced jurors
        /// and associated delegators get slashed and reward the winners.
        ///
        /// # Arguments
        ///
        /// - `court_id`: The identifier of the court.
        ///
        /// # Weight
        ///
        /// Complexity: It depends heavily on the number of delegations
        /// and the number of selected draws.
        #[pallet::weight(T::WeightInfo::reassign_court_stakes(T::MaxSelectedDraws::get()))]
        #[transactional]
        pub fn reassign_court_stakes(
            origin: OriginFor<T>,
            court_id: CourtId,
        ) -> DispatchResultWithPostInfo {
            ensure_signed(origin)?;

            let mut court = <Courts<T>>::get(court_id).ok_or(Error::<T>::CourtNotFound)?;
            let winner = match court.status {
                CourtStatus::Closed { winner } => winner,
                CourtStatus::Reassigned => return Err(Error::<T>::CourtAlreadyReassigned.into()),
                CourtStatus::Open => return Err(Error::<T>::CourtNotClosed.into()),
            };

            let draws = SelectedDraws::<T>::get(court_id);
            let draws_len = draws.len() as u32;

            let reward_pot = Self::reward_pot(court_id);
            let slash_juror = |ai: &T::AccountId, slashable: BalanceOf<T>| {
                let (imbalance, missing) = T::Currency::slash(ai, slashable);
                debug_assert!(
                    missing.is_zero(),
                    "Could not slash all of the amount for juror {:?}.",
                    ai
                );
                T::Currency::resolve_creating(&reward_pot, imbalance);
            };

            // map delegated jurors to own_slashable, vote item and Vec<(delegator, delegator_stake)>
            let mut jurors_to_stakes = BTreeMap::<T::AccountId, JurorVoteWithStakesOf<T>>::new();

            let mut handle_vote = |draw: DrawOf<T>| {
                match draw.vote {
                    Vote::Drawn
                    | Vote::Secret { commitment: _ }
                    | Vote::Denounced { commitment: _, vote_item: _, salt: _ } => {
                        slash_juror(&draw.court_participant, draw.slashable);
                    }
                    Vote::Revealed { commitment: _, vote_item, salt: _ } => {
                        jurors_to_stakes.entry(draw.court_participant).or_default().self_info =
                            Some(SelfInfo { slashable: draw.slashable, vote_item });
                    }
                    Vote::Delegated { delegated_stakes } => {
                        let delegator = draw.court_participant;
                        for (j, delegated_stake) in delegated_stakes {
                            // fill the delegations for each juror
                            // [(juror_0, [(delegator_0, delegator_stake_0), ...]),
                            // (juror_1, [(delegator_42, delegator_stake_42), ...]), ...]
                            let jurors_to_stakes_entry = jurors_to_stakes.entry(j);
                            let juror_vote_with_stakes = jurors_to_stakes_entry.or_default();

                            // future-proof binary search by key
                            // because many delegators can back one juror
                            // we might want to fastly find elements later on
                            match juror_vote_with_stakes
                                .delegations
                                .binary_search_by_key(&delegator, |(d, _)| d.clone())
                            {
                                Ok(i) => {
                                    juror_vote_with_stakes.delegations[i].1 =
                                        juror_vote_with_stakes.delegations[i]
                                            .1
                                            .saturating_add(delegated_stake);
                                }
                                Err(i) => {
                                    juror_vote_with_stakes
                                        .delegations
                                        .insert(i, (delegator.clone(), delegated_stake));
                                }
                            }
                        }
                    }
                }
            };

            for draw in draws {
                if let Some(mut p_info) = <Participants<T>>::get(&draw.court_participant) {
                    p_info.active_lock = p_info.active_lock.saturating_sub(draw.slashable);
                    <Participants<T>>::insert(&draw.court_participant, p_info);
                } else {
                    log::warn!(
                        "Participant {:?} not found in Participants storage \
                         (reassign_court_stakes). Court id {:?}.",
                        draw.court_participant,
                        court_id
                    );
                    debug_assert!(false);
                }

                handle_vote(draw);
            }

            Self::slash_losers_to_award_winners(court_id, jurors_to_stakes, &winner);

            court.status = CourtStatus::Reassigned;
            <Courts<T>>::insert(court_id, court);

            <SelectedDraws<T>>::remove(court_id);

            Self::deposit_event(Event::StakesReassigned { court_id });

            Ok(Some(T::WeightInfo::reassign_court_stakes(draws_len)).into())
        }

        /// Set the yearly inflation rate of the court system.
        /// This is only allowed to be called by the `MonetaryGovernanceOrigin`.
        ///
        /// # Arguments
        ///
        /// - `inflation`: The desired yearly inflation rate.
        ///
        /// # Weight
        ///
        /// Complexity: `O(1)`
        #[pallet::weight(T::WeightInfo::set_inflation())]
        #[transactional]
        pub fn set_inflation(origin: OriginFor<T>, inflation: Perbill) -> DispatchResult {
            T::MonetaryGovernanceOrigin::ensure_origin(origin)?;

            <YearlyInflation<T>>::put(inflation);

            Self::deposit_event(Event::InflationSet { inflation });

            Ok(())
        }
    }

    impl<T> Pallet<T>
    where
        T: Config,
    {
        fn do_join_court(
            who: &T::AccountId,
            amount: BalanceOf<T>,
            delegations: Option<DelegationsOf<T>>,
        ) -> Result<u32, DispatchError> {
            ensure!(amount >= T::MinJurorStake::get(), Error::<T>::BelowMinJurorStake);
            let free_balance = T::Currency::free_balance(who);
            ensure!(amount <= free_balance, Error::<T>::AmountExceedsBalance);

<<<<<<< HEAD
            let mut pool = CourtPool::<T>::get();
=======
        type DisputeResolution: DisputeResolutionApi<
                AccountId = Self::AccountId,
                BlockNumber = Self::BlockNumber,
                MarketId = MarketIdOf<Self>,
                Moment = MomentOf<Self>,
            >;
>>>>>>> ae0eccff

            let now = <frame_system::Pallet<T>>::block_number();

            let remove_weakest_if_full =
                |mut p: CourtPoolOf<T>| -> Result<CourtPoolOf<T>, DispatchError> {
                    if p.is_full() {
                        let lowest_item = p.first();
                        let lowest_stake = lowest_item
                            .map(|pool_item| pool_item.stake)
                            .unwrap_or_else(<BalanceOf<T>>::zero);
                        debug_assert!({
                            let mut sorted = p.clone();
                            sorted.sort_by_key(|pool_item| {
                                (pool_item.stake, pool_item.court_participant.clone())
                            });
                            p.len() == sorted.len()
                                && p.iter()
                                    .zip(sorted.iter())
                                    .all(|(a, b)| lowest_stake <= a.stake && a == b)
                        });
                        ensure!(amount > lowest_stake, Error::<T>::AmountBelowLowestJuror);
                        // remove the lowest staked court participant
                        p.remove(0);
                    }

                    Ok(p)
                };

            let mut active_lock = <BalanceOf<T>>::zero();
            let mut consumed_stake = <BalanceOf<T>>::zero();
            let mut joined_at = now;

            if let Some(prev_p_info) = <Participants<T>>::get(who) {
                ensure!(amount > prev_p_info.stake, Error::<T>::AmountBelowLastJoin);

                if let Some((index, pool_item)) = Self::get_pool_item(&pool, prev_p_info.stake, who)
                {
                    active_lock = prev_p_info.active_lock;
                    consumed_stake = pool_item.consumed_stake;
                    joined_at = pool_item.joined_at;

                    pool.remove(index);
                } else {
                    active_lock = prev_p_info.active_lock;
                    consumed_stake = prev_p_info.active_lock;

                    pool = remove_weakest_if_full(pool)?;
                }
            } else {
                pool = remove_weakest_if_full(pool)?;
            }

            let (active_lock, consumed_stake, joined_at) = (active_lock, consumed_stake, joined_at);

            match pool.binary_search_by_key(&(amount, who), |pool_item| {
                (pool_item.stake, &pool_item.court_participant)
            }) {
                Ok(_) => {
                    debug_assert!(
                        false,
                        "This should never happen, because we are removing the court participant \
                         above."
                    );
                    return Err(Error::<T>::CourtParticipantTwiceInPool.into());
                }
                Err(i) => pool
                    .try_insert(
                        i,
                        CourtPoolItem {
                            stake: amount,
                            court_participant: who.clone(),
                            consumed_stake,
                            joined_at,
                        },
                    )
                    .map_err(|_| {
                        debug_assert!(
                            false,
                            "This should never happen, because we are removing the lowest staked \
                             court participant above."
                        );
                        Error::<T>::MaxCourtParticipantsReached
                    })?,
            };

            T::Currency::set_lock(T::LockId::get(), who, amount, WithdrawReasons::all());

            let pool_len = pool.len() as u32;
            CourtPool::<T>::put(pool);

            let p_info = CourtParticipantInfoOf::<T> {
                stake: amount,
                active_lock,
                prepare_exit_at: None,
                delegations,
            };
            <Participants<T>>::insert(who, p_info);

            Ok(pool_len)
        }

        // Handle the external incentivisation of the court system.
        pub(crate) fn handle_inflation(now: T::BlockNumber) -> Weight {
            let inflation_period = T::InflationPeriod::get();
            if (now % inflation_period).is_zero() {
                let yearly_inflation_rate = <YearlyInflation<T>>::get();
                let yearly_inflation_amount = yearly_inflation_rate * T::Currency::total_issuance();
                let blocks_per_year = T::BlocksPerYear::get()
                    .saturated_into::<u128>()
                    .saturated_into::<BalanceOf<T>>();
                debug_assert!(!T::BlocksPerYear::get().is_zero());
                let issue_per_block = yearly_inflation_amount / blocks_per_year.max(One::one());

                let inflation_period_mint = issue_per_block.saturating_mul(
                    inflation_period.saturated_into::<u128>().saturated_into::<BalanceOf<T>>(),
                );

                let pool = <CourtPool<T>>::get();
                let pool_len = pool.len() as u32;
                let at_least_one_inflation_period =
                    |joined_at| now.saturating_sub(joined_at) >= T::InflationPeriod::get();
                let total_stake = pool
                    .iter()
                    .filter(|pool_item| at_least_one_inflation_period(pool_item.joined_at))
                    .fold(0u128, |acc, pool_item| {
                        acc.saturating_add(pool_item.stake.saturated_into::<u128>())
                    });
                for CourtPoolItem { stake, court_participant, joined_at, .. } in pool {
                    if !at_least_one_inflation_period(joined_at) {
                        // participants who joined and didn't wait
                        // at least one full inflation period won't get a reward
                        continue;
                    }
                    let share =
                        Perquintill::from_rational(stake.saturated_into::<u128>(), total_stake);
                    let mint = share * inflation_period_mint.saturated_into::<u128>();
                    if let Ok(imb) = T::Currency::deposit_into_existing(
                        &court_participant,
                        mint.saturated_into::<BalanceOf<T>>(),
                    ) {
                        Self::deposit_event(Event::MintedInCourt {
                            court_participant: court_participant.clone(),
                            amount: imb.peek(),
                        });
                    }
                }

                return T::WeightInfo::handle_inflation(pool_len);
            }

            Weight::zero()
        }

        // Get `n` unique and ordered random `MinJurorStake` section ends
        // from the random number generator.
        // Uses Partial Fisher Yates shuffle and drawing without replacement.
        // The time complexity is O(n).
        // Return a vector of n unique random numbers between ´MinJurorStake´ and ´max´ (inclusive).
        pub(crate) fn get_n_random_section_ends(
            n: usize,
            max: u128,
        ) -> Result<BTreeSet<u128>, DispatchError> {
            let mut rng = Self::rng();

            let min_juror_stake = T::MinJurorStake::get().saturated_into::<u128>();
            debug_assert!((max % min_juror_stake).is_zero(), "This is ensured by the caller.");
            let sections_len = max.checked_div(min_juror_stake).unwrap_or(0);
            debug_assert!(sections_len >= (n as u128));

            let mut swaps = BTreeMap::<u128, u128>::new();
            let mut random_section_ends = BTreeSet::new();

            for i in 0..(n as u128) {
                let visited_i = *swaps.get(&i).unwrap_or(&i);

                let unused_random_index = rng.gen_range(i..sections_len);
                let unused_random_number =
                    *swaps.get(&unused_random_index).unwrap_or(&unused_random_index);

                // save the unused random number, which is between i and sections_len, to the map
                // i can be found later on two, because we save it below as `visited_i`
                swaps.insert(i, unused_random_number);
                // save already visited i to the map, so that it can possibly inserted later on
                swaps.insert(unused_random_index, visited_i);

                // add one because we need numbers between 1 and sections_len (inclusive)
                let random_index = unused_random_number.saturating_add(1);
                let random_section_end = random_index.saturating_mul(min_juror_stake);
                random_section_ends.insert(random_section_end);
            }

            debug_assert!(random_section_ends.len() == n);

            Ok(random_section_ends)
        }

        // Adds active lock amount.
        // The added active lock amount is noted in the Participants map.
        fn add_active_lock(court_participant: &T::AccountId, lock_added: BalanceOf<T>) {
            if let Some(mut p_info) = <Participants<T>>::get(court_participant) {
                p_info.active_lock = p_info.active_lock.saturating_add(lock_added);
                <Participants<T>>::insert(court_participant, p_info);
            } else {
                debug_assert!(false, "Participant should exist in the Participants map");
            }
        }

        /// Add a delegated juror to the `delegated_stakes` vector.
        fn add_delegated_juror(
            mut delegated_stakes: DelegatedStakesOf<T>,
            delegated_juror: &T::AccountId,
            amount: BalanceOf<T>,
        ) -> DelegatedStakesOf<T> {
            match delegated_stakes.binary_search_by_key(&delegated_juror, |(j, _)| j) {
                Ok(index) => {
                    delegated_stakes[index].1 = delegated_stakes[index].1.saturating_add(amount);
                }
                Err(index) => {
                    let _ = delegated_stakes
                        .try_insert(index, (delegated_juror.clone(), amount))
                        .map_err(|_| {
                            debug_assert!(
                                false,
                                "BoundedVec insertion should not fail, because the length of \
                                 jurors is ensured for delegations."
                            );
                        });
                }
            }

            delegated_stakes
        }

        // Updates the `selections` map for the juror and the lock amount.
        // If `court_participant` does not already exist in `selections`,
        // the vote weight is set to 1 and the lock amount is initially set.
        // For each call on the same juror, the vote weight is incremented by one
        // and the lock amount is added to the previous amount.
        fn update_selections(
            selections: &mut BTreeMap<T::AccountId, SelectionValueOf<T>>,
            court_participant: &T::AccountId,
            sel_add: SelectionAdd<AccountIdOf<T>, BalanceOf<T>>,
        ) {
            if let Some(SelectionValue { weight, slashable, delegated_stakes }) =
                selections.get_mut(court_participant)
            {
                match sel_add {
                    SelectionAdd::SelfStake { lock } => {
                        *weight = weight.saturating_add(1);
                        *slashable = slashable.saturating_add(lock);
                    }
                    SelectionAdd::DelegationStake { delegated_juror, lock } => {
                        *slashable = slashable.saturating_add(lock);
                        *delegated_stakes = Self::add_delegated_juror(
                            delegated_stakes.clone(),
                            &delegated_juror,
                            lock,
                        );
                    }
                    SelectionAdd::DelegationWeight => {
                        *weight = weight.saturating_add(1);
                    }
                };
            } else {
                match sel_add {
                    SelectionAdd::SelfStake { lock } => {
                        selections.insert(
                            court_participant.clone(),
                            SelectionValue {
                                weight: 1,
                                slashable: lock,
                                delegated_stakes: Default::default(),
                            },
                        );
                    }
                    SelectionAdd::DelegationStake { delegated_juror, lock } => {
                        let delegated_stakes = Self::add_delegated_juror(
                            DelegatedStakesOf::<T>::default(),
                            &delegated_juror,
                            lock,
                        );
                        selections.insert(
                            court_participant.clone(),
                            SelectionValue { weight: 0, slashable: lock, delegated_stakes },
                        );
                    }
                    SelectionAdd::DelegationWeight => {
                        selections.insert(
                            court_participant.clone(),
                            SelectionValue {
                                weight: 1,
                                slashable: <BalanceOf<T>>::zero(),
                                delegated_stakes: Default::default(),
                            },
                        );
                    }
                };
            }
        }

        /// Return one delegated juror out of the delegations randomly.
        fn get_valid_delegated_juror(delegations: &[T::AccountId]) -> Option<T::AccountId> {
            let mut rng = Self::rng();
            let pool: CourtPoolOf<T> = CourtPool::<T>::get();
            let mut valid_delegated_jurors = Vec::new();

            for delegated_juror in delegations {
                if let Some(delegated_juror_info) = <Participants<T>>::get(delegated_juror) {
                    if delegated_juror_info.delegations.is_some() {
                        // skip if delegated juror is delegator herself
                        continue;
                    }
                    if Self::get_pool_item(&pool, delegated_juror_info.stake, delegated_juror)
                        .is_some()
                    {
                        valid_delegated_jurors.push(delegated_juror.clone());
                    }
                }
            }

            valid_delegated_jurors.choose(&mut rng).cloned()
        }

        /// Add a juror or delegator with the provided `lock_added` to the `selections` map.
        fn add_to_selections(
            selections: &mut BTreeMap<T::AccountId, SelectionValueOf<T>>,
            court_participant: &T::AccountId,
            lock_added: BalanceOf<T>,
        ) -> Result<(), SelectionError> {
            let delegations_opt = <Participants<T>>::get(court_participant.clone())
                .and_then(|p_info| p_info.delegations);
            match delegations_opt {
                Some(delegations) => {
                    let delegated_juror = Self::get_valid_delegated_juror(delegations.as_slice())
                        .ok_or(SelectionError::NoValidDelegatedJuror)?;

                    // delegated juror gets the vote weight
                    let sel_add = SelectionAdd::DelegationWeight;
                    Self::update_selections(selections, &delegated_juror, sel_add);

                    let sel_add = SelectionAdd::DelegationStake {
                        delegated_juror: delegated_juror.clone(),
                        lock: lock_added,
                    };
                    // delegator risks his stake (to delegated juror), but gets no vote weight
                    Self::update_selections(selections, court_participant, sel_add);
                }
                None => {
                    let sel_add = SelectionAdd::SelfStake { lock: lock_added };
                    Self::update_selections(selections, court_participant, sel_add);
                }
            }

            Ok(())
        }

        // Match the random numbers to select some jurors and delegators from the pool.
        // The active lock (and consumed stake) of the selected jurors
        // is increased by the random selection weight.
        // If a delegator is chosen by a random number, one delegated juror gets the vote weight.
        fn get_selections(
            pool: &mut CourtPoolOf<T>,
            random_section_ends: BTreeSet<u128>,
            cumulative_section_ends: Vec<(u128, bool)>,
        ) -> BTreeMap<T::AccountId, SelectionValueOf<T>> {
            debug_assert!(pool.len() == cumulative_section_ends.len());
            debug_assert!({
                let prev = cumulative_section_ends.clone();
                let mut sorted = cumulative_section_ends.clone();
                sorted.sort();
                prev.len() == sorted.len() && prev.iter().zip(sorted.iter()).all(|(a, b)| a == b)
            });
            debug_assert!({
                random_section_ends.iter().all(|random_section_end| {
                    let last = cumulative_section_ends.last().unwrap_or(&(0, false)).0;
                    *random_section_end <= last
                })
            });

            let mut selections = BTreeMap::<T::AccountId, SelectionValueOf<T>>::new();
            let mut invalid_juror_indices = Vec::<usize>::new();

            for random_section_end in random_section_ends {
                let allow_zero_stake = false;
                let range_index = cumulative_section_ends
                    .binary_search(&(random_section_end, allow_zero_stake))
                    .unwrap_or_else(|i| i);
                if let Some(pool_item) = pool.get_mut(range_index) {
                    let unconsumed = pool_item.stake.saturating_sub(pool_item.consumed_stake);
                    let lock_added = unconsumed.min(T::MinJurorStake::get());

                    match Self::add_to_selections(
                        &mut selections,
                        &pool_item.court_participant,
                        lock_added,
                    ) {
                        Ok(()) => {}
                        Err(SelectionError::NoValidDelegatedJuror) => {
                            // it would be pretty expensive to request another selection
                            // so just ignore this missing MinJurorStake
                            // I mean we also miss MinJurorStake in the case
                            // if the juror fails to vote or reveal or gets denounced
                            invalid_juror_indices.push(range_index);
                        }
                    }

                    Self::add_active_lock(&pool_item.court_participant, lock_added);
                    pool_item.consumed_stake = pool_item.consumed_stake.saturating_add(lock_added);
                } else {
                    debug_assert!(false, "Each range index should match to a juror.");
                }
            }

            for i in invalid_juror_indices {
                pool.remove(i);
            }

            selections
        }

        // Converts the `selections` map into a vector of `Draw` structs.
        fn convert_selections_to_draws(
            selections: BTreeMap<T::AccountId, SelectionValueOf<T>>,
        ) -> Vec<DrawOf<T>> {
            selections
                .into_iter()
                .map(
                    |(
                        court_participant,
                        SelectionValue { weight, slashable, delegated_stakes },
                    )| Draw {
                        court_participant,
                        weight,
                        vote: if !delegated_stakes.is_empty() {
                            debug_assert!(
                                weight.is_zero(),
                                "Delegators shouldn't have voting weight."
                            );
                            debug_assert!(
                                delegated_stakes
                                    .clone()
                                    .into_iter()
                                    .fold(Zero::zero(), |acc: BalanceOf<T>, (_, stake)| acc
                                        .saturating_add(stake))
                                    == slashable
                            );
                            Vote::Delegated { delegated_stakes }
                        } else {
                            Vote::Drawn
                        },
                        slashable,
                    },
                )
                .collect()
        }

        // Choose `draw_weight` (multiple) of `MinJurorStake` from the pool randomly
        // according to the weighted stake of all jurors and delegators.
        // NOTE: The jurors and delegators are being cut by the remainder
        // if the stake is not a multiple of `MinJurorStake`.
        // Return the random draws.
        pub(crate) fn choose_multiple_weighted(
            draw_weight: usize,
        ) -> Result<Vec<DrawOf<T>>, DispatchError> {
            let mut pool = <CourtPool<T>>::get();

            let min_juror_stake = T::MinJurorStake::get().saturated_into::<u128>();

            let mut total_unconsumed = 0u128;
            let mut cumulative_section_ends = Vec::new();
            let mut running_total = 0u128;
            for pool_item in &pool {
                let unconsumed = pool_item
                    .stake
                    .saturating_sub(pool_item.consumed_stake)
                    .saturated_into::<u128>();
                let remainder = unconsumed % min_juror_stake;
                let unconsumed = unconsumed.saturating_sub(remainder);
                total_unconsumed = total_unconsumed.saturating_add(unconsumed);
                running_total = running_total.saturating_add(unconsumed);
                // this is useful for binary search to match the correct juror
                // if we don't do this, the binary search in `get_selections`
                // might take the wrong juror (with zero stake)
                // (running total would be the same for two consecutive jurors)
                let zero_stake = unconsumed.is_zero();
                cumulative_section_ends.push((running_total, zero_stake));
            }
            debug_assert!(
                (total_unconsumed % min_juror_stake).is_zero(),
                "Remainders are being cut in the above for loop."
            );

<<<<<<< HEAD
            let required_stake = (draw_weight as u128).saturating_mul(min_juror_stake);
            ensure!(
                total_unconsumed >= required_stake,
                Error::<T>::NotEnoughJurorsAndDelegatorsStake
            );
            let random_section_ends =
                Self::get_n_random_section_ends(draw_weight, total_unconsumed)?;
            let selections =
                Self::get_selections(&mut pool, random_section_ends, cumulative_section_ends);
            <CourtPool<T>>::put(pool);
=======
        /// Market commons
        type MarketCommons: MarketCommonsPalletApi<AccountId = Self::AccountId, BlockNumber = Self::BlockNumber>;
>>>>>>> ae0eccff

            Ok(Self::convert_selections_to_draws(selections))
        }

        // Reduce the active lock of the jurors from the last draws.
        // This is useful so that the jurors can thaw their non-locked stake.
        fn unlock_participants_from_last_draw(court_id: CourtId, last_draws: SelectedDrawsOf<T>) {
            // keep in mind that the old draw likely contains different jurors and delegators
            for old_draw in last_draws {
                if let Some(mut p_info) = <Participants<T>>::get(&old_draw.court_participant) {
                    p_info.active_lock = p_info.active_lock.saturating_sub(old_draw.slashable);
                    <Participants<T>>::insert(&old_draw.court_participant, p_info);
                } else {
                    log::warn!(
                        "Participant {:?} not found in Participants storage \
                         (unlock_participants_from_last_draw). Court id {:?}.",
                        old_draw.court_participant,
                        court_id
                    );
                    debug_assert!(false);
                }
            }
        }

        // Selects the jurors and delegators for the next court round.
        // The `consumed_stake` in `CourtPool` and `active_lock` in `Participants` is increased
        // equally according to the draw weight.
        // With increasing `consumed_stake` the probability to get selected
        // in further court rounds shrinks.
        //
        // Returns the new draws.
        pub(crate) fn select_participants(
            appeal_number: usize,
        ) -> Result<SelectedDrawsOf<T>, DispatchError> {
            let necessary_draws_weight = Self::necessary_draws_weight(appeal_number);
            let random_jurors = Self::choose_multiple_weighted(necessary_draws_weight)?;

            // keep in mind that the number of draws is at maximum necessary_draws_weight * 2
            // because with delegations each juror draw weight
            // could delegate an additional juror in addition to the delegator itself
            debug_assert!(random_jurors.len() <= 2 * necessary_draws_weight as usize);
            debug_assert!({
                // proove that random jurors is sorted by juror account id
                // this is helpful to use binary search later on
                let prev = random_jurors.clone();
                let mut sorted = random_jurors.clone();
                sorted.sort_by_key(|draw| draw.court_participant.clone());
                prev.len() == sorted.len() && prev.iter().zip(sorted.iter()).all(|(a, b)| a == b)
            });

            // what is the maximum number of draws with delegations?
            // It is using necessary_draws_weight (the number of atoms / draw weight)
            // for the last round times two because each delegator
            // could potentially add one juror account to the selections

<<<<<<< HEAD
            // new appeal round should have a fresh set of draws

            // ensure that we don't truncate some of the selections
            debug_assert!(
                random_jurors.len() <= T::MaxSelectedDraws::get() as usize,
                "The number of randomly selected jurors and delegators should be less than or \
                 equal to `MaxSelectedDraws`."
            );
            Ok(<SelectedDrawsOf<T>>::truncate_from(random_jurors))
        }
=======
    #[pallet::error]
    pub enum Error<T> {
        /// It is not possible to insert a Juror that is already stored
        JurorAlreadyExists,
        /// An account id does not exist on the jurors storage.
        JurorDoesNotExists,
        /// On dispute or resolution, someone tried to pass a non-court market type
        MarketDoesNotHaveCourtMechanism,
        /// No-one voted on an outcome to resolve a market
        NoVotes,
        /// Forbids voting of unknown accounts
        OnlyJurorsCanVote,
        /// The market is not in a state where it can be disputed.
        MarketIsNotDisputed,
    }

    #[pallet::event]
    #[pallet::generate_deposit(fn deposit_event)]
    pub enum Event<T>
    where
        T: Config,
    {
        ExitedJuror(T::AccountId, Juror),
        JoinedJuror(T::AccountId, Juror),
        /// A market has been appealed.
        MarketAppealed {
            market_id: MarketIdOf<T>,
        },
    }
>>>>>>> ae0eccff

        // Returns (index, pool_item) if the pool item is part of the juror pool.
        // It returns None otherwise.
        pub(crate) fn get_pool_item<'a>(
            pool: &'a [CourtPoolItemOf<T>],
            stake: BalanceOf<T>,
            court_participant: &T::AccountId,
        ) -> Option<(usize, &'a CourtPoolItemOf<T>)> {
            if let Ok(i) = pool.binary_search_by_key(&(stake, court_participant), |pool_item| {
                (pool_item.stake, &pool_item.court_participant)
            }) {
                return Some((i, &pool[i]));
            }
            // this None case can happen whenever the court participant decided to leave the court
            // or was kicked out of the court pool because of the lowest stake
            None
        }

        // Returns OK if the market is in a valid state to be appealed.
        // Returns an error otherwise.
        pub(crate) fn check_appealable_market(
            court_id: CourtId,
            court: &CourtOf<T>,
            now: T::BlockNumber,
        ) -> Result<(), DispatchError> {
            if let Some(market_id) = <CourtIdToMarketId<T>>::get(court_id) {
                let market = T::MarketCommons::market(&market_id)?;
                ensure!(market.status == MarketStatus::Disputed, Error::<T>::MarketIsNotDisputed);
                ensure!(
                    market.dispute_mechanism == MarketDisputeMechanism::Court,
                    Error::<T>::MarketDoesNotHaveCourtMechanism
                );
            }

            ensure!(
                court.round_ends.aggregation < now && now < court.round_ends.appeal,
                Error::<T>::NotInAppealPeriod
            );

            Ok(())
        }

        /// The reserve ID of the court pallet.
        #[inline]
        pub fn reserve_id() -> [u8; 8] {
            T::PalletId::get().0
        }

        /// The account ID which is used to reward the correct jurors.
        #[inline]
        pub(crate) fn reward_pot(court_id: CourtId) -> T::AccountId {
            T::PalletId::get().into_sub_account_truncating(court_id)
        }

        /// The account ID of the treasury.
        #[inline]
        pub(crate) fn treasury_account_id() -> T::AccountId {
            T::TreasuryPalletId::get().into_account_truncating()
        }

        /// The court has a specific vote item type.
        /// We ensure that the vote item matches the predefined vote item type.
        pub(crate) fn check_vote_item(
            court: &CourtOf<T>,
            vote_item: &VoteItem,
        ) -> Result<(), DispatchError> {
            match court.vote_item_type {
                VoteItemType::Outcome => {
                    ensure!(
                        matches!(vote_item, VoteItem::Outcome(_)),
                        Error::<T>::InvalidVoteItemForOutcomeCourt
                    );
                }
                VoteItemType::Binary => {
                    ensure!(
                        matches!(vote_item, VoteItem::Binary(_)),
                        Error::<T>::InvalidVoteItemForBinaryCourt
                    );
                }
            };

            Ok(())
        }

        // Get a random seed based on a nonce.
        pub(crate) fn get_random_seed(nonce: u64) -> [u8; 32] {
            debug_assert!(
                !<frame_system::Pallet<T>>::block_number().is_zero(),
                "When testing with the randomness of the collective flip pallet it produces a \
                 underflow (block number substraction by one) panic if the block number is zero."
            );
            let mut seed = [0; 32];
            let (random_hash, _) = T::Random::random(&nonce.to_le_bytes());
            seed.copy_from_slice(&random_hash.as_ref()[..32]);
            seed
        }

<<<<<<< HEAD
        // Returns a cryptographically secure random number generator
        // implementation based on the seed provided by the `Config::Random` type
        // and the `SelectionNonce` storage.
        pub(crate) fn rng() -> impl RngCore {
            let nonce = <SelectionNonce<T>>::mutate(|n| {
                let rslt = *n;
                *n = n.wrapping_add(1);
                rslt
            });
            let random_seed = Self::get_random_seed(nonce);
            ChaCha20Rng::from_seed(random_seed)
        }

        // Calculates the necessary number of draws depending on the number of market appeals.
        pub fn necessary_draws_weight(appeals_len: usize) -> usize {
            // 2^(appeals_len) * 31 + 2^(appeals_len) - 1
            // MaxAppeals - 1 (= 3) example: 2^3 * 31 + 2^3 - 1 = 255
            APPEAL_BASIS
                .saturating_pow(appeals_len as u32)
                .saturating_mul(INITIAL_DRAWS_NUM)
                .saturating_add(APPEAL_BASIS.saturating_pow(appeals_len as u32).saturating_sub(1))
=======
        // Calculates the necessary number of jurors depending on the number of market disputes.
        //
        // Result is capped to `usize::MAX` or in other words, capped to a very, very, very
        // high number of jurors.
        fn necessary_jurors_num(
            disputes: &[MarketDispute<T::AccountId, T::BlockNumber, BalanceOf<T>>],
        ) -> usize {
            let len = disputes.len();
            INITIAL_JURORS_NUM.saturating_add(SUBSEQUENT_JURORS_FACTOR.saturating_mul(len))
>>>>>>> ae0eccff
        }

        // Slash the losers and use the slashed amount plus the reward pot to reward the winners.
        fn slash_losers_to_award_winners(
            court_id: CourtId,
            jurors_to_stakes: BTreeMap<T::AccountId, JurorVoteWithStakesOf<T>>,
            winner_vote_item: &VoteItem,
        ) {
            let mut total_incentives = <NegativeImbalanceOf<T>>::zero();

            let slash_all_delegators =
                |delegations: &[(T::AccountId, BalanceOf<T>)]| -> NegativeImbalanceOf<T> {
                    let mut total_imb = <NegativeImbalanceOf<T>>::zero();
                    for (delegator, d_slashable) in delegations.iter() {
                        let (imb, missing) = T::Currency::slash(delegator, *d_slashable);
                        total_imb.subsume(imb);
                        debug_assert!(
                            missing.is_zero(),
                            "Could not slash all of the amount for delegator {:?}.",
                            delegator
                        );
                    }
                    total_imb
                };

            let mut total_winner_stake = BalanceOf::<T>::zero();
            let mut winners = Vec::<(T::AccountId, BalanceOf<T>)>::new();
            for (juror, JurorVoteWithStakes { self_info, delegations }) in jurors_to_stakes.iter() {
                match self_info {
                    Some(SelfInfo { slashable, vote_item }) => {
                        if vote_item == winner_vote_item {
                            winners.push((juror.clone(), *slashable));
                            total_winner_stake = total_winner_stake.saturating_add(*slashable);

                            winners.extend(delegations.clone());
                            let total_delegation_stake = delegations
                                .iter()
                                .fold(BalanceOf::<T>::zero(), |acc, (_, delegator_stake)| {
                                    acc.saturating_add(*delegator_stake)
                                });
                            total_winner_stake =
                                total_winner_stake.saturating_add(total_delegation_stake);
                        } else {
                            let (imb, missing) = T::Currency::slash(juror, *slashable);
                            total_incentives.subsume(imb);
                            debug_assert!(
                                missing.is_zero(),
                                "Could not slash all of the amount for juror {:?}.",
                                juror
                            );

                            let imb = slash_all_delegators(delegations.as_slice());
                            total_incentives.subsume(imb);
                        }
                    }
                    None => {
                        // in this case the delegators have delegated their vote
                        // to a tardy or denounced juror
                        let imb = slash_all_delegators(delegations.as_slice());
                        total_incentives.subsume(imb);
                    }
                }
            }

            // reward from denounce slashes and tardy jurors of this market / court
            let reward_pot = Self::reward_pot(court_id);
            let reward = T::Currency::free_balance(&reward_pot);
            let (imb, missing) = T::Currency::slash(&reward_pot, reward);
            debug_assert!(missing.is_zero(), "Could not slash all of the amount for reward pot.");
            total_incentives.subsume(imb);

            let total_reward = total_incentives.peek();
            for (winner, risked_amount) in winners {
                let r = risked_amount.saturated_into::<u128>();
                let t = total_winner_stake.saturated_into::<u128>();
                let share = Perquintill::from_rational(r, t);
                let reward_per_each = (share * total_reward.saturated_into::<u128>())
                    .saturated_into::<BalanceOf<T>>();
                let (actual_reward, leftover) = total_incentives.split(reward_per_each);
                total_incentives = leftover;
                T::Currency::resolve_creating(&winner, actual_reward);
            }

            if !total_incentives.peek().is_zero() {
                // if there are no winners reward the treasury
                T::Slash::on_unbalanced(total_incentives);
            }
        }

        // Returns the winner of the current court round.
        // If there is no element inside `draws`, returns `None`.
        // If the best two vote items have the same score, returns the last court round winner.
        pub(crate) fn get_winner(
            draws: &[DrawOf<T>],
            last_winner: Option<VoteItem>,
        ) -> Option<VoteItem> {
            let mut scores = BTreeMap::<VoteItem, u32>::new();

            for draw in draws {
                if let Vote::Revealed { commitment: _, vote_item, salt: _ } = &draw.vote {
                    if let Some(el) = scores.get_mut(vote_item) {
                        *el = el.saturating_add(draw.weight);
                    } else {
                        scores.insert(vote_item.clone(), draw.weight);
                    }
                }
            }

            let mut iter = scores.iter();
            let mut best_score = iter.next()?;
            let mut second_best_score = if let Some(second) = iter.next() {
                if second.1 > best_score.1 {
                    let new_second = best_score;
                    best_score = second;
                    new_second
                } else {
                    second
                }
            } else {
                return Some(best_score.0.clone());
            };

            for el in iter {
                if el.1 > best_score.1 {
                    second_best_score = best_score;
                    best_score = el;
                } else if el.1 > second_best_score.1 {
                    second_best_score = el;
                }
            }

            if best_score.1 == second_best_score.1 {
                return last_winner;
            }

            Some(best_score.0.clone())
        }

        // Returns the vote item, on which the market would resolve
        // if the current court round is the final (not appealed) court round.
        pub(crate) fn get_latest_winner_vote_item(
            court_id: CourtId,
            last_draws: &[DrawOf<T>],
        ) -> Result<VoteItem, DispatchError> {
            let court = <Courts<T>>::get(court_id).ok_or(Error::<T>::CourtNotFound)?;
            let last_winner: Option<VoteItem> = court
                .appeals
                .last()
                .map(|appeal_info| Some(appeal_info.appealed_vote_item.clone()))
                .unwrap_or(None);
            let market_id = <CourtIdToMarketId<T>>::get(court_id)
                .ok_or(Error::<T>::CourtIdToMarketIdNotFound)?;
            let market = T::MarketCommons::market(&market_id)?;
            let report = market.report.as_ref().ok_or(Error::<T>::MarketReportNotFound)?;
            let default_vote_item = VoteItem::Outcome(report.outcome.clone());
            let winner_vote_item =
                Self::get_winner(last_draws, last_winner).unwrap_or(default_vote_item);
            Ok(winner_vote_item)
        }

        // Check if the (juror, vote_item, salt) combination matches the secret hash of the vote.
        pub(crate) fn compare_commitment(
            hashed_commitment: T::Hash,
            raw_commitment: RawCommitmentOf<T>,
        ) -> DispatchResult {
            let RawCommitment { juror, vote_item, salt } = raw_commitment;

            ensure!(
                hashed_commitment == T::Hashing::hash_of(&(juror, vote_item, salt)),
                Error::<T>::CommitmentHashMismatch
            );

            Ok(())
        }

        // Convert the raw commitment to a hashed commitment,
        // and check if it matches with the secret hash of the vote.
        // Otherwise return an error.
        pub(crate) fn get_hashed_commitment(
            vote: VoteOf<T>,
            raw_commitment: RawCommitmentOf<T>,
        ) -> Result<T::Hash, DispatchError> {
            match vote {
                Vote::Secret { commitment } => {
                    Self::compare_commitment(commitment, raw_commitment)?;
                    Ok(commitment)
                }
                Vote::Drawn => Err(Error::<T>::JurorDidNotVote.into()),
                Vote::Delegated { delegated_stakes: _ } => Err(Error::<T>::JurorDelegated.into()),
                Vote::Revealed { commitment: _, vote_item: _, salt: _ } => {
                    Err(Error::<T>::VoteAlreadyRevealed.into())
                }
                Vote::Denounced { commitment: _, vote_item: _, salt: _ } => {
                    Err(Error::<T>::VoteAlreadyDenounced.into())
                }
            }
        }
    }

    impl<T> DisputeMaxWeightApi for Pallet<T>
    where
        T: Config,
    {
        fn on_dispute_max_weight() -> Weight {
<<<<<<< HEAD
            T::WeightInfo::on_dispute(T::MaxCourtParticipants::get(), CacheSize::get())
        }

        fn on_resolution_max_weight() -> Weight {
            T::WeightInfo::on_resolution(T::MaxSelectedDraws::get())
        }

        fn exchange_max_weight() -> Weight {
            T::WeightInfo::exchange(T::MaxAppeals::get())
        }

        fn get_auto_resolve_max_weight() -> Weight {
            T::WeightInfo::get_auto_resolve()
        }

        fn has_failed_max_weight() -> Weight {
            T::WeightInfo::has_failed()
        }

        fn on_global_dispute_max_weight() -> Weight {
            T::WeightInfo::on_global_dispute(T::MaxAppeals::get(), T::MaxSelectedDraws::get())
        }

        fn clear_max_weight() -> Weight {
            T::WeightInfo::clear(T::MaxSelectedDraws::get())
=======
            T::WeightInfo::on_dispute_weight()
        }

        fn on_resolution_max_weight() -> Weight {
            T::WeightInfo::on_resolution_weight()
        }

        fn exchange_max_weight() -> Weight {
            T::WeightInfo::exchange_weight()
        }

        fn get_auto_resolve_max_weight() -> Weight {
            T::WeightInfo::get_auto_resolve_weight()
        }

        fn has_failed_max_weight() -> Weight {
            T::WeightInfo::has_failed_weight()
        }

        fn on_global_dispute_max_weight() -> Weight {
            T::WeightInfo::on_global_dispute_weight()
        }

        fn clear_max_weight() -> Weight {
            T::WeightInfo::clear_weight()
>>>>>>> ae0eccff
        }
    }

    impl<T> DisputeApi for Pallet<T>
    where
        T: Config,
    {
        type AccountId = T::AccountId;
        type Balance = BalanceOf<T>;
        type NegativeImbalance = NegativeImbalanceOf<T>;
        type BlockNumber = T::BlockNumber;
        type MarketId = MarketIdOf<T>;
        type Moment = MomentOf<T>;
        type Origin = T::RuntimeOrigin;

        fn on_dispute(
<<<<<<< HEAD
            market_id: &Self::MarketId,
=======
            _: &Self::MarketId,
>>>>>>> ae0eccff
            market: &MarketOf<T>,
        ) -> Result<ResultWithWeightInfo<()>, DispatchError> {
            ensure!(
                market.dispute_mechanism == MarketDisputeMechanism::Court,
                Error::<T>::MarketDoesNotHaveCourtMechanism
            );

<<<<<<< HEAD
            let court_id = <NextCourtId<T>>::get();
            let next_court_id =
                court_id.checked_add(One::one()).ok_or(Error::<T>::MaxCourtIdReached)?;

            let appeal_number = 0usize;
            let pool_len = <CourtPool<T>>::decode_len().unwrap_or(0) as u32;
            let new_draws = Self::select_participants(appeal_number)?;

            let now = <frame_system::Pallet<T>>::block_number();
            let request_block = <RequestBlock<T>>::get();
            debug_assert!(request_block >= now, "Request block must be greater than now.");
            let round_timing = RoundTiming {
                pre_vote: request_block,
                vote: T::VotePeriod::get(),
                aggregation: T::AggregationPeriod::get(),
                appeal: T::AppealPeriod::get(),
            };

            let vote_item_type = VoteItemType::Outcome;
            // sets round ends one after the other from now
            let court = CourtInfo::new(round_timing, vote_item_type);

            let ids_len =
                T::DisputeResolution::add_auto_resolve(market_id, court.round_ends.appeal)?;

            <SelectedDraws<T>>::insert(court_id, new_draws);
            <Courts<T>>::insert(court_id, court);
            <MarketIdToCourtId<T>>::insert(market_id, court_id);
            <CourtIdToMarketId<T>>::insert(court_id, market_id);
            <NextCourtId<T>>::put(next_court_id);

            let res = ResultWithWeightInfo {
                result: (),
                weight: T::WeightInfo::on_dispute(pool_len, ids_len),
            };
=======
            let res =
                ResultWithWeightInfo { result: (), weight: T::WeightInfo::on_dispute_weight() };
>>>>>>> ae0eccff

            Ok(res)
        }

        fn on_resolution(
            market_id: &Self::MarketId,
            market: &MarketOf<T>,
        ) -> Result<ResultWithWeightInfo<Option<OutcomeReport>>, DispatchError> {
            ensure!(
                market.dispute_mechanism == MarketDisputeMechanism::Court,
                Error::<T>::MarketDoesNotHaveCourtMechanism
            );

            let court_id = <MarketIdToCourtId<T>>::get(market_id)
                .ok_or(Error::<T>::MarketIdToCourtIdNotFound)?;
            let mut court = <Courts<T>>::get(court_id).ok_or(Error::<T>::CourtNotFound)?;
            let draws = SelectedDraws::<T>::get(court_id);
            let draws_len = draws.len() as u32;
            let winner_vote_item = Self::get_latest_winner_vote_item(court_id, draws.as_slice())?;
            Self::unlock_participants_from_last_draw(court_id, draws);
            court.status = CourtStatus::Closed { winner: winner_vote_item.clone() };
            <Courts<T>>::insert(court_id, court);

            let winner_outcome =
                winner_vote_item.into_outcome().ok_or(Error::<T>::WinnerVoteItemIsNoOutcome)?;

            let res = ResultWithWeightInfo {
                result: Some(winner_outcome),
                weight: T::WeightInfo::on_resolution(draws_len),
            };
<<<<<<< HEAD

            Ok(res)
        }

        fn exchange(
            market_id: &Self::MarketId,
            market: &MarketOf<T>,
            resolved_outcome: &OutcomeReport,
            mut overall_imbalance: NegativeImbalanceOf<T>,
        ) -> Result<ResultWithWeightInfo<NegativeImbalanceOf<T>>, DispatchError> {
=======
            Self::slash_losers_to_award_winners(&valid_winners_and_losers, &first)?;
            let _ = Votes::<T>::clear_prefix(market_id, u32::max_value(), None);
            let _ = RequestedJurors::<T>::clear_prefix(market_id, u32::max_value(), None);

            let res = ResultWithWeightInfo {
                result: Some(first),
                weight: T::WeightInfo::on_resolution_weight(),
            };

            Ok(res)
        }

        fn exchange(
            _: &Self::MarketId,
            market: &MarketOf<T>,
            _: &OutcomeReport,
            overall_imbalance: NegativeImbalanceOf<T>,
        ) -> Result<ResultWithWeightInfo<NegativeImbalanceOf<T>>, DispatchError> {
            ensure!(
                market.dispute_mechanism == MarketDisputeMechanism::Court,
                Error::<T>::MarketDoesNotHaveCourtMechanism
            );
            // TODO all funds to treasury?

            let res = ResultWithWeightInfo {
                result: overall_imbalance,
                weight: T::WeightInfo::exchange_weight(),
            };
            Ok(res)
        }

        fn get_auto_resolve(
            _: &Self::MarketId,
            market: &MarketOf<T>,
        ) -> Result<ResultWithWeightInfo<Option<Self::BlockNumber>>, DispatchError> {
>>>>>>> ae0eccff
            ensure!(
                market.dispute_mechanism == MarketDisputeMechanism::Court,
                Error::<T>::MarketDoesNotHaveCourtMechanism
            );

<<<<<<< HEAD
            let court_id = <MarketIdToCourtId<T>>::get(market_id)
                .ok_or(Error::<T>::MarketIdToCourtIdNotFound)?;
            let court = <Courts<T>>::get(court_id).ok_or(Error::<T>::CourtNotFound)?;
            let appeals_len = court.appeals.len() as u32;
            for AppealInfo { backer, bond, appealed_vote_item } in &court.appeals {
                let appealed_vote_item_as_outcome = appealed_vote_item
                    .clone()
                    .into_outcome()
                    .ok_or(Error::<T>::AppealedVoteItemIsNoOutcome)?;
                if resolved_outcome == &appealed_vote_item_as_outcome {
                    let (imb, missing) =
                        T::Currency::slash_reserved_named(&Self::reserve_id(), backer, *bond);
                    debug_assert!(missing.is_zero());
                    overall_imbalance.subsume(imb);
                } else {
                    T::Currency::unreserve_named(&Self::reserve_id(), backer, *bond);
                }
            }

            let res = ResultWithWeightInfo {
                result: overall_imbalance,
                weight: T::WeightInfo::exchange(appeals_len),
            };

            Ok(res)
        }

        fn get_auto_resolve(
            market_id: &Self::MarketId,
            market: &MarketOf<T>,
        ) -> ResultWithWeightInfo<Option<Self::BlockNumber>> {
            let mut res =
                ResultWithWeightInfo { result: None, weight: T::WeightInfo::get_auto_resolve() };

            if market.dispute_mechanism != MarketDisputeMechanism::Court {
                return res;
            }

            if let Some(court_id) = <MarketIdToCourtId<T>>::get(market_id) {
                res.result = <Courts<T>>::get(court_id).map(|court| court.round_ends.appeal);
            }

            res
        }

        fn has_failed(
            market_id: &Self::MarketId,
=======
            let res = ResultWithWeightInfo {
                result: None,
                weight: T::WeightInfo::get_auto_resolve_weight(),
            };

            Ok(res)
        }

        fn has_failed(
            _: &Self::MarketId,
>>>>>>> ae0eccff
            market: &MarketOf<T>,
        ) -> Result<ResultWithWeightInfo<bool>, DispatchError> {
            ensure!(
                market.dispute_mechanism == MarketDisputeMechanism::Court,
                Error::<T>::MarketDoesNotHaveCourtMechanism
            );

<<<<<<< HEAD
            let mut has_failed = false;
            let now = <frame_system::Pallet<T>>::block_number();

            let court_id = <MarketIdToCourtId<T>>::get(market_id)
                .ok_or(Error::<T>::MarketIdToCourtIdNotFound)?;

            let pool = CourtPool::<T>::get();
            let min_juror_stake = T::MinJurorStake::get().saturated_into::<u128>();
            let pool_unconsumed_stake = pool.iter().fold(0u128, |acc, pool_item| {
                let unconsumed = pool_item
                    .stake
                    .saturating_sub(pool_item.consumed_stake)
                    .saturated_into::<u128>();
                let remainder = unconsumed % min_juror_stake;
                let unconsumed = unconsumed.saturating_sub(remainder);
                acc.saturating_add(unconsumed)
            });

            match <Courts<T>>::get(court_id) {
                Some(court) => {
                    let appeals = &court.appeals;
                    let appeal_number = appeals.len().saturating_add(1);
                    let necessary_draws_weight = Self::necessary_draws_weight(appeal_number);
                    let required_stake = (necessary_draws_weight as u128)
                        .saturating_mul(T::MinJurorStake::get().saturated_into::<u128>());
                    let valid_period = Self::check_appealable_market(court_id, &court, now).is_ok();

                    if appeals.is_full()
                        || (valid_period && (pool_unconsumed_stake < required_stake))
                    {
                        has_failed = true;
                    }
                }
                None => {
                    let report = market.report.as_ref().ok_or(Error::<T>::MarketReportNotFound)?;
                    let report_block = report.at;
                    let block_after_dispute_duration =
                        report_block.saturating_add(market.deadlines.dispute_duration);
                    let during_dispute_duration =
                        report_block <= now && now < block_after_dispute_duration;

                    let necessary_draws_weight = Self::necessary_draws_weight(0usize);
                    let required_stake = (necessary_draws_weight as u128)
                        .saturating_mul(T::MinJurorStake::get().saturated_into::<u128>());
                    if during_dispute_duration && pool_unconsumed_stake < required_stake {
                        has_failed = true;
                    }
                }
            }

            let res =
                ResultWithWeightInfo { result: has_failed, weight: T::WeightInfo::has_failed() };
=======
            let res =
                ResultWithWeightInfo { result: false, weight: T::WeightInfo::has_failed_weight() };

            Ok(res)
        }

        fn on_global_dispute(
            _: &Self::MarketId,
            market: &MarketOf<T>,
        ) -> Result<
            ResultWithWeightInfo<Vec<GlobalDisputeItem<Self::AccountId, Self::Balance>>>,
            DispatchError,
        > {
            ensure!(
                market.dispute_mechanism == MarketDisputeMechanism::Court,
                Error::<T>::MarketDoesNotHaveCourtMechanism
            );

            let res = ResultWithWeightInfo {
                result: Vec::new(),
                weight: T::WeightInfo::on_global_dispute_weight(),
            };

            Ok(res)
        }

        fn clear(
            market_id: &Self::MarketId,
            market: &MarketOf<T>,
        ) -> Result<ResultWithWeightInfo<()>, DispatchError> {
            ensure!(
                market.dispute_mechanism == MarketDisputeMechanism::Court,
                Error::<T>::MarketDoesNotHaveCourtMechanism
            );
            let _ = Votes::<T>::clear_prefix(market_id, u32::max_value(), None);
            let _ = RequestedJurors::<T>::clear_prefix(market_id, u32::max_value(), None);

            let res = ResultWithWeightInfo { result: (), weight: T::WeightInfo::clear_weight() };
>>>>>>> ae0eccff

            Ok(res)
        }

        fn on_global_dispute(
            market_id: &Self::MarketId,
            market: &MarketOf<T>,
        ) -> Result<
            ResultWithWeightInfo<Vec<GlobalDisputeItem<Self::AccountId, Self::Balance>>>,
            DispatchError,
        > {
            ensure!(
                market.dispute_mechanism == MarketDisputeMechanism::Court,
                Error::<T>::MarketDoesNotHaveCourtMechanism
            );

            let court_id = <MarketIdToCourtId<T>>::get(market_id)
                .ok_or(Error::<T>::MarketIdToCourtIdNotFound)?;

            let court = <Courts<T>>::get(court_id).ok_or(Error::<T>::CourtNotFound)?;

            let report = market.report.as_ref().ok_or(Error::<T>::MarketReportNotFound)?;
            let oracle_outcome = &report.outcome;

<<<<<<< HEAD
            let appeals_len = court.appeals.len() as u32;

            let gd_outcomes = court
                .appeals
                .iter()
                .filter_map(|a| {
                    match a.appealed_vote_item.clone().into_outcome() {
                        // oracle outcome is added by pm pallet
                        Some(outcome) if outcome != *oracle_outcome => Some(GlobalDisputeItem {
                            outcome,
                            // we have no better global dispute outcome owner
                            owner: Self::treasury_account_id(),
                            // initial vote amount
                            initial_vote_amount: <BalanceOf<T>>::zero(),
                        }),
                        _ => None,
                    }
                })
                .collect::<Vec<GlobalDisputeItem<Self::AccountId, Self::Balance>>>();

            let old_draws = SelectedDraws::<T>::get(court_id);
            let draws_len = old_draws.len() as u32;
            Self::unlock_participants_from_last_draw(court_id, old_draws);
            <SelectedDraws<T>>::remove(court_id);
            <Courts<T>>::remove(court_id);

            let res = ResultWithWeightInfo {
                result: gd_outcomes,
                weight: T::WeightInfo::on_global_dispute(appeals_len, draws_len),
            };

            Ok(res)
        }

        fn clear(
            market_id: &Self::MarketId,
            market: &MarketOf<T>,
        ) -> Result<ResultWithWeightInfo<()>, DispatchError> {
            ensure!(
                market.dispute_mechanism == MarketDisputeMechanism::Court,
                Error::<T>::MarketDoesNotHaveCourtMechanism
            );

            let court_id = <MarketIdToCourtId<T>>::get(market_id)
                .ok_or(Error::<T>::MarketIdToCourtIdNotFound)?;

            let old_draws = SelectedDraws::<T>::get(court_id);
            let draws_len = old_draws.len() as u32;
            Self::unlock_participants_from_last_draw(court_id, old_draws);
            <SelectedDraws<T>>::remove(court_id);
            <Courts<T>>::remove(court_id);

            let res = ResultWithWeightInfo { result: (), weight: T::WeightInfo::clear(draws_len) };

            Ok(res)
        }
    }

    impl<T> CourtPalletApi for Pallet<T> where T: Config {}

    // No one can own more than `BalanceOf<T>::MAX`, it doesn't matter if this function saturates.
    pub fn get_appeal_bond<T>(n: usize) -> BalanceOf<T>
    where
        T: Config,
    {
        T::AppealBond::get().saturating_mul(
            (APPEAL_BOND_BASIS.saturating_pow(n as u32)).saturated_into::<BalanceOf<T>>(),
        )
=======
    /// Votes of market outcomes for disputes
    ///
    /// Stores the vote block number and the submitted outcome.
    #[pallet::storage]
    pub type Votes<T: Config> = StorageDoubleMap<
        _,
        Blake2_128Concat,
        MarketIdOf<T>,
        Blake2_128Concat,
        T::AccountId,
        (T::BlockNumber, OutcomeReport),
    >;
}

#[cfg(any(feature = "runtime-benchmarks", test))]
pub(crate) fn market_mock<T>() -> MarketOf<T>
where
    T: crate::Config,
{
    use frame_support::traits::Get;
    use sp_runtime::traits::AccountIdConversion;
    use zeitgeist_primitives::types::{Asset, MarketBonds, ScoringRule};

    zeitgeist_primitives::types::Market {
        base_asset: Asset::Ztg,
        creation: zeitgeist_primitives::types::MarketCreation::Permissionless,
        creator_fee: 0,
        creator: T::PalletId::get().into_account_truncating(),
        market_type: zeitgeist_primitives::types::MarketType::Scalar(0..=100),
        dispute_mechanism: zeitgeist_primitives::types::MarketDisputeMechanism::Court,
        metadata: Default::default(),
        oracle: T::PalletId::get().into_account_truncating(),
        period: zeitgeist_primitives::types::MarketPeriod::Block(Default::default()),
        deadlines: zeitgeist_primitives::types::Deadlines {
            grace_period: 1_u32.into(),
            oracle_duration: 1_u32.into(),
            dispute_duration: 1_u32.into(),
        },
        report: None,
        resolved_outcome: None,
        scoring_rule: ScoringRule::CPMM,
        status: zeitgeist_primitives::types::MarketStatus::Disputed,
        bonds: MarketBonds::default(),
>>>>>>> ae0eccff
    }
}<|MERGE_RESOLUTION|>--- conflicted
+++ resolved
@@ -81,7 +81,6 @@
 
 #[frame_support::pallet]
 mod pallet {
-<<<<<<< HEAD
     use super::*;
 
     #[pallet::config]
@@ -122,11 +121,11 @@
 
         /// The functionality to allow controlling the markets resolution time.
         type DisputeResolution: DisputeResolutionApi<
-            AccountId = Self::AccountId,
-            BlockNumber = Self::BlockNumber,
-            MarketId = MarketIdOf<Self>,
-            Moment = MomentOf<Self>,
-        >;
+                AccountId = Self::AccountId,
+                BlockNumber = Self::BlockNumber,
+                MarketId = MarketIdOf<Self>,
+                Moment = MomentOf<Self>,
+            >;
 
         /// Event
         type RuntimeEvent: From<Event<Self>> + IsType<<Self as frame_system::Config>::RuntimeEvent>;
@@ -137,10 +136,10 @@
 
         /// Market commons
         type MarketCommons: MarketCommonsPalletApi<
-            AccountId = Self::AccountId,
-            BlockNumber = Self::BlockNumber,
-            Currency = Self::Currency,
-        >;
+                AccountId = Self::AccountId,
+                BlockNumber = Self::BlockNumber,
+                Currency = Self::Currency,
+            >;
 
         /// The maximum number of appeals until a court fails.
         #[pallet::constant]
@@ -207,58 +206,6 @@
     pub(crate) type BalanceOf<T> = <<T as Config>::Currency as Currency<AccountIdOf<T>>>::Balance;
     pub(crate) type NegativeImbalanceOf<T> =
         <<T as Config>::Currency as Currency<AccountIdOf<T>>>::NegativeImbalance;
-=======
-    use crate::{weights::WeightInfoZeitgeist, CourtPalletApi, Juror, JurorStatus};
-    use alloc::{
-        collections::{BTreeMap, BTreeSet},
-        vec::Vec,
-    };
-    use arrayvec::ArrayVec;
-    use core::marker::PhantomData;
-    use frame_support::{
-        dispatch::DispatchResult,
-        ensure,
-        pallet_prelude::{CountedStorageMap, StorageDoubleMap, StorageValue, ValueQuery, Weight},
-        traits::{
-            BalanceStatus, Currency, Get, Hooks, IsType, NamedReservableCurrency, Randomness,
-            StorageVersion,
-        },
-        Blake2_128Concat, PalletId,
-    };
-    use frame_system::{ensure_signed, pallet_prelude::OriginFor};
-    use rand::{rngs::StdRng, seq::SliceRandom, RngCore, SeedableRng};
-    use sp_runtime::{
-        traits::{AccountIdConversion, CheckedDiv, Saturating},
-        ArithmeticError, DispatchError, SaturatedConversion,
-    };
-    use zeitgeist_primitives::{
-        traits::{DisputeApi, DisputeMaxWeightApi, DisputeResolutionApi},
-        types::{
-            Asset, GlobalDisputeItem, Market, MarketDispute, MarketDisputeMechanism, MarketStatus,
-            OutcomeReport, ResultWithWeightInfo,
-        },
-    };
-    use zrml_market_commons::MarketCommonsPalletApi;
-
-    // Number of jurors for an initial market dispute
-    const INITIAL_JURORS_NUM: usize = 3;
-    const MAX_RANDOM_JURORS: usize = 13;
-    /// The current storage version.
-    const STORAGE_VERSION: StorageVersion = StorageVersion::new(2);
-    // Weight used to increase the number of jurors for subsequent disputes
-    // of the same market
-    const SUBSEQUENT_JURORS_FACTOR: usize = 2;
-    // Divides the reserved juror balance to calculate the slash amount. `5` here
-    // means that the output value will be 20% of the dividend.
-    const TARDY_PUNISHMENT_DIVISOR: u8 = 5;
-
-    pub(crate) type BalanceOf<T> =
-        <CurrencyOf<T> as Currency<<T as frame_system::Config>::AccountId>>::Balance;
-    pub(crate) type CurrencyOf<T> =
-        <<T as Config>::MarketCommons as MarketCommonsPalletApi>::Currency;
-    pub(crate) type NegativeImbalanceOf<T> =
-        <CurrencyOf<T> as Currency<<T as frame_system::Config>::AccountId>>::NegativeImbalance;
->>>>>>> ae0eccff
     pub(crate) type MarketIdOf<T> =
         <<T as Config>::MarketCommons as MarketCommonsPalletApi>::MarketId;
     pub(crate) type MomentOf<T> = <<T as Config>::MarketCommons as MarketCommonsPalletApi>::Moment;
@@ -520,7 +467,6 @@
 
     #[pallet::call]
     impl<T: Config> Pallet<T> {
-<<<<<<< HEAD
         /// Join to become a juror, who is able to get randomly selected
         /// for court cases according to the provided stake.
         /// If the juror is already part of the court,
@@ -551,38 +497,6 @@
             origin: OriginFor<T>,
             amount: BalanceOf<T>,
         ) -> DispatchResultWithPostInfo {
-=======
-        #[pallet::weight(1_000_000_000_000)]
-        pub fn appeal(origin: OriginFor<T>, market_id: MarketIdOf<T>) -> DispatchResult {
-            // TODO take a bond from the caller
-            ensure_signed(origin)?;
-            let market = T::MarketCommons::market(&market_id)?;
-            ensure!(market.status == MarketStatus::Disputed, Error::<T>::MarketIsNotDisputed);
-            ensure!(
-                market.dispute_mechanism == MarketDisputeMechanism::Court,
-                Error::<T>::MarketDoesNotHaveCourtMechanism
-            );
-
-            let jurors: Vec<_> = Jurors::<T>::iter().collect();
-            // TODO &[] was disputes list before: how to handle it now without disputes from pm?
-            let necessary_jurors_num = Self::necessary_jurors_num(&[]);
-            let mut rng = Self::rng();
-            let random_jurors = Self::random_jurors(&jurors, necessary_jurors_num, &mut rng);
-            let curr_block_num = <frame_system::Pallet<T>>::block_number();
-            let block_limit = curr_block_num.saturating_add(T::CourtCaseDuration::get());
-            for (ai, _) in random_jurors {
-                RequestedJurors::<T>::insert(market_id, ai, block_limit);
-            }
-
-            Self::deposit_event(Event::MarketAppealed { market_id });
-
-            Ok(())
-        }
-
-        // MARK(non-transactional): `remove_juror_from_all_courts_of_all_markets` is infallible.
-        #[pallet::weight(T::WeightInfo::exit_court())]
-        pub fn exit_court(origin: OriginFor<T>) -> DispatchResult {
->>>>>>> ae0eccff
             let who = ensure_signed(origin)?;
 
             let jurors_len = Self::do_join_court(&who, amount, None)?;
@@ -1204,16 +1118,7 @@
             let free_balance = T::Currency::free_balance(who);
             ensure!(amount <= free_balance, Error::<T>::AmountExceedsBalance);
 
-<<<<<<< HEAD
             let mut pool = CourtPool::<T>::get();
-=======
-        type DisputeResolution: DisputeResolutionApi<
-                AccountId = Self::AccountId,
-                BlockNumber = Self::BlockNumber,
-                MarketId = MarketIdOf<Self>,
-                Moment = MomentOf<Self>,
-            >;
->>>>>>> ae0eccff
 
             let now = <frame_system::Pallet<T>>::block_number();
 
@@ -1706,7 +1611,6 @@
                 "Remainders are being cut in the above for loop."
             );
 
-<<<<<<< HEAD
             let required_stake = (draw_weight as u128).saturating_mul(min_juror_stake);
             ensure!(
                 total_unconsumed >= required_stake,
@@ -1717,10 +1621,6 @@
             let selections =
                 Self::get_selections(&mut pool, random_section_ends, cumulative_section_ends);
             <CourtPool<T>>::put(pool);
-=======
-        /// Market commons
-        type MarketCommons: MarketCommonsPalletApi<AccountId = Self::AccountId, BlockNumber = Self::BlockNumber>;
->>>>>>> ae0eccff
 
             Ok(Self::convert_selections_to_draws(selections))
         }
@@ -1761,7 +1661,7 @@
             // keep in mind that the number of draws is at maximum necessary_draws_weight * 2
             // because with delegations each juror draw weight
             // could delegate an additional juror in addition to the delegator itself
-            debug_assert!(random_jurors.len() <= 2 * necessary_draws_weight as usize);
+            debug_assert!(random_jurors.len() <= 2 * necessary_draws_weight);
             debug_assert!({
                 // proove that random jurors is sorted by juror account id
                 // this is helpful to use binary search later on
@@ -1776,7 +1676,6 @@
             // for the last round times two because each delegator
             // could potentially add one juror account to the selections
 
-<<<<<<< HEAD
             // new appeal round should have a fresh set of draws
 
             // ensure that we don't truncate some of the selections
@@ -1787,37 +1686,6 @@
             );
             Ok(<SelectedDrawsOf<T>>::truncate_from(random_jurors))
         }
-=======
-    #[pallet::error]
-    pub enum Error<T> {
-        /// It is not possible to insert a Juror that is already stored
-        JurorAlreadyExists,
-        /// An account id does not exist on the jurors storage.
-        JurorDoesNotExists,
-        /// On dispute or resolution, someone tried to pass a non-court market type
-        MarketDoesNotHaveCourtMechanism,
-        /// No-one voted on an outcome to resolve a market
-        NoVotes,
-        /// Forbids voting of unknown accounts
-        OnlyJurorsCanVote,
-        /// The market is not in a state where it can be disputed.
-        MarketIsNotDisputed,
-    }
-
-    #[pallet::event]
-    #[pallet::generate_deposit(fn deposit_event)]
-    pub enum Event<T>
-    where
-        T: Config,
-    {
-        ExitedJuror(T::AccountId, Juror),
-        JoinedJuror(T::AccountId, Juror),
-        /// A market has been appealed.
-        MarketAppealed {
-            market_id: MarketIdOf<T>,
-        },
-    }
->>>>>>> ae0eccff
 
         // Returns (index, pool_item) if the pool item is part of the juror pool.
         // It returns None otherwise.
@@ -1915,7 +1783,6 @@
             seed
         }
 
-<<<<<<< HEAD
         // Returns a cryptographically secure random number generator
         // implementation based on the seed provided by the `Config::Random` type
         // and the `SelectionNonce` storage.
@@ -1937,17 +1804,6 @@
                 .saturating_pow(appeals_len as u32)
                 .saturating_mul(INITIAL_DRAWS_NUM)
                 .saturating_add(APPEAL_BASIS.saturating_pow(appeals_len as u32).saturating_sub(1))
-=======
-        // Calculates the necessary number of jurors depending on the number of market disputes.
-        //
-        // Result is capped to `usize::MAX` or in other words, capped to a very, very, very
-        // high number of jurors.
-        fn necessary_jurors_num(
-            disputes: &[MarketDispute<T::AccountId, T::BlockNumber, BalanceOf<T>>],
-        ) -> usize {
-            let len = disputes.len();
-            INITIAL_JURORS_NUM.saturating_add(SUBSEQUENT_JURORS_FACTOR.saturating_mul(len))
->>>>>>> ae0eccff
         }
 
         // Slash the losers and use the slashed amount plus the reward pot to reward the winners.
@@ -2152,7 +2008,6 @@
         T: Config,
     {
         fn on_dispute_max_weight() -> Weight {
-<<<<<<< HEAD
             T::WeightInfo::on_dispute(T::MaxCourtParticipants::get(), CacheSize::get())
         }
 
@@ -2178,33 +2033,6 @@
 
         fn clear_max_weight() -> Weight {
             T::WeightInfo::clear(T::MaxSelectedDraws::get())
-=======
-            T::WeightInfo::on_dispute_weight()
-        }
-
-        fn on_resolution_max_weight() -> Weight {
-            T::WeightInfo::on_resolution_weight()
-        }
-
-        fn exchange_max_weight() -> Weight {
-            T::WeightInfo::exchange_weight()
-        }
-
-        fn get_auto_resolve_max_weight() -> Weight {
-            T::WeightInfo::get_auto_resolve_weight()
-        }
-
-        fn has_failed_max_weight() -> Weight {
-            T::WeightInfo::has_failed_weight()
-        }
-
-        fn on_global_dispute_max_weight() -> Weight {
-            T::WeightInfo::on_global_dispute_weight()
-        }
-
-        fn clear_max_weight() -> Weight {
-            T::WeightInfo::clear_weight()
->>>>>>> ae0eccff
         }
     }
 
@@ -2221,11 +2049,7 @@
         type Origin = T::RuntimeOrigin;
 
         fn on_dispute(
-<<<<<<< HEAD
             market_id: &Self::MarketId,
-=======
-            _: &Self::MarketId,
->>>>>>> ae0eccff
             market: &MarketOf<T>,
         ) -> Result<ResultWithWeightInfo<()>, DispatchError> {
             ensure!(
@@ -2233,7 +2057,6 @@
                 Error::<T>::MarketDoesNotHaveCourtMechanism
             );
 
-<<<<<<< HEAD
             let court_id = <NextCourtId<T>>::get();
             let next_court_id =
                 court_id.checked_add(One::one()).ok_or(Error::<T>::MaxCourtIdReached)?;
@@ -2269,10 +2092,6 @@
                 result: (),
                 weight: T::WeightInfo::on_dispute(pool_len, ids_len),
             };
-=======
-            let res =
-                ResultWithWeightInfo { result: (), weight: T::WeightInfo::on_dispute_weight() };
->>>>>>> ae0eccff
 
             Ok(res)
         }
@@ -2303,7 +2122,6 @@
                 result: Some(winner_outcome),
                 weight: T::WeightInfo::on_resolution(draws_len),
             };
-<<<<<<< HEAD
 
             Ok(res)
         }
@@ -2314,49 +2132,11 @@
             resolved_outcome: &OutcomeReport,
             mut overall_imbalance: NegativeImbalanceOf<T>,
         ) -> Result<ResultWithWeightInfo<NegativeImbalanceOf<T>>, DispatchError> {
-=======
-            Self::slash_losers_to_award_winners(&valid_winners_and_losers, &first)?;
-            let _ = Votes::<T>::clear_prefix(market_id, u32::max_value(), None);
-            let _ = RequestedJurors::<T>::clear_prefix(market_id, u32::max_value(), None);
-
-            let res = ResultWithWeightInfo {
-                result: Some(first),
-                weight: T::WeightInfo::on_resolution_weight(),
-            };
-
-            Ok(res)
-        }
-
-        fn exchange(
-            _: &Self::MarketId,
-            market: &MarketOf<T>,
-            _: &OutcomeReport,
-            overall_imbalance: NegativeImbalanceOf<T>,
-        ) -> Result<ResultWithWeightInfo<NegativeImbalanceOf<T>>, DispatchError> {
             ensure!(
                 market.dispute_mechanism == MarketDisputeMechanism::Court,
                 Error::<T>::MarketDoesNotHaveCourtMechanism
             );
-            // TODO all funds to treasury?
-
-            let res = ResultWithWeightInfo {
-                result: overall_imbalance,
-                weight: T::WeightInfo::exchange_weight(),
-            };
-            Ok(res)
-        }
-
-        fn get_auto_resolve(
-            _: &Self::MarketId,
-            market: &MarketOf<T>,
-        ) -> Result<ResultWithWeightInfo<Option<Self::BlockNumber>>, DispatchError> {
->>>>>>> ae0eccff
-            ensure!(
-                market.dispute_mechanism == MarketDisputeMechanism::Court,
-                Error::<T>::MarketDoesNotHaveCourtMechanism
-            );
-
-<<<<<<< HEAD
+
             let court_id = <MarketIdToCourtId<T>>::get(market_id)
                 .ok_or(Error::<T>::MarketIdToCourtIdNotFound)?;
             let court = <Courts<T>>::get(court_id).ok_or(Error::<T>::CourtNotFound)?;
@@ -2404,18 +2184,6 @@
 
         fn has_failed(
             market_id: &Self::MarketId,
-=======
-            let res = ResultWithWeightInfo {
-                result: None,
-                weight: T::WeightInfo::get_auto_resolve_weight(),
-            };
-
-            Ok(res)
-        }
-
-        fn has_failed(
-            _: &Self::MarketId,
->>>>>>> ae0eccff
             market: &MarketOf<T>,
         ) -> Result<ResultWithWeightInfo<bool>, DispatchError> {
             ensure!(
@@ -2423,7 +2191,6 @@
                 Error::<T>::MarketDoesNotHaveCourtMechanism
             );
 
-<<<<<<< HEAD
             let mut has_failed = false;
             let now = <frame_system::Pallet<T>>::block_number();
 
@@ -2476,46 +2243,6 @@
 
             let res =
                 ResultWithWeightInfo { result: has_failed, weight: T::WeightInfo::has_failed() };
-=======
-            let res =
-                ResultWithWeightInfo { result: false, weight: T::WeightInfo::has_failed_weight() };
-
-            Ok(res)
-        }
-
-        fn on_global_dispute(
-            _: &Self::MarketId,
-            market: &MarketOf<T>,
-        ) -> Result<
-            ResultWithWeightInfo<Vec<GlobalDisputeItem<Self::AccountId, Self::Balance>>>,
-            DispatchError,
-        > {
-            ensure!(
-                market.dispute_mechanism == MarketDisputeMechanism::Court,
-                Error::<T>::MarketDoesNotHaveCourtMechanism
-            );
-
-            let res = ResultWithWeightInfo {
-                result: Vec::new(),
-                weight: T::WeightInfo::on_global_dispute_weight(),
-            };
-
-            Ok(res)
-        }
-
-        fn clear(
-            market_id: &Self::MarketId,
-            market: &MarketOf<T>,
-        ) -> Result<ResultWithWeightInfo<()>, DispatchError> {
-            ensure!(
-                market.dispute_mechanism == MarketDisputeMechanism::Court,
-                Error::<T>::MarketDoesNotHaveCourtMechanism
-            );
-            let _ = Votes::<T>::clear_prefix(market_id, u32::max_value(), None);
-            let _ = RequestedJurors::<T>::clear_prefix(market_id, u32::max_value(), None);
-
-            let res = ResultWithWeightInfo { result: (), weight: T::WeightInfo::clear_weight() };
->>>>>>> ae0eccff
 
             Ok(res)
         }
@@ -2540,7 +2267,6 @@
             let report = market.report.as_ref().ok_or(Error::<T>::MarketReportNotFound)?;
             let oracle_outcome = &report.outcome;
 
-<<<<<<< HEAD
             let appeals_len = court.appeals.len() as u32;
 
             let gd_outcomes = court
@@ -2609,50 +2335,5 @@
         T::AppealBond::get().saturating_mul(
             (APPEAL_BOND_BASIS.saturating_pow(n as u32)).saturated_into::<BalanceOf<T>>(),
         )
-=======
-    /// Votes of market outcomes for disputes
-    ///
-    /// Stores the vote block number and the submitted outcome.
-    #[pallet::storage]
-    pub type Votes<T: Config> = StorageDoubleMap<
-        _,
-        Blake2_128Concat,
-        MarketIdOf<T>,
-        Blake2_128Concat,
-        T::AccountId,
-        (T::BlockNumber, OutcomeReport),
-    >;
-}
-
-#[cfg(any(feature = "runtime-benchmarks", test))]
-pub(crate) fn market_mock<T>() -> MarketOf<T>
-where
-    T: crate::Config,
-{
-    use frame_support::traits::Get;
-    use sp_runtime::traits::AccountIdConversion;
-    use zeitgeist_primitives::types::{Asset, MarketBonds, ScoringRule};
-
-    zeitgeist_primitives::types::Market {
-        base_asset: Asset::Ztg,
-        creation: zeitgeist_primitives::types::MarketCreation::Permissionless,
-        creator_fee: 0,
-        creator: T::PalletId::get().into_account_truncating(),
-        market_type: zeitgeist_primitives::types::MarketType::Scalar(0..=100),
-        dispute_mechanism: zeitgeist_primitives::types::MarketDisputeMechanism::Court,
-        metadata: Default::default(),
-        oracle: T::PalletId::get().into_account_truncating(),
-        period: zeitgeist_primitives::types::MarketPeriod::Block(Default::default()),
-        deadlines: zeitgeist_primitives::types::Deadlines {
-            grace_period: 1_u32.into(),
-            oracle_duration: 1_u32.into(),
-            dispute_duration: 1_u32.into(),
-        },
-        report: None,
-        resolved_outcome: None,
-        scoring_rule: ScoringRule::CPMM,
-        status: zeitgeist_primitives::types::MarketStatus::Disputed,
-        bonds: MarketBonds::default(),
->>>>>>> ae0eccff
     }
 }