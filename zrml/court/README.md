--- conflicted
+++ resolved
@@ -9,16 +9,9 @@
 
 ## Overview
 
-<<<<<<< HEAD
-Court is a market dispute resolution mechanism. It allows jurors to make
-decisions. If a juror does not vote with the plurality of the other jurors, the
-juror will be punished, while those who did vote with the plurality will be
-rewarded.
-=======
 Court is a market dispute resolution mechanism. It allows jurors to discover the truth. 
 If a juror does not vote with the plurality of the other jurors, the juror will be punished, 
 while those who did vote with the plurality will be rewarded.
->>>>>>> ee75b0ae
 
 ## Terminology
 
