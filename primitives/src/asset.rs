--- conflicted
+++ resolved
@@ -1,7 +1,3 @@
-<<<<<<< HEAD
-use crate::types::{CategoryIndex, MarketId, PoolId, SerdeWrapper};
-use alloc::{vec, vec::Vec};
-=======
 // Copyright 2021-2022 Zeitgeist PM LLC.
 //
 // This file is part of Zeitgeist.
@@ -20,14 +16,8 @@
 // along with Zeitgeist. If not, see <https://www.gnu.org/licenses/>.
 
 use crate::types::{CategoryIndex, PoolId, SerdeWrapper};
->>>>>>> 0e27079c
 use parity_scale_codec::{Decode, Encode, MaxEncodedLen};
 use scale_info::TypeInfo;
-use bstringify::bstringify;
-use sp_runtime::RuntimeDebug;
-#[cfg(feature = "std")]
-use serde::{Deserialize, Serialize};
-
 
 /// The `Asset` enum represents all types of assets available in the Zeitgeist
 /// system.
@@ -35,7 +25,7 @@
 /// # Types
 ///
 /// * `MI`: Market Id
-#[cfg_attr(feature = "std", derive(Deserialize, Serialize))]
+#[cfg_attr(feature = "std", derive(serde::Deserialize, serde::Serialize))]
 #[cfg_attr(feature = "std", serde(rename_all = "camelCase"))]
 #[derive(
     Clone, Copy, Debug, Decode, Eq, Encode, MaxEncodedLen, Ord, PartialEq, PartialOrd, TypeInfo,
@@ -45,132 +35,8 @@
     ScalarOutcome(MI, ScalarPosition),
     CombinatorialOutcome,
     PoolShare(SerdeWrapper<PoolId>),
-    ZTG,
-    // TODO: Use either Roc in Battery Station or KSM on mainnet
-    ROC,
-    AUSD,
+    Ztg,
 }
-
-impl<MI: MaxEncodedLen> Asset<MI> {
-	pub fn is_token(&self) -> bool {
-		!matches!(self, Asset::CategoricalOutcome(_, _) | Asset::ScalarOutcome(_, _) | Asset::CombinatorialOutcome | Asset::PoolShare(_))
-	}
-
-	pub fn is_outcome_token(&self) -> bool {
-		matches!(self, Asset::CategoricalOutcome(_, _) | Asset::ScalarOutcome(_, _) | Asset::CombinatorialOutcome)
-	}
-
-    pub fn is_pool_share(&self) -> bool {
-        matches!(self, Asset::PoolShare(_))
-    }
-}
-
-pub trait TokenInfo {
-	fn currency_id(&self) -> Option<u8>;
-	fn name(&self) -> Option<&str>;
-	fn symbol(&self) -> Option<&str>;
-	fn decimals(&self) -> Option<u8>;
-}
-
-macro_rules! create_currency_id {
-    ($(#[$meta:meta])*
-	$vis:vis enum TokenSymbol {
-        $($(#[$vmeta:meta])* $symbol:ident($name:expr, $deci:literal) = $val:literal,)*
-    }) => {
-		$(#[$meta])*
-		$vis enum TokenSymbol {
-			$($(#[$vmeta])* $symbol = $val,)*
-		}
-
-		impl TryFrom<u8> for TokenSymbol {
-			type Error = ();
-
-			fn try_from(v: u8) -> Result<Self, Self::Error> {
-				match v {
-					$($val => Ok(TokenSymbol::$symbol),)*
-					_ => Err(()),
-				}
-			}
-		}
-
-		impl Into<u8> for TokenSymbol {
-			fn into(self) -> u8 {
-				match self {
-					$(TokenSymbol::$symbol => ($val),)*
-				}
-			}
-		}
-
-		impl<MI: MaxEncodedLen> TryFrom<Vec<u8>> for Asset<MI> {
-			type Error = ();
-			fn try_from(v: Vec<u8>) -> Result<Asset<MI>, ()> {
-				match v.as_slice() {
-					$(bstringify!($symbol) => Ok(Asset::$symbol),)*
-					_ => Err(()),
-				}
-			}
-		}
-
-		impl<MI: MaxEncodedLen> TokenInfo for Asset<MI> {
-			fn currency_id(&self) -> Option<u8> {
-				match self {
-					$(Asset::$symbol => Some($val),)*
-					_ => None,
-				}
-			}
-			fn name(&self) -> Option<&str> {
-				match self {
-					$(Asset::$symbol => Some($name),)*
-					_ => None,
-				}
-			}
-			fn symbol(&self) -> Option<&str> {
-				match self {
-					$(Asset::$symbol => Some(stringify!($symbol)),)*
-					_ => None,
-				}
-			}
-			fn decimals(&self) -> Option<u8> {
-				match self {
-					$(Asset::$symbol => Some($deci),)*
-					_ => None,
-				}
-			}
-		}
-
-		$(pub const $symbol: Asset<MarketId> = Asset::$symbol;)*
-
-		impl TokenSymbol {
-			pub fn get_info() -> Vec<(&'static str, u32)> {
-				vec![
-					$((stringify!($symbol), $deci),)*
-				]
-			}
-		}
-    }
-}
-
-create_currency_id! {
-	// Represent a Token symbol with 8 bit
-	//
-    // 0 - 19: Zeitgeist & Rococo/Kusama native tokens
-    // 20 - 49: Bridged tokens
-    // 50 - 127: Rococo / Kusama parachain tokens
-    // 128 - 255: Unreserved
-	#[derive(Encode, Decode, Eq, PartialEq, Copy, Clone, RuntimeDebug, PartialOrd, Ord, TypeInfo, MaxEncodedLen)]
-	#[cfg_attr(feature = "std", derive(Serialize, Deserialize))]
-	#[repr(u8)]
-	pub enum TokenSymbol {
-        // TODO: Use either ROC or KSM depending on runtime that's build
-        ROC("Rococo", 12) = 0,
-        // 0 - 19: Zeitgeist & Rococo/Kusama native tokens
-		ZTG("Zeitgeist", 10) = 1,
-        // 20 - 49: Bridged tokens
-        // 50 - 127: Rococo / Kusama parachain tokens
-        AUSD("Acala Dollar", 12) = 50,
-	}
-}
-
 
 /// In a scalar market, users can either choose a `Long` position,
 /// meaning that they think the outcome will be closer to the upper bound
