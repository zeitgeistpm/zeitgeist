// Copyright 2022-2024 Forecasting Technologies LTD.
// Copyright 2021-2022 Zeitgeist PM LLC.
//
// This file is part of Zeitgeist.
//
// Zeitgeist is free software: you can redistribute it and/or modify it
// under the terms of the GNU General Public License as published by the
// Free Software Foundation, either version 3 of the License, or (at
// your option) any later version.
//
// Zeitgeist is distributed in the hope that it will be useful, but
// WITHOUT ANY WARRANTY; without even the implied warranty of
// MERCHANTABILITY or FITNESS FOR A PARTICULAR PURPOSE. See the GNU
// General Public License for more details.
//
// You should have received a copy of the GNU General Public License
// along with Zeitgeist. If not, see <https://www.gnu.org/licenses/>.

mod complete_set_operations_api;
mod deploy_pool_api;
mod dispute_api;
mod distribute_fees;
mod market_builder;
mod market_commons_pallet_api;
mod market_id;
mod market_transition_api;
mod swaps;
mod weights;
mod zeitgeist_asset;
mod zeitgeist_multi_reservable_currency;

pub use complete_set_operations_api::*;
pub use deploy_pool_api::*;
pub use dispute_api::*;
pub use distribute_fees::*;
pub use market_builder::*;
pub use market_commons_pallet_api::*;
pub use market_id::*;
<<<<<<< HEAD
pub use swaps::*;
=======
pub use market_transition_api::*;
pub use swaps::*;
pub use weights::*;
>>>>>>> 9df7e688
pub use zeitgeist_asset::*;
pub use zeitgeist_multi_reservable_currency::*;<|MERGE_RESOLUTION|>--- conflicted
+++ resolved
@@ -36,12 +36,8 @@
 pub use market_builder::*;
 pub use market_commons_pallet_api::*;
 pub use market_id::*;
-<<<<<<< HEAD
-pub use swaps::*;
-=======
 pub use market_transition_api::*;
 pub use swaps::*;
 pub use weights::*;
->>>>>>> 9df7e688
 pub use zeitgeist_asset::*;
 pub use zeitgeist_multi_reservable_currency::*;