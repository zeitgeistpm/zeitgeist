--- conflicted
+++ resolved
@@ -123,16 +123,8 @@
 
                 for i in 0..categories {
                     match self.scoring_rule {
-<<<<<<< HEAD
-                        ScoringRule::Orderbook => assets
+                        ScoringRule::AmmCdaHybrid => assets
                             .push(MarketAssetClass::<MI>::CategoricalOutcome(self.market_id, i)),
-                        ScoringRule::Lmsr => assets
-                            .push(MarketAssetClass::<MI>::CategoricalOutcome(self.market_id, i)),
-=======
-                        ScoringRule::AmmCdaHybrid => {
-                            assets.push(MarketAssetClass::<MI>::CategoricalOutcome(market_id, i))
-                        }
->>>>>>> 73ea2ed0
                         ScoringRule::Parimutuel => {
                             assets.push(MarketAssetClass::<MI>::ParimutuelShare(self.market_id, i))
                         }
@@ -181,16 +173,8 @@
     ) -> Option<MarketAssetClass<MI>> {
         match outcome_report {
             OutcomeReport::Categorical(idx) => match self.scoring_rule {
-<<<<<<< HEAD
-                ScoringRule::Orderbook => {
+                ScoringRule::AmmCdaHybrid => {
                     Some(MarketAssetClass::<MI>::CategoricalOutcome(self.market_id, *idx))
-                }
-                ScoringRule::Lmsr => {
-                    Some(MarketAssetClass::<MI>::CategoricalOutcome(self.market_id, *idx))
-=======
-                ScoringRule::AmmCdaHybrid => {
-                    Some(MarketAssetClass::<MI>::CategoricalOutcome(market_id, *idx))
->>>>>>> 73ea2ed0
                 }
                 ScoringRule::Parimutuel => {
                     Some(MarketAssetClass::<MI>::ParimutuelShare(self.market_id, *idx))
@@ -541,16 +525,11 @@
     )]
     #[test_case(
         MarketType::Scalar(12..=34),
-<<<<<<< HEAD
-        ScoringRule::Lmsr,
+        ScoringRule::AmmCdaHybrid,
         vec![
             MarketAsset::ScalarOutcome(0, ScalarPosition::Long),
             MarketAsset::ScalarOutcome(0, ScalarPosition::Short),
         ];
-=======
-        ScoringRule::AmmCdaHybrid,
-        vec![MarketAsset::ScalarOutcome(0, ScalarPosition::Long), MarketAsset::ScalarOutcome(0, ScalarPosition::Short)];
->>>>>>> 73ea2ed0
         "scalar_market"
     )]
     fn provides_correct_list_of_assets(
