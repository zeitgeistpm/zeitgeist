// Copyright 2022-2024 Forecasting Technologies LTD.
// Copyright 2021-2022 Zeitgeist PM LLC.
//
// This file is part of Zeitgeist.
//
// Zeitgeist is free software: you can redistribute it and/or modify it
// under the terms of the GNU General Public License as published by the
// Free Software Foundation, either version 3 of the License, or (at
// your option) any later version.
//
// Zeitgeist is distributed in the hope that it will be useful, but
// WITHOUT ANY WARRANTY; without even the implied warranty of
// MERCHANTABILITY or FITNESS FOR A PARTICULAR PURPOSE. See the GNU
// General Public License for more details.
//
// You should have received a copy of the GNU General Public License
// along with Zeitgeist. If not, see <https://www.gnu.org/licenses/>.

use crate::types::{MarketAssetClass, OutcomeReport, ScalarPosition};
use alloc::{vec, vec::Vec};
use core::ops::{Range, RangeInclusive};
use parity_scale_codec::{Decode, Encode, HasCompact, MaxEncodedLen};
use scale_info::TypeInfo;
use sp_arithmetic::per_things::Perbill;
use sp_runtime::RuntimeDebug;

/// Types
///
/// * `AI`: Account id
/// * `BA`: Balance type
/// * `BN`: Block number
/// * `M`: Moment (time moment)
/// * `A`: Asset
#[derive(Clone, Decode, Encode, Eq, PartialEq, RuntimeDebug, TypeInfo)]
pub struct Market<AI, BA, BN, M, A> {
    /// Base asset of the market.
    pub base_asset: A,
    /// Creator of this market.
    pub creator: AI,
    /// Creation type.
    pub creation: MarketCreation,
    /// A fee that is charged each trade and given to the market creator.
    pub creator_fee: Perbill,
    /// Oracle that reports the outcome of this market.
    pub oracle: AI,
    /// Metadata for the market, usually a content address of IPFS
    /// hosted JSON. Currently limited to 66 bytes (see `MaxEncodedLen` implementation)
    pub metadata: Vec<u8>,
    /// The type of the market.
    pub market_type: MarketType,
    /// Market start and end
    pub period: MarketPeriod<BN, M>,
    /// Market deadlines.
    pub deadlines: Deadlines<BN>,
    /// The scoring rule used for the market.
    pub scoring_rule: ScoringRule,
    /// The current status of the market.
    pub status: MarketStatus,
    /// The report of the market. Only `Some` if it has been reported.
    pub report: Option<Report<AI, BN>>,
    /// The resolved outcome.
    pub resolved_outcome: Option<OutcomeReport>,
    /// See [`MarketDisputeMechanism`].
    pub dispute_mechanism: Option<MarketDisputeMechanism>,
    /// The bonds reserved for this market.
    pub bonds: MarketBonds<AI, BA>,
    /// The time at which the market was closed early.
    pub early_close: Option<EarlyClose<BN, M>>,
}

impl<AI, BA, BN, M, A> Market<AI, BA, BN, M, A> {
    /// Returns the `ResolutionMechanism` of market, currently either:
    /// - `RedeemTokens`, which implies that the module that handles the state transitions of
    ///    a market is also responsible to provide means for redeeming rewards
    /// - `Noop`, which implies that another module provides the means for redeeming rewards
    pub fn resolution_mechanism(&self) -> ResolutionMechanism {
        match self.scoring_rule {
            ScoringRule::Lmsr | ScoringRule::Orderbook => ResolutionMechanism::RedeemTokens,
            ScoringRule::Parimutuel => ResolutionMechanism::Noop,
        }
    }

    /// Returns whether the market is redeemable, i.e. reward payout is managed within
    /// the same module that controls the state transitions of the underlying market.
    pub fn is_redeemable(&self) -> bool {
        matches!(self.resolution_mechanism(), ResolutionMechanism::RedeemTokens)
    }

<<<<<<< HEAD
    // Returns the number of outcomes for a market.
=======
    /// Returns the number of outcomes for a market.
>>>>>>> 7860c709
    pub fn outcomes(&self) -> u16 {
        match self.market_type {
            MarketType::Categorical(categories) => categories,
            MarketType::Scalar(_) => 2,
        }
    }

    /// Check if `outcome_report` matches the type of this market.
    pub fn matches_outcome_report(&self, outcome_report: &OutcomeReport) -> bool {
        match outcome_report {
            OutcomeReport::Categorical(ref inner) => {
                if let MarketType::Categorical(ref categories) = &self.market_type {
                    inner < categories
                } else {
                    false
                }
            }
            OutcomeReport::Scalar(_) => {
                matches!(&self.market_type, MarketType::Scalar(_))
            }
        }
    }

<<<<<<< HEAD
=======
    /// Returns a `Vec` of all outcomes for `market_id`.
>>>>>>> 7860c709
    pub fn outcome_assets<MI: Copy + HasCompact + MaxEncodedLen>(
        &self,
        market_id: MI,
    ) -> Vec<MarketAssetClass<MI>> {
        match self.market_type {
            MarketType::Categorical(categories) => {
                let mut assets = Vec::new();

                for i in 0..categories {
                    match self.scoring_rule {
                        ScoringRule::Orderbook => {
                            assets.push(MarketAssetClass::<MI>::CategoricalOutcome(market_id, i))
                        }
                        ScoringRule::Lmsr => {
                            assets.push(MarketAssetClass::<MI>::CategoricalOutcome(market_id, i))
                        }
                        ScoringRule::Parimutuel => {
                            assets.push(MarketAssetClass::<MI>::ParimutuelShare(market_id, i))
                        }
                    };
                }

                assets
            }
            MarketType::Scalar(_) => {
                vec![
                    MarketAssetClass::<MI>::ScalarOutcome(market_id, ScalarPosition::Long),
                    MarketAssetClass::<MI>::ScalarOutcome(market_id, ScalarPosition::Short),
                ]
            }
        }
    }

<<<<<<< HEAD
=======
    /// Tries to convert the reported outcome for `market_id` into an asset,
    /// returns `None` if not possible. Cases where `None` is returned are:
    /// - The reported outcome does not exist
    /// - The reported outcome does not have a corresponding asset type
>>>>>>> 7860c709
    pub fn report_into_asset<MI: HasCompact + MaxEncodedLen>(
        &self,
        market_id: MI,
    ) -> Option<MarketAssetClass<MI>> {
        let outcome = if let Some(ref report) = self.report {
            &report.outcome
        } else {
            return None;
        };

        self.outcome_report_into_asset(market_id, outcome)
    }

<<<<<<< HEAD
=======
    /// Tries to convert the resolved outcome for `market_id` into an asset,
    /// returns `None` if not possible. Cases where `None` is returned are:
    /// - The resolved outcome does not exist
    /// - The resolved outcome does not have a corresponding asset type
>>>>>>> 7860c709
    pub fn resolved_outcome_into_asset<MI: HasCompact + MaxEncodedLen>(
        &self,
        market_id: MI,
    ) -> Option<MarketAssetClass<MI>> {
        let outcome = self.resolved_outcome.as_ref()?;
        self.outcome_report_into_asset(market_id, outcome)
    }

<<<<<<< HEAD
=======
    /// Tries to convert a `outcome_report` for `market_id` into an asset,
    /// returns `None` if not possible.
>>>>>>> 7860c709
    fn outcome_report_into_asset<MI: HasCompact + MaxEncodedLen>(
        &self,
        market_id: MI,
        outcome_report: &OutcomeReport,
    ) -> Option<MarketAssetClass<MI>> {
        match outcome_report {
            OutcomeReport::Categorical(idx) => match self.scoring_rule {
                ScoringRule::Orderbook => {
                    Some(MarketAssetClass::<MI>::CategoricalOutcome(market_id, *idx))
                }
                ScoringRule::Lmsr => {
                    Some(MarketAssetClass::<MI>::CategoricalOutcome(market_id, *idx))
                }
                ScoringRule::Parimutuel => {
                    Some(MarketAssetClass::<MI>::ParimutuelShare(market_id, *idx))
                }
            },
            OutcomeReport::Scalar(_) => None,
        }
    }
}

/// Tracks the status of a bond.
#[derive(Clone, Decode, Encode, MaxEncodedLen, PartialEq, Eq, RuntimeDebug, TypeInfo)]
pub struct Bond<AI, BA> {
    /// The account that reserved the bond.
    pub who: AI,
    /// The amount reserved.
    pub value: BA,
    /// `true` if and only if the bond is unreserved and/or (partially) slashed.
    pub is_settled: bool,
}

impl<AI, BA> Bond<AI, BA> {
    pub fn new(who: AI, value: BA) -> Bond<AI, BA> {
        Bond { who, value, is_settled: false }
    }
}

/// Tracks bonds associated with a prediction market.
#[derive(Clone, Decode, Encode, MaxEncodedLen, PartialEq, Eq, RuntimeDebug, TypeInfo)]
pub struct MarketBonds<AI, BA> {
    pub creation: Option<Bond<AI, BA>>,
    pub oracle: Option<Bond<AI, BA>>,
    pub outsider: Option<Bond<AI, BA>>,
    pub dispute: Option<Bond<AI, BA>>,
    pub close_request: Option<Bond<AI, BA>>,
    pub close_dispute: Option<Bond<AI, BA>>,
}

impl<AI: Ord, BA: frame_support::traits::tokens::Balance> MarketBonds<AI, BA> {
    /// Return the combined value of the open bonds for `who`.
    pub fn total_amount_bonded(&self, who: &AI) -> BA {
        let value_or_default = |bond: &Option<Bond<AI, BA>>| match bond {
            Some(bond) if bond.who == *who => bond.value,
            _ => BA::zero(),
        };
        value_or_default(&self.creation)
            .saturating_add(value_or_default(&self.oracle))
            .saturating_add(value_or_default(&self.outsider))
            .saturating_add(value_or_default(&self.dispute))
            .saturating_add(value_or_default(&self.close_request))
            .saturating_add(value_or_default(&self.close_dispute))
    }
}

// Used primarily for testing purposes.
impl<AI, BA> Default for MarketBonds<AI, BA> {
    fn default() -> Self {
        MarketBonds {
            creation: None,
            oracle: None,
            outsider: None,
            dispute: None,
            close_request: None,
            close_dispute: None,
        }
    }
}

impl<AI, BA, BN, M, A> MaxEncodedLen for Market<AI, BA, BN, M, A>
where
    AI: MaxEncodedLen,
    BA: MaxEncodedLen,
    BN: MaxEncodedLen,
    M: MaxEncodedLen,
    A: MaxEncodedLen,
{
    fn max_encoded_len() -> usize {
        AI::max_encoded_len()
            .saturating_add(A::max_encoded_len())
            .saturating_add(MarketCreation::max_encoded_len())
            .saturating_add(Perbill::max_encoded_len())
            .saturating_add(AI::max_encoded_len())
            // We assume that at max. a 512 bit hash function is used
            .saturating_add(u8::max_encoded_len().saturating_mul(68))
            .saturating_add(MarketType::max_encoded_len())
            .saturating_add(<MarketPeriod<BN, M>>::max_encoded_len())
            .saturating_add(Deadlines::<BN>::max_encoded_len())
            .saturating_add(ScoringRule::max_encoded_len())
            .saturating_add(MarketStatus::max_encoded_len())
            .saturating_add(<Option<Report<AI, BN>>>::max_encoded_len())
            .saturating_add(<Option<OutcomeReport>>::max_encoded_len())
            .saturating_add(<Option<MarketDisputeMechanism>>::max_encoded_len())
            .saturating_add(<MarketBonds<AI, BA>>::max_encoded_len())
            .saturating_add(<Option<EarlyClose<BN, M>>>::max_encoded_len())
    }
}

/// Defines the type of market creation.
#[derive(Clone, Decode, Encode, MaxEncodedLen, PartialEq, Eq, RuntimeDebug, TypeInfo)]
pub enum MarketCreation {
    // A completely permissionless market that requires a higher
    // validity bond. May resolve as `Invalid`.
    Permissionless,
    // An advised market that must pass inspection by the advisory
    // committee. After being approved will never resolve as `Invalid`.
    Advised,
}

/// Defines a global dispute item for the initialisation of a global dispute.
#[derive(Clone, Decode, Encode, MaxEncodedLen, PartialEq, Eq, RuntimeDebug, TypeInfo)]
pub struct GlobalDisputeItem<AccountId, Balance> {
    /// The account that already paid somehow for the outcome.
    pub owner: AccountId,
    /// The outcome that was already paid for
    /// and should be added as vote outcome inside global disputes.
    pub outcome: OutcomeReport,
    /// The initial amount added in the global dispute vote system initially for the outcome.
    pub initial_vote_amount: Balance,
}

#[derive(Clone, Decode, Encode, Eq, MaxEncodedLen, PartialEq, RuntimeDebug, TypeInfo)]
pub struct MarketDispute<AccountId, BlockNumber, Balance> {
    pub at: BlockNumber,
    pub by: AccountId,
    pub outcome: OutcomeReport,
    pub bond: Balance,
}

/// How a market should resolve disputes
#[derive(Clone, Decode, Encode, Eq, MaxEncodedLen, PartialEq, RuntimeDebug, TypeInfo)]
pub enum MarketDisputeMechanism {
    Authorized,
    Court,
    SimpleDisputes,
}

/// Defines whether the period is represented as a blocknumber or a timestamp.
///
/// ****** IMPORTANT *****
///
/// Must be an exclusive range because:
///
/// 1. `zrml_predition_markets::Pallet::admin_move_market_to_closed` uses the current block as the
/// end period.
/// 2. The liquidity mining pallet takes into consideration the different between the two blocks.
/// So 1..5 correctly outputs 4 (`5 - 1`) while 1..=5 would incorrectly output the same 4.
/// 3. With inclusive ranges it is not possible to express empty ranges and this feature
/// mostly conflicts with existent tests and corner cases.
#[derive(Clone, Decode, Encode, Eq, PartialEq, RuntimeDebug, TypeInfo)]
pub enum MarketPeriod<BN, M> {
    Block(Range<BN>),
    Timestamp(Range<M>),
}

impl<BN: MaxEncodedLen, M: MaxEncodedLen> MaxEncodedLen for MarketPeriod<BN, M> {
    fn max_encoded_len() -> usize {
        // Since it is an enum, the biggest element is the only one of interest here.
        BN::max_encoded_len().max(M::max_encoded_len()).saturating_mul(2).saturating_add(1)
    }
}

#[derive(Clone, Decode, Encode, Eq, MaxEncodedLen, PartialEq, RuntimeDebug, TypeInfo)]
pub struct EarlyClose<BN, M> {
    pub old: MarketPeriod<BN, M>,
    pub new: MarketPeriod<BN, M>,
    pub state: EarlyCloseState,
}

#[derive(Clone, Decode, Encode, Eq, PartialEq, MaxEncodedLen, RuntimeDebug, TypeInfo)]
pub enum EarlyCloseState {
    ScheduledAsMarketCreator,
    ScheduledAsOther,
    Disputed,
    Rejected,
}

/// Defines deadlines for market.
#[derive(
    Clone, Copy, Decode, Default, Encode, Eq, MaxEncodedLen, PartialEq, RuntimeDebug, TypeInfo,
)]
pub struct Deadlines<BN> {
    pub grace_period: BN,
    pub oracle_duration: BN,
    pub dispute_duration: BN,
}

#[derive(TypeInfo, Clone, Copy, Encode, Eq, Decode, MaxEncodedLen, PartialEq, RuntimeDebug)]
pub enum ScoringRule {
    Lmsr,
    Orderbook,
    Parimutuel,
}

/// Defines the state of the market.
#[derive(Clone, Copy, Decode, Encode, Eq, MaxEncodedLen, PartialEq, RuntimeDebug, TypeInfo)]
pub enum MarketStatus {
    /// The market has been proposed and is either waiting for approval
    /// from the governing committee, or hasn't reach its delay yet.
    Proposed,
    /// Trading on the market is active.
    Active,
    /// Trading on the market has concluded.
    Closed,
    /// The market has been reported.
    Reported,
    /// The market outcome is being disputed.
    Disputed,
    /// The market outcome has been resolved and can be cleaned up
    /// after the `MarketWipeDelay`.
    Resolved,
}

/// Defines the type of market.
/// All markets also have themin_assets_out `Invalid` resolution.
#[derive(Clone, Decode, Encode, PartialEq, Eq, RuntimeDebug, TypeInfo)]
pub enum MarketType {
    /// A market with a number of categorical outcomes.
    Categorical(u16),
    /// A market with a range of potential outcomes.
    Scalar(RangeInclusive<u128>),
}

impl MaxEncodedLen for MarketType {
    fn max_encoded_len() -> usize {
        u128::max_encoded_len().saturating_mul(2).saturating_add(1)
    }
}

#[derive(Clone, Decode, Encode, Eq, MaxEncodedLen, PartialEq, RuntimeDebug, TypeInfo)]
pub struct Report<AccountId, BlockNumber> {
    pub at: BlockNumber,
    pub by: AccountId,
    pub outcome: OutcomeReport,
}

#[derive(Clone, Decode, Encode, Eq, MaxEncodedLen, PartialEq, RuntimeDebug, TypeInfo)]
pub struct AuthorityReport<BlockNumber> {
    pub resolve_at: BlockNumber,
    pub outcome: OutcomeReport,
}

pub enum ResolutionMechanism {
    RedeemTokens,
    Noop,
}

#[cfg(test)]
mod tests {
    use crate::{
        market::*,
        types::{Asset, MarketAsset},
    };
    use test_case::test_case;
    type Market = crate::market::Market<u32, u32, u32, u32, Asset<u32>>;

    #[test_case(
        MarketType::Categorical(6),
        OutcomeReport::Categorical(3),
        true;
        "categorical market ok"
    )]
    #[test_case(
        MarketType::Categorical(6),
        OutcomeReport::Categorical(6),
        false;
        "categorical market report equals number of categories"
    )]
    #[test_case(
        MarketType::Categorical(6),
        OutcomeReport::Categorical(7),
        false;
        "categorical market report larger than number of categories"
    )]
    #[test_case(
        MarketType::Categorical(6),
        OutcomeReport::Scalar(3),
        false;
        "categorical market report is scalar"
    )]
    #[test_case(
        MarketType::Scalar(12..=34),
        OutcomeReport::Scalar(23),
        true;
        "scalar market ok"
    )]
    #[test_case(
        MarketType::Scalar(12..=34),
        OutcomeReport::Scalar(1),
        true;
        "scalar market short"
    )]
    #[test_case(
        MarketType::Scalar(12..=34),
        OutcomeReport::Scalar(45),
        true;
        "scalar market long"
    )]
    #[test_case(
        MarketType::Scalar(12..=34),
        OutcomeReport::Categorical(23),
        false;
        "scalar market report is categorical"
    )]
    fn market_matches_outcome_report(
        market_type: MarketType,
        outcome_report: OutcomeReport,
        expected: bool,
    ) {
        let market = Market {
            base_asset: Asset::Ztg,
            creator: 1,
            creation: MarketCreation::Permissionless,
            creator_fee: Default::default(),
            oracle: 3,
            metadata: vec![4u8; 5],
            market_type, // : MarketType::Categorical(6),
            period: MarketPeriod::Block(7..8),
            deadlines: Deadlines {
                grace_period: 1_u32,
                oracle_duration: 1_u32,
                dispute_duration: 1_u32,
            },
            scoring_rule: ScoringRule::Lmsr,
            status: MarketStatus::Active,
            report: None,
            resolved_outcome: None,
            dispute_mechanism: Some(MarketDisputeMechanism::Authorized),
            bonds: MarketBonds::default(),
            early_close: None,
        };
        assert_eq!(market.matches_outcome_report(&outcome_report), expected);
    }

    #[test_case(
        MarketType::Categorical(2),
        ScoringRule::Lmsr,
        vec![MarketAsset::CategoricalOutcome(0, 0), MarketAsset::CategoricalOutcome(0, 1)];
        "categorical_market_lmsr"
    )]
    #[test_case(
        MarketType::Categorical(2),
        ScoringRule::Orderbook,
        vec![MarketAsset::CategoricalOutcome(0, 0), MarketAsset::CategoricalOutcome(0, 1)];
        "categorical_market_orderbook"
    )]
    #[test_case(
        MarketType::Categorical(2),
        ScoringRule::Parimutuel,
        vec![MarketAsset::ParimutuelShare(0, 0), MarketAsset::ParimutuelShare(0, 1)];
        "categorical_market_parimutuel"
    )]
    #[test_case(
        MarketType::Scalar(12..=34),
        ScoringRule::Lmsr,
        vec![MarketAsset::ScalarOutcome(0, ScalarPosition::Long), MarketAsset::ScalarOutcome(0, ScalarPosition::Short)];
        "scalar_market"
    )]
    fn provides_correct_list_of_assets(
        market_type: MarketType,
        scoring_rule: ScoringRule,
        expected: Vec<MarketAsset>,
    ) {
        let market = Market {
            base_asset: Asset::Ztg,
            creator: 1,
            creation: MarketCreation::Permissionless,
            creator_fee: Default::default(),
            oracle: 3,
            metadata: vec![4u8; 5],
            market_type,
            period: MarketPeriod::Block(7..8),
            deadlines: Deadlines {
                grace_period: 1_u32,
                oracle_duration: 1_u32,
                dispute_duration: 1_u32,
            },
            scoring_rule,
            status: MarketStatus::Active,
            report: None,
            resolved_outcome: None,
            dispute_mechanism: Some(MarketDisputeMechanism::Authorized),
            bonds: MarketBonds::default(),
            early_close: None,
        };
        assert_eq!(market.outcome_assets(0), expected);
    }

    #[test_case(
        MarketType::Categorical(2),
        ScoringRule::Lmsr,
        OutcomeReport::Categorical(2),
        Some(MarketAsset::CategoricalOutcome(0, 2));
        "categorical_market_lmsr"
    )]
    #[test_case(
        MarketType::Categorical(2),
        ScoringRule::Orderbook,
        OutcomeReport::Categorical(2),
        Some(MarketAsset::CategoricalOutcome(0, 2));
        "categorical_market_orderbook"
    )]
    #[test_case(
        MarketType::Categorical(2),
        ScoringRule::Parimutuel,
        OutcomeReport::Categorical(2),
        Some(MarketAsset::ParimutuelShare(0, 2));
        "categorical_market_parimutuel"
    )]
    #[test_case(
        MarketType::Scalar(12..=34),
        ScoringRule::Lmsr,
        OutcomeReport::Scalar(2),
        None;
        "scalar_market"
    )]
    fn converts_outcome_correctly(
        market_type: MarketType,
        scoring_rule: ScoringRule,
        outcome: OutcomeReport,
        expected: Option<MarketAsset>,
    ) {
        let report = Some(Report {
            at: Default::default(),
            by: Default::default(),
            outcome: outcome.clone(),
        });

        let market = Market {
            base_asset: Asset::Ztg,
            creator: 1,
            creation: MarketCreation::Permissionless,
            creator_fee: Default::default(),
            oracle: 3,
            metadata: vec![4u8; 5],
            market_type,
            period: MarketPeriod::Block(7..8),
            deadlines: Deadlines {
                grace_period: 1_u32,
                oracle_duration: 1_u32,
                dispute_duration: 1_u32,
            },
            scoring_rule,
            status: MarketStatus::Active,
            report,
            resolved_outcome: Some(outcome),
            dispute_mechanism: Some(MarketDisputeMechanism::Authorized),
            bonds: MarketBonds::default(),
            early_close: None,
        };
        assert_eq!(market.resolved_outcome_into_asset(0), expected);
        assert_eq!(market.report_into_asset(0), expected);
    }

    #[test]
    fn max_encoded_len_market_type() {
        // `MarketType::Scalar` is the largest enum variant.
        let market_type = MarketType::Scalar(1u128..=2);
        let len = parity_scale_codec::Encode::encode(&market_type).len();
        assert_eq!(MarketType::max_encoded_len(), len);
    }

    #[test]
    fn max_encoded_len_market_period() {
        let market_period: MarketPeriod<u32, u32> = MarketPeriod::Block(Default::default());
        let len = parity_scale_codec::Encode::encode(&market_period).len();
        assert_eq!(MarketPeriod::<u32, u32>::max_encoded_len(), len);
    }
}<|MERGE_RESOLUTION|>--- conflicted
+++ resolved
@@ -86,11 +86,7 @@
         matches!(self.resolution_mechanism(), ResolutionMechanism::RedeemTokens)
     }
 
-<<<<<<< HEAD
-    // Returns the number of outcomes for a market.
-=======
     /// Returns the number of outcomes for a market.
->>>>>>> 7860c709
     pub fn outcomes(&self) -> u16 {
         match self.market_type {
             MarketType::Categorical(categories) => categories,
@@ -114,10 +110,7 @@
         }
     }
 
-<<<<<<< HEAD
-=======
     /// Returns a `Vec` of all outcomes for `market_id`.
->>>>>>> 7860c709
     pub fn outcome_assets<MI: Copy + HasCompact + MaxEncodedLen>(
         &self,
         market_id: MI,
@@ -151,13 +144,10 @@
         }
     }
 
-<<<<<<< HEAD
-=======
     /// Tries to convert the reported outcome for `market_id` into an asset,
     /// returns `None` if not possible. Cases where `None` is returned are:
     /// - The reported outcome does not exist
     /// - The reported outcome does not have a corresponding asset type
->>>>>>> 7860c709
     pub fn report_into_asset<MI: HasCompact + MaxEncodedLen>(
         &self,
         market_id: MI,
@@ -171,13 +161,10 @@
         self.outcome_report_into_asset(market_id, outcome)
     }
 
-<<<<<<< HEAD
-=======
     /// Tries to convert the resolved outcome for `market_id` into an asset,
     /// returns `None` if not possible. Cases where `None` is returned are:
     /// - The resolved outcome does not exist
     /// - The resolved outcome does not have a corresponding asset type
->>>>>>> 7860c709
     pub fn resolved_outcome_into_asset<MI: HasCompact + MaxEncodedLen>(
         &self,
         market_id: MI,
@@ -186,11 +173,8 @@
         self.outcome_report_into_asset(market_id, outcome)
     }
 
-<<<<<<< HEAD
-=======
     /// Tries to convert a `outcome_report` for `market_id` into an asset,
     /// returns `None` if not possible.
->>>>>>> 7860c709
     fn outcome_report_into_asset<MI: HasCompact + MaxEncodedLen>(
         &self,
         market_id: MI,
