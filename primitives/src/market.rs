// Copyright 2022-2023 Forecasting Technologies LTD.
// Copyright 2021-2022 Zeitgeist PM LLC.
//
// This file is part of Zeitgeist.
//
// Zeitgeist is free software: you can redistribute it and/or modify it
// under the terms of the GNU General Public License as published by the
// Free Software Foundation, either version 3 of the License, or (at
// your option) any later version.
//
// Zeitgeist is distributed in the hope that it will be useful, but
// WITHOUT ANY WARRANTY; without even the implied warranty of
// MERCHANTABILITY or FITNESS FOR A PARTICULAR PURPOSE. See the GNU
// General Public License for more details.
//
// You should have received a copy of the GNU General Public License
// along with Zeitgeist. If not, see <https://www.gnu.org/licenses/>.

use crate::{pool::ScoringRule, types::OutcomeReport};
use alloc::vec::Vec;
use core::ops::{Range, RangeInclusive};
use parity_scale_codec::{Decode, Encode, MaxEncodedLen};
use scale_info::TypeInfo;
use sp_arithmetic::per_things::Perbill;
use sp_runtime::RuntimeDebug;

/// Types
///
/// * `AI`: Account id
/// * `BA`: Balance type
/// * `BN`: Block number
/// * `M`: Moment (time moment)
/// * `A`: Asset
#[derive(Clone, Decode, Encode, Eq, PartialEq, RuntimeDebug, TypeInfo)]
pub struct Market<AI, BA, BN, M, A> {
    /// Base asset of the market.
    pub base_asset: A,
    /// Creator of this market.
    pub creator: AI,
    /// Creation type.
    pub creation: MarketCreation,
    /// A fee that is charged each trade and given to the market creator.
    pub creator_fee: Perbill,
    /// Oracle that reports the outcome of this market.
    pub oracle: AI,
    /// Metadata for the market, usually a content address of IPFS
    /// hosted JSON. Currently limited to 66 bytes (see `MaxEncodedLen` implementation)
    pub metadata: Vec<u8>,
    /// The type of the market.
    pub market_type: MarketType,
    /// Market start and end
    pub period: MarketPeriod<BN, M>,
    /// Market deadlines.
    pub deadlines: Deadlines<BN>,
    /// The scoring rule used for the market.
    pub scoring_rule: ScoringRule,
    /// The current status of the market.
    pub status: MarketStatus,
    /// The report of the market. Only `Some` if it has been reported.
    pub report: Option<Report<AI, BN>>,
    /// The resolved outcome.
    pub resolved_outcome: Option<OutcomeReport>,
    /// See [`MarketDisputeMechanism`].
    pub dispute_mechanism: MarketDisputeMechanism,
    /// The bonds reserved for this market.
    pub bonds: MarketBonds<AI, BA>,
    /// The time at which the market was closed prematurely.
    pub premature_close: Option<PrematureClose<BN, M>>,
}

/// Tracks the status of a bond.
#[derive(Clone, Decode, Encode, MaxEncodedLen, PartialEq, Eq, RuntimeDebug, TypeInfo)]
pub struct Bond<AI, BA> {
    /// The account that reserved the bond.
    pub who: AI,
    /// The amount reserved.
    pub value: BA,
    /// `true` if and only if the bond is unreserved and/or (partially) slashed.
    pub is_settled: bool,
}

impl<AI, BA> Bond<AI, BA> {
    pub fn new(who: AI, value: BA) -> Bond<AI, BA> {
        Bond { who, value, is_settled: false }
    }
}

/// Tracks bonds associated with a prediction market.
#[derive(Clone, Decode, Encode, MaxEncodedLen, PartialEq, Eq, RuntimeDebug, TypeInfo)]
pub struct MarketBonds<AI, BA> {
    pub creation: Option<Bond<AI, BA>>,
    pub oracle: Option<Bond<AI, BA>>,
    pub outsider: Option<Bond<AI, BA>>,
<<<<<<< HEAD
    pub close_request: Option<Bond<AI, BA>>,
    pub close_dispute: Option<Bond<AI, BA>>,
=======
    pub dispute: Option<Bond<AI, BA>>,
>>>>>>> 851c8039
}

impl<AI: Ord, BA: frame_support::traits::tokens::Balance> MarketBonds<AI, BA> {
    /// Return the combined value of the open bonds for `who`.
    pub fn total_amount_bonded(&self, who: &AI) -> BA {
        let value_or_default = |bond: &Option<Bond<AI, BA>>| match bond {
            Some(bond) if bond.who == *who => bond.value,
            _ => BA::zero(),
        };
        value_or_default(&self.creation)
            .saturating_add(value_or_default(&self.oracle))
            .saturating_add(value_or_default(&self.outsider))
<<<<<<< HEAD
            .saturating_add(value_or_default(&self.close_request))
            .saturating_add(value_or_default(&self.close_dispute))
=======
            .saturating_add(value_or_default(&self.dispute))
>>>>>>> 851c8039
    }
}

// Used primarily for testing purposes.
impl<AI, BA> Default for MarketBonds<AI, BA> {
    fn default() -> Self {
<<<<<<< HEAD
        MarketBonds {
            creation: None,
            oracle: None,
            outsider: None,
            close_request: None,
            close_dispute: None,
        }
=======
        MarketBonds { creation: None, oracle: None, outsider: None, dispute: None }
>>>>>>> 851c8039
    }
}

impl<AI, BA, BN, M, A> Market<AI, BA, BN, M, A> {
    // Returns the number of outcomes for a market.
    pub fn outcomes(&self) -> u16 {
        match self.market_type {
            MarketType::Categorical(categories) => categories,
            MarketType::Scalar(_) => 2,
        }
    }

    /// Check if `outcome_report` matches the type of this market.
    pub fn matches_outcome_report(&self, outcome_report: &OutcomeReport) -> bool {
        match outcome_report {
            OutcomeReport::Categorical(ref inner) => {
                if let MarketType::Categorical(ref categories) = &self.market_type {
                    inner < categories
                } else {
                    false
                }
            }
            OutcomeReport::Scalar(_) => {
                matches!(&self.market_type, MarketType::Scalar(_))
            }
        }
    }
}

impl<AI, BA, BN, M, A> MaxEncodedLen for Market<AI, BA, BN, M, A>
where
    AI: MaxEncodedLen,
    BA: MaxEncodedLen,
    BN: MaxEncodedLen,
    M: MaxEncodedLen,
    A: MaxEncodedLen,
{
    fn max_encoded_len() -> usize {
        AI::max_encoded_len()
            .saturating_add(A::max_encoded_len())
            .saturating_add(MarketCreation::max_encoded_len())
            .saturating_add(Perbill::max_encoded_len())
            .saturating_add(AI::max_encoded_len())
            // We assume that at max. a 512 bit hash function is used
            .saturating_add(u8::max_encoded_len().saturating_mul(68))
            .saturating_add(MarketType::max_encoded_len())
            .saturating_add(<MarketPeriod<BN, M>>::max_encoded_len())
            .saturating_add(Deadlines::<BN>::max_encoded_len())
            .saturating_add(ScoringRule::max_encoded_len())
            .saturating_add(MarketStatus::max_encoded_len())
            .saturating_add(<Option<Report<AI, BN>>>::max_encoded_len())
            .saturating_add(<Option<OutcomeReport>>::max_encoded_len())
            .saturating_add(<MarketDisputeMechanism>::max_encoded_len())
            .saturating_add(<MarketBonds<AI, BA>>::max_encoded_len())
    }
}

/// Defines the type of market creation.
#[derive(Clone, Decode, Encode, MaxEncodedLen, PartialEq, Eq, RuntimeDebug, TypeInfo)]
pub enum MarketCreation {
    // A completely permissionless market that requires a higher
    // validity bond. May resolve as `Invalid`.
    Permissionless,
    // An advised market that must pass inspection by the advisory
    // committee. After being approved will never resolve as `Invalid`.
    Advised,
}

/// Defines a global dispute item for the initialisation of a global dispute.
#[derive(Clone, Decode, Encode, MaxEncodedLen, PartialEq, Eq, RuntimeDebug, TypeInfo)]
pub struct GlobalDisputeItem<AccountId, Balance> {
    /// The account that already paid somehow for the outcome.
    pub owner: AccountId,
    /// The outcome that was already paid for
    /// and should be added as vote outcome inside global disputes.
    pub outcome: OutcomeReport,
    /// The initial amount added in the global dispute vote system initially for the outcome.
    pub initial_vote_amount: Balance,
}

// TODO to remove, when Disputes storage item is removed
#[derive(Clone, Decode, Encode, Eq, MaxEncodedLen, PartialEq, RuntimeDebug, TypeInfo)]
pub struct OldMarketDispute<AccountId, BlockNumber> {
    pub at: BlockNumber,
    pub by: AccountId,
    pub outcome: OutcomeReport,
}

#[derive(Clone, Decode, Encode, Eq, MaxEncodedLen, PartialEq, RuntimeDebug, TypeInfo)]
pub struct MarketDispute<AccountId, BlockNumber, Balance> {
    pub at: BlockNumber,
    pub by: AccountId,
    pub outcome: OutcomeReport,
    pub bond: Balance,
}

/// How a market should resolve disputes
#[derive(Clone, Decode, Encode, Eq, MaxEncodedLen, PartialEq, RuntimeDebug, TypeInfo)]
pub enum MarketDisputeMechanism {
    Authorized,
    Court,
    SimpleDisputes,
}

/// Defines whether the period is represented as a blocknumber or a timestamp.
///
/// ****** IMPORTANT *****
///
/// Must be an exclusive range because:
///
/// 1. `zrml_predition_markets::Pallet::admin_move_market_to_closed` uses the current block as the
/// end period.
/// 2. The liquidity mining pallet takes into consideration the different between the two blocks.
/// So 1..5 correctly outputs 4 (`5 - 1`) while 1..=5 would incorrectly output the same 4.
/// 3. With inclusive ranges it is not possible to express empty ranges and this feature
/// mostly conflicts with existent tests and corner cases.
#[derive(Clone, Decode, Encode, Eq, PartialEq, RuntimeDebug, TypeInfo)]
pub enum MarketPeriod<BN, M> {
    Block(Range<BN>),
    Timestamp(Range<M>),
}

impl<BN: MaxEncodedLen, M: MaxEncodedLen> MaxEncodedLen for MarketPeriod<BN, M> {
    fn max_encoded_len() -> usize {
        // Since it is an enum, the biggest element is the only one of interest here.
        BN::max_encoded_len().max(M::max_encoded_len()).saturating_mul(2).saturating_add(1)
    }
}

#[derive(Clone, Decode, Encode, Eq, MaxEncodedLen, PartialEq, RuntimeDebug, TypeInfo)]
pub struct PrematureClose<BN, M> {
    pub old: MarketPeriod<BN, M>,
    pub new: MarketPeriod<BN, M>,
    pub state: PrematureCloseState,
}

#[derive(Clone, Decode, Encode, Eq, PartialEq, MaxEncodedLen, RuntimeDebug, TypeInfo)]
pub enum PrematureCloseState {
    ScheduledAsMarketCreator,
    ScheduledAsOther,
    Disputed,
    Rejected,
}

/// Defines deadlines for market.
#[derive(
    Clone, Copy, Decode, Default, Encode, Eq, MaxEncodedLen, PartialEq, RuntimeDebug, TypeInfo,
)]
pub struct Deadlines<BN> {
    pub grace_period: BN,
    pub oracle_duration: BN,
    pub dispute_duration: BN,
}

/// Defines the state of the market.
#[derive(Clone, Copy, Decode, Encode, Eq, MaxEncodedLen, PartialEq, RuntimeDebug, TypeInfo)]
pub enum MarketStatus {
    /// The market has been proposed and is either waiting for approval
    /// from the governing committee, or hasn't reach its delay yet.
    Proposed,
    /// Trading on the market is active.
    Active,
    /// Trading on the market is temporarily paused.
    Suspended,
    /// Trading on the market has concluded.
    Closed,
    /// The market is collecting subsidy.
    CollectingSubsidy,
    /// The market was discarded due to insufficient subsidy.
    InsufficientSubsidy,
    /// The market has been reported.
    Reported,
    /// The market outcome is being disputed.
    Disputed,
    /// The market outcome has been resolved and can be cleaned up
    /// after the `MarketWipeDelay`.
    Resolved,
}

/// Defines the type of market.
/// All markets also have themin_assets_out `Invalid` resolution.
#[derive(Clone, Decode, Encode, PartialEq, Eq, RuntimeDebug, TypeInfo)]
pub enum MarketType {
    /// A market with a number of categorical outcomes.
    Categorical(u16),
    /// A market with a range of potential outcomes.
    Scalar(RangeInclusive<u128>),
}

impl MaxEncodedLen for MarketType {
    fn max_encoded_len() -> usize {
        u128::max_encoded_len().saturating_mul(2).saturating_add(1)
    }
}

#[derive(Clone, Decode, Encode, Eq, MaxEncodedLen, PartialEq, RuntimeDebug, TypeInfo)]
pub struct Report<AccountId, BlockNumber> {
    pub at: BlockNumber,
    pub by: AccountId,
    pub outcome: OutcomeReport,
}

#[derive(Clone, Decode, Encode, Eq, MaxEncodedLen, PartialEq, RuntimeDebug, TypeInfo)]
pub struct AuthorityReport<BlockNumber> {
    pub resolve_at: BlockNumber,
    pub outcome: OutcomeReport,
}

/// Contains a market id and the market period.
///
/// * `BN`: Block Number
/// * `MO`: Moment (Time moment)
/// * `MI`: Market Id
#[derive(TypeInfo, Clone, Eq, PartialEq, Decode, Encode, MaxEncodedLen, RuntimeDebug)]
pub struct SubsidyUntil<BN, MO, MI> {
    /// Market id of associated market.
    pub market_id: MI,
    /// Market start and end.
    pub period: MarketPeriod<BN, MO>,
}

#[cfg(test)]
mod tests {
    use crate::{market::*, types::Asset};
    use test_case::test_case;
    type Market = crate::market::Market<u32, u32, u32, u32, Asset<u32>>;

    #[test_case(
        MarketType::Categorical(6),
        OutcomeReport::Categorical(3),
        true;
        "categorical market ok"
    )]
    #[test_case(
        MarketType::Categorical(6),
        OutcomeReport::Categorical(6),
        false;
        "categorical market report equals number of categories"
    )]
    #[test_case(
        MarketType::Categorical(6),
        OutcomeReport::Categorical(7),
        false;
        "categorical market report larger than number of categories"
    )]
    #[test_case(
        MarketType::Categorical(6),
        OutcomeReport::Scalar(3),
        false;
        "categorical market report is scalar"
    )]
    #[test_case(
        MarketType::Scalar(12..=34),
        OutcomeReport::Scalar(23),
        true;
        "scalar market ok"
    )]
    #[test_case(
        MarketType::Scalar(12..=34),
        OutcomeReport::Scalar(1),
        true;
        "scalar market short"
    )]
    #[test_case(
        MarketType::Scalar(12..=34),
        OutcomeReport::Scalar(45),
        true;
        "scalar market long"
    )]
    #[test_case(
        MarketType::Scalar(12..=34),
        OutcomeReport::Categorical(23),
        false;
        "scalar market report is categorical"
    )]
    fn market_matches_outcome_report(
        market_type: MarketType,
        outcome_report: OutcomeReport,
        expected: bool,
    ) {
        let market = Market {
            base_asset: Asset::Ztg,
            creator: 1,
            creation: MarketCreation::Permissionless,
            creator_fee: Default::default(),
            oracle: 3,
            metadata: vec![4u8; 5],
            market_type, // : MarketType::Categorical(6),
            period: MarketPeriod::Block(7..8),
            deadlines: Deadlines {
                grace_period: 1_u32,
                oracle_duration: 1_u32,
                dispute_duration: 1_u32,
            },
            scoring_rule: ScoringRule::CPMM,
            status: MarketStatus::Active,
            report: None,
            resolved_outcome: None,
            dispute_mechanism: MarketDisputeMechanism::Authorized,
            bonds: MarketBonds::default(),
        };
        assert_eq!(market.matches_outcome_report(&outcome_report), expected);
    }

    #[test]
    fn max_encoded_len_market_type() {
        // `MarketType::Scalar` is the largest enum variant.
        let market_type = MarketType::Scalar(1u128..=2);
        let len = parity_scale_codec::Encode::encode(&market_type).len();
        assert_eq!(MarketType::max_encoded_len(), len);
    }

    #[test]
    fn max_encoded_len_market_period() {
        let market_period: MarketPeriod<u32, u32> = MarketPeriod::Block(Default::default());
        let len = parity_scale_codec::Encode::encode(&market_period).len();
        assert_eq!(MarketPeriod::<u32, u32>::max_encoded_len(), len);
    }
}<|MERGE_RESOLUTION|>--- conflicted
+++ resolved
@@ -91,12 +91,9 @@
     pub creation: Option<Bond<AI, BA>>,
     pub oracle: Option<Bond<AI, BA>>,
     pub outsider: Option<Bond<AI, BA>>,
-<<<<<<< HEAD
+    pub dispute: Option<Bond<AI, BA>>,
     pub close_request: Option<Bond<AI, BA>>,
     pub close_dispute: Option<Bond<AI, BA>>,
-=======
-    pub dispute: Option<Bond<AI, BA>>,
->>>>>>> 851c8039
 }
 
 impl<AI: Ord, BA: frame_support::traits::tokens::Balance> MarketBonds<AI, BA> {
@@ -109,29 +106,23 @@
         value_or_default(&self.creation)
             .saturating_add(value_or_default(&self.oracle))
             .saturating_add(value_or_default(&self.outsider))
-<<<<<<< HEAD
+            .saturating_add(value_or_default(&self.dispute))
             .saturating_add(value_or_default(&self.close_request))
             .saturating_add(value_or_default(&self.close_dispute))
-=======
-            .saturating_add(value_or_default(&self.dispute))
->>>>>>> 851c8039
     }
 }
 
 // Used primarily for testing purposes.
 impl<AI, BA> Default for MarketBonds<AI, BA> {
     fn default() -> Self {
-<<<<<<< HEAD
         MarketBonds {
             creation: None,
             oracle: None,
             outsider: None,
+            dispute: None,
             close_request: None,
             close_dispute: None,
         }
-=======
-        MarketBonds { creation: None, oracle: None, outsider: None, dispute: None }
->>>>>>> 851c8039
     }
 }
 
