--- conflicted
+++ resolved
@@ -70,9 +70,6 @@
     pub early_close: Option<EarlyClose<BN, M>>,
 }
 
-<<<<<<< HEAD
-impl<AI, BA, BN, M, A, MI> Market<AI, BA, BN, M, A, MI> {
-=======
 impl<AI, BA, BN, M, A, MI> Market<AI, BA, BN, M, A, MI>
 where
     MI: Copy + HasCompact + MaxEncodedLen,
@@ -81,7 +78,6 @@
     /// - `RedeemTokens`, which implies that the module that handles the state transitions of
     ///    a market is also responsible to provide means for redeeming rewards
     /// - `Noop`, which implies that another module provides the means for redeeming rewards
->>>>>>> 9df7e688
     pub fn resolution_mechanism(&self) -> ResolutionMechanism {
         match self.scoring_rule {
             ScoringRule::Lmsr | ScoringRule::Orderbook => ResolutionMechanism::RedeemTokens,
@@ -252,35 +248,6 @@
     }
 }
 
-<<<<<<< HEAD
-impl<AI, BA, BN, M, A, MI> Market<AI, BA, BN, M, A, MI> {
-    // Returns the number of outcomes for a market.
-    pub fn outcomes(&self) -> u16 {
-        match self.market_type {
-            MarketType::Categorical(categories) => categories,
-            MarketType::Scalar(_) => 2,
-        }
-    }
-
-    /// Check if `outcome_report` matches the type of this market.
-    pub fn matches_outcome_report(&self, outcome_report: &OutcomeReport) -> bool {
-        match outcome_report {
-            OutcomeReport::Categorical(ref inner) => {
-                if let MarketType::Categorical(ref categories) = &self.market_type {
-                    inner < categories
-                } else {
-                    false
-                }
-            }
-            OutcomeReport::Scalar(_) => {
-                matches!(&self.market_type, MarketType::Scalar(_))
-            }
-        }
-    }
-}
-
-=======
->>>>>>> 9df7e688
 impl<AI, BA, BN, M, A, MI> MaxEncodedLen for Market<AI, BA, BN, M, A, MI>
 where
     AI: MaxEncodedLen,
@@ -468,12 +435,8 @@
         types::{Asset, MarketAsset},
     };
     use test_case::test_case;
-<<<<<<< HEAD
-    type Market = crate::market::Market<u32, u32, u32, u32, Asset<u32>, u32>;
-=======
     type MarketId = u128;
     type Market = crate::market::Market<u32, u32, u32, u32, Asset<MarketId>, MarketId>;
->>>>>>> 9df7e688
 
     #[test_case(
         MarketType::Categorical(6),
