--- conflicted
+++ resolved
@@ -34,11 +34,7 @@
     <T as DisputeApi>::Balance,
     <T as DisputeApi>::BlockNumber,
     <T as DisputeApi>::Moment,
-<<<<<<< HEAD
-    Asset<<T as DisputeApi>::MarketId>,
-=======
     BaseAsset,
->>>>>>> 9df7e688
     <T as DisputeApi>::MarketId,
 >;
 
@@ -155,11 +151,7 @@
     <T as DisputeResolutionApi>::Balance,
     <T as DisputeResolutionApi>::BlockNumber,
     <T as DisputeResolutionApi>::Moment,
-<<<<<<< HEAD
-    Asset<<T as DisputeResolutionApi>::MarketId>,
-=======
     BaseAsset,
->>>>>>> 9df7e688
     <T as DisputeResolutionApi>::MarketId,
 >;
 
