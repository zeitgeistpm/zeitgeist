// Copyright 2022-2024 Forecasting Technologies LTD.
// Copyright 2021-2022 Zeitgeist PM LLC.
//
// This file is part of Zeitgeist.
//
// Zeitgeist is free software: you can redistribute it and/or modify it
// under the terms of the GNU General Public License as published by the
// Free Software Foundation, either version 3 of the License, or (at
// your option) any later version.
//
// Zeitgeist is distributed in the hope that it will be useful, but
// WITHOUT ANY WARRANTY; without even the implied warranty of
// MERCHANTABILITY or FITNESS FOR A PARTICULAR PURPOSE. See the GNU
// General Public License for more details.
//
// You should have received a copy of the GNU General Public License
// along with Zeitgeist. If not, see <https://www.gnu.org/licenses/>.

#![allow(clippy::type_complexity)]

use crate::{
    traits::MarketBuilderTrait,
<<<<<<< HEAD
    types::{Asset, Market, PoolId},
=======
    types::{BaseAsset, Market, PoolId},
>>>>>>> 9df7e688
};
use frame_support::{
    dispatch::{fmt::Debug, DispatchError, DispatchResult},
    pallet_prelude::{MaybeSerializeDeserialize, Member},
    storage::PrefixIterator,
    Parameter,
};
use parity_scale_codec::{FullCodec, HasCompact, MaxEncodedLen};
use sp_runtime::traits::{AtLeast32Bit, AtLeast32BitUnsigned};

// Abstraction of the market type, which is not a part of `MarketCommonsPalletApi` because Rust
// doesn't support type aliases in traits.
<<<<<<< HEAD
type AssetOf<T> = Asset<<T as MarketCommonsPalletApi>::MarketId>;
=======
>>>>>>> 9df7e688
pub type MarketOf<T> = Market<
    <T as MarketCommonsPalletApi>::AccountId,
    <T as MarketCommonsPalletApi>::Balance,
    <T as MarketCommonsPalletApi>::BlockNumber,
    <T as MarketCommonsPalletApi>::Moment,
<<<<<<< HEAD
    AssetOf<T>,
=======
    BaseAsset,
>>>>>>> 9df7e688
    <T as MarketCommonsPalletApi>::MarketId,
>;

/// Abstraction over storage operations for markets
pub trait MarketCommonsPalletApi {
    type AccountId;
    type BlockNumber: AtLeast32Bit;
    type Balance: AtLeast32BitUnsigned
        + FullCodec
        + Copy
        + MaybeSerializeDeserialize
        + Debug
        + Default
        + scale_info::TypeInfo
        + MaxEncodedLen;
    type MarketId: AtLeast32Bit
        + Copy
        + Default
        + MaybeSerializeDeserialize
        + MaxEncodedLen
        + HasCompact
        + Member
        + Parameter;
    type Moment: AtLeast32Bit + Copy + Default + Parameter + MaxEncodedLen;

    // Market

    /// Latest attributed auto-generated ID
    ///
    /// Returns `Err` if no market has bees created
    fn latest_market_id() -> Result<Self::MarketId, DispatchError>;

    /// Return an iterator over the key-value pairs of markets. Altering market storage during
    /// iteration results in undefined behavior.
    fn market_iter() -> PrefixIterator<(Self::MarketId, MarketOf<Self>)>;

    /// Gets a market from the storage.
    fn market(market_id: &Self::MarketId) -> Result<MarketOf<Self>, DispatchError>;

    /// Mutates a given market storage
    fn mutate_market<F>(market_id: &Self::MarketId, cb: F) -> DispatchResult
    where
        F: FnOnce(&mut MarketOf<Self>) -> DispatchResult;

    /// Add a `market` to the API's list of markets, overwrite its `market_id` field with a new ID
    /// and return the market's new ID.
    ///
    /// Deprecated since v0.5.1. For testing purposes only; use `build_market` in production.
    fn push_market(market: MarketOf<Self>) -> Result<Self::MarketId, DispatchError>;

    /// Equips a market with a market ID, writes the market to storage and then returns the ID and
    /// the built market.
    ///
    /// This function is the only public means by which new IDs are issued. The market's `market_id`
    /// field is expected to be `None`. If that's not the case, this function will raise an error to
    /// avoid double-writes, which are always the result of an incorrect issuance process for market
    /// IDs.
    fn build_market<U>(
        market_builder: U,
    ) -> Result<(Self::MarketId, MarketOf<Self>), DispatchError>
    where
        U: MarketBuilderTrait<
                Self::AccountId,
                Self::Balance,
                Self::BlockNumber,
                Self::Moment,
<<<<<<< HEAD
                AssetOf<Self>,
=======
                BaseAsset,
>>>>>>> 9df7e688
                Self::MarketId,
            >;

    /// Removes a market from the storage.
    fn remove_market(market_id: &Self::MarketId) -> DispatchResult;

    // MarketPool

    /// Connects a pool identified by `pool_id` to a market identified by `market_id`.
    fn insert_market_pool(market_id: Self::MarketId, pool_id: PoolId) -> DispatchResult;

    /// Removes the pool id associated with a given `market_id`
    fn remove_market_pool(market_id: &Self::MarketId) -> DispatchResult;

    /// Fetches the pool id associated with a given `market_id`.
    fn market_pool(market_id: &Self::MarketId) -> Result<PoolId, DispatchError>;

    // Etc

    /// Returns the current UTC time (milliseconds)
    fn now() -> Self::Moment;
}<|MERGE_RESOLUTION|>--- conflicted
+++ resolved
@@ -20,11 +20,7 @@
 
 use crate::{
     traits::MarketBuilderTrait,
-<<<<<<< HEAD
-    types::{Asset, Market, PoolId},
-=======
     types::{BaseAsset, Market, PoolId},
->>>>>>> 9df7e688
 };
 use frame_support::{
     dispatch::{fmt::Debug, DispatchError, DispatchResult},
@@ -37,20 +33,12 @@
 
 // Abstraction of the market type, which is not a part of `MarketCommonsPalletApi` because Rust
 // doesn't support type aliases in traits.
-<<<<<<< HEAD
-type AssetOf<T> = Asset<<T as MarketCommonsPalletApi>::MarketId>;
-=======
->>>>>>> 9df7e688
 pub type MarketOf<T> = Market<
     <T as MarketCommonsPalletApi>::AccountId,
     <T as MarketCommonsPalletApi>::Balance,
     <T as MarketCommonsPalletApi>::BlockNumber,
     <T as MarketCommonsPalletApi>::Moment,
-<<<<<<< HEAD
-    AssetOf<T>,
-=======
     BaseAsset,
->>>>>>> 9df7e688
     <T as MarketCommonsPalletApi>::MarketId,
 >;
 
@@ -117,11 +105,7 @@
                 Self::Balance,
                 Self::BlockNumber,
                 Self::Moment,
-<<<<<<< HEAD
-                AssetOf<Self>,
-=======
                 BaseAsset,
->>>>>>> 9df7e688
                 Self::MarketId,
             >;
 
