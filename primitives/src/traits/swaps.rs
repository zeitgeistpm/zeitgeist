--- conflicted
+++ resolved
@@ -18,21 +18,12 @@
 
 use crate::types::PoolId;
 use alloc::vec::Vec;
-use frame_support::dispatch::{DispatchError, Weight};
-<<<<<<< HEAD
+use frame_support::dispatch::{DispatchError, DispatchResult, Weight};
 use parity_scale_codec::{HasCompact, MaxEncodedLen};
 
 pub trait Swaps<AccountId> {
     type Asset: MaxEncodedLen;
     type Balance: HasCompact + MaxEncodedLen;
-    // TODO(#1216): Add weight type which implements `Into<Balance>` and `From<Balance>`
-=======
-use sp_runtime::DispatchResult;
-
-pub trait Swaps<AccountId> {
-    type Asset;
-    type Balance;
->>>>>>> 4d3519c3
 
     /// Creates a new pool.
     ///
