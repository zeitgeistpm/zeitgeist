--- conflicted
+++ resolved
@@ -64,94 +64,6 @@
 pub const AUTHORIZED_PALLET_ID: PalletId = PalletId(*b"zge/atzd");
 
 // Court
-<<<<<<< HEAD
-parameter_types! {
-    pub const CourtCaseDuration: u64 = BLOCKS_PER_DAY;
-    pub const CourtPalletId: PalletId = PalletId(*b"zge/cout");
-    pub const StakeWeight: u128 = 2 * BASE;
-}
-
-// Liquidity Mining parameters
-parameter_types! {
-    pub const LiquidityMiningPalletId: PalletId = PalletId(*b"zge/lymg");
-}
-
-// Prediction Market parameters
-parameter_types! {
-    pub const AdvisoryBond: Balance = 25 * CENT;
-    pub const DisputeBond: Balance = 5 * BASE;
-    pub const DisputeFactor: Balance = 2 * BASE;
-    pub const DisputePeriod: BlockNumber = BLOCKS_PER_DAY;
-    pub const MaxCategories: u16 = 10;
-    pub const MaxDisputes: u16 = 6;
-    pub const MinCategories: u16 = 2;
-    // 60_000 = 1 minute. Should be raised to something more reasonable in the future.
-    pub const MinSubsidyPeriod: Moment = 60_000;
-    // 2_678_400_000 = 31 days.
-    pub const MaxSubsidyPeriod: Moment = 2_678_400_000;
-    // Requirements: MaxPeriod + ReportingPeriod + MaxDisputes * DisputePeriod < u64::MAX.
-    pub const MaxMarketPeriod: Moment = u64::MAX / 2;
-    pub const OracleBond: Balance = 50 * CENT;
-    pub const PmPalletId: PalletId = PalletId(*b"zge/pred");
-    pub const ReportingPeriod: u32 = BLOCKS_PER_DAY as _;
-    pub const ValidityBond: Balance = 50 * CENT;
-}
-
-// Simple disputes parameters
-parameter_types! {
-    pub const SimpleDisputesPalletId: PalletId = PalletId(*b"zge/sedp");
-}
-
-// Swaps parameters
-parameter_types! {
-    pub const ExitFee: Balance = 3 * BASE / 1000; // 0.3%
-    pub const MinAssets: u16 = 2;
-    pub const MaxAssets: u16 = MaxCategories::get() + 1;
-    pub const MaxInRatio: Balance = (BASE / 3) + 1;
-    pub const MaxOutRatio: Balance = (BASE / 3) + 1;
-    pub const MaxTotalWeight: Balance = 50 * BASE;
-    pub const MaxWeight: Balance = 50 * BASE;
-    pub const MinLiquidity: Balance = 100 * BASE;
-    pub const MinSubsidy: Balance = MinLiquidity::get();
-    pub const MinSubsidyPerAccount: Balance = MinSubsidy::get();
-    pub const MinWeight: Balance = BASE;
-    pub const SwapsPalletId: PalletId = PalletId(*b"zge/swap");
-}
-
-// Shared within tests
-// Balance
-parameter_types! {
-    pub const ExistentialDeposit: u128 = CENT;
-    pub const MaxLocks: u32 = 50;
-    pub const MaxReserves: u32 = 50;
-}
-
-// ORML
-parameter_types! {
-    // ORML
-    pub const GetNativeCurrencyId: CurrencyId = Asset::ZTG;
-}
-
-parameter_type_with_key! {
-    // Well, not every asset is a currency ¯\_(ツ)_/¯
-    pub ExistentialDeposits: |currency_id: CurrencyId| -> Balance {
-        match currency_id {
-            Asset::ZTG => ExistentialDeposit::get(),
-            _ => 0
-        }
-    };
-}
-
-// System
-parameter_types! {
-    pub const BlockHashCount: u64 = 250;
-}
-
-// Time
-parameter_types! {
-    pub const MinimumPeriod: u64 = MILLISECS_PER_BLOCK as u64 / 2;
-}
-=======
 /// Pallet identifier, mainly used for named balance reserves.
 pub const COURT_PALLET_ID: PalletId = PalletId(*b"zge/cout");
 
@@ -172,5 +84,4 @@
 /// Max. assets in a swap pool.
 pub const MAX_ASSETS: u16 = MAX_CATEGORIES + 1;
 /// Pallet identifier, mainly used for named balance reserves.
-pub const SWAPS_PALLET_ID: PalletId = PalletId(*b"zge/swap");
->>>>>>> 0e27079c
+pub const SWAPS_PALLET_ID: PalletId = PalletId(*b"zge/swap");