--- conflicted
+++ resolved
@@ -73,8 +73,7 @@
 
 // Prediction Markets
 /// Max. categories in a prediction market.
-<<<<<<< HEAD
-pub const MAX_CATEGORIES: u16 = 10;
+pub const MAX_CATEGORIES: u16 = 64;
 /// Minimum block period for a dispute.
 pub const MIN_DISPUTE_DURATION: BlockNumber = 6 * BLOCKS_PER_HOUR;
 /// Maximum block period for a dispute.
@@ -84,9 +83,6 @@
 /// Maximum block period for an oracle_duration.
 pub const MAX_ORACLE_DURATION: BlockNumber = BLOCKS_PER_DAY;
 
-=======
-pub const MAX_CATEGORIES: u16 = 64;
->>>>>>> 294c66c4
 /// Pallet identifier, mainly used for named balance reserves.
 pub const PM_PALLET_ID: PalletId = PalletId(*b"zge/pred");
 
