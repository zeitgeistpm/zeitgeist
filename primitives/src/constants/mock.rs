// Copyright 2022-2024 Forecasting Technologies LTD.
// Copyright 2022 Zeitgeist PM LLC.
//
// This file is part of Zeitgeist.
//
// Zeitgeist is free software: you can redistribute it and/or modify it
// under the terms of the GNU General Public License as published by the
// Free Software Foundation, either version 3 of the License, or (at
// your option) any later version.
//
// Zeitgeist is distributed in the hope that it will be useful, but
// WITHOUT ANY WARRANTY; without even the implied warranty of
// MERCHANTABILITY or FITNESS FOR A PARTICULAR PURPOSE. See the GNU
// General Public License for more details.
//
// You should have received a copy of the GNU General Public License
// along with Zeitgeist. If not, see <https://www.gnu.org/licenses/>.

#![cfg(feature = "mock")]

pub use super::*;
use crate::{
    assets::Asset,
    types::{Assets, Balance, Currencies, Moment},
};
use frame_support::{pallet_prelude::Weight, parameter_types, traits::LockIdentifier, PalletId};
use orml_traits::parameter_type_with_key;
use sp_arithmetic::Perbill;

<<<<<<< HEAD
// Asset-Router
parameter_types! {
    pub const DestroyAccountWeight: Weight = Weight::from_all(1000);
    pub const DestroyApprovalWeight: Weight = Weight::from_all(1000);
    pub const DestroyFinishWeight: Weight = Weight::from_all(1000);
=======
// Assets
parameter_types! {
    pub const AssetsAccountDeposit: Balance = 0;
    pub const AssetsApprovalDeposit: Balance = 0;
    pub const AssetsDeposit: Balance = 0;
    pub const AssetsStringLimit: u32 = 256;
    pub const AssetsMetadataDepositBase: Balance = 0;
    pub const AssetsMetadataDepositPerByte: Balance = 0;
>>>>>>> ddaa364f
}

// Authorized
parameter_types! {
    pub const AuthorizedPalletId: PalletId = PalletId(*b"zge/atzd");
    pub const CorrectionPeriod: BlockNumber = 4;
}

// Court
parameter_types! {
    pub const AppealBond: Balance = 5 * BASE;
    pub const AppealBondFactor: Balance = 2 * BASE;
    pub const BlocksPerYear: BlockNumber = 10000;
    pub const CourtPalletId: PalletId = PalletId(*b"zge/cout");
    pub const RequestInterval: BlockNumber = 15;
    pub const VotePeriod: BlockNumber = 3;
    pub const AggregationPeriod: BlockNumber = 4;
    pub const AppealPeriod: BlockNumber = 5;
    pub const LockId: LockIdentifier = *b"zge/cloc";
    pub const MaxAppeals: u32 = 4;
    pub const MaxDelegations: u32 = 5;
    pub const MaxSelectedDraws: u32 = 510;
    pub const MaxCourtParticipants: u32 = 1_000;
    pub const MinJurorStake: Balance = 50 * CENT;
    pub const InflationPeriod: BlockNumber = 20;
}

// Global disputes parameters
parameter_types! {
    pub const AddOutcomePeriod: BlockNumber = 20;
    pub const GlobalDisputeLockId: LockIdentifier = *b"zge/vote";
    pub const GlobalDisputesPalletId: PalletId = PalletId(*b"zge/gldp");
    pub const MaxGlobalDisputeVotes: u32 = 50;
    pub const MaxOwners: u32 = 10;
    pub const MinOutcomeVoteAmount: Balance = 10 * CENT;
    pub const RemoveKeysLimit: u32 = 250;
    pub const GdVotingPeriod: BlockNumber = 140;
    pub const VotingOutcomeFee: Balance = 100 * CENT;
}

// Liquidity Mining parameters
parameter_types! {
    pub const LiquidityMiningPalletId: PalletId = PalletId(*b"zge/lymg");
}

// NeoSwaps
parameter_types! {
    pub storage NeoExitFee: Balance = CENT;
    pub const NeoMaxSwapFee: Balance = 10 * CENT;
    pub const NeoSwapsPalletId: PalletId = PalletId(*b"zge/neos");
}

// Prediction Market parameters
parameter_types! {
    pub const AdvisoryBond: Balance = 25 * CENT;
    pub const CloseEarlyProtectionTimeFramePeriod: Moment = 3 * MILLISECS_PER_BLOCK as u64;
    pub const CloseEarlyProtectionBlockPeriod: BlockNumber = 3;
    pub const CloseEarlyRequestBond: Balance = 5 * BASE;
    pub const CloseEarlyDisputeBond: Balance = 10 * BASE;
    pub const DisputeBond: Balance = 5 * BASE;
    pub const DisputeFactor: Balance = 2 * BASE;
    pub const MaxCategories: u16 = 10;
    pub const MaxCreatorFee: Perbill = Perbill::from_percent(1);
    pub const MaxDisputeDuration: BlockNumber = 50;
    pub const MaxDisputes: u16 = 6;
    pub const MaxEditReasonLen: u32 = 1024;
    pub const MaxGracePeriod: BlockNumber = 20;
    pub const MaxMarketLifetime: BlockNumber = 100_000_000_000;
    pub const MaxOracleDuration: BlockNumber = 30;
    pub const MaxRejectReasonLen: u32 = 1024;
    // 2_678_400_000 = 31 days.
    pub const MaxSubsidyPeriod: Moment = 2_678_400_000;
    pub const MinCategories: u16 = 2;
    pub const MinDisputeDuration: BlockNumber = 2;
    pub const MinOracleDuration: BlockNumber = 2;
    // 60_000 = 1 minute. Should be raised to something more reasonable in the future.
    pub const MinSubsidyPeriod: Moment = 60_000;
    pub const OracleBond: Balance = 50 * CENT;
    pub const OutsiderBond: Balance = 2 * OracleBond::get();
    pub const PmPalletId: PalletId = PalletId(*b"zge/pred");
    pub const CloseEarlyBlockPeriod: BlockNumber = 6;
    pub const CloseEarlyTimeFramePeriod: Moment = 6 * MILLISECS_PER_BLOCK as u64;
    pub const ValidityBond: Balance = 50 * CENT;
}

// Simple disputes parameters
parameter_types! {
    pub const SimpleDisputesPalletId: PalletId = PalletId(*b"zge/sedp");
    pub const OutcomeBond: Balance = 5 * BASE;
    pub const OutcomeFactor: Balance = 2 * BASE;
}

// Swaps parameters
parameter_types! {
    pub const ExitFee: Balance = 3 * BASE / 1000; // 0.3%
    pub const MinAssets: u16 = 2;
    pub const MaxAssets: u16 = MaxCategories::get() + 1;
    pub const MaxInRatio: Balance = (BASE / 3) + 1;
    pub const MaxOutRatio: Balance = (BASE / 3) + 1;
    pub const MaxSwapFee: Balance = BASE / 10; // 10%
    pub const MaxTotalWeight: Balance = 50 * BASE;
    pub const MaxWeight: Balance = 50 * BASE;
    pub const MinSubsidy: Balance = 100 * BASE;
    pub const MinSubsidyPerAccount: Balance = MinSubsidy::get();
    pub const MinWeight: Balance = BASE;
    pub const SwapsPalletId: PalletId = PalletId(*b"zge/swap");
}

// Orderbook parameters
parameter_types! {
    pub const OrderbookPalletId: PalletId = PalletId(*b"zge/ordb");
}

// Parimutuel parameters
parameter_types! {
    pub const ParimutuelPalletId: PalletId = PalletId(*b"zge/prmt");
    pub const MinBetSize: Balance = BASE;
}

// Shared within tests
// Balance
parameter_types! {
    pub const ExistentialDeposit: u128 = CENT;
    pub const MaxLocks: u32 = 50;
    pub const MaxReserves: u32 = 50;
}

// Treasury
parameter_types! {
    pub const MaxApprovals: u32 = 1;
    pub const TreasuryPalletId: PalletId = PalletId(*b"zge/tsry");
}

// ORML
parameter_types! {
    // ORML
    pub const GetNativeCurrencyId: Assets = Asset::Ztg;
}

// Will be removed once asset-system is completely integerated
parameter_type_with_key! {
<<<<<<< HEAD
    pub ExistentialDeposits: |currency_id: Currencies| -> Balance {
=======
    pub ExistentialDeposits: |currency_id: Assets| -> Balance {
>>>>>>> ddaa364f
        match currency_id {
            _ => ExistentialDeposit::get(),
        }
    };
}

parameter_type_with_key! {
    pub ExistentialDepositsNew: |_currency_id: Currencies| -> Balance {
        1
    };
}

// System
parameter_types! {
    pub const BlockHashCount: u64 = 250;
}

// Time
parameter_types! {
    pub const MinimumPeriod: u64 = MILLISECS_PER_BLOCK as u64 / 2;
}<|MERGE_RESOLUTION|>--- conflicted
+++ resolved
@@ -27,13 +27,13 @@
 use orml_traits::parameter_type_with_key;
 use sp_arithmetic::Perbill;
 
-<<<<<<< HEAD
 // Asset-Router
 parameter_types! {
     pub const DestroyAccountWeight: Weight = Weight::from_all(1000);
     pub const DestroyApprovalWeight: Weight = Weight::from_all(1000);
     pub const DestroyFinishWeight: Weight = Weight::from_all(1000);
-=======
+}
+
 // Assets
 parameter_types! {
     pub const AssetsAccountDeposit: Balance = 0;
@@ -42,7 +42,6 @@
     pub const AssetsStringLimit: u32 = 256;
     pub const AssetsMetadataDepositBase: Balance = 0;
     pub const AssetsMetadataDepositPerByte: Balance = 0;
->>>>>>> ddaa364f
 }
 
 // Authorized
@@ -184,13 +183,10 @@
 
 // Will be removed once asset-system is completely integerated
 parameter_type_with_key! {
-<<<<<<< HEAD
-    pub ExistentialDeposits: |currency_id: Currencies| -> Balance {
-=======
     pub ExistentialDeposits: |currency_id: Assets| -> Balance {
->>>>>>> ddaa364f
         match currency_id {
-            _ => ExistentialDeposit::get(),
+            Asset::Ztg => ExistentialDeposit::get(),
+            _ => 10
         }
     };
 }
