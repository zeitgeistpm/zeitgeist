// Copyright 2022-2023 Forecasting Technologies LTD.
// Copyright 2022 Zeitgeist PM LLC.
//
// This file is part of Zeitgeist.
//
// Zeitgeist is free software: you can redistribute it and/or modify it
// under the terms of the GNU General Public License as published by the
// Free Software Foundation, either version 3 of the License, or (at
// your option) any later version.
//
// Zeitgeist is distributed in the hope that it will be useful, but
// WITHOUT ANY WARRANTY; without even the implied warranty of
// MERCHANTABILITY or FITNESS FOR A PARTICULAR PURPOSE. See the GNU
// General Public License for more details.
//
// You should have received a copy of the GNU General Public License
// along with Zeitgeist. If not, see <https://www.gnu.org/licenses/>.

#![cfg(feature = "mock")]

pub use super::*;
use crate::{
    asset::Asset,
    types::{Balance, CurrencyId, Moment},
};
use frame_support::{parameter_types, traits::LockIdentifier, PalletId};
use orml_traits::parameter_type_with_key;

// Authorized
parameter_types! {
    pub const AuthorizedPalletId: PalletId = PalletId(*b"zge/atzd");
    pub const CorrectionPeriod: BlockNumber = 4;
}

// Court
parameter_types! {
    pub const AppealBond: Balance = 5 * BASE;
    pub const AppealBondFactor: Balance = 2 * BASE;
    pub const BlocksPerYear: BlockNumber = 10000;
    pub const CourtPalletId: PalletId = PalletId(*b"zge/cout");
    pub const RequestInterval: BlockNumber = 15;
    pub const VotePeriod: BlockNumber = 3;
    pub const AggregationPeriod: BlockNumber = 4;
    pub const AppealPeriod: BlockNumber = 5;
    pub const LockId: LockIdentifier = *b"zge/cloc";
    pub const MaxAppeals: u32 = 4;
    pub const MaxDelegations: u32 = 5;
    pub const MaxSelectedDraws: u32 = 510;
    pub const MaxCourtParticipants: u32 = 1_000;
    pub const MinJurorStake: Balance = 50 * CENT;
    pub const InflationPeriod: BlockNumber = 20;
}

// Global disputes parameters
parameter_types! {
    pub const AddOutcomePeriod: BlockNumber = 20;
    pub const GlobalDisputeLockId: LockIdentifier = *b"zge/vote";
    pub const GlobalDisputesPalletId: PalletId = PalletId(*b"zge/gldp");
    pub const MaxGlobalDisputeVotes: u32 = 50;
    pub const MaxOwners: u32 = 10;
    pub const MinOutcomeVoteAmount: Balance = 10 * CENT;
    pub const RemoveKeysLimit: u32 = 250;
    pub const GdVotingPeriod: BlockNumber = 140;
    pub const VotingOutcomeFee: Balance = 100 * CENT;
}

// Liquidity Mining parameters
parameter_types! {
    pub const LiquidityMiningPalletId: PalletId = PalletId(*b"zge/lymg");
}

// Prediction Market parameters
parameter_types! {
    pub const AdvisoryBond: Balance = 25 * CENT;
<<<<<<< HEAD
    pub const DisputeBond: Balance = 5 * BASE;
    pub const DisputeFactor: Balance = 2 * BASE;
=======
    pub const DisputeBond: Balance = 20 * BASE;
    pub const GlobalDisputePeriod: BlockNumber = 7 * BLOCKS_PER_DAY;
>>>>>>> 4f5fe1f5
    pub const MaxCategories: u16 = 10;
    pub const MaxDisputeDuration: BlockNumber = 50;
    pub const MaxDisputes: u16 = 6;
    pub const MaxEditReasonLen: u32 = 1024;
    pub const MaxGracePeriod: BlockNumber = 20;
    pub const MaxMarketLifetime: BlockNumber = 1_000_000;
    pub const MaxOracleDuration: BlockNumber = 30;
    pub const MaxRejectReasonLen: u32 = 1024;
    // 2_678_400_000 = 31 days.
    pub const MaxSubsidyPeriod: Moment = 2_678_400_000;
    pub const MinCategories: u16 = 2;
    pub const MinDisputeDuration: BlockNumber = 2;
    pub const MinOracleDuration: BlockNumber = 2;
    // 60_000 = 1 minute. Should be raised to something more reasonable in the future.
    pub const MinSubsidyPeriod: Moment = 60_000;
    pub const OracleBond: Balance = 50 * CENT;
    pub const OutsiderBond: Balance = 2 * OracleBond::get();
    pub const PmPalletId: PalletId = PalletId(*b"zge/pred");
    pub const ValidityBond: Balance = 50 * CENT;
}

// Simple disputes parameters
parameter_types! {
    pub const SimpleDisputesPalletId: PalletId = PalletId(*b"zge/sedp");
    pub const OutcomeBond: Balance = 5 * BASE;
    pub const OutcomeFactor: Balance = 2 * BASE;
}

// Swaps parameters
parameter_types! {
    pub const ExitFee: Balance = 3 * BASE / 1000; // 0.3%
    pub const MinAssets: u16 = 2;
    pub const MaxAssets: u16 = MaxCategories::get() + 1;
    pub const MaxInRatio: Balance = (BASE / 3) + 1;
    pub const MaxOutRatio: Balance = (BASE / 3) + 1;
    pub const MaxSwapFee: Balance = BASE / 10; // 10%
    pub const MaxTotalWeight: Balance = 50 * BASE;
    pub const MaxWeight: Balance = 50 * BASE;
    pub const MinSubsidy: Balance = 100 * BASE;
    pub const MinSubsidyPerAccount: Balance = MinSubsidy::get();
    pub const MinWeight: Balance = BASE;
    pub const SwapsPalletId: PalletId = PalletId(*b"zge/swap");
}

// Shared within tests
// Balance
parameter_types! {
    pub const ExistentialDeposit: u128 = CENT;
    pub const MaxLocks: u32 = 50;
    pub const MaxReserves: u32 = 50;
}

// Treasury
parameter_types! {
    pub const MaxApprovals: u32 = 1;
    pub const TreasuryPalletId: PalletId = PalletId(*b"zge/tsry");
}

// ORML
parameter_types! {
    // ORML
    pub const GetNativeCurrencyId: CurrencyId = Asset::Ztg;
}

parameter_type_with_key! {
    // Well, not every asset is a currency ¯\_(ツ)_/¯
    pub ExistentialDeposits: |currency_id: CurrencyId| -> Balance {
        match currency_id {
            Asset::Ztg => ExistentialDeposit::get(),
            _ => 0
        }
    };
}

// System
parameter_types! {
    pub const BlockHashCount: u64 = 250;
}

// Time
parameter_types! {
    pub const MinimumPeriod: u64 = MILLISECS_PER_BLOCK as u64 / 2;
}<|MERGE_RESOLUTION|>--- conflicted
+++ resolved
@@ -72,13 +72,8 @@
 // Prediction Market parameters
 parameter_types! {
     pub const AdvisoryBond: Balance = 25 * CENT;
-<<<<<<< HEAD
     pub const DisputeBond: Balance = 5 * BASE;
     pub const DisputeFactor: Balance = 2 * BASE;
-=======
-    pub const DisputeBond: Balance = 20 * BASE;
-    pub const GlobalDisputePeriod: BlockNumber = 7 * BLOCKS_PER_DAY;
->>>>>>> 4f5fe1f5
     pub const MaxCategories: u16 = 10;
     pub const MaxDisputeDuration: BlockNumber = 50;
     pub const MaxDisputes: u16 = 6;
