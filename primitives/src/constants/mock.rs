--- conflicted
+++ resolved
@@ -46,11 +46,8 @@
     pub const MaxDisputeDuration: BlockNumber = 5;
     pub const MaxGracePeriod: BlockNumber = 2;
     pub const MaxOracleDuration: BlockNumber = 3;
-<<<<<<< HEAD
     pub const MaxEditReasonLen: u32 = 1024;
-=======
     pub const MaxRejectReasonLen: u32 = 1024;
->>>>>>> 5994559f
 }
 
 // Simple disputes parameters
