--- conflicted
+++ resolved
@@ -16,17 +16,6 @@
 // You should have received a copy of the GNU General Public License
 // along with Zeitgeist. If not, see <https://www.gnu.org/licenses/>.
 
-<<<<<<< HEAD
-pub mod multi_hash;
-pub mod result_with_weight_info;
-pub mod type_aliases;
-pub mod xcm_metadata;
-
-pub use multi_hash::*;
-pub use result_with_weight_info::*;
-pub use type_aliases::*;
-pub use xcm_metadata::*;
-=======
 pub use crate::{
     assets::*, market::*, max_runtime_usize::*, outcome_report::OutcomeReport, proxy_type::*,
 };
@@ -217,5 +206,4 @@
     /// as many fractional decimals as the asset it is used for contains.
     /// Should be updated regularly.
     pub fee_factor: Option<Balance>,
-}
->>>>>>> 9df7e688
+}