// Copyright 2022-2024 Forecasting Technologies LTD.
// Copyright 2021-2022 Zeitgeist PM LLC.
//
// This file is part of Zeitgeist.
//
// Zeitgeist is free software: you can redistribute it and/or modify it
// under the terms of the GNU General Public License as published by the
// Free Software Foundation, either version 3 of the License, or (at
// your option) any later version.
//
// Zeitgeist is distributed in the hope that it will be useful, but
// WITHOUT ANY WARRANTY; without even the implied warranty of
// MERCHANTABILITY or FITNESS FOR A PARTICULAR PURPOSE. See the GNU
// General Public License for more details.
//
// You should have received a copy of the GNU General Public License
// along with Zeitgeist. If not, see <https://www.gnu.org/licenses/>.

pub use crate::{
    assets::*, market::*, max_runtime_usize::*, outcome_report::OutcomeReport, proxy_type::*,
};
#[cfg(feature = "arbitrary")]
use arbitrary::{Arbitrary, Result, Unstructured};
use frame_support::dispatch::Weight;
use parity_scale_codec::{Decode, Encode, MaxEncodedLen};
use scale_info::TypeInfo;
use sp_runtime::{
    generic,
    traits::{BlakeTwo256, IdentifyAccount, Verify},
    MultiSignature, OpaqueExtrinsic,
};

/// Signed counter-part of Balance
pub type Amount = i128;

/// Some way of identifying an account on the chain. We intentionally make it equivalent
/// to the public key of our transaction signing scheme.
pub type AccountId = <<Signature as Verify>::Signer as IdentifyAccount>::AccountId;

/// The type for looking up accounts. We don't expect more than 4 billion of them, but you
/// never know...
pub type AccountIndex = u64;

/// Balance of an account.
pub type Balance = u128;

/// Block type.
pub type Block = generic::Block<Header, OpaqueExtrinsic>;

/// An index to a block.
pub type BlockNumber = u64;

/// The index of the category for a `CategoricalOutcome` asset.
pub type CategoryIndex = u16;

/// Multihash for digest sizes up to 384 bit.
/// The multicodec encoding the hash algorithm uses only 1 byte,
/// effecitvely limiting the number of available hash types.
/// HashType (1B) + DigestSize (1B) + Hash (48B).
#[derive(TypeInfo, Clone, Debug, Decode, Encode, Eq, PartialEq)]
pub enum MultiHash {
    Sha3_384([u8; 50]),
}

// Implementation for the fuzzer
#[cfg(feature = "arbitrary")]
impl<'a> Arbitrary<'a> for MultiHash {
    fn arbitrary(u: &mut Unstructured<'a>) -> Result<Self> {
        let mut rand_bytes = <[u8; 50] as Arbitrary<'a>>::arbitrary(u)?;
        rand_bytes[0] = 0x15;
        rand_bytes[1] = 0x30;
        Ok(MultiHash::Sha3_384(rand_bytes))
    }

    fn size_hint(_depth: usize) -> (usize, Option<usize>) {
        (50, Some(50))
    }
}

/// ORML adapter.
pub type BasicCurrencyAdapter<R, B> = orml_currencies::BasicCurrencyAdapter<R, B, Amount, Balance>;

/// ID type for any asset class.
pub type Assets = Asset<MarketId>;

/// Asset type representing base assets used by prediction markets.
pub type BaseAsset = BaseAssetClass;

/// Asset type representing campaign assets.
pub type CampaignAsset = CampaignAssetClass;

// ID type of the campaign asset class.
pub type CampaignAssetId = u128;

/// Asset type representing custom assets.
pub type CustomAsset = CustomAssetClass;

// ID type of the custom asset class.
pub type CustomAssetId = u128;

// Asset type representing currencies (excluding ZTG).
pub type Currencies = CurrencyClass<MarketId>;

/// Asset type representing assets used by prediction markets.
pub type MarketAsset = MarketAssetClass<MarketId>;

/// Asset type representing types used in parimutuel markets.
pub type ParimutuelAsset = ParimutuelAssetClass<MarketId>;

<<<<<<< HEAD
/// Asset type representing types used in XCMs.
pub type XcmAsset = XcmAssetClass;
=======
/// The asset id specifically used for pallet_assets_tx_payment for
/// paying transaction fees in different assets.
/// Since the polkadot extension and wallets can't handle custom asset ids other than just u32,
/// we are using a u32 as on the asset-hubs here.
pub type TxPaymentAssetId = u32;
>>>>>>> fbf7a207

/// Index of a transaction in the chain.
pub type Index = u64;

/// A hash of some data used by the chain.
pub type Hash = sp_core::H256;

/// Block header type as expected by this runtime.
pub type Header = generic::Header<BlockNumber, BlakeTwo256>;

/// Digest item type.
pub type DigestItem = generic::DigestItem;

/// The market identifier type.
pub type MarketId = u128;

/// Time
pub type Moment = u64;

/// The identifier type for pools.
pub type PoolId = u128;

/// Alias to 512-bit hash when used in the context of a transaction signature on the chain.
pub type Signature = MultiSignature;

// Tests

pub type AccountIdTest = u128;

#[cfg(feature = "std")]
pub type BlockTest<R> = frame_system::mocking::MockBlock<R>;

#[cfg(feature = "std")]
pub type UncheckedExtrinsicTest<R> = frame_system::mocking::MockUncheckedExtrinsic<R>;

#[derive(sp_runtime::RuntimeDebug, Clone, Decode, Encode, Eq, PartialEq, TypeInfo)]
pub struct ResultWithWeightInfo<R> {
    pub result: R,
    pub weight: Weight,
}

impl<R> ResultWithWeightInfo<R> {
    pub fn new(result: R, weight: Weight) -> Self {
        ResultWithWeightInfo { result, weight }
    }
}

#[derive(
    Clone,
    Copy,
    Debug,
    Decode,
    Default,
    Encode,
    Eq,
    MaxEncodedLen,
    Ord,
    PartialEq,
    PartialOrd,
    TypeInfo,
)]
/// Custom XC asset metadata
pub struct CustomMetadata {
    /// XCM-related metadata.
    pub xcm: XcmMetadata,

    /// Whether an asset can be used as base_asset in pools.
    pub allow_as_base_asset: bool,
}

#[derive(
    Clone,
    Copy,
    Debug,
    Decode,
    Default,
    Encode,
    Eq,
    MaxEncodedLen,
    Ord,
    PartialEq,
    PartialOrd,
    TypeInfo,
)]
pub struct XcmMetadata {
    /// The factor used to determine the fee.
    /// It is multiplied by the fee that would have been paid in native currency, so it represents
    /// the ratio `native_price / other_asset_price`. It is a fixed point decimal number containing
    /// as many fractional decimals as the asset it is used for contains.
    /// Should be updated regularly.
    pub fee_factor: Option<Balance>,
}<|MERGE_RESOLUTION|>--- conflicted
+++ resolved
@@ -107,16 +107,11 @@
 /// Asset type representing types used in parimutuel markets.
 pub type ParimutuelAsset = ParimutuelAssetClass<MarketId>;
 
-<<<<<<< HEAD
-/// Asset type representing types used in XCMs.
-pub type XcmAsset = XcmAssetClass;
-=======
 /// The asset id specifically used for pallet_assets_tx_payment for
 /// paying transaction fees in different assets.
 /// Since the polkadot extension and wallets can't handle custom asset ids other than just u32,
 /// we are using a u32 as on the asset-hubs here.
 pub type TxPaymentAssetId = u32;
->>>>>>> fbf7a207
 
 /// Index of a transaction in the chain.
 pub type Index = u64;
