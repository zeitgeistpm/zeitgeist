--- conflicted
+++ resolved
@@ -196,7 +196,6 @@
         bmul_bdiv_common(self, multiplier, divisor, adjustment)
     }
 
-<<<<<<< HEAD
     fn bmul_bdiv_floor(&self, multiplier: Self, divisor: Self) -> Result<Self, DispatchError> {
         bmul_bdiv_common(self, multiplier, divisor, Zero::zero())
     }
@@ -204,19 +203,6 @@
     fn bmul_bdiv_ceil(&self, multiplier: Self, divisor: Self) -> Result<Self, DispatchError> {
         let adjustment = ZeitgeistBase::<T>::get()?.checked_sub_res(&1u8.into())?;
         bmul_bdiv_common(self, multiplier, divisor, adjustment)
-=======
-    fn bmul_bdiv_floor(&self, _multiplier: Self, _divisor: Self) -> Result<Self, DispatchError> {
-        // TODO(#1217): Commented mplementation below should work, but remains untested!
-        // bmul_bdiv_common(self, multiplier, divisor, Zero::zero())
-        Err(DispatchError::Other("not implemented"))
-    }
-
-    fn bmul_bdiv_ceil(&self, _multiplier: Self, _divisor: Self) -> Result<Self, DispatchError> {
-        // TODO(#1217): Commented mplementation below should work, but remains untested!
-        // let adjustment = ZeitgeistBase::<T>::get()?.checked_sub_res(&1u8.into())?;
-        // bmul_bdiv_common(self, multiplier, divisor, adjustment)
-        Err(DispatchError::Other("not implemented"))
->>>>>>> ca684ace
     }
 }
 
