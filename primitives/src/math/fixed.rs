// Copyright 2023 Forecasting Technologies LTD.
// Copyright 2021-2022 Zeitgeist PM LLC.
//
// This file is part of Zeitgeist.
//
// Zeitgeist is free software: you can redistribute it and/or modify it
// under the terms of the GNU General Public License as published by the
// Free Software Foundation, either version 3 of the License, or (at
// your option) any later version.
//
// Zeitgeist is distributed in the hope that it will be useful, but
// WITHOUT ANY WARRANTY; without even the implied warranty of
// MERCHANTABILITY or FITNESS FOR A PARTICULAR PURPOSE. See the GNU
// General Public License for more details.
//
// You should have received a copy of the GNU General Public License
// along with Zeitgeist. If not, see <https://www.gnu.org/licenses/>.
//
// This file incorporates work covered by the license above but
// published without copyright notice by Balancer Labs
// (<https://balancer.finance>, contact@balancer.finance) in the
// balancer-core repository
// <https://github.com/balancer-labs/balancer-core>.

use super::checked_ops_res::{CheckedAddRes, CheckedDivRes, CheckedMulRes, CheckedSubRes};
use crate::constants::BASE;
use alloc::{
    borrow::ToOwned,
    format,
    string::{String, ToString},
};
use core::{cmp::Ordering, convert::TryFrom, marker::PhantomData};
use fixed::{traits::Fixed, ParseFixedError};
use frame_support::{dispatch::DispatchError, ensure};
use sp_arithmetic::{
    traits::{AtLeast32BitUnsigned, Zero},
    ArithmeticError,
};

/// Trait for safely obtaining constants converted to generic types in a Substrate context.
pub trait BaseProvider<T> {
    /// Returns a constant converted to type `T` and errors if the conversion failed.
    fn get() -> Result<T, DispatchError>;
}

/// Used to avoid saturating operations when converting `BASE` to `Balance`.
pub struct ZeitgeistBase<T>(PhantomData<T>);

impl<T> BaseProvider<T> for ZeitgeistBase<T>
where
    T: AtLeast32BitUnsigned,
{
    fn get() -> Result<T, DispatchError> {
        BASE.try_into()
            .map_err(|_| DispatchError::Other("ZeitgeistBase failed to convert BASE to Balance"))
    }
}
<<<<<<< HEAD

/// Performs fixed point multiplication and errors with `DispatchError` in case of over- or
/// underflows.
pub trait FixedMul
where
    Self: Sized,
{
    /// Calculates the product of `self` and `other` and rounds to the nearest representable fixed
    /// point number.
    fn bmul(&self, other: Self) -> Result<Self, DispatchError>;

    /// Calculates the product of `self` and `other` and rounds down.
    fn bmul_floor(&self, other: Self) -> Result<Self, DispatchError>;

    /// Calculates the product of `self` and `other` and rounds up.
    fn bmul_ceil(&self, other: Self) -> Result<Self, DispatchError>;
}

/// Performs fixed point multiplication and errors with `DispatchError` in case of over- or
/// underflows and division by zero.
pub trait FixedDiv
where
    Self: Sized,
{
    /// Calculates the fixed point division of `self` by `other` and rounds to the nearest
    /// representable fixed point number.
    fn bdiv(&self, other: Self) -> Result<Self, DispatchError>;

    /// Calculates the fixed point division of `self` by `other` and rounds down.
    fn bdiv_floor(&self, other: Self) -> Result<Self, DispatchError>;

    /// Calculates the fixed point division of `self` by `other` and rounds up.
    fn bdiv_ceil(&self, other: Self) -> Result<Self, DispatchError>;
}

/// Performs fixed point multiplication and division, calculating `self * multiplier / divisor`.
pub trait FixedMulDiv
where
    Self: Sized,
{
    /// Calculates the fixed point product `self * multiplier / divisor` and rounds to the nearest
    /// representable fixed point number.
    fn bmul_bdiv(&self, multiplier: Self, divisor: Self) -> Result<Self, DispatchError>;

    /// Calculates the fixed point product `self * multiplier / divisor` and rounds down.
    fn bmul_bdiv_floor(&self, multiplier: Self, divisor: Self) -> Result<Self, DispatchError>;

    /// Calculates the fixed point product `self * multiplier / divisor` and rounds up.
    fn bmul_bdiv_ceil(&self, multiplier: Self, divisor: Self) -> Result<Self, DispatchError>;
}

impl<T> FixedMul for T
where
    T: AtLeast32BitUnsigned,
{
    fn bmul(&self, other: Self) -> Result<Self, DispatchError> {
        let prod = self.checked_mul_res(&other)?;
        let adjustment = ZeitgeistBase::<T>::get()?.checked_div_res(&2u8.into())?;
        let prod_adjusted = prod.checked_add_res(&adjustment)?;
        prod_adjusted.checked_div_res(&ZeitgeistBase::get()?)
    }

    fn bmul_floor(&self, other: Self) -> Result<Self, DispatchError> {
        self.checked_mul_res(&other)?.checked_div_res(&ZeitgeistBase::get()?)
    }

    fn bmul_ceil(&self, other: Self) -> Result<Self, DispatchError> {
        let prod = self.checked_mul_res(&other)?;
        let adjustment = ZeitgeistBase::<Self>::get()?.checked_sub_res(&1u8.into())?;
        let prod_adjusted = prod.checked_add_res(&adjustment)?;
        prod_adjusted.checked_div_res(&ZeitgeistBase::get()?)
    }
}

impl<T> FixedDiv for T
where
    T: AtLeast32BitUnsigned,
{
    fn bdiv(&self, other: Self) -> Result<Self, DispatchError> {
        let prod = self.checked_mul_res(&ZeitgeistBase::get()?)?;
        let adjustment = other.checked_div_res(&2u8.into())?;
        let prod_adjusted = prod.checked_add_res(&adjustment)?;
        prod_adjusted.checked_div_res(&other)
    }

    fn bdiv_floor(&self, other: Self) -> Result<Self, DispatchError> {
        self.checked_mul_res(&ZeitgeistBase::get()?)?.checked_div_res(&other)
    }

    fn bdiv_ceil(&self, other: Self) -> Result<Self, DispatchError> {
        ensure!(other != Zero::zero(), DispatchError::Arithmetic(ArithmeticError::DivisionByZero));
        let prod = self.checked_mul_res(&ZeitgeistBase::get()?)?;
        let adjustment = other.checked_sub_res(&1u8.into())?;
        let prod_adjusted = prod.checked_add_res(&adjustment)?;
        prod_adjusted.checked_div_res(&other)
    }
}

/// Helper function for implementing `FixedMulDiv` in a numerically clean way.
///
/// The main idea is to keep the fixed point number scaled up between the multiplication and
/// division operation, so as to not lose any precision. Multiplication-first is preferred as it
/// grants better precision, but may suffer from overflows. If an overflow occurs, division-first is
/// used instead.
fn bmul_bdiv_common<T>(x: &T, multiplier: T, divisor: T, adjustment: T) -> Result<T, DispatchError>
where
    T: AtLeast32BitUnsigned + Copy,
{
    // Try to multiply first, then divide. This overflows if the (mathematical) product of `x` and
    // `multiplier` is around 3M. Use divide-first if this is the case.
    let maybe_prod = x.checked_mul_res(&multiplier);
    let maybe_scaled_prod = maybe_prod.and_then(|r| r.checked_mul_res(&ZeitgeistBase::get()?));
    if let Ok(scaled_prod) = maybe_scaled_prod {
        // Multiply first, then divide.
        let quot = scaled_prod.checked_div_res(&divisor)?;
        let adjusted_quot = quot.checked_add_res(&adjustment)?;
        adjusted_quot.checked_div_res(&ZeitgeistBase::get()?)
    } else {
        // Divide first, multiply later. It's cleaner to use the maximum of (x, multiplier) as
        // divident.
        let smallest = x.min(&multiplier);
        let largest = x.max(&multiplier);
        let scaled_divident = largest.checked_mul_res(&ZeitgeistBase::get()?)?;
        let quot = scaled_divident.checked_div_res(&divisor)?;
        let prod = quot.checked_mul_res(smallest)?;
        let adjusted_prod = prod.checked_add_res(&adjustment)?;
        adjusted_prod.checked_div_res(&ZeitgeistBase::get()?)
=======

/// Performs fixed point multiplication and errors with `DispatchError` in case of over- or
/// underflows.
pub trait FixedMul
where
    Self: Sized,
{
    /// Calculates the product of `self` and `other` and rounds to the nearest representable fixed
    /// point number.
    fn bmul(&self, other: Self) -> Result<Self, DispatchError>;

    /// Calculates the product of `self` and `other` and rounds down.
    fn bmul_floor(&self, other: Self) -> Result<Self, DispatchError>;

    /// Calculates the product of `self` and `other` and rounds up.
    fn bmul_ceil(&self, other: Self) -> Result<Self, DispatchError>;
}

/// Performs fixed point division and errors with `DispatchError` in case of over- or
/// underflows and division by zero.
pub trait FixedDiv
where
    Self: Sized,
{
    /// Calculates the fixed point division of `self` by `other` and rounds to the nearest
    /// representable fixed point number.
    fn bdiv(&self, other: Self) -> Result<Self, DispatchError>;

    /// Calculates the fixed point division of `self` by `other` and rounds down.
    fn bdiv_floor(&self, other: Self) -> Result<Self, DispatchError>;

    /// Calculates the fixed point division of `self` by `other` and rounds up.
    fn bdiv_ceil(&self, other: Self) -> Result<Self, DispatchError>;
}

impl<T> FixedMul for T
where
    T: AtLeast32BitUnsigned,
{
    fn bmul(&self, other: Self) -> Result<Self, DispatchError> {
        let prod = self.checked_mul_res(&other)?;
        let adjustment = ZeitgeistBase::<T>::get()?.checked_div_res(&2u8.into())?;
        let prod_adjusted = prod.checked_add_res(&adjustment)?;
        prod_adjusted.checked_div_res(&ZeitgeistBase::get()?)
    }

    fn bmul_floor(&self, other: Self) -> Result<Self, DispatchError> {
        self.checked_mul_res(&other)?.checked_div_res(&ZeitgeistBase::get()?)
    }

    fn bmul_ceil(&self, other: Self) -> Result<Self, DispatchError> {
        let prod = self.checked_mul_res(&other)?;
        let adjustment = ZeitgeistBase::<Self>::get()?.checked_sub_res(&1u8.into())?;
        let prod_adjusted = prod.checked_add_res(&adjustment)?;
        prod_adjusted.checked_div_res(&ZeitgeistBase::get()?)
    }
}

impl<T> FixedDiv for T
where
    T: AtLeast32BitUnsigned,
{
    fn bdiv(&self, other: Self) -> Result<Self, DispatchError> {
        let prod = self.checked_mul_res(&ZeitgeistBase::get()?)?;
        let adjustment = other.checked_div_res(&2u8.into())?;
        let prod_adjusted = prod.checked_add_res(&adjustment)?;
        prod_adjusted.checked_div_res(&other)
>>>>>>> 6ee0368e
    }
}

<<<<<<< HEAD
/// Numerically clean implementation of `FixedMulDiv` which ensures higher precision than naive
/// multiplication and division for extreme values.
impl<T> FixedMulDiv for T
where
    T: AtLeast32BitUnsigned + Copy,
{
    fn bmul_bdiv(&self, multiplier: Self, divisor: Self) -> Result<Self, DispatchError> {
        let adjustment = ZeitgeistBase::<T>::get()?.checked_div_res(&2u8.into())?;
        bmul_bdiv_common(self, multiplier, divisor, adjustment)
    }

    fn bmul_bdiv_floor(&self, _multiplier: Self, _divisor: Self) -> Result<Self, DispatchError> {
        // FIXME Untested!
        // bmul_bdiv_common(self, multiplier, divisor, Zero::zero())
        Err(DispatchError::Other("not implemented"))
    }

    fn bmul_bdiv_ceil(&self, _multiplier: Self, _divisor: Self) -> Result<Self, DispatchError> {
        // FIXME Untested!
        // let adjustment = ZeitgeistBase::<T>::get()?.checked_sub_res(&1u8.into())?;
        // bmul_bdiv_common(self, multiplier, divisor, adjustment)
        Err(DispatchError::Other("not implemented"))
    }
=======
    fn bdiv_floor(&self, other: Self) -> Result<Self, DispatchError> {
        self.checked_mul_res(&ZeitgeistBase::get()?)?.checked_div_res(&other)
    }

    fn bdiv_ceil(&self, other: Self) -> Result<Self, DispatchError> {
        ensure!(other != Zero::zero(), DispatchError::Arithmetic(ArithmeticError::DivisionByZero));
        let prod = self.checked_mul_res(&ZeitgeistBase::get()?)?;
        let adjustment = other.checked_sub_res(&1u8.into())?;
        let prod_adjusted = prod.checked_add_res(&adjustment)?;
        prod_adjusted.checked_div_res(&other)
    }
>>>>>>> 6ee0368e
}

/// Converts a fixed point decimal number into another type.
pub trait FromFixedDecimal<N: Into<u128>>
where
    Self: Sized,
{
    /// Craft a fixed point decimal number from `N`.
    fn from_fixed_decimal(decimal: N, places: u8) -> Result<Self, ParseFixedError>;
}

/// Converts a fixed point decimal number into another type.
pub trait IntoFixedFromDecimal<F> {
    /// Converts a fixed point decimal number into another type.
    fn to_fixed_from_fixed_decimal(self, places: u8) -> Result<F, ParseFixedError>;
}

/// Converts a type into a fixed point decimal number.
pub trait FromFixedToDecimal<F>
where
    Self: Sized + TryFrom<u128>,
{
    /// Craft a fixed point decimal number from another type.
    fn from_fixed_to_fixed_decimal(fixed: F, places: u8) -> Result<Self, &'static str>;
}

/// Converts a type into a fixed point decimal number.
pub trait IntoFixedDecimal<N: TryFrom<u128>> {
    /// Converts a type into a fixed point decimal number.
    fn to_fixed_decimal(self, places: u8) -> Result<N, &'static str>;
}

impl<F: Fixed, N: Into<u128>> FromFixedDecimal<N> for F {
    /// Craft a `Fixed` type from a fixed point decimal number of type `N`
    fn from_fixed_decimal(decimal: N, places: u8) -> Result<Self, ParseFixedError> {
        let decimal_u128 = decimal.into();
        let mut decimal_string = decimal_u128.to_string();

        if decimal_string.len() <= places as usize {
            // This can never underflow (places >= len). Saturating subtraction to satisfy clippy.
            decimal_string = "0.".to_owned()
                + &"0".repeat((places as usize).saturating_sub(decimal_string.len()))
                + &decimal_string;
        } else {
            // This can never underflow (len > places). Saturating subtraction to satisfy clippy.
            decimal_string.insert(decimal_string.len().saturating_sub(places as usize), '.');
        }

        F::from_str(&decimal_string)
    }
}

impl<F, N> IntoFixedFromDecimal<F> for N
where
    F: Fixed + FromFixedDecimal<Self>,
    N: Into<u128>,
{
    /// Converts a fixed point decimal number into `Fixed` type (e.g. `Balance` -> `Fixed`).
    fn to_fixed_from_fixed_decimal(self, places: u8) -> Result<F, ParseFixedError> {
        F::from_fixed_decimal(self, places)
    }
}

impl<F: Fixed + ToString, N: TryFrom<u128>> FromFixedToDecimal<F> for N {
    fn from_fixed_to_fixed_decimal(fixed: F, decimals: u8) -> Result<N, &'static str> {
        let decimals_usize = decimals as usize;
        let s = fixed.to_string();
        let mut parts = s.split('.');
        let int_part = parts.next().ok_or("Empty string provided")?;
        let frac_part = parts.next().unwrap_or("0");
        // Ensure that the iterator is now exhausted.
        if parts.next().is_some() {
            return Err("The string contains multiple decimal points");
        }

        let mut increment_int_part = false;

        let new_frac_part = match frac_part.len().cmp(&decimals_usize) {
            Ordering::Less => {
                format!(
                    "{}{}",
                    frac_part,
                    "0".repeat(decimals_usize.saturating_sub(frac_part.len()))
                )
            }
            Ordering::Greater => {
                let round_digit =
                    frac_part.chars().nth(decimals_usize).and_then(|c| c.to_digit(10)).ok_or(
                        "The char at decimals_usize was not found, although the frac_part length \
                         is higher than decimals_usize.",
                    )?;
                if round_digit >= 5 {
                    increment_int_part = true;
                }
                frac_part.chars().take(decimals_usize).collect::<String>()
            }
            Ordering::Equal => frac_part.to_string(),
        };

        let mut fixed_decimal: u128 = format!("{}{}", int_part, new_frac_part)
            .parse::<u128>()
            .map_err(|_| "Failed to parse the fixed decimal representation into u128")?;
        if increment_int_part {
            fixed_decimal = fixed_decimal.saturating_add(1);
        }
        let result: N = fixed_decimal.try_into().map_err(|_| {
            "The parsed fixed decimal representation does not fit into the target type"
        })?;
        Ok(result)
    }
}

impl<F, N> IntoFixedDecimal<N> for F
where
    F: Fixed,
    N: FromFixedToDecimal<Self>,
{
    /// Converts a `Fixed` type into a fixed point decimal number.
    fn to_fixed_decimal(self, places: u8) -> Result<N, &'static str> {
        N::from_fixed_to_fixed_decimal(self, places)
    }
}

#[cfg(test)]
mod tests {
    use super::*;
    use crate::assert_approx;
    use fixed::{traits::ToFixed, FixedU128};
    use sp_arithmetic::ArithmeticError;
    use test_case::test_case;
    use typenum::U80;

    pub(crate) const _1: u128 = BASE;
    pub(crate) const _2: u128 = 2 * _1;
    pub(crate) const _3: u128 = 3 * _1;
    pub(crate) const _4: u128 = 4 * _1;
    pub(crate) const _5: u128 = 5 * _1;
    pub(crate) const _6: u128 = 6 * _1;
    pub(crate) const _7: u128 = 7 * _1;
    pub(crate) const _9: u128 = 9 * _1;
    pub(crate) const _10: u128 = 10 * _1;
    pub(crate) const _20: u128 = 20 * _1;
    pub(crate) const _70: u128 = 70 * _1;
    pub(crate) const _80: u128 = 80 * _1;
    pub(crate) const _100: u128 = 100 * _1;
    pub(crate) const _101: u128 = 101 * _1;

    pub(crate) const _1_2: u128 = _1 / 2;

    pub(crate) const _1_3: u128 = _1 / 3;
    pub(crate) const _2_3: u128 = _2 / 3;

    pub(crate) const _1_4: u128 = _1 / 4;
    pub(crate) const _3_4: u128 = _3 / 4;

    pub(crate) const _1_5: u128 = _1 / 5;

    pub(crate) const _1_6: u128 = _1 / 6;
    pub(crate) const _5_6: u128 = _5 / 6;

    pub(crate) const _1_10: u128 = _1 / 10;

    #[test_case(0, 0, 0)]
    #[test_case(0, _1, 0)]
    #[test_case(0, _2, 0)]
    #[test_case(0, _3, 0)]
    #[test_case(_1, 0, 0)]
    #[test_case(_1, _1, _1)]
    #[test_case(_1, _2, _2)]
    #[test_case(_1, _3, _3)]
    #[test_case(_2, 0, 0)]
    #[test_case(_2, _1, _2)]
    #[test_case(_2, _2, _4)]
    #[test_case(_2, _3, _6)]
    #[test_case(_3, 0, 0)]
    #[test_case(_3, _1, _3)]
    #[test_case(_3, _2, _6)]
    #[test_case(_3, _3, _9)]
    #[test_case(_4, _1_2, _2)]
    #[test_case(_5, _1 + _1_2, _7 + _1_2)]
    #[test_case(_1 + 1, _2, _2 + 2)]
    #[test_case(9_999_999_999, _2, 19_999_999_998)]
    #[test_case(9_999_999_999, _10, 99_999_999_990)]
    // Rounding behavior when multiplying with small numbers
    #[test_case(9_999_999_999, _1_2, _1_2)] // 4999999999.5
    #[test_case(9_999_999_997, _1_4, 2_499_999_999)] // 2499999999.25
    #[test_case(9_999_999_996, _1_3, 3_333_333_332)] // 3333333331.666...
    #[test_case(10_000_000_001, _1_10, _1_10)]
    #[test_case(10_000_000_005, _1_10, _1_10 + 1)]
    fn bmul_works(lhs: u128, rhs: u128, expected: u128) {
        assert_eq!(lhs.bmul(rhs).unwrap(), expected);
    }

    #[test_case(0, 0, 0)]
    #[test_case(0, _1, 0)]
    #[test_case(0, _2, 0)]
    #[test_case(0, _3, 0)]
    #[test_case(_1, 0, 0)]
    #[test_case(_1, _1, _1)]
    #[test_case(_1, _2, _2)]
    #[test_case(_1, _3, _3)]
    #[test_case(_2, 0, 0)]
    #[test_case(_2, _1, _2)]
    #[test_case(_2, _2, _4)]
    #[test_case(_2, _3, _6)]
    #[test_case(_3, 0, 0)]
    #[test_case(_3, _1, _3)]
    #[test_case(_3, _2, _6)]
    #[test_case(_3, _3, _9)]
    #[test_case(_4, _1_2, _2)]
    #[test_case(_5, _1 + _1_2, _7 + _1_2)]
    #[test_case(_1 + 1, _2, _2 + 2)]
    #[test_case(9_999_999_999, _2, 19_999_999_998)]
    #[test_case(9_999_999_999, _10, 99_999_999_990)]
    // Rounding behavior when multiplying with small numbers
    #[test_case(9_999_999_999, _1_2, 4_999_999_999)] // 4999999999.5
    #[test_case(9_999_999_997, _1_4, 2_499_999_999)] // 2499999999.25
    #[test_case(9_999_999_996, _1_3, 3_333_333_331)] // 3333333331.666...
    #[test_case(10_000_000_001, _1_10, _1_10)]
    #[test_case(10_000_000_005, _1_10, _1_10)]
    fn bfloor_works(lhs: u128, rhs: u128, expected: u128) {
        assert_eq!(lhs.bmul_floor(rhs).unwrap(), expected);
    }

    #[test_case(0, 0, 0)]
    #[test_case(0, _1, 0)]
    #[test_case(0, _2, 0)]
    #[test_case(0, _3, 0)]
    #[test_case(_1, 0, 0)]
    #[test_case(_1, _1, _1)]
    #[test_case(_1, _2, _2)]
    #[test_case(_1, _3, _3)]
    #[test_case(_2, 0, 0)]
    #[test_case(_2, _1, _2)]
    #[test_case(_2, _2, _4)]
    #[test_case(_2, _3, _6)]
    #[test_case(_3, 0, 0)]
    #[test_case(_3, _1, _3)]
    #[test_case(_3, _2, _6)]
    #[test_case(_3, _3, _9)]
    #[test_case(_4, _1_2, _2)]
    #[test_case(_5, _1 + _1_2, _7 + _1_2)]
    #[test_case(_1 + 1, _2, _2 + 2)]
    #[test_case(9_999_999_999, _2, 19_999_999_998)]
    #[test_case(9_999_999_999, _10, 99_999_999_990)]
    // Rounding behavior when multiplying with small numbers
    #[test_case(9_999_999_999, _1_2, _1_2)] // 4999999999.5
    #[test_case(9_999_999_997, _1_4, _1_4)] // 2499999999.25
    #[test_case(9_999_999_996, _1_3, 3_333_333_332)] // 3333333331.666...
    #[test_case(10_000_000_001, _1_10, _1_10 + 1)]
    #[test_case(10_000_000_005, _1_10, _1_10 + 1)]
    fn bceil_works(lhs: u128, rhs: u128, expected: u128) {
        assert_eq!(lhs.bmul_ceil(rhs).unwrap(), expected);
    }

    #[test]
    fn bmul_fails() {
        assert_eq!(u128::MAX.bmul(_2), Err(DispatchError::Arithmetic(ArithmeticError::Overflow)));
    }

    #[test]
    fn bmul_floor_fails() {
        assert_eq!(
            u128::MAX.bmul_floor(_2),
            Err(DispatchError::Arithmetic(ArithmeticError::Overflow))
        );
    }

    #[test]
    fn bmul_ceil_fails() {
        assert_eq!(
            u128::MAX.bmul_ceil(_2),
            Err(DispatchError::Arithmetic(ArithmeticError::Overflow))
        );
    }

    #[test_case(0, _1, 0)]
    #[test_case(0, _2, 0)]
    #[test_case(0, _3, 0)]
    #[test_case(_1, _1, _1)]
    #[test_case(_1, _2, _1_2)]
    #[test_case(_2, _1, _2)]
    #[test_case(_2, _2, _1)]
    #[test_case(_3, _1, _3)]
    #[test_case(_3, _2, _1 + _1_2)]
    #[test_case(_3, _3, _1)]
    #[test_case(_3 + _1_2, _1_2, _7)]
    #[test_case(99_999_999_999, 1, 99_999_999_999 * _1)]
    // Rounding behavior
    #[test_case(_1, _3, _1_3)]
    #[test_case(_2, _3, _2_3 + 1)]
    #[test_case(99_999_999_999, _10, _1)]
    #[test_case(99_999_999_994, _10, 9_999_999_999)]
    #[test_case(5, _10, 1)]
    #[test_case(4, _10, 0)]
    fn bdiv_works(lhs: u128, rhs: u128, expected: u128) {
        assert_eq!(lhs.bdiv(rhs).unwrap(), expected);
    }

    #[test_case(0, _1, 0)]
    #[test_case(0, _2, 0)]
    #[test_case(0, _3, 0)]
    #[test_case(_1, _1, _1)]
    #[test_case(_1, _2, _1_2)]
    #[test_case(_2, _1, _2)]
    #[test_case(_2, _2, _1)]
    #[test_case(_3, _1, _3)]
    #[test_case(_3, _2, _1 + _1_2)]
    #[test_case(_3, _3, _1)]
    #[test_case(_3 + _1_2, _1_2, _7)]
    #[test_case(99_999_999_999, 1, 99_999_999_999 * _1)]
    // Rounding behavior
    #[test_case(_1, _3, _1_3)]
    #[test_case(_2, _3, _2_3)]
    #[test_case(99_999_999_999, _10, 9_999_999_999)]
    #[test_case(99_999_999_994, _10, 9_999_999_999)]
    #[test_case(5, _10, 0)]
    #[test_case(4, _10, 0)]
    fn bdiv_floor_works(lhs: u128, rhs: u128, expected: u128) {
        assert_eq!(lhs.bdiv_floor(rhs).unwrap(), expected);
    }

    #[test_case(0, _1, 0)]
    #[test_case(0, _2, 0)]
    #[test_case(0, _3, 0)]
    #[test_case(_1, _1, _1)]
    #[test_case(_1, _2, _1_2)]
    #[test_case(_2, _1, _2)]
    #[test_case(_2, _2, _1)]
    #[test_case(_3, _1, _3)]
    #[test_case(_3, _2, _1 + _1_2)]
    #[test_case(_3, _3, _1)]
    #[test_case(_3 + _1_2, _1_2, _7)]
    #[test_case(99_999_999_999, 1, 99_999_999_999 * _1)]
    // Rounding behavior
    #[test_case(_1, _3, _1_3 + 1)]
    #[test_case(_2, _3, _2_3 + 1)]
    #[test_case(99_999_999_999, _10, _1)]
    #[test_case(99_999_999_994, _10, _1)]
    #[test_case(5, _10, 1)]
    #[test_case(4, _10, 1)]
    fn bdiv_ceil_works(lhs: u128, rhs: u128, expected: u128) {
        assert_eq!(lhs.bdiv_ceil(rhs).unwrap(), expected);
    }

    #[test]
    fn bdiv_fails() {
        assert_eq!(
            123456789u128.bdiv(0),
            Err(DispatchError::Arithmetic(ArithmeticError::DivisionByZero))
        );
    }

    #[test]
    fn bdiv_floor_fails() {
        assert_eq!(
            123456789u128.bdiv_floor(0),
            Err(DispatchError::Arithmetic(ArithmeticError::DivisionByZero))
        );
    }

    #[test]
    fn bdiv_ceil_fails() {
        assert_eq!(
            123456789u128.bdiv_ceil(0),
            Err(DispatchError::Arithmetic(ArithmeticError::DivisionByZero))
        );
<<<<<<< HEAD
    }

    // bmul tests
    #[test_case(0, 0, _1, 0)]
    #[test_case(0, _1, _1, 0)]
    #[test_case(0, _2, _1, 0)]
    #[test_case(0, _3, _1, 0)]
    #[test_case(_1, 0, _1, 0)]
    #[test_case(_1, _1, _1, _1)]
    #[test_case(_1, _2, _1, _2)]
    #[test_case(_1, _3, _1, _3)]
    #[test_case(_2, 0, _1, 0)]
    #[test_case(_2, _1, _1, _2)]
    #[test_case(_2, _2, _1, _4)]
    #[test_case(_2, _3, _1, _6)]
    #[test_case(_3, 0, _1, 0)]
    #[test_case(_3, _1, _1, _3)]
    #[test_case(_3, _2, _1, _6)]
    #[test_case(_3, _3, _1, _9)]
    #[test_case(_4, _1_2, _1, _2)]
    #[test_case(_5, _1 + _1_2, _1, _7 + _1_2)]
    #[test_case(_1 + 1, _2, _1, _2 + 2)]
    #[test_case(9_999_999_999, _2, _1, 19_999_999_998)]
    #[test_case(9_999_999_999, _10, _1, 99_999_999_990)]
    // Rounding behavior when multiplying with small numbers
    #[test_case(9_999_999_999, _1_2, _1, _1_2)] // 4999999999.5
    #[test_case(9_999_999_997, _1_4, _1, 2_499_999_999)] // 2499999999.25
    #[test_case(9_999_999_996, _1_3, _1, 3_333_333_332)] // 3333333331.666...
    #[test_case(10_000_000_001, _1_10, _1, _1_10)]
    #[test_case(10_000_000_005, _1_10, _1, _1_10 + 1)] //

    // bdiv tests
    #[test_case(0, _1, _3, 0)]
    #[test_case(_1, _1, _2, _1_2)]
    #[test_case(_2, _1, _2, _1)]
    #[test_case(_3,_1,  _2, _1 + _1_2)]
    #[test_case(_3, _1, _3, _1)]
    #[test_case(_3 + _1_2, _1, _1_2, _7)]
    #[test_case(99_999_999_999, _1, 1, 99_999_999_999 * _1)]
    // Rounding behavior
    #[test_case(_2, _1, _3, _2_3 + 1)]
    #[test_case(99_999_999_999, _1, _10, _1)]
    #[test_case(99_999_999_994, _1, _10, 9_999_999_999)]
    #[test_case(5, _1, _10, 1)]
    #[test_case(4, _1, _10, 0)] //

    // Normal Cases
    #[test_case(_2, _2, _2, _2)]
    #[test_case(_1, _2, _3, _2_3 + 1)]
    #[test_case(_2, _3, _4, _1 + _1_2)]
    #[test_case(_1 + 1, _2, _3, (_2 + 2) / 3)]
    #[test_case(_5, _6, _7, _5 * _6 / _7)]
    #[test_case(_100, _101, _20, _100 * _101 / _20)] //

    // Boundary cases
    #[test_case(u128::MAX / _1, _1, _2, u128::MAX / _2)]
    #[test_case(0, _1, _2, 0)]
    #[test_case(_1, u128::MAX / _1, u128::MAX / _1, _1)] //

    // Special rounding cases
    #[test_case(_1, _1_2, _1, _1_2)]
    #[test_case(_1, _1_3, _1, _1_3)]
    #[test_case(_1, _2_3, _1, _2_3)]
    #[test_case(_9, _1_2, _1, _9 / 2)]
    #[test_case(_9, _1_3, _1, 29_999_999_997)]
    #[test_case(_9, _2_3, _1, 59_999_999_994)] //

    // Divide-first value
    #[test_case(1_000_000 * _1, 1_000_000 * _1, _10, 100000000000 * _1)]
    #[test_case(1_234_567 * _1, 9_876_543 * _1, 123_456, 9876599000357212286158412534)]
    #[test_case(1_000_000 * _1, 9_876_543 * _1, 1_000_000 * _1, 9_876_543 * _1)]

    fn fixed_mul_div_works(lhs: u128, multiplier: u128, divisor: u128, expected: u128) {
        assert_eq!(lhs.bmul_bdiv(multiplier, divisor).unwrap(), expected);
    }

    #[test_case(_1, u128::MAX, u128::MAX, DispatchError::Arithmetic(ArithmeticError::Overflow))]
    #[test_case(_1, _2, 0, DispatchError::Arithmetic(ArithmeticError::DivisionByZero))]
    fn fixed_mul_div_fails(lhs: u128, multiplier: u128, divisor: u128, expected: DispatchError) {
        assert_eq!(lhs.bmul_bdiv(multiplier, divisor), Err(expected));
=======
>>>>>>> 6ee0368e
    }

    #[test_case(0, 10, 0.0)]
    #[test_case(1, 10, 0.0000000001)]
    #[test_case(9, 10, 0.0000000009)]
    #[test_case(123_456_789, 10, 0.123456789)]
    #[test_case(999_999_999, 10, 0.999999999)]
    #[test_case(10_000_000_000, 10, 1.0)]
    #[test_case(10_000_000_001, 10, 1.00000000001)]
    #[test_case(20751874964, 10, 2.075_187_496_394_219)]
    #[test_case(123456789876543210, 10, 12_345_678.987_654_32)]
    #[test_case(99999999999999999999999, 10, 9999999999999.9999999999)]
    // Tests taken from Rikiddo pallet
    #[test_case(1, 10, 0.000_000_000_1)]
    #[test_case(123_456_789, 10, 0.012_345_678_9)]
    #[test_case(9_999, 2, 99.99)]
    #[test_case(736_101, 2, 7_361.01)]
    #[test_case(133_733_333_333, 8, 1_337.333_333_33)]
    #[test_case(1, 1, 0.1)]
    #[test_case(55, 11, 0.000_000_000_6)]
    #[test_case(34, 11, 0.000_000_000_3)]
    fn to_fixed_from_fixed_decimal(value: u128, decimals: u8, expected_float: f64) {
        let result: FixedU128<U80> = value.to_fixed_from_fixed_decimal(decimals).unwrap();
        assert_approx!(result, <FixedU128<U80>>::from_num(expected_float), 1);
    }

    #[test_case(0.0, 10, 0)]
    #[test_case(0.00000000004, 10, 0)]
    #[test_case(0.00000000005, 10, 1)]
    #[test_case(0.0000000001, 10, 1)]
    #[test_case(0.00000000099, 10, 10)]
    #[test_case(0.0123456789, 10, 123_456_789)]
    #[test_case(0.09999999999, 10, 1_000_000_000)]
    #[test_case(0.19999999999, 10, 2_000_000_000)]
    #[test_case(0.99999999999, 10, 10_000_000_000)]
    #[test_case(1.0, 10, 10_000_000_000)]
    #[test_case(1.00000000001, 10, 10_000_000_000)]
    #[test_case(1.67899999995, 10, 16_790_000_000)]
    #[test_case(1.89999999995, 10, 19_000_000_000)]
    #[test_case(1.99999999995, 10, 20_000_000_000)]
    #[test_case(2.075_187_496_394_219, 10, 20751874964)]
    #[test_case(12_345_678.987_654_32, 10, 123456789876543210)]
    #[test_case(99.999999999999, 10, 1_000_000_000_000)]
    #[test_case(9999999999999.9999999999, 10, 99999999999999999999999)]
    // Tests taken from Rikiddo pallet
    #[test_case(32.5, 0, 33)]
    #[test_case(32.25, 0, 32)]
    #[test_case(200.0, 8, 20_000_000_000)]
    #[test_case(200.1234, 8, 20_012_340_000)]
    #[test_case(200.1234, 2, 20_012)]
    #[test_case(200.1254, 2, 20_013)]
    #[test_case(123.456, 3, 123_456)]
    #[test_case(123.0, 0, 123)]
    // Random values
    #[test_case(0.1161, 3, 116)]
    #[test_case(0.2449, 3, 245)]
    #[test_case(0.29, 3, 290)]
    #[test_case(0.297, 3, 297)]
    #[test_case(0.3423, 3, 342)]
    #[test_case(0.4259, 3, 426)]
    #[test_case(0.4283, 3, 428)]
    #[test_case(0.4317, 3, 432)]
    #[test_case(0.4649, 3, 465)]
    #[test_case(0.4924, 3, 492)]
    #[test_case(0.5656, 3, 566)]
    #[test_case(0.7197, 3, 720)]
    #[test_case(0.9803, 3, 980)]
    #[test_case(1.0285, 3, 1029)]
    #[test_case(1.0661, 3, 1066)]
    #[test_case(1.0701, 3, 1070)]
    #[test_case(1.1505, 3, 1151)]
    #[test_case(1.1814, 3, 1181)]
    #[test_case(1.2284, 3, 1228)]
    #[test_case(1.3549, 3, 1355)]
    #[test_case(1.3781, 3, 1378)]
    #[test_case(1.3987, 3, 1399)]
    #[test_case(1.5239, 3, 1524)]
    #[test_case(1.5279, 3, 1528)]
    #[test_case(1.5636, 3, 1564)]
    #[test_case(1.5688, 3, 1569)]
    #[test_case(1.6275, 3, 1628)]
    #[test_case(1.6567, 3, 1657)]
    #[test_case(1.7245, 3, 1725)]
    #[test_case(1.7264, 3, 1726)]
    #[test_case(1.7884, 3, 1788)]
    #[test_case(1.8532, 3, 1853)]
    #[test_case(2.0569, 3, 2057)]
    #[test_case(2.0801, 3, 2080)]
    #[test_case(2.1192, 3, 2119)]
    #[test_case(2.1724, 3, 2172)]
    #[test_case(2.2966, 3, 2297)]
    #[test_case(2.3375, 3, 2338)]
    #[test_case(2.3673, 3, 2367)]
    #[test_case(2.4284, 3, 2428)]
    #[test_case(2.431, 3, 2431)]
    #[test_case(2.4724, 3, 2472)]
    #[test_case(2.5036, 3, 2504)]
    #[test_case(2.5329, 3, 2533)]
    #[test_case(2.5976, 3, 2598)]
    #[test_case(2.625, 3, 2625)]
    #[test_case(2.7198, 3, 2720)]
    #[test_case(2.7713, 3, 2771)]
    #[test_case(2.8375, 3, 2838)]
    #[test_case(2.9222, 3, 2922)]
    #[test_case(2.9501, 3, 2950)]
    #[test_case(2.9657, 3, 2966)]
    #[test_case(3.0959, 3, 3096)]
    #[test_case(3.182, 3, 3182)]
    #[test_case(3.216, 3, 3216)]
    #[test_case(3.2507, 3, 3251)]
    #[test_case(3.3119, 3, 3312)]
    #[test_case(3.338, 3, 3338)]
    #[test_case(3.473, 3, 3473)]
    #[test_case(3.5163, 3, 3516)]
    #[test_case(3.5483, 3, 3548)]
    #[test_case(3.6441, 3, 3644)]
    #[test_case(3.7228, 3, 3723)]
    #[test_case(3.7712, 3, 3771)]
    #[test_case(3.7746, 3, 3775)]
    #[test_case(3.8729, 3, 3873)]
    #[test_case(3.8854, 3, 3885)]
    #[test_case(3.935, 3, 3935)]
    #[test_case(3.9437, 3, 3944)]
    #[test_case(3.9872, 3, 3987)]
    #[test_case(4.0136, 3, 4014)]
    #[test_case(4.069, 3, 4069)]
    #[test_case(4.0889, 3, 4089)]
    #[test_case(4.2128, 3, 4213)]
    #[test_case(4.2915, 3, 4292)]
    #[test_case(4.3033, 3, 4303)]
    #[test_case(4.3513, 3, 4351)]
    #[test_case(4.3665, 3, 4367)]
    #[test_case(4.3703, 3, 4370)]
    #[test_case(4.4216, 3, 4422)]
    #[test_case(4.4768, 3, 4477)]
    #[test_case(4.5022, 3, 4502)]
    #[test_case(4.5236, 3, 4524)]
    #[test_case(4.5336, 3, 4534)]
    #[test_case(4.5371, 3, 4537)]
    #[test_case(4.5871, 3, 4587)]
    #[test_case(4.696, 3, 4696)]
    #[test_case(4.6967, 3, 4697)]
    #[test_case(4.775, 3, 4775)]
    #[test_case(4.7977, 3, 4798)]
    #[test_case(4.825, 3, 4825)]
    #[test_case(4.8334, 3, 4833)]
    #[test_case(4.8335, 3, 4834)]
    #[test_case(4.8602, 3, 4860)]
    #[test_case(4.9123, 3, 4912)]
    #[test_case(5.0153, 3, 5015)]
    #[test_case(5.143, 3, 5143)]
    #[test_case(5.1701, 3, 5170)]
    #[test_case(5.1721, 3, 5172)]
    #[test_case(5.1834, 3, 5183)]
    #[test_case(5.2639, 3, 5264)]
    #[test_case(5.2667, 3, 5267)]
    #[test_case(5.2775, 3, 5278)]
    #[test_case(5.3815, 3, 5382)]
    #[test_case(5.4786, 3, 5479)]
    #[test_case(5.4879, 3, 5488)]
    #[test_case(5.4883, 3, 5488)]
    #[test_case(5.494, 3, 5494)]
    #[test_case(5.5098, 3, 5510)]
    #[test_case(5.5364, 3, 5536)]
    #[test_case(5.5635, 3, 5564)]
    #[test_case(5.5847, 3, 5585)]
    #[test_case(5.6063, 3, 5606)]
    #[test_case(5.6352, 3, 5635)]
    #[test_case(5.6438, 3, 5644)]
    #[test_case(5.7062, 3, 5706)]
    #[test_case(5.7268, 3, 5727)]
    #[test_case(5.7535, 3, 5754)]
    #[test_case(5.8718, 3, 5872)]
    #[test_case(5.8901, 3, 5890)]
    #[test_case(5.956, 3, 5956)]
    #[test_case(5.9962, 3, 5996)]
    #[test_case(6.1368, 3, 6137)]
    #[test_case(6.1665, 3, 6167)]
    #[test_case(6.2001, 3, 6200)]
    #[test_case(6.286, 3, 6286)]
    #[test_case(6.2987, 3, 6299)]
    #[test_case(6.3282, 3, 6328)]
    #[test_case(6.3284, 3, 6328)]
    #[test_case(6.3707, 3, 6371)]
    #[test_case(6.3897, 3, 6390)]
    #[test_case(6.5623, 3, 6562)]
    #[test_case(6.5701, 3, 6570)]
    #[test_case(6.6014, 3, 6601)]
    #[test_case(6.6157, 3, 6616)]
    #[test_case(6.6995, 3, 6700)]
    #[test_case(6.7213, 3, 6721)]
    #[test_case(6.8694, 3, 6869)]
    #[test_case(6.932, 3, 6932)]
    #[test_case(6.9411, 3, 6941)]
    #[test_case(7.0225, 3, 7023)]
    #[test_case(7.032, 3, 7032)]
    #[test_case(7.1557, 3, 7156)]
    #[test_case(7.1647, 3, 7165)]
    #[test_case(7.183, 3, 7183)]
    #[test_case(7.1869, 3, 7187)]
    #[test_case(7.2222, 3, 7222)]
    #[test_case(7.2293, 3, 7229)]
    #[test_case(7.4952, 3, 7495)]
    #[test_case(7.563, 3, 7563)]
    #[test_case(7.5905, 3, 7591)]
    #[test_case(7.7602, 3, 7760)]
    #[test_case(7.7763, 3, 7776)]
    #[test_case(7.8228, 3, 7823)]
    #[test_case(7.8872, 3, 7887)]
    #[test_case(7.9229, 3, 7923)]
    #[test_case(7.9928, 3, 7993)]
    #[test_case(8.0465, 3, 8047)]
    #[test_case(8.0572, 3, 8057)]
    #[test_case(8.0623, 3, 8062)]
    #[test_case(8.0938, 3, 8094)]
    #[test_case(8.145, 3, 8145)]
    #[test_case(8.1547, 3, 8155)]
    #[test_case(8.162, 3, 8162)]
    #[test_case(8.1711, 3, 8171)]
    #[test_case(8.2104, 3, 8210)]
    #[test_case(8.2124, 3, 8212)]
    #[test_case(8.2336, 3, 8234)]
    #[test_case(8.2414, 3, 8241)]
    #[test_case(8.3364, 3, 8336)]
    #[test_case(8.5011, 3, 8501)]
    #[test_case(8.5729, 3, 8573)]
    #[test_case(8.7035, 3, 8704)]
    #[test_case(8.882, 3, 8882)]
    #[test_case(8.8834, 3, 8883)]
    #[test_case(8.8921, 3, 8892)]
    #[test_case(8.9127, 3, 8913)]
    #[test_case(8.9691, 3, 8969)]
    #[test_case(8.9782, 3, 8978)]
    #[test_case(9.0893, 3, 9089)]
    #[test_case(9.1449, 3, 9145)]
    #[test_case(9.1954, 3, 9195)]
    #[test_case(9.241, 3, 9241)]
    #[test_case(9.3169, 3, 9317)]
    #[test_case(9.3172, 3, 9317)]
    #[test_case(9.406, 3, 9406)]
    #[test_case(9.4351, 3, 9435)]
    #[test_case(9.5563, 3, 9556)]
    #[test_case(9.5958, 3, 9596)]
    #[test_case(9.6461, 3, 9646)]
    #[test_case(9.6985, 3, 9699)]
    #[test_case(9.7331, 3, 9733)]
    #[test_case(9.7433, 3, 9743)]
    #[test_case(9.7725, 3, 9773)]
    #[test_case(9.8178, 3, 9818)]
    #[test_case(9.8311, 3, 9831)]
    #[test_case(9.8323, 3, 9832)]
    #[test_case(9.8414, 3, 9841)]
    #[test_case(9.88, 3, 9880)]
    #[test_case(9.9107, 3, 9911)]
    fn to_fixed_decimal_works(value_float: f64, decimals: u8, expected: u128) {
        let value_fixed: FixedU128<U80> = value_float.to_fixed();
        let result: u128 = value_fixed.to_fixed_decimal(decimals).unwrap();
        // We allow for a small error because some floats like 9.9665 are actually 9.9664999... and
        // round down instead of up.
        assert_approx!(result, expected, 1);
    }
}

#[macro_export]
macro_rules! assert_approx {
    ($left:expr, $right:expr, $precision:expr $(,)?) => {
        match (&$left, &$right, &$precision) {
            (left_val, right_val, precision_val) => {
                let diff = if *left_val > *right_val {
                    *left_val - *right_val
                } else {
                    *right_val - *left_val
                };
                if diff > *precision_val {
                    panic!(
                        "assertion `left approx== right` failed\n      left: {}\n     right: {}\n \
                         precision: {}\ndifference: {}",
                        *left_val, *right_val, *precision_val, diff
                    );
                }
            }
        }
    };
}<|MERGE_RESOLUTION|>--- conflicted
+++ resolved
@@ -55,7 +55,6 @@
             .map_err(|_| DispatchError::Other("ZeitgeistBase failed to convert BASE to Balance"))
     }
 }
-<<<<<<< HEAD
 
 /// Performs fixed point multiplication and errors with `DispatchError` in case of over- or
 /// underflows.
@@ -74,8 +73,8 @@
     fn bmul_ceil(&self, other: Self) -> Result<Self, DispatchError>;
 }
 
-/// Performs fixed point multiplication and errors with `DispatchError` in case of over- or
-/// underflows and division by zero.
+/// Performs fixed point division and errors with `DispatchError` in case of over- or underflows and
+/// division by zero.
 pub trait FixedDiv
 where
     Self: Sized,
@@ -183,79 +182,9 @@
         let prod = quot.checked_mul_res(smallest)?;
         let adjusted_prod = prod.checked_add_res(&adjustment)?;
         adjusted_prod.checked_div_res(&ZeitgeistBase::get()?)
-=======
-
-/// Performs fixed point multiplication and errors with `DispatchError` in case of over- or
-/// underflows.
-pub trait FixedMul
-where
-    Self: Sized,
-{
-    /// Calculates the product of `self` and `other` and rounds to the nearest representable fixed
-    /// point number.
-    fn bmul(&self, other: Self) -> Result<Self, DispatchError>;
-
-    /// Calculates the product of `self` and `other` and rounds down.
-    fn bmul_floor(&self, other: Self) -> Result<Self, DispatchError>;
-
-    /// Calculates the product of `self` and `other` and rounds up.
-    fn bmul_ceil(&self, other: Self) -> Result<Self, DispatchError>;
-}
-
-/// Performs fixed point division and errors with `DispatchError` in case of over- or
-/// underflows and division by zero.
-pub trait FixedDiv
-where
-    Self: Sized,
-{
-    /// Calculates the fixed point division of `self` by `other` and rounds to the nearest
-    /// representable fixed point number.
-    fn bdiv(&self, other: Self) -> Result<Self, DispatchError>;
-
-    /// Calculates the fixed point division of `self` by `other` and rounds down.
-    fn bdiv_floor(&self, other: Self) -> Result<Self, DispatchError>;
-
-    /// Calculates the fixed point division of `self` by `other` and rounds up.
-    fn bdiv_ceil(&self, other: Self) -> Result<Self, DispatchError>;
-}
-
-impl<T> FixedMul for T
-where
-    T: AtLeast32BitUnsigned,
-{
-    fn bmul(&self, other: Self) -> Result<Self, DispatchError> {
-        let prod = self.checked_mul_res(&other)?;
-        let adjustment = ZeitgeistBase::<T>::get()?.checked_div_res(&2u8.into())?;
-        let prod_adjusted = prod.checked_add_res(&adjustment)?;
-        prod_adjusted.checked_div_res(&ZeitgeistBase::get()?)
-    }
-
-    fn bmul_floor(&self, other: Self) -> Result<Self, DispatchError> {
-        self.checked_mul_res(&other)?.checked_div_res(&ZeitgeistBase::get()?)
-    }
-
-    fn bmul_ceil(&self, other: Self) -> Result<Self, DispatchError> {
-        let prod = self.checked_mul_res(&other)?;
-        let adjustment = ZeitgeistBase::<Self>::get()?.checked_sub_res(&1u8.into())?;
-        let prod_adjusted = prod.checked_add_res(&adjustment)?;
-        prod_adjusted.checked_div_res(&ZeitgeistBase::get()?)
-    }
-}
-
-impl<T> FixedDiv for T
-where
-    T: AtLeast32BitUnsigned,
-{
-    fn bdiv(&self, other: Self) -> Result<Self, DispatchError> {
-        let prod = self.checked_mul_res(&ZeitgeistBase::get()?)?;
-        let adjustment = other.checked_div_res(&2u8.into())?;
-        let prod_adjusted = prod.checked_add_res(&adjustment)?;
-        prod_adjusted.checked_div_res(&other)
->>>>>>> 6ee0368e
-    }
-}
-
-<<<<<<< HEAD
+    }
+}
+
 /// Numerically clean implementation of `FixedMulDiv` which ensures higher precision than naive
 /// multiplication and division for extreme values.
 impl<T> FixedMulDiv for T
@@ -279,19 +208,6 @@
         // bmul_bdiv_common(self, multiplier, divisor, adjustment)
         Err(DispatchError::Other("not implemented"))
     }
-=======
-    fn bdiv_floor(&self, other: Self) -> Result<Self, DispatchError> {
-        self.checked_mul_res(&ZeitgeistBase::get()?)?.checked_div_res(&other)
-    }
-
-    fn bdiv_ceil(&self, other: Self) -> Result<Self, DispatchError> {
-        ensure!(other != Zero::zero(), DispatchError::Arithmetic(ArithmeticError::DivisionByZero));
-        let prod = self.checked_mul_res(&ZeitgeistBase::get()?)?;
-        let adjustment = other.checked_sub_res(&1u8.into())?;
-        let prod_adjusted = prod.checked_add_res(&adjustment)?;
-        prod_adjusted.checked_div_res(&other)
-    }
->>>>>>> 6ee0368e
 }
 
 /// Converts a fixed point decimal number into another type.
@@ -659,7 +575,6 @@
             123456789u128.bdiv_ceil(0),
             Err(DispatchError::Arithmetic(ArithmeticError::DivisionByZero))
         );
-<<<<<<< HEAD
     }
 
     // bmul tests
@@ -740,8 +655,6 @@
     #[test_case(_1, _2, 0, DispatchError::Arithmetic(ArithmeticError::DivisionByZero))]
     fn fixed_mul_div_fails(lhs: u128, multiplier: u128, divisor: u128, expected: DispatchError) {
         assert_eq!(lhs.bmul_bdiv(multiplier, divisor), Err(expected));
-=======
->>>>>>> 6ee0368e
     }
 
     #[test_case(0, 10, 0.0)]
