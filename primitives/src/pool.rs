--- conflicted
+++ resolved
@@ -84,9 +84,6 @@
 pub enum ScoringRule {
     CPMM,
     RikiddoSigmoidFeeMarketEma,
-<<<<<<< HEAD
     Lmsr,
-=======
     Orderbook,
->>>>>>> 575ebecf
 }