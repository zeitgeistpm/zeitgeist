--- conflicted
+++ resolved
@@ -3,11 +3,7 @@
 fixed = { workspace = true }
 frame-support = { workspace = true }
 frame-system = { workspace = true }
-<<<<<<< HEAD
-impl-trait-for-tuples = "0.2.2"
-=======
 impl-trait-for-tuples = { workspace = true }
->>>>>>> e8cbf411
 num-traits = { workspace = true }
 orml-currencies = { workspace = true }
 orml-tokens = { workspace = true }
