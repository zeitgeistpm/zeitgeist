--- conflicted
+++ resolved
@@ -1,6 +1,5 @@
 [dependencies]
 arbitrary = { default-features = false, optional = true, version = "1.0" }
-<<<<<<< HEAD
 frame-support = { branch = "moonbeam-polkadot-v0.9.29", default-features = false, git = "https://github.com/zeitgeistpm/substrate" }
 frame-system = { branch = "moonbeam-polkadot-v0.9.29", default-features = false, git = "https://github.com/zeitgeistpm/substrate" }
 orml-currencies = { branch = "moonbeam-polkadot-v0.9.29", default-features = false, git = "https://github.com/zeitgeistpm/open-runtime-module-library" }
@@ -11,18 +10,6 @@
 serde = { default-features = false, features = ["derive"], optional = true, version = "1.0.137" }
 sp-core = { branch = "moonbeam-polkadot-v0.9.29", default-features = false, git = "https://github.com/zeitgeistpm/substrate" }
 sp-runtime = { branch = "moonbeam-polkadot-v0.9.29", default-features = false, git = "https://github.com/zeitgeistpm/substrate" }
-=======
-frame-support = { branch = "polkadot-v0.9.26", default-features = false, git = "https://github.com/paritytech/substrate" }
-frame-system = { branch = "polkadot-v0.9.26", default-features = false, git = "https://github.com/paritytech/substrate" }
-orml-currencies = { branch = "polkadot-v0.9.26", default-features = false, git = "https://github.com/open-web3-stack/open-runtime-module-library" }
-orml-tokens = { branch = "polkadot-v0.9.26", default-features = false, git = "https://github.com/open-web3-stack/open-runtime-module-library" }
-orml-traits = { branch = "polkadot-v0.9.26", default-features = false, git = "https://github.com/open-web3-stack/open-runtime-module-library" }
-parity-scale-codec = { default-features = false, features = ["derive", "max-encoded-len"], version = "3.0.0" }
-scale-info = { version = "2.1.1", default-features = false, features = ["derive"] }
-serde = { default-features = false, features = ["derive"], optional = true, version = "1.0.137" }
-sp-core = { branch = "polkadot-v0.9.26", default-features = false, git = "https://github.com/paritytech/substrate" }
-sp-runtime = { branch = "polkadot-v0.9.26", default-features = false, git = "https://github.com/paritytech/substrate" }
->>>>>>> f8f5c79c
 
 [dev-dependencies]
 test-case = "2.0.2"
