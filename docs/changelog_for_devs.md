# Changelog for Developers

Used for communicating changes to other parts of Zeitgeist infrastructure
([zeitgeistpm/ui](https://github.com/zeitgeistpm/ui),
[zeitgeistpm/sdk-next](https://github.com/zeitgeistpm/sdk-next),
[zeitgeistpm/zeitgeist-subsquid](https://github.com/zeitgeistpm/zeitgeist-subsquid))
and does not represent a complete changelog for the zeitgeistpm/zeitgeist
repository.

As of 0.3.9, the changelog's format is based on
<https://keepachangelog.com/en/1.0.0/> and ⚠️ marks changes that might break
components which query the chain's storage, the extrinsics or the runtime
APIs/RPC interface.

## v0.5.4

<<<<<<< HEAD
- ⚠️  Remove zrml-rikiddo from the code base.
=======
- ⚠️  Remove zrml-liquidity-mining from code base.
>>>>>>> bd0b0fb7

## v0.5.2

[#1310]: https://github.com/zeitgeistpm/zeitgeist/pull/1310
[#1307]: https://github.com/zeitgeistpm/zeitgeist/pull/1307

### Added

- ⚠️ [#1310] Add `market_id` field to `Market` struct.
- [#1310] Add `MarketBuilderTrait`, which is used to define
  `MarketCommonsPalletApi::build_market`, which should be used for creating
  markets in the future.
- [#1307] New hybrid router for managing the trade execution using the
  `neo-swaps` automated market maker and order book

  - `buy`: Routes a buy order to AMM and CDA to achieve the best average
    execution price.
  - `sell`: Routes a sell order to AMM and CDA to achieve the best average
    execution price.

  The new pallet has the following events:

  - `HybridRouterExecuted { tx_type, who, market_id, price_limit, asset_in, amount_in, asset_out, amount_out, external_fee_amount, swap_fee_amount }`:
    A trade was executed using the Hybrid Router.

  For details, please refer to the `README.md` and the in-file documentation.

### Deprectaed

- [#1310] `MarketCommonsPalletApi::push_market` is now deprecated.

## v0.5.1

[#1295]: https://github.com/zeitgeistpm/zeitgeist/pull/1295
[pallet-asset]:
  https://github.com/paritytech/polkadot-sdk/tree/master/substrate/frame/assets

### Added

- [#1295] New asset classes:
  - `CampaignAssetClass` - Can be registered by gov and council and be used in
    markets and to pay transaction fees.
  - `CustomAssetClass` - Allows any user to register their custom assets (can't
    be used in markets yet).
  - `MarketAssetClass` - Contains all asset types used in markets.
  - `CurrencyClass` - Contains all non-ztg currencies, currently only
    `ForeignAsset`. Temporarily also contains outcome asset types as they are
    being lazily migrated to `MarketAssetClass`
  - Subclasses (they are composites of multiple types from potentially various
    asset classes):
    - `BaseAssetClass` - Contains all assets that can be used as base asset /
      collateral in prediction markets.
    - `XcmAssetClass` - Contains all assets that can be transferred via XCM
      (used in XCM related pallets like XTokens).
    - `ParimutuelAssetClass` - Contains all assets that can be used in
      parimutuel markets.
  - All asset classes can be converted into the overarching asset class `Assets`
    (that contains all asset types) by using `Into` or simply decoding their
    scale codec representation into the `Assets` type.
  - `Assets` provides `TryInto` into all other asset classes, which fails if the
    asset type is not existent in the asset class.
- [#1295] Added [pallet-asset], which is a Substrate pallet that provides fine
  grained control over asset creation, destruction, management (mint, burn,
  freeze, admin account) and much more. It is used for `CampaignAssetClass`,
  `CustomAssetClass` and `MarketAssetClass`.
- [#1295] Added zrml-asset-router (AssetRouter). This pallet is an abstraction
  layer over multiple pallets (like orml-tokens and pallet-assets) that handles
  routing calls, managing asset destruction and the lazy migrating market assets
  from `CurrencyClass` to `MarketAssetClass`. It does not have any dispatchable
  calls or events, but custom errors that might be relayed to the dispatchable
  calls of the pallets that it uses within it's routing mechanism.
  `orml-currencies` (AssetManager) is ought to be used when interacting with the
  chain via transactions and can be used when developing pallets. In the latter
  case, some functionalities can only be used when directly interacting with
  zrml-asset-router.
- [#1295] Campaign assets have to be created and destroyed by gov or the
  council. Custom assets have to be created and destroyed via transactions.
  Market assets are automatically created and destroyed. In all non automatic
  cases, destroying is achieved by calling `start_destroy`.
- [#1295] Transaction fee payment is now possible with campaign assets. The fee
  is calculated as follows (with `CampaignAssetFeeMultiplier = 100`):

```rust
if ztg_supply / campaign_asset_supply >= 100 {
    return native_fee;
} else {
  return native_fee * campaign_asset_supply * 100 / ztg_supply;
}
```

### Changed

- [#1295] `Assets` does not contain the `CombinatorialOutcome` asset type
  anymore, but has been extended by all existing asset types.
- [#1295] The transaction fee asset type has been changed from `u32` to
  `Assets`.
- [#1295] The prediction market base asset type has been changed in the `Market`
  storage and market creation dispatchable calls to `BaseAssetClass`.
- [#1295] The asset type for XCM has been changed to `XcmAssetClass`. It is used
  in `orml-xtokens` (XTokens) and `orml-asset-registry` (AssetRegistry).

### Removed

- [#1295] `SerdeWrapper` has been removed.

### Deprecated

- [#1295] Market outcome asset types are no longer handled by `orml-tokens`
  (Tokens), except for existing markets which still used market asset types
  within `CurrencyClass`. `pallet-assets` (MarketAssets) now handles market
  outcome asset types from the `MarketAssetClass`.

## v0.5.0

[#1197]: https://github.com/zeitgeistpm/zeitgeist/pull/1197
[#1178]: https://github.com/zeitgeistpm/zeitgeist/pull/1178

### Changed

- ⚠️ Move the `zeitgeist_primitives::Pool` struct to `zrml_swaps::types::Pool`
  and change the following fields ([#1197]):
  - Remove `market_id`
  - Make `swap_fee` non-optional
  - Remove `total_subsidy`
  - Make `total_weight` non-optional
  - Make `weights` non-optional
- ⚠️ Change the type of `liquidity_shares_manager` in
  `zrml_neo_swaps::types::Pool` from `zrml_neo_swaps::types::SoloLp` to
  `zrml_neo_swaps::types::LiquidityTree`. Details on the liquidity tree can be
  found in the `README.md` of zrml-neo-swaps and the documentation of the
  `LiquidityTree` object ([#1179]).

### Migrations

- Closed all CPMM pools. Withdrawals are still allowed. Creating new pools will
  be impossible until further updates are deployed. ([#1197])
- Remove all Rikiddo storage elements. ([#1197])
- Migrate neo-swaps `Pools` storage. The market creator's liquidity position is
  translated into a position in the liquidity tree of the same value ([#1178]).

### Removed

- ⚠️ Remove the `Disputes` storage element from zrml-prediction-markets.
  ([#1197])
- ⚠️ Remove the following extrinsics from zrml-prediction-markets. ([#1197]):
  - `create_cpmm_market_and_deploy_assets`
  - `deploy_swap_pool_and_additional_liquidity`
  - `deploy_swap_pool_for_market`
- ⚠️ Remove the following config values from zrml-prediction-markets ([#1197]):
  - `MaxSubsidyPeriod`
  - `MinSubsidyPeriod`
  - `Swaps`
- Remove automatic arbitrage for CPMM pools. ([#1197])
- ⚠️ Remove the following extrinsics from zrml-swaps ([#1197]):
  - `admin_clean_up_pool`
  - `pool_exit_subsidy`
  - `pool_join_subsidy`
- ⚠️ Remove the following config values from zrml-swaps ([#1197]):
  - `FixedTypeU`
  - `FixedTypeS`
  - `LiquidityMining`
  - `MarketCommons`
  - `MinSubsidy`
  - `MinSubsidyPerAccount`
  - `RikiddoSigmoidFeeMarketEma`
- ⚠️ Remove `CPMM` and `RikiddoSigmoidFeeMarketEma` from `ScoringRule`.
  ([#1197])
- ⚠️ Remove `Suspended`, `CollectingSubsidy` and `InsufficientSubsidy` from
  `MarketStatus`. ([#1197])

### Deprecate

- ⚠️ Deprecate the following storage elements of zrml-prediction-markets (will
  be removed in v0.5.1; [#1197]):
  - `MarketIdsPerOpenBlock`
  - `MarketIdsPerOpenTimeFrame`
  - `MarketsCollectingSubsidy`
- ⚠️ Deprecate the following storage elements of zrml-market-commons (will be
  removed at an unspecified point in time; [#1197]):
  - `MarketPool`
- ⚠️ Deprecate the following storage elements of zrml-swaps (will be removed in
  v0.5.1; [#1197]):
  - `SubsidyProviders`
  - `PoolsCachedForArbitrage`

## v0.4.3

### Removed

- Remove old storage migrations

## v0.4.2

[#1127]: https://github.com/zeitgeistpm/zeitgeist/pull/1127
[#1148]: https://github.com/zeitgeistpm/zeitgeist/pull/1148
[#1138]: https://github.com/zeitgeistpm/zeitgeist/pull/1138

### Added

- Implement parimutuel market ([#1138]) maker to allow markets without liquidity
  provision. The new pallet has the following dispatchables:

  - `buy`: Buy outcome tokens.
  - `claim_rewards`: Claim the winner outcome tokens.
  - `claim_refunds`: Claim the refunds in case there was no winner.

  The new pallet has the following events:

  - `OutcomeBought { market_id, buyer, asset, amount_minus_fees, fees }`:
    Informant bought a position.
  - `RewardsClaimed { market_id, asset, balance, actual_payoff, sender }`:
    Informant claimed rewards.
  - `RefundsClaimed { market_id, asset, refunded_balance, sender }`: Informant
    claimed refunds.

  For details, please refer to the `README.md` and the in-file documentation.

### Added

- Add extrinsics to zrml-prediction-markets ([#1127]):
  - `schedule_early_close`: Schedule an early close of a market.
  - `dispute_early_close`: Dispute a scheduled early close of a market.
  - `reject_early_close`: Reject a scheduled early close of a market.
- Add events to zrml-prediction-markets ([#1127]):
  - `MarketEarlyCloseScheduled`: A market's early close was scheduled.
  - `MarketEarlyCloseDisputed`: A market's early close was disputed.
  - `MarketEarlyCloseRejected`: A market's early close was rejected.

### Changed

- Modify event `MarketDisputed` to have an additional field for the disputant.
  This is the account id of the user who called `dispute`. ([#1148])

## v0.4.1

### Added

- Implement AMM-2.0-light in the form of zrml-neo-swaps. The new pallet has the
  following dispatchables:

  - `buy`: Buy outcome tokens from the specified market.
  - `sell`: Sell outcome tokens to the specified market.
  - `join`: Join the liquidity pool for the specified market.
  - `exit`: Exit the liquidity pool for the specified market.
  - `withdraw_fees`: Withdraw swap fees from the specified market.
  - `deploy_pool`: Deploy a pool for the specified market and provide liquidity.

  The new pallet has the following events:

  - `BuyExecuted { who, market_id, asset_out, amount_in, amount_out, swap_fee_amount, external_fee_amount }`:
    Informant bought a position.
  - `SellExecuted { who, market_id, asset_in, amount_in, amount_out, swap_fee_amount, external_fee_amount }`:
    Informants sold a position.
  - `FeesWithdrawn { who }`: Liquidity provider withdrew fees.
  - `JoinExecuted { who, market_id, pool_shares_amount, amounts_in, new_liquidity_parameter }`:
    Liquidity provider joined the pool.
  - `ExitExecuted { who, market_id, pool_shares_amount, amounts_out, new_liquidity_parameter }`:
    Liquidity provider left the pool.
  - `PoolDeployed { who, market_id, pool_shares_amount, amounts_in, liquidity_parameter }`:
    Pool was created.
  - `PoolDestroyed { who, market_id, pool_shares_amount, amounts_out }`: Pool
    was destroyed.

  For details, please refer to the `README.md` and the in-file documentation.

## v0.4.0

[#976]: https://github.com/zeitgeistpm/zeitgeist/pull/976

### Changed

All things about Global Disputes Fix ⚠️ :

- Replace `WinnerInfo` by `GlobalDisputeInfo` with the following fields:
  - `winner_outcome: OutcomeReport`
  - `outcome_info: OutcomeInfo`
  - `status: GdStatus`

### Removed

All things about Global Disputes Fix ⚠️ :

- Remove the following event:
  - `OutcomeOwnersRewardedWithNoFunds`

### Added

- Add market creator incentives.
  - The following dispatchable calls within the prediction markets pallet now
    expect a market creator fee denoted as type `Perbill` after the `base_asset`
    parameter. The fee is bounded by the pallet's `Config` parameter
    `MaxCreatorFee`:
    - `create_market`
    - `create_cpmm_market_and_deploy_assets`
  - The market type now holds an additional field `creator_fee` using the type
    `Perbill` after the `creation` field.
  - The swaps pallet's `Config` parameter `MaxSwapFee` now is a boundary for the
    sum of all fees, currently the liqudity provider fee and the market creator
    fee. It is checked during the execution of the public function
    `create_pool`.
  - Fees are always transferred from the trader's account to the market
    creator's account either before or after the trade. The base asset is always
    preferred to pay fees. If the trade does not include the base asset, the
    pallet will try to convert the outcome asset to the base asset by executing
    a swap.
  - A new event `MarketCreatorFeesPaid` is emitted by the swaps pallet after
    successful payment of fees to the market creator. It contains the fields
    `\[payer, payee, amount, asset\]`.
- ⚠️ Add court production implementation ([#976]). Dispatchable calls are:
  - `join_court` - Join the court with a stake to become a juror in order to get
    the stake-weighted chance to be selected for decision making.
  - `delegate` - Join the court with a stake to become a delegator in order to
    delegate the voting power to actively participating jurors.
  - `prepare_exit_court` - Prepare as a court participant to leave the court
    system.
  - `exit_court` - Exit the court system in order to get the stake back.
  - `vote` - An actively participating juror votes secretely on a specific court
    case, in which the juror got selected.
  - `denounce_vote` - Denounce a selected and active juror, if the secret and
    vote is known before the actual reveal period.
  - `reveal_vote` - An actively participating juror reveals the previously
    casted secret vote.
  - `appeal` - After the reveal phase (aggregation period), the jurors decision
    can be appealed.
  - `reassign_juror_stakes` - After the appeal period is over, losers pay the
    winners for the jurors and delegators.
  - `set_inflation` - Set the yearly inflation rate of the court system. Events
    are:
  - `JurorJoined` - A juror joined the court system.
  - `ExitPrepared` - A court participant prepared to exit the court system.
  - `ExitedCourt` - A court participant exited the court system.
  - `JurorVoted` - A juror voted on a specific court case.
  - `JurorRevealedVote` - A juror revealed the previously casted secret vote.
  - `DenouncedJurorVote` - A juror was denounced.
  - `DelegatorJoined` - A delegator joined the court system.
  - `CourtAppealed` - A court case was appealed.
  - `MintedInCourt` - A court participant was rewarded with newly minted tokens.
  - `StakesReassigned` - The juror and delegator stakes have been reassigned.
    The losing jurors have been slashed. The winning jurors have been rewarded
    by the losers. The losing jurors are those, who did not vote, or did not
    vote with the plurality, were denounced or did not reveal their vote.
  - `InflationSet` - The yearly inflation rate of the court system was set.

All things about Global Disputes Fix ⚠️ :

- Add new dispatchable function:
  - `refund_vote_fees` - Return all vote funds and fees, when a global dispute
    was destroyed.
- Add the following events:
  - `OutcomeOwnerRewarded` for `Possession::Paid`
  - `OutcomeOwnersRewarded` for `Possession::Shared`
  - `OutcomesFullyCleaned` and `OutcomesPartiallyCleaned` for extrinsic
    `refund_vote_fees`
- Add enum `Possession` with variants:
- `Paid { owner: AccountId, fee: Balance }`
- `Shared { owners: BoundedVec }`
- `OutcomeInfo` has the following fields:
  - `outcome_sum: Balance`
  - `possession: Possession`
- Add `GdStatus` with the following enum variants:
  - `Active { add_outcome_end: BlockNumber, vote_end: BlockNumber }`
  - `Finished`
  - `Destroyed`

## v0.3.11

[#1049]: https://github.com/zeitgeistpm/zeitgeist/pull/1049

### Changed

- ⚠️ All tokens now use 10 fractional decimal places ([#1049]).
- Cross-consensus messages (XCM) assume the global canonical representation for
  token balances.
- The token metadata in the asset registry now assumes that the existential
  deposit and fee factor are stored in base 10,000,000,000.

## v0.3.10

[#1022]: https://github.com/zeitgeistpm/zeitgeist/pull/1022

### Added

- Use pallet-asset-tx-payment for allowing to pay transaction fees in foreign
  currencies ([#1022]). This requires each transaction to specify the fee
  payment token with `asset_id` (`None` is ZTG).

## v0.3.9

[#1011]: https://github.com/zeitgeistpm/zeitgeist/pull/1011
[#937]: https://github.com/zeitgeistpm/zeitgeist/pull/937
[#903]: https://github.com/zeitgeistpm/zeitgeist/pull/903

### Changed

- ⚠️ Add `outsider` field to `MarketBonds` struct. In particular, the `Market`
  struct's layout has changed ([#903]).
- Adjust `deposit` function used to calculate storage fees for the following
  pallets: identity, multisig, preimage, proxy. The cost of adding an identity
  reduced from a minimum of 125 ZTG to a minimum of 1.5243 ZTG ([#1011])

### Fixed

- ⚠️ Fix order of arguments for `get_spot_price` ([#937]).

## v0.3.8

- Added the `bonds` field to the `Market` struct, which tracks the status of the
  advisory, oracle and validity bonds. Each of its members has type `Bond`,
  which has three fields: `who` (the account that reserved the bond), `value`
  (the amount reserved), `is_settled` (a flag which determines if the bond was
  already unreserved and/or (partially) slashed).
- The market dispute mechanisms are now able to control their resolution. The
  `CorrectionPeriod` parameter determines how long the authorized pallet can
  call `authorize_market_outcome` again after the first call to it (fat-finger
  protection). The authority report now includes its resolution block number.
  This is the time of the first call to `authorize_market_outcome` plus the
  `CorrectionPeriod`.
- Create prediction markets with Ztg or registered foreign asset which has
  `allow_as_base_asset` set to `true` in `AssetRegistry` metadata. Extrinsics
  related to prediction market creation/editing now have `base_asset` parameter.

# v0.3.7

- Added on-chain arbitrage. See
  [ZIP-1](https://hackmd.io/@1ypDLjlbQ_e2Gp_1EW7kkg/BksyTQc-o) for details. When
  a pool is arbitraged, we emit one of the following events:
  `ArbitrageMintSell(pool_id, amount)`, `ArbitrageBuyBurn(pool_id, amount)` or
  `ArbitrageSkipped(pool_id)`. The latter can be safely ignored by the indexer.
  The `amount` parameter signifies the amount of funds moved into or out of the
  prize pool (mint-sell/buy-burn resp.) and the amount of full sets
  minted/burned. Note that in addition to these events, the low-level
  `tokens.Deposited` and `tokens.Transfer` events are also emitted.

- Added new pallet: GlobalDisputes. Dispatchable calls are:

  - `add_vote_outcome` - Add voting outcome to a global dispute in exchange for
    a constant fee. Errors if the voting outcome already exists or if the global
    dispute has not started or has already finished.
  - `vote_on_outcome` - Vote on existing voting outcomes by locking native
    tokens. Fails if the global dispute has not started or has already finished.
  - `unlock_vote_balance` - Return all locked native tokens in a global dispute.
    If the global dispute is not concluded yet the lock remains.
  - `purge_outcomes` - Purge all outcomes to allow the winning outcome owner(s)
    to get their reward. Fails if the global dispute is not concluded yet.
  - `reward_outcome_owner` - Reward the collected fees to the owner(s) of a
    voting outcome. Fails if not all outcomes are already purged. Events are:
  - `AddedVotingOutcome` (user added a voting outcome)
  - `GlobalDisputeWinnerDetermined` (finish the global dispute, set the winner)
  - `NonReward` (show that no reward exits)
  - `OutcomeOwnersRewarded` (reward process was finished and spent to outcome
    owners)
  - `OutcomesPartiallyCleaned` (outcomes storage item partially cleaned)
  - `OutcomesFullyCleaned` (outcomes storage item fully cleaned)
  - `VotedOnOutcome` (user voted on outcome)

- Authorized pallet now has `AuthorizedDisputeResolutionOrigin` hence
  `MarketDisputeMechanism::Authorized` does not need account_id. To create
  market with Authorized MDM specifying account_id for Authorized MDM is not
  required, any user satisfying `AuthorizedDisputeResolutionOrigin` can use
  Authorized MDM for resolving market.

- Properly configured reserve asset transfers via XCM:

  - Added xTokens pallet to transfer tokens accross chains
  - Added AssetRegistry pallet to register foreign asset
  - Added UnknownTokens pallet to handle unknown foreign assets
  - More information at <https://github.com/zeitgeistpm/zeitgeist/pull/661#top>

- Transformed integer scalar markets to fixed point with ten digits after the
  decimal point. As soon as this update is deployed, the interpretation of the
  scalar values must be changed.

- `reject_market` extrinsic now requires `reject_reason` parameter which is
  `Vec<u8>`. The config constant `MaxRejectReasonLen` defines maximum length of
  above parameter. `MarketRejected` event also contains `reject_reason` so that
  it can be cached for market creator.

- `request_edit` extrinsic added, which enables a user satisfying
  `RequestEditOrigin` to request edit in market with `Proposed` state, when
  successful it emits `MarketRequestedEdit` event. `request_edit` requires
  `edit_reason` parameter which is `Vec<u8>`. The config constant
  `MaxEditReasonLen` defines maximum length of above parameter. The
  `MarketRequestedEdit` event also contains `edit_reason`.

- `edit_market` extrinsic added, which enables creator of the market to edit
  market. It has same parameters as `create_market` except market_creation, on
  success it returns `MarketEdited` event.
- `get_spot_price()` RPC from Swaps support `with_fees` boolean parameter to
  include/exclude swap_fees in spot price, Currently this flag only works for
  CPMM.

# v0.3.6

- Added new field `deadlines` in Market structure, which has `grace_period`,
  `oracle_duration` and `dispute_duration` fields, all of which represent
  durations in number of blocks. The `create_market` extrinsic has a new
  parameter to specify these deadlines.
- Added `pallet-bounties` to the Zeitgeist runtime to facilitate community
  projects.
- Changed `MaxCategories` to `64`, as originally intended
- Changed the `reject_market` slash percentage of the `AdvisoryBond` from 100%
  to 0%; this value can be quickly adjusted in the future by using the new
  on-chain variable `AdvisoryBondSlashPercentage`.
- Temporarily disabled removal of losing assets when a market resolves.

# v0.3.5

- Added `Initialized` status for pools. A pool now starts in `Initialized`
  status and must be opened using `Swaps::open_pool`. While the pool is
  `Initialized`, it is allowed to call `pool_join` and `pool_exit`, but trading
  and single-asset operations are prohibited.
- Every asset in a pool has a minimum balance now that is:
  `max(0.01, ExistentialDeposit(Asset))`. Regarding the current configuration,
  every asset in the pool has a minimum balance of 0.01.
- A single member of the `AdvisoryCommittee` can now approve markets, whereas
  50% of all members have to agree upon rejecting a market.
- Implemented swap fees for CPMM pools. This means that the following extrinsics
  now have a (non-optional) `swap_fee` parameter:

  - `create_cpmm_market_and_deploy_assets`
  - `deploy_swap_pool_and_additional_liquidity`
  - `deploy_swap_pool_for_market`

  Furthermore, there's a maximum swap fee, specified by the `swaps` pallet's
  on-chain constant `MaxSwapFee`.

- Added new pallet: Styx. Dispatchable calls are:
  - `cross` - Burns native chain tokens to cross. In the case of Zeitgeist, this
    is granting the ability to claim your zeitgeist avatar.
  - `set_burn_amount(amount)` - Sets the new burn price for the cross. Intended
    to be called by governance.

# v0.3.4

- Changed the `weights` parameter of `deploy_swap_pool_and_additional_liquidity`
  and `deploy_swap_pool_for_market` to be a vector whose length is equal to the
  number of outcome tokens (one item shorter than before). The `weights` now
  refer to the weights of the outcome tokens only, and the user can no longer
  control the weight of the base asset. Instead, the weight of the base asset is
  equal to the sum of the weights of the outcome tokens, thereby ensuring that
  (assuming equal balances) the spot prices of the outcome tokens sum up to 1.
- Changed `Market` struct's `mdm` to `dispute_mechanism`.

# v0.3.3

- Introduced `MarketStatus::Closed`. Markets are automatically transitioned into
  this state when the market ends, and the `Event::MarketClosed` is emitted.
  Trading is not allowed on markets that are closed.

- Introduced `PoolStatus::Closed`; the pool of a market is closed when the
  market is closed. The `Event::PoolClosed` is emitted when this happens.

- Replace `PoolStatus::Stale` with `PoolStatus::Clean`. This state signals that
  the corresponding market was resolved and the losing assets deleted from the
  pool. The `Event::PoolCleanedUp` is emitted when the pool transitions into
  this state.

- Simplify `create_cpmm_market_and_deploy_assets`,
  `deploy_swap_pool_and_additional_liquidity` and `deploy_swap_pool_for_market`
  by using a single `amount` parameter instead of `amount_base_asset` and
  `amount_outcome_assets`.

- The `MarketCounter` of the `market-commons` pallet is incremented by one. This
  means that `MarketCounter` is now equal to the total number of markets ever
  created, instead of equal to the id of the last market created. For details
  regarding this fix, see <https://github.com/zeitgeistpm/zeitgeist/pull/636>
  and <https://github.com/zeitgeistpm/zeitgeist/issues/365>.

- Made the `min_asset_amount_out` and `max_price` parameters of
  `swap_exact_amount_in` and the `max_asset_amount_in` and `max_price`
  parameters of `swap_exact_amount_out` optional

- Replaced `create_categorical_market` and `create_scalar_market` with
  `create_market`, which uses a `market_type` parameter to determine what market
  we create

# v0.3.2

- Added a field for `market_account` to `MarketCreated` event and `pool_account`
  field to `PoolCreate` event.

- Changed all call parameters of type `u16`, `BalanceOf`, `MarketId` and
  `PoolId` in extrinsics to
  [compact encoding](https://docs.substrate.io/v3/advanced/scale-codec/#compactgeneral-integers).

- Removed the `cancel_pending_market` function and the corresponding event
  `MarketCancelled`.

- Renamed `admin_set_pool_as_stale` to `admin_set_pool_to_stale` and changed the
  call parameters: Instead of specifying a `market_type` and `pool_id`, we now
  use a `market_id`. This fixes a problem where it's possible to specify an
  incorrect market type.

# v0.3.1

- Removed function parameter `keep_outcome_assets` from dispatchables
  `create_cpmm_market_and_deploy_assets` and
  `deploy_swap_pool_and_additional_liquidity` in prediction-markets pallet.

- Converted `base_asset` field of `Pool<Balance, MarketId>` from
  `Option<Asset<MarketId>>` to `Asset<MarketId>`. Pools with `base_asset` equal
  to `None` are migrated to `Asset::Ztg`.

- Changed the following events to include a `pool_amount` field which specifies
  the amount of pool shares being minted or burned:

  - `PoolExit` (pool shares burned)
  - `PoolExitWithExactAssetAmount` (pool shares burned)
  - `PoolExitWithExactPoolAmount` (pool shares burned)
  - `PoolJoin` (pool shares minted)
  - `PoolJoinWithExactPoolAmount` (pool shares minted)
  - `PoolJoinWithExactAssetAmount` (pool shares minted)
  - `PoolCreate` (pool shares minted)

  The pool shares are always burned/minted for `who`.

- [Rikiddo-related] `PoolExitSubsidy` now has the following fields:
  `[asset, bound, pool_id, who, amount]`. The `bound` refers to the amount of
  subsidy the user is trying to withdraw, the `amount` is the amount actually
  withdrawn. When joining, the subsidy provider does _not_ immediately receive
  pool tokens, but the subsidy amount is reserved. When exiting, the subsidy
  amount is unreserved.

  If the pool holds enough subsidies at the end of the subsidy phase, the
  reserved funds are transferred to the pool, the pool shares are minted and the
  event `SubsidyCollected` is emitted, which now has the following fields:
  `[pool_id, vec![(who, pool_amount), ...], total_subsidy]`. The vector contains
  all subsidy providers and their amount of pool tokens.

  If, on the other hand, the pool does not hold sufficient subsidies, then
  `PoolDestroyedInSubsidyPhase` is emitted. This event has the following fields:
  `[pool_id, vec![(who, subsidy), ...]]`. The second element `subsidy` of each
  tuple refers to the amount of unreserved funds. No pool tokens are minted or
  burned.

- We now use a fork of ORML which emits the `Slashed` event when assets are
  slashed. This means that all balances changes are covered using only basic
  ORML events. We still emit custom events to inform about the semantic meaning
  of the ORML low-level events. The ORML events should be used to track
  balances.

- `create_market` will now reject markets that use
  `ScoringRule::RikiddoSigmoidFeeMarketEma` or `MarketDisputeMechanism::Court`.
  During the next release we plan to separate the Battery Station testnet and
  the mainnet runtimes. With this change we will reduce this restrictions to
  mainnet only.

- `LiquidityMining` was replaced with a dummy implementation and the calls to
  that pallet are filtered. We also plan to losen this constraint with the
  introduction of separate runtimes.

- When tokens are redeemed an event is emitted: `TokensRedeemed`. The fields are
  (in that order): `market_id, currency_id, amount_redeemed, payout, who`. This
  should also be regarded as an informative event, as stated before in this
  document balance changes should only be executed by events emitted by the
  pallets that manage the balances.<|MERGE_RESOLUTION|>--- conflicted
+++ resolved
@@ -14,11 +14,8 @@
 
 ## v0.5.4
 
-<<<<<<< HEAD
+- ⚠️  Remove zrml-liquidity-mining from code base.
 - ⚠️  Remove zrml-rikiddo from the code base.
-=======
-- ⚠️  Remove zrml-liquidity-mining from code base.
->>>>>>> bd0b0fb7
 
 ## v0.5.2
 
