# v0.3.2

<<<<<<< HEAD
- Changed the all parameters of type `u16`, `BalanceOf`, `MarketId` and `PoolId`
  in extrinsics to
  [compact encoding](https://docs.substrate.io/v3/advanced/scale-codec/#compactgeneral-integers).
=======
- Removed the `cancel_pending_market` function and the corresponding event
  `MarketCancelled`.
>>>>>>> dfcec232

# v0.3.1

- Removed function parameter `keep_outcome_assets` from dispatchables
  `create_cpmm_market_and_deploy_assets` and
  `deploy_swap_pool_and_additional_liquidity` in prediction-markets pallet.

- Converted `base_asset` field of `Pool<Balance, MarketId>` from
  `Option<Asset<MarketId>>` to `Asset<MarketId>`. Pools with `base_asset` equal
  to `None` are migrated to `Asset::Ztg`.

- Changed the following events to include a `pool_amount` field which specifies
  the amount of pool shares being minted or burned:

  - `PoolExit` (pool shares burned)
  - `PoolExitWithExactAssetAmount` (pool shares burned)
  - `PoolExitWithExactPoolAmount` (pool shares burned)
  - `PoolJoin` (pool shares minted)
  - `PoolJoinWithExactPoolAmount` (pool shares minted)
  - `PoolJoinWithExactAssetAmount` (pool shares minted)
  - `PoolCreate` (pool shares minted)

  The pool shares are always burned/minted for `who`.

- [Rikiddo-related] `PoolExitSubsidy` now has the following fields:
  `[asset, bound, pool_id, who, amount]`. The `bound` refers to the amount of
  subsidy the user is trying to withdraw, the `amount` is the amount actually
  withdrawn. When joining, the subsidy provider does _not_ immediately receive
  pool tokens, but the subsidy amount is reserved. When exiting, the subsidy
  amount is unreserved.

  If the pool holds enough subsidies at the end of the subsidy phase, the
  reserved funds are transferred to the pool, the pool shares are minted and the
  event `SubsidyCollected` is emitted, which now has the following fields:
  `[pool_id, vec![(who, pool_amount), ...], total_subsidy]`. The vector contains
  all subsidy providers and their amount of pool tokens.

  If, on the other hand, the pool does not hold sufficient subsidies, then
  `PoolDestroyedInSubsidyPhase` is emitted. This event has the following fields:
  `[pool_id, vec![(who, subsidy), ...]]`. The second element `subsidy` of each
  tuple refers to the amount of unreserved funds. No pool tokens are minted or
  burned.

- We now use a fork of ORML which emits the `Slashed` event when assets are
  slashed. This means that all balances changes are covered using only basic
  ORML events. We still emit custom events to inform about the semantic meaning
  of the ORML low-level events. The ORML events should be used to track
  balances.

- `create_market` will now reject markets that use
  `ScoringRule::RikiddoSigmoidFeeMarketEma` or `MarketDisputeMechanism::Court`.
  During the next release we plan to separate the Battery Station testnet and
  the mainnet runtimes. With this change we will reduce this restrictions to
  mainnet only.

- `LiquidityMining` was replaced with a dummy implementation and the calls to
  that pallet are filtered. We also plan to losen this constraint with the
  introduction of separate runtimes.
<<<<<<< HEAD
=======

>>>>>>> dfcec232
- When tokens are redeemed an event is emitted: `TokensRedeemed`. The fields are
  (in that order): `market_id, currency_id, amount_redeemed, payout, who`. This
  should also be regarded as an informative event, as stated before in this
  document balance changes should only be executed by events emitted by the
  pallets that manage the balances.<|MERGE_RESOLUTION|>--- conflicted
+++ resolved
@@ -1,13 +1,10 @@
 # v0.3.2
 
-<<<<<<< HEAD
 - Changed the all parameters of type `u16`, `BalanceOf`, `MarketId` and `PoolId`
   in extrinsics to
   [compact encoding](https://docs.substrate.io/v3/advanced/scale-codec/#compactgeneral-integers).
-=======
 - Removed the `cancel_pending_market` function and the corresponding event
   `MarketCancelled`.
->>>>>>> dfcec232
 
 # v0.3.1
 
@@ -66,10 +63,7 @@
 - `LiquidityMining` was replaced with a dummy implementation and the calls to
   that pallet are filtered. We also plan to losen this constraint with the
   introduction of separate runtimes.
-<<<<<<< HEAD
-=======
 
->>>>>>> dfcec232
 - When tokens are redeemed an event is emitted: `TokensRedeemed`. The fields are
   (in that order): `market_id, currency_id, amount_redeemed, payout, who`. This
   should also be regarded as an informative event, as stated before in this
