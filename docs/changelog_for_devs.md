<<<<<<< HEAD
# v0.3.4
- Asset::Ztg was renamed to Asset::ZTG. All currency symbols will be written in uppercase.
- Added two more currencies: AUSD and KSM (or ROC on testnet)
- Added xTokens pallet to transfer tokens accross chains
=======
# v0.3.5

- Added `Initialized` status for pools. A pool now starts in `Initialized`
  status and must be opened using `Swaps::open_pool`. While the pool is
  `Initialized`, it is allowed to call `pool_join` and `pool_exit`, but trading
  and single-asset operations are prohibited.
- Every asset in a pool has a minimum balance now that is:
  `max(0.01, ExistentialDeposit(Asset))`. Regarding the current configuration,
  every asset in the pool has a minimum balance of 0.01.
- A single member of the `AdvisoryCommittee` can now approve markets, whereas
  50% of all members have to agree upon rejecting a market.
- Implemented swap fees for CPMM pools. This means that the following extrinsics
  now have a (non-optional) `swap_fee` parameter:

  - `create_cpmm_market_and_deploy_assets`
  - `deploy_swap_pool_and_additional_liquidity`
  - `deploy_swap_pool_for_market`

  Furthermore, there's a maximum swap fee, specified by the `swaps` pallet's
  on-chain constant `MaxSwapFee`.
- Added new pallet: Styx. Dispatchable calls are:
  - `cross` - Burns native chain tokens to cross. In the case of Zeitgeist, this
            is granting the ability to claim your zeitgeist avatar.
  - `set_burn_amount(amount)` - Sets the new burn price for the cross.
                              Intended to be called by governance.

# v0.3.4

- Changed the `weights` parameter of `deploy_swap_pool_and_additional_liquidity`
  and `deploy_swap_pool_for_market` to be a vector whose length is equal to the
  number of outcome tokens (one item shorter than before). The `weights` now
  refer to the weights of the outcome tokens only, and the user can no longer
  control the weight of the base asset. Instead, the weight of the base asset is
  equal to the sum of the weights of the outcome tokens, thereby ensuring that
  (assuming equal balances) the spot prices of the outcome tokens sum up to 1.
- Changed `Market` struct's `mdm` to `dispute_mechanism`.
>>>>>>> 0e27079c

# v0.3.3

- Introduced `MarketStatus::Closed`. Markets are automatically transitioned into
  this state when the market ends, and the `Event::MarketClosed` is emitted.
  Trading is not allowed on markets that are closed.

- Introduced `PoolStatus::Closed`; the pool of a market is closed when the
  market is closed. The `Event::PoolClosed` is emitted when this happens.

- Replace `PoolStatus::Stale` with `PoolStatus::Clean`. This state signals that
  the corresponding market was resolved and the losing assets deleted from the
  pool. The `Event::PoolCleanedUp` is emitted when the pool transitions into
  this state.

- Simplify `create_cpmm_market_and_deploy_assets`,
  `deploy_swap_pool_and_additional_liquidity` and `deploy_swap_pool_for_market`
  by using a single `amount` parameter instead of `amount_base_asset` and
  `amount_outcome_assets`.

- The `MarketCounter` of the `market-commons` pallet is incremented by one. This
  means that `MarketCounter` is now equal to the total number of markets ever
  created, instead of equal to the id of the last market created. For details
  regarding this fix, see https://github.com/zeitgeistpm/zeitgeist/pull/636 and
  https://github.com/zeitgeistpm/zeitgeist/issues/365.

- Made the `min_asset_amount_out` and `max_price` parameters of
  `swap_exact_amount_in` and the `max_asset_amount_in` and `max_price`
  parameters of `swap_exact_amount_out` optional

- Replaced `create_categorical_market` and `create_scalar_market` with
  `create_market`, which uses a `market_type` parameter to determine what market
  we create

# v0.3.2

- Added a field for `market_account` to `MarketCreated` event and `pool_account`
  field to `PoolCreate` event.

- Changed all call parameters of type `u16`, `BalanceOf`, `MarketId` and
  `PoolId` in extrinsics to
  [compact encoding](https://docs.substrate.io/v3/advanced/scale-codec/#compactgeneral-integers).

- Removed the `cancel_pending_market` function and the corresponding event
  `MarketCancelled`.

- Renamed `admin_set_pool_as_stale` to `admin_set_pool_to_stale` and changed the
  call parameters: Instead of specifying a `market_type` and `pool_id`, we now
  use a `market_id`. This fixes a problem where it's possible to specify an
  incorrect market type.

# v0.3.1

- Removed function parameter `keep_outcome_assets` from dispatchables
  `create_cpmm_market_and_deploy_assets` and
  `deploy_swap_pool_and_additional_liquidity` in prediction-markets pallet.

- Converted `base_asset` field of `Pool<Balance, MarketId>` from
  `Option<Asset<MarketId>>` to `Asset<MarketId>`. Pools with `base_asset` equal
  to `None` are migrated to `Asset::Ztg`.

- Changed the following events to include a `pool_amount` field which specifies
  the amount of pool shares being minted or burned:

  - `PoolExit` (pool shares burned)
  - `PoolExitWithExactAssetAmount` (pool shares burned)
  - `PoolExitWithExactPoolAmount` (pool shares burned)
  - `PoolJoin` (pool shares minted)
  - `PoolJoinWithExactPoolAmount` (pool shares minted)
  - `PoolJoinWithExactAssetAmount` (pool shares minted)
  - `PoolCreate` (pool shares minted)

  The pool shares are always burned/minted for `who`.

- [Rikiddo-related] `PoolExitSubsidy` now has the following fields:
  `[asset, bound, pool_id, who, amount]`. The `bound` refers to the amount of
  subsidy the user is trying to withdraw, the `amount` is the amount actually
  withdrawn. When joining, the subsidy provider does _not_ immediately receive
  pool tokens, but the subsidy amount is reserved. When exiting, the subsidy
  amount is unreserved.

  If the pool holds enough subsidies at the end of the subsidy phase, the
  reserved funds are transferred to the pool, the pool shares are minted and the
  event `SubsidyCollected` is emitted, which now has the following fields:
  `[pool_id, vec![(who, pool_amount), ...], total_subsidy]`. The vector contains
  all subsidy providers and their amount of pool tokens.

  If, on the other hand, the pool does not hold sufficient subsidies, then
  `PoolDestroyedInSubsidyPhase` is emitted. This event has the following fields:
  `[pool_id, vec![(who, subsidy), ...]]`. The second element `subsidy` of each
  tuple refers to the amount of unreserved funds. No pool tokens are minted or
  burned.

- We now use a fork of ORML which emits the `Slashed` event when assets are
  slashed. This means that all balances changes are covered using only basic
  ORML events. We still emit custom events to inform about the semantic meaning
  of the ORML low-level events. The ORML events should be used to track
  balances.

- `create_market` will now reject markets that use
  `ScoringRule::RikiddoSigmoidFeeMarketEma` or `MarketDisputeMechanism::Court`.
  During the next release we plan to separate the Battery Station testnet and
  the mainnet runtimes. With this change we will reduce this restrictions to
  mainnet only.

- `LiquidityMining` was replaced with a dummy implementation and the calls to
  that pallet are filtered. We also plan to losen this constraint with the
  introduction of separate runtimes.

- When tokens are redeemed an event is emitted: `TokensRedeemed`. The fields are
  (in that order): `market_id, currency_id, amount_redeemed, payout, who`. This
  should also be regarded as an informative event, as stated before in this
  document balance changes should only be executed by events emitted by the
  pallets that manage the balances.<|MERGE_RESOLUTION|>--- conflicted
+++ resolved
@@ -1,9 +1,8 @@
-<<<<<<< HEAD
-# v0.3.4
+# v0.3.6
 - Asset::Ztg was renamed to Asset::ZTG. All currency symbols will be written in uppercase.
 - Added two more currencies: AUSD and KSM (or ROC on testnet)
 - Added xTokens pallet to transfer tokens accross chains
-=======
+
 # v0.3.5
 
 - Added `Initialized` status for pools. A pool now starts in `Initialized`
@@ -40,7 +39,6 @@
   equal to the sum of the weights of the outcome tokens, thereby ensuring that
   (assuming equal balances) the spot prices of the outcome tokens sum up to 1.
 - Changed `Market` struct's `mdm` to `dispute_mechanism`.
->>>>>>> 0e27079c
 
 # v0.3.3
 
