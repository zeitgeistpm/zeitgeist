--- conflicted
+++ resolved
@@ -12,7 +12,6 @@
 components which query the chain's storage, the extrinsics or the runtime
 APIs/RPC interface.
 
-<<<<<<< HEAD
 ## v0.4.2
 
 [#1127]: https://github.com/zeitgeistpm/zeitgeist/pull/1127
@@ -27,7 +26,7 @@
   - `MarketEarlyCloseScheduled`: A market's early close was scheduled.
   - `MarketEarlyCloseDisputed`: A market's early close was disputed.
   - `MarketEarlyCloseRejected`: A market's early close was rejected.
-=======
+
 ## v0.4.1
 
 ### Added
@@ -59,7 +58,6 @@
     was destroyed.
 
   For details, please refer to the `README.md` and the in-file documentation.
->>>>>>> 17507037
 
 ## v0.4.0
 
