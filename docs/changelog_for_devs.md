--- conflicted
+++ resolved
@@ -1,17 +1,16 @@
 # v0.3.6
 
-<<<<<<< HEAD
-- Authorized pallet now has `AuthorizedDisputeResolutionOrigin` hence `MarketDisputeMechanism::Authorized` does not nead account_id.
-  To create market with Authorized MDM specifying account_id for Authorized MDM is not required, any user satisfying `AuthorizedDisputeResolutionOrigin`
-  can use Authorized MDM for resolving market.
-=======
+- Authorized pallet now has `AuthorizedDisputeResolutionOrigin`
+  hence `MarketDisputeMechanism::Authorized` does not nead account_id.
+  To create market with Authorized MDM specifying account_id for Authorized MDM
+  is not required, any user satisfying `AuthorizedDisputeResolutionOrigin`
+  canuse Authorized MDM for resolving market.
 - Added new field `deadlines` in Market structure, which has `grace_period`,
   `oracle_duration` and `dispute_duration` fields, all represents duration in
   number of blocks. `create_market` extrinsic has new parameter to specify these
   deadlines.
 - Changed the `reject_market` slash percentage of the `AdvisoryBond` from 100%
   to 10% by introducing a new on-chain variable `AdvisoryBondSlashPercentage`.
->>>>>>> cb217255
 
 # v0.3.5
 
