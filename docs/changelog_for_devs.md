# v0.3.8

<<<<<<< HEAD
- Create prediction markets with Ztg or registered foreign asset which has
  `allow_as_base_asset` set to `true` in `AssetRegistry` metadata. Extrinsics related
  to prediction market creation/editing now has `base_asset` parameter.
=======
- Added the `bonds` field to the `Market` struct, which tracks the status of the
  advisory, oracle and validity bonds. Each of its members has type `Bond`,
  which has three fields: `who` (the account that reserved the bond), `value`
  (the amount reserved), `is_settled` (a flag which determines if the bond was
  already unreserved and/or (partially) slashed).
>>>>>>> db1f928f

# v0.3.7

- Added on-chain arbitrage. See
  [ZIP-1](https://hackmd.io/@1ypDLjlbQ_e2Gp_1EW7kkg/BksyTQc-o) for details. When
  a pool is arbitraged, we emit one of the following events:
  `ArbitrageMintSell(pool_id, amount)`, `ArbitrageBuyBurn(pool_id, amount)` or
  `ArbitrageSkipped(pool_id)`. The latter can be safely ignored by the indexer.
  The `amount` parameter signifies the amount of funds moved into or out of the
  prize pool (mint-sell/buy-burn resp.) and the amount of full sets
  minted/burned. Note that in addition to these events, the low-level
  `tokens.Deposited` and `tokens.Transfer` events are also emitted.

- Added new pallet: GlobalDisputes. Dispatchable calls are:

  - `add_vote_outcome` - Add voting outcome to a global dispute in exchange for
    a constant fee. Errors if the voting outcome already exists or if the global
    dispute has not started or has already finished.
  - `vote_on_outcome` - Vote on existing voting outcomes by locking native
    tokens. Fails if the global dispute has not started or has already finished.
  - `unlock_vote_balance` - Return all locked native tokens in a global dispute.
    If the global dispute is not concluded yet the lock remains.
  - `purge_outcomes` - Purge all outcomes to allow the winning outcome owner(s)
    to get their reward. Fails if the global dispute is not concluded yet.
  - `reward_outcome_owner` - Reward the collected fees to the owner(s) of a
    voting outcome. Fails if not all outcomes are already purged. Events are:
  - `AddedVotingOutcome` (user added a voting outcome)
  - `GlobalDisputeWinnerDetermined` (finish the global dispute, set the winner)
  - `NonReward` (show that no reward exits)
  - `OutcomeOwnersRewarded` (reward process was finished and spent to outcome
    owners)
  - `OutcomesPartiallyCleaned` (outcomes storage item partially cleaned)
  - `OutcomesFullyCleaned` (outcomes storage item fully cleaned)
  - `VotedOnOutcome` (user voted on outcome)

- Authorized pallet now has `AuthorizedDisputeResolutionOrigin` hence
  `MarketDisputeMechanism::Authorized` does not need account_id. To create
  market with Authorized MDM specifying account_id for Authorized MDM is not
  required, any user satisfying `AuthorizedDisputeResolutionOrigin` can use
  Authorized MDM for resolving market.

- Properly configured reserve asset transfers via XCM:

  - Added xTokens pallet to transfer tokens accross chains
  - Added AssetRegistry pallet to register foreign asset
  - Added UnknownTokens pallet to handle unknown foreign assets
  - More information at https://github.com/zeitgeistpm/zeitgeist/pull/661#top

- Transformed integer scalar markets to fixed point with ten digits after the
  decimal point. As soon as this update is deployed, the interpretation of the
  scalar values must be changed.

- `reject_market` extrinsic now requires `reject_reason` parameter which is
  `Vec<u8>`. The config constant `MaxRejectReasonLen` defines maximum length of
  above parameter. `MarketRejected` event also contains `reject_reason` so that
  it can be cached for market creator.

- `request_edit` extrinsic added, which enables a user satisfying
  `RequestEditOrigin` to request edit in market with `Proposed` state, when
  successful it emits `MarketRequestedEdit` event. `request_edit` requires
  `edit_reason` parameter which is `Vec<u8>`. The config constant
  `MaxEditReasonLen` defines maximum length of above parameter. The
  `MarketRequestedEdit` event also contains `edit_reason`.

- `edit_market` extrinsic added, which enables creator of the market to edit
  market. It has same parameters as `create_market` except market_creation, on
  success it returns `MarketEdited` event.
- `get_spot_price()` RPC from Swaps support `with_fees` boolean parameter to
  include/exclude swap_fees in spot price, Currently this flag only works for
  CPMM.

# v0.3.6

- Added new field `deadlines` in Market structure, which has `grace_period`,
  `oracle_duration` and `dispute_duration` fields, all of which represent
  durations in number of blocks. The `create_market` extrinsic has a new
  parameter to specify these deadlines.
- Added `pallet-bounties` to the Zeitgeist runtime to facilitate community
  projects.
- Changed `MaxCategories` to `64`, as originally intended
- Changed the `reject_market` slash percentage of the `AdvisoryBond` from 100%
  to 0%; this value can be quickly adjusted in the future by using the new
  on-chain variable `AdvisoryBondSlashPercentage`.
- Temporarily disabled removal of losing assets when a market resolves.

# v0.3.5

- Added `Initialized` status for pools. A pool now starts in `Initialized`
  status and must be opened using `Swaps::open_pool`. While the pool is
  `Initialized`, it is allowed to call `pool_join` and `pool_exit`, but trading
  and single-asset operations are prohibited.
- Every asset in a pool has a minimum balance now that is:
  `max(0.01, ExistentialDeposit(Asset))`. Regarding the current configuration,
  every asset in the pool has a minimum balance of 0.01.
- A single member of the `AdvisoryCommittee` can now approve markets, whereas
  50% of all members have to agree upon rejecting a market.
- Implemented swap fees for CPMM pools. This means that the following extrinsics
  now have a (non-optional) `swap_fee` parameter:

  - `create_cpmm_market_and_deploy_assets`
  - `deploy_swap_pool_and_additional_liquidity`
  - `deploy_swap_pool_for_market`

  Furthermore, there's a maximum swap fee, specified by the `swaps` pallet's
  on-chain constant `MaxSwapFee`.

- Added new pallet: Styx. Dispatchable calls are:
  - `cross` - Burns native chain tokens to cross. In the case of Zeitgeist, this
    is granting the ability to claim your zeitgeist avatar.
  - `set_burn_amount(amount)` - Sets the new burn price for the cross. Intended
    to be called by governance.

# v0.3.4

- Changed the `weights` parameter of `deploy_swap_pool_and_additional_liquidity`
  and `deploy_swap_pool_for_market` to be a vector whose length is equal to the
  number of outcome tokens (one item shorter than before). The `weights` now
  refer to the weights of the outcome tokens only, and the user can no longer
  control the weight of the base asset. Instead, the weight of the base asset is
  equal to the sum of the weights of the outcome tokens, thereby ensuring that
  (assuming equal balances) the spot prices of the outcome tokens sum up to 1.
- Changed `Market` struct's `mdm` to `dispute_mechanism`.

# v0.3.3

- Introduced `MarketStatus::Closed`. Markets are automatically transitioned into
  this state when the market ends, and the `Event::MarketClosed` is emitted.
  Trading is not allowed on markets that are closed.

- Introduced `PoolStatus::Closed`; the pool of a market is closed when the
  market is closed. The `Event::PoolClosed` is emitted when this happens.

- Replace `PoolStatus::Stale` with `PoolStatus::Clean`. This state signals that
  the corresponding market was resolved and the losing assets deleted from the
  pool. The `Event::PoolCleanedUp` is emitted when the pool transitions into
  this state.

- Simplify `create_cpmm_market_and_deploy_assets`,
  `deploy_swap_pool_and_additional_liquidity` and `deploy_swap_pool_for_market`
  by using a single `amount` parameter instead of `amount_base_asset` and
  `amount_outcome_assets`.

- The `MarketCounter` of the `market-commons` pallet is incremented by one. This
  means that `MarketCounter` is now equal to the total number of markets ever
  created, instead of equal to the id of the last market created. For details
  regarding this fix, see https://github.com/zeitgeistpm/zeitgeist/pull/636 and
  https://github.com/zeitgeistpm/zeitgeist/issues/365.

- Made the `min_asset_amount_out` and `max_price` parameters of
  `swap_exact_amount_in` and the `max_asset_amount_in` and `max_price`
  parameters of `swap_exact_amount_out` optional

- Replaced `create_categorical_market` and `create_scalar_market` with
  `create_market`, which uses a `market_type` parameter to determine what market
  we create

# v0.3.2

- Added a field for `market_account` to `MarketCreated` event and `pool_account`
  field to `PoolCreate` event.

- Changed all call parameters of type `u16`, `BalanceOf`, `MarketId` and
  `PoolId` in extrinsics to
  [compact encoding](https://docs.substrate.io/v3/advanced/scale-codec/#compactgeneral-integers).

- Removed the `cancel_pending_market` function and the corresponding event
  `MarketCancelled`.

- Renamed `admin_set_pool_as_stale` to `admin_set_pool_to_stale` and changed the
  call parameters: Instead of specifying a `market_type` and `pool_id`, we now
  use a `market_id`. This fixes a problem where it's possible to specify an
  incorrect market type.

# v0.3.1

- Removed function parameter `keep_outcome_assets` from dispatchables
  `create_cpmm_market_and_deploy_assets` and
  `deploy_swap_pool_and_additional_liquidity` in prediction-markets pallet.

- Converted `base_asset` field of `Pool<Balance, MarketId>` from
  `Option<Asset<MarketId>>` to `Asset<MarketId>`. Pools with `base_asset` equal
  to `None` are migrated to `Asset::Ztg`.

- Changed the following events to include a `pool_amount` field which specifies
  the amount of pool shares being minted or burned:

  - `PoolExit` (pool shares burned)
  - `PoolExitWithExactAssetAmount` (pool shares burned)
  - `PoolExitWithExactPoolAmount` (pool shares burned)
  - `PoolJoin` (pool shares minted)
  - `PoolJoinWithExactPoolAmount` (pool shares minted)
  - `PoolJoinWithExactAssetAmount` (pool shares minted)
  - `PoolCreate` (pool shares minted)

  The pool shares are always burned/minted for `who`.

- [Rikiddo-related] `PoolExitSubsidy` now has the following fields:
  `[asset, bound, pool_id, who, amount]`. The `bound` refers to the amount of
  subsidy the user is trying to withdraw, the `amount` is the amount actually
  withdrawn. When joining, the subsidy provider does _not_ immediately receive
  pool tokens, but the subsidy amount is reserved. When exiting, the subsidy
  amount is unreserved.

  If the pool holds enough subsidies at the end of the subsidy phase, the
  reserved funds are transferred to the pool, the pool shares are minted and the
  event `SubsidyCollected` is emitted, which now has the following fields:
  `[pool_id, vec![(who, pool_amount), ...], total_subsidy]`. The vector contains
  all subsidy providers and their amount of pool tokens.

  If, on the other hand, the pool does not hold sufficient subsidies, then
  `PoolDestroyedInSubsidyPhase` is emitted. This event has the following fields:
  `[pool_id, vec![(who, subsidy), ...]]`. The second element `subsidy` of each
  tuple refers to the amount of unreserved funds. No pool tokens are minted or
  burned.

- We now use a fork of ORML which emits the `Slashed` event when assets are
  slashed. This means that all balances changes are covered using only basic
  ORML events. We still emit custom events to inform about the semantic meaning
  of the ORML low-level events. The ORML events should be used to track
  balances.

- `create_market` will now reject markets that use
  `ScoringRule::RikiddoSigmoidFeeMarketEma` or `MarketDisputeMechanism::Court`.
  During the next release we plan to separate the Battery Station testnet and
  the mainnet runtimes. With this change we will reduce this restrictions to
  mainnet only.

- `LiquidityMining` was replaced with a dummy implementation and the calls to
  that pallet are filtered. We also plan to losen this constraint with the
  introduction of separate runtimes.

- When tokens are redeemed an event is emitted: `TokensRedeemed`. The fields are
  (in that order): `market_id, currency_id, amount_redeemed, payout, who`. This
  should also be regarded as an informative event, as stated before in this
  document balance changes should only be executed by events emitted by the
  pallets that manage the balances.<|MERGE_RESOLUTION|>--- conflicted
+++ resolved
@@ -1,16 +1,13 @@
 # v0.3.8
 
-<<<<<<< HEAD
-- Create prediction markets with Ztg or registered foreign asset which has
-  `allow_as_base_asset` set to `true` in `AssetRegistry` metadata. Extrinsics related
-  to prediction market creation/editing now has `base_asset` parameter.
-=======
 - Added the `bonds` field to the `Market` struct, which tracks the status of the
   advisory, oracle and validity bonds. Each of its members has type `Bond`,
   which has three fields: `who` (the account that reserved the bond), `value`
   (the amount reserved), `is_settled` (a flag which determines if the bond was
   already unreserved and/or (partially) slashed).
->>>>>>> db1f928f
+- Create prediction markets with Ztg or registered foreign asset which has
+  `allow_as_base_asset` set to `true` in `AssetRegistry` metadata. Extrinsics related
+  to prediction market creation/editing now has `base_asset` parameter.
 
 # v0.3.7
 
