# v0.3.7

<<<<<<< HEAD
- Added on-chain arbitrage. See
  [ZIP-1](https://hackmd.io/@1ypDLjlbQ_e2Gp_1EW7kkg/BksyTQc-o) for details. When
  a pool is arbitraged, we emit one of the following events:
  `ArbitrageMintSell(pool_id, amount)`, `ArbitrageBuyBurn(pool_id, amount)` or
  `ArbitrageSkipped(pool_id)`. The latter can be safely ignored by the indexer.
  The `amount` parameter signifies the amount of funds moved into or out of the
  prize pool (mint-sell/buy-burn resp.) and the amount of full sets
  minted/burned. Note that in addition to these events, the low-level
  `tokens.Deposited` and `tokens.Transfer` events are also emitted.
=======
- Added new pallet: GlobalDisputes. Dispatchable calls are:
  - `add_vote_outcome` - Add voting outcome to a global dispute in exchange for
    a constant fee. Errors if the voting outcome already exists or if the global
    dispute has not started or has already finished.
  - `vote_on_outcome` - Vote on existing voting outcomes by locking native
    tokens. Fails if the global dispute has not started or has already finished.
  - `unlock_vote_balance` - Return all locked native tokens in a global dispute.
    If the global dispute is not concluded yet the lock remains.
  - `purge_outcomes` - Purge all outcomes to allow the winning outcome owner(s)
    to get their reward. Fails if the global dispute is not concluded yet.
  - `reward_outcome_owner` - Reward the collected fees to the owner(s) of a
    voting outcome. Fails if not all outcomes are already purged. Events are:
  - `AddedVotingOutcome` (user added a voting outcome)
  - `GlobalDisputeWinnerDetermined` (finish the global dispute, set the winner)
  - `NonReward` (show that no reward exits)
  - `OutcomeOwnersRewarded` (reward process was finished and spent to outcome
    owners)
  - `OutcomesPartiallyCleaned` (outcomes storage item partially cleaned)
  - `OutcomesFullyCleaned` (outcomes storage item fully cleaned)
  - `VotedOnOutcome` (user voted on outcome)
>>>>>>> 4d4f2c1d
- Authorized pallet now has `AuthorizedDisputeResolutionOrigin` hence
  `MarketDisputeMechanism::Authorized` does not need account_id. To create
  market with Authorized MDM specifying account_id for Authorized MDM is not
  required, any user satisfying `AuthorizedDisputeResolutionOrigin` can use
  Authorized MDM for resolving market.
- Transformed integer scalar markets to fixed point with ten digits after the
  decimal point. As soon as this update is deployed, the interpretation of the
  scalar values must be changed.
- `reject_market` extrinsic now requires `reject_reason` parameter which is
  `Vec<u8>`. The config constant `MaxRejectReasonLen` defines maximum length of
  above parameter. `MarketRejected` event also contains `reject_reason` so that
  it can be cached for market creator.
- `request_edit` extrinsic added, which enables a user satisfying
  `RequestEditOrigin` to request edit in market with `Proposed` state, when
  successful it emits `MarketRequestedEdit` event. `request_edit` requires
  `edit_reason` parameter which is `Vec<u8>`. The config constant
  `MaxEditReasonLen` defines maximum length of above parameter. The
  `MarketRequestedEdit` event also contains `edit_reason`.
- `edit_market` extrinsic added, which enables creator of the market to edit
  market. It has same parameters as `create_market` except market_creation, on
  success it returns `MarketEdited` event.

# v0.3.6

- Added new field `deadlines` in Market structure, which has `grace_period`,
  `oracle_duration` and `dispute_duration` fields, all of which represent
  durations in number of blocks. The `create_market` extrinsic has a new
  parameter to specify these deadlines.
- Added `pallet-bounties` to the Zeitgeist runtime to facilitate community
  projects.
- Changed `MaxCategories` to `64`, as originally intended
- Changed the `reject_market` slash percentage of the `AdvisoryBond` from 100%
  to 0%; this value can be quickly adjusted in the future by using the new
  on-chain variable `AdvisoryBondSlashPercentage`.
- Temporarily disabled removal of losing assets when a market resolves.

# v0.3.5

- Added `Initialized` status for pools. A pool now starts in `Initialized`
  status and must be opened using `Swaps::open_pool`. While the pool is
  `Initialized`, it is allowed to call `pool_join` and `pool_exit`, but trading
  and single-asset operations are prohibited.
- Every asset in a pool has a minimum balance now that is:
  `max(0.01, ExistentialDeposit(Asset))`. Regarding the current configuration,
  every asset in the pool has a minimum balance of 0.01.
- A single member of the `AdvisoryCommittee` can now approve markets, whereas
  50% of all members have to agree upon rejecting a market.
- Implemented swap fees for CPMM pools. This means that the following extrinsics
  now have a (non-optional) `swap_fee` parameter:

  - `create_cpmm_market_and_deploy_assets`
  - `deploy_swap_pool_and_additional_liquidity`
  - `deploy_swap_pool_for_market`

  Furthermore, there's a maximum swap fee, specified by the `swaps` pallet's
  on-chain constant `MaxSwapFee`.

- Added new pallet: Styx. Dispatchable calls are:
  - `cross` - Burns native chain tokens to cross. In the case of Zeitgeist, this
    is granting the ability to claim your zeitgeist avatar.
  - `set_burn_amount(amount)` - Sets the new burn price for the cross. Intended
    to be called by governance.

# v0.3.4

- Changed the `weights` parameter of `deploy_swap_pool_and_additional_liquidity`
  and `deploy_swap_pool_for_market` to be a vector whose length is equal to the
  number of outcome tokens (one item shorter than before). The `weights` now
  refer to the weights of the outcome tokens only, and the user can no longer
  control the weight of the base asset. Instead, the weight of the base asset is
  equal to the sum of the weights of the outcome tokens, thereby ensuring that
  (assuming equal balances) the spot prices of the outcome tokens sum up to 1.
- Changed `Market` struct's `mdm` to `dispute_mechanism`.

# v0.3.3

- Introduced `MarketStatus::Closed`. Markets are automatically transitioned into
  this state when the market ends, and the `Event::MarketClosed` is emitted.
  Trading is not allowed on markets that are closed.

- Introduced `PoolStatus::Closed`; the pool of a market is closed when the
  market is closed. The `Event::PoolClosed` is emitted when this happens.

- Replace `PoolStatus::Stale` with `PoolStatus::Clean`. This state signals that
  the corresponding market was resolved and the losing assets deleted from the
  pool. The `Event::PoolCleanedUp` is emitted when the pool transitions into
  this state.

- Simplify `create_cpmm_market_and_deploy_assets`,
  `deploy_swap_pool_and_additional_liquidity` and `deploy_swap_pool_for_market`
  by using a single `amount` parameter instead of `amount_base_asset` and
  `amount_outcome_assets`.

- The `MarketCounter` of the `market-commons` pallet is incremented by one. This
  means that `MarketCounter` is now equal to the total number of markets ever
  created, instead of equal to the id of the last market created. For details
  regarding this fix, see https://github.com/zeitgeistpm/zeitgeist/pull/636 and
  https://github.com/zeitgeistpm/zeitgeist/issues/365.

- Made the `min_asset_amount_out` and `max_price` parameters of
  `swap_exact_amount_in` and the `max_asset_amount_in` and `max_price`
  parameters of `swap_exact_amount_out` optional

- Replaced `create_categorical_market` and `create_scalar_market` with
  `create_market`, which uses a `market_type` parameter to determine what market
  we create

# v0.3.2

- Added a field for `market_account` to `MarketCreated` event and `pool_account`
  field to `PoolCreate` event.

- Changed all call parameters of type `u16`, `BalanceOf`, `MarketId` and
  `PoolId` in extrinsics to
  [compact encoding](https://docs.substrate.io/v3/advanced/scale-codec/#compactgeneral-integers).

- Removed the `cancel_pending_market` function and the corresponding event
  `MarketCancelled`.

- Renamed `admin_set_pool_as_stale` to `admin_set_pool_to_stale` and changed the
  call parameters: Instead of specifying a `market_type` and `pool_id`, we now
  use a `market_id`. This fixes a problem where it's possible to specify an
  incorrect market type.

# v0.3.1

- Removed function parameter `keep_outcome_assets` from dispatchables
  `create_cpmm_market_and_deploy_assets` and
  `deploy_swap_pool_and_additional_liquidity` in prediction-markets pallet.

- Converted `base_asset` field of `Pool<Balance, MarketId>` from
  `Option<Asset<MarketId>>` to `Asset<MarketId>`. Pools with `base_asset` equal
  to `None` are migrated to `Asset::Ztg`.

- Changed the following events to include a `pool_amount` field which specifies
  the amount of pool shares being minted or burned:

  - `PoolExit` (pool shares burned)
  - `PoolExitWithExactAssetAmount` (pool shares burned)
  - `PoolExitWithExactPoolAmount` (pool shares burned)
  - `PoolJoin` (pool shares minted)
  - `PoolJoinWithExactPoolAmount` (pool shares minted)
  - `PoolJoinWithExactAssetAmount` (pool shares minted)
  - `PoolCreate` (pool shares minted)

  The pool shares are always burned/minted for `who`.

- [Rikiddo-related] `PoolExitSubsidy` now has the following fields:
  `[asset, bound, pool_id, who, amount]`. The `bound` refers to the amount of
  subsidy the user is trying to withdraw, the `amount` is the amount actually
  withdrawn. When joining, the subsidy provider does _not_ immediately receive
  pool tokens, but the subsidy amount is reserved. When exiting, the subsidy
  amount is unreserved.

  If the pool holds enough subsidies at the end of the subsidy phase, the
  reserved funds are transferred to the pool, the pool shares are minted and the
  event `SubsidyCollected` is emitted, which now has the following fields:
  `[pool_id, vec![(who, pool_amount), ...], total_subsidy]`. The vector contains
  all subsidy providers and their amount of pool tokens.

  If, on the other hand, the pool does not hold sufficient subsidies, then
  `PoolDestroyedInSubsidyPhase` is emitted. This event has the following fields:
  `[pool_id, vec![(who, subsidy), ...]]`. The second element `subsidy` of each
  tuple refers to the amount of unreserved funds. No pool tokens are minted or
  burned.

- We now use a fork of ORML which emits the `Slashed` event when assets are
  slashed. This means that all balances changes are covered using only basic
  ORML events. We still emit custom events to inform about the semantic meaning
  of the ORML low-level events. The ORML events should be used to track
  balances.

- `create_market` will now reject markets that use
  `ScoringRule::RikiddoSigmoidFeeMarketEma` or `MarketDisputeMechanism::Court`.
  During the next release we plan to separate the Battery Station testnet and
  the mainnet runtimes. With this change we will reduce this restrictions to
  mainnet only.

- `LiquidityMining` was replaced with a dummy implementation and the calls to
  that pallet are filtered. We also plan to losen this constraint with the
  introduction of separate runtimes.

- When tokens are redeemed an event is emitted: `TokensRedeemed`. The fields are
  (in that order): `market_id, currency_id, amount_redeemed, payout, who`. This
  should also be regarded as an informative event, as stated before in this
  document balance changes should only be executed by events emitted by the
  pallets that manage the balances.<|MERGE_RESOLUTION|>--- conflicted
+++ resolved
@@ -1,6 +1,5 @@
 # v0.3.7
 
-<<<<<<< HEAD
 - Added on-chain arbitrage. See
   [ZIP-1](https://hackmd.io/@1ypDLjlbQ_e2Gp_1EW7kkg/BksyTQc-o) for details. When
   a pool is arbitraged, we emit one of the following events:
@@ -10,7 +9,6 @@
   prize pool (mint-sell/buy-burn resp.) and the amount of full sets
   minted/burned. Note that in addition to these events, the low-level
   `tokens.Deposited` and `tokens.Transfer` events are also emitted.
-=======
 - Added new pallet: GlobalDisputes. Dispatchable calls are:
   - `add_vote_outcome` - Add voting outcome to a global dispute in exchange for
     a constant fee. Errors if the voting outcome already exists or if the global
@@ -31,7 +29,6 @@
   - `OutcomesPartiallyCleaned` (outcomes storage item partially cleaned)
   - `OutcomesFullyCleaned` (outcomes storage item fully cleaned)
   - `VotedOnOutcome` (user voted on outcome)
->>>>>>> 4d4f2c1d
 - Authorized pallet now has `AuthorizedDisputeResolutionOrigin` hence
   `MarketDisputeMechanism::Authorized` does not need account_id. To create
   market with Authorized MDM specifying account_id for Authorized MDM is not
