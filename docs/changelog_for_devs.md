# v0.3.3

<<<<<<< HEAD
- The `MarketCounter` of the `market-commons` pallet is incremented by one. This
  means that `MarketCounter` is now equal to the total number of markets ever
  created, instead of equal to the id of the last market created. For details
  regarding this fix, see https://github.com/zeitgeistpm/zeitgeist/pull/636 and
  https://github.com/zeitgeistpm/zeitgeist/issues/365.
=======
- Made the `min_asset_amount_out` and `max_price` parameters of
  `swap_exact_amount_in` and the `max_asset_amount_in` and `max_price`
  parameters of `swap_exact_amount_out` optional
>>>>>>> 12c8efc6

- Replaced `create_categorical_market` and `create_scalar_market` with
  `create_market`, which uses a `market_type` parameter to determine what market
  we create

# v0.3.2

- Added a field for `market_account` to `MarketCreated` event and `pool_account`
  field to `PoolCreate` event.

- Changed all call parameters of type `u16`, `BalanceOf`, `MarketId` and
  `PoolId` in extrinsics to
  [compact encoding](https://docs.substrate.io/v3/advanced/scale-codec/#compactgeneral-integers).

- Removed the `cancel_pending_market` function and the corresponding event
  `MarketCancelled`.

- Renamed `admin_set_pool_as_stale` to `admin_set_pool_to_stale` and changed the
  call parameters: Instead of specifying a `market_type` and `pool_id`, we now
  use a `market_id`. This fixes a problem where it's possible to specify an
  incorrect market type.

# v0.3.1

- Removed function parameter `keep_outcome_assets` from dispatchables
  `create_cpmm_market_and_deploy_assets` and
  `deploy_swap_pool_and_additional_liquidity` in prediction-markets pallet.

- Converted `base_asset` field of `Pool<Balance, MarketId>` from
  `Option<Asset<MarketId>>` to `Asset<MarketId>`. Pools with `base_asset` equal
  to `None` are migrated to `Asset::Ztg`.

- Changed the following events to include a `pool_amount` field which specifies
  the amount of pool shares being minted or burned:

  - `PoolExit` (pool shares burned)
  - `PoolExitWithExactAssetAmount` (pool shares burned)
  - `PoolExitWithExactPoolAmount` (pool shares burned)
  - `PoolJoin` (pool shares minted)
  - `PoolJoinWithExactPoolAmount` (pool shares minted)
  - `PoolJoinWithExactAssetAmount` (pool shares minted)
  - `PoolCreate` (pool shares minted)

  The pool shares are always burned/minted for `who`.

- [Rikiddo-related] `PoolExitSubsidy` now has the following fields:
  `[asset, bound, pool_id, who, amount]`. The `bound` refers to the amount of
  subsidy the user is trying to withdraw, the `amount` is the amount actually
  withdrawn. When joining, the subsidy provider does _not_ immediately receive
  pool tokens, but the subsidy amount is reserved. When exiting, the subsidy
  amount is unreserved.

  If the pool holds enough subsidies at the end of the subsidy phase, the
  reserved funds are transferred to the pool, the pool shares are minted and the
  event `SubsidyCollected` is emitted, which now has the following fields:
  `[pool_id, vec![(who, pool_amount), ...], total_subsidy]`. The vector contains
  all subsidy providers and their amount of pool tokens.

  If, on the other hand, the pool does not hold sufficient subsidies, then
  `PoolDestroyedInSubsidyPhase` is emitted. This event has the following fields:
  `[pool_id, vec![(who, subsidy), ...]]`. The second element `subsidy` of each
  tuple refers to the amount of unreserved funds. No pool tokens are minted or
  burned.

- We now use a fork of ORML which emits the `Slashed` event when assets are
  slashed. This means that all balances changes are covered using only basic
  ORML events. We still emit custom events to inform about the semantic meaning
  of the ORML low-level events. The ORML events should be used to track
  balances.

- `create_market` will now reject markets that use
  `ScoringRule::RikiddoSigmoidFeeMarketEma` or `MarketDisputeMechanism::Court`.
  During the next release we plan to separate the Battery Station testnet and
  the mainnet runtimes. With this change we will reduce this restrictions to
  mainnet only.

- `LiquidityMining` was replaced with a dummy implementation and the calls to
  that pallet are filtered. We also plan to losen this constraint with the
  introduction of separate runtimes.

- When tokens are redeemed an event is emitted: `TokensRedeemed`. The fields are
  (in that order): `market_id, currency_id, amount_redeemed, payout, who`. This
  should also be regarded as an informative event, as stated before in this
  document balance changes should only be executed by events emitted by the
  pallets that manage the balances.<|MERGE_RESOLUTION|>--- conflicted
+++ resolved
@@ -1,16 +1,14 @@
 # v0.3.3
 
-<<<<<<< HEAD
 - The `MarketCounter` of the `market-commons` pallet is incremented by one. This
   means that `MarketCounter` is now equal to the total number of markets ever
   created, instead of equal to the id of the last market created. For details
   regarding this fix, see https://github.com/zeitgeistpm/zeitgeist/pull/636 and
   https://github.com/zeitgeistpm/zeitgeist/issues/365.
-=======
+
 - Made the `min_asset_amount_out` and `max_price` parameters of
   `swap_exact_amount_in` and the `max_asset_amount_in` and `max_price`
   parameters of `swap_exact_amount_out` optional
->>>>>>> 12c8efc6
 
 - Replaced `create_categorical_market` and `create_scalar_market` with
   `create_market`, which uses a `market_type` parameter to determine what market
