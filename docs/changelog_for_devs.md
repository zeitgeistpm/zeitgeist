--- conflicted
+++ resolved
@@ -1,6 +1,5 @@
 # v0.3.7
 
-<<<<<<< HEAD
 - Added on-chain arbitrage. See
   [ZIP-1](https://hackmd.io/@1ypDLjlbQ_e2Gp_1EW7kkg/BksyTQc-o) for details. When
   a pool is arbitraged, we emit one of the following events:
@@ -10,13 +9,11 @@
   prize pool (mint-sell/buy-burn resp.) and the amount of full sets
   minted/burned. Note that in addition to these events, the low-level
   `tokens.Deposited` and `tokens.Transfer` events are also emitted.
-=======
 - Authorized pallet now has `AuthorizedDisputeResolutionOrigin` hence
   `MarketDisputeMechanism::Authorized` does not need account_id. To create
   market with Authorized MDM specifying account_id for Authorized MDM is not
   required, any user satisfying `AuthorizedDisputeResolutionOrigin` can use
   Authorized MDM for resolving market.
->>>>>>> 14e5d68c
 - Transformed integer scalar markets to fixed point with ten digits after the
   decimal point. As soon as this update is deployed, the interpretation of the
   scalar values must be changed.
