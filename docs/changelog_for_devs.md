--- conflicted
+++ resolved
@@ -1,11 +1,4 @@
 # v0.3.7
-<<<<<<< HEAD
-- Properly configured reserve asset transfers via XCM:
-  - Added xTokens pallet to transfer tokens accross chains
-  - Added AssetRegistry pallet to register foreign asset
-  - Added UnknownTokens pallet to handle unknown foreign assets
-  - More information at https://github.com/zeitgeistpm/zeitgeist/pull/661#top
-=======
 
 - Added on-chain arbitrage. See
   [ZIP-1](https://hackmd.io/@1ypDLjlbQ_e2Gp_1EW7kkg/BksyTQc-o) for details. When
@@ -16,6 +9,7 @@
   prize pool (mint-sell/buy-burn resp.) and the amount of full sets
   minted/burned. Note that in addition to these events, the low-level
   `tokens.Deposited` and `tokens.Transfer` events are also emitted.
+
 - Added new pallet: GlobalDisputes. Dispatchable calls are:
   - `add_vote_outcome` - Add voting outcome to a global dispute in exchange for
     a constant fee. Errors if the voting outcome already exists or if the global
@@ -36,28 +30,40 @@
   - `OutcomesPartiallyCleaned` (outcomes storage item partially cleaned)
   - `OutcomesFullyCleaned` (outcomes storage item fully cleaned)
   - `VotedOnOutcome` (user voted on outcome)
+
 - Authorized pallet now has `AuthorizedDisputeResolutionOrigin` hence
   `MarketDisputeMechanism::Authorized` does not need account_id. To create
   market with Authorized MDM specifying account_id for Authorized MDM is not
   required, any user satisfying `AuthorizedDisputeResolutionOrigin` can use
   Authorized MDM for resolving market.
+
+- Properly configured reserve asset transfers via XCM:
+  - Added xTokens pallet to transfer tokens accross chains
+  - Added AssetRegistry pallet to register foreign asset
+  - Added UnknownTokens pallet to handle unknown foreign assets
+  - More information at https://github.com/zeitgeistpm/zeitgeist/pull/661#top
+
 - Transformed integer scalar markets to fixed point with ten digits after the
   decimal point. As soon as this update is deployed, the interpretation of the
   scalar values must be changed.
+
 - `reject_market` extrinsic now requires `reject_reason` parameter which is
   `Vec<u8>`. The config constant `MaxRejectReasonLen` defines maximum length of
   above parameter. `MarketRejected` event also contains `reject_reason` so that
   it can be cached for market creator.
+
 - `request_edit` extrinsic added, which enables a user satisfying
   `RequestEditOrigin` to request edit in market with `Proposed` state, when
   successful it emits `MarketRequestedEdit` event. `request_edit` requires
   `edit_reason` parameter which is `Vec<u8>`. The config constant
   `MaxEditReasonLen` defines maximum length of above parameter. The
   `MarketRequestedEdit` event also contains `edit_reason`.
+
 - `edit_market` extrinsic added, which enables creator of the market to edit
   market. It has same parameters as `create_market` except market_creation, on
   success it returns `MarketEdited` event.
-- get_spot_price() RPC from Swaps support `with_fees` boolean parameter to
+  
+- `get_spot_price()` RPC from Swaps support `with_fees` boolean parameter to
   include/exclude swap_fees in spot price, Currently this flag only works for
   CPMM.
 
@@ -74,7 +80,6 @@
   to 0%; this value can be quickly adjusted in the future by using the new
   on-chain variable `AdvisoryBondSlashPercentage`.
 - Temporarily disabled removal of losing assets when a market resolves.
->>>>>>> 8de3b3a2
 
 # v0.3.5
 
