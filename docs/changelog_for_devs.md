# v0.3.3

<<<<<<< HEAD
- Simplify `create_cpmm_market_and_deploy_assets`,
  `deploy_swap_pool_and_additional_liquidity` and `deploy_swap_pool_for_market`
  by using a single `amount` parameter instead of `amount_base_asset` and
  `amount_outcome_assets`.
=======
- The `MarketCounter` of the `market-commons` pallet is incremented by one. This
  means that `MarketCounter` is now equal to the total number of markets ever
  created, instead of equal to the id of the last market created. For details
  regarding this fix, see https://github.com/zeitgeistpm/zeitgeist/pull/636 and
  https://github.com/zeitgeistpm/zeitgeist/issues/365.
>>>>>>> 7aa56138

- Made the `min_asset_amount_out` and `max_price` parameters of
  `swap_exact_amount_in` and the `max_asset_amount_in` and `max_price`
  parameters of `swap_exact_amount_out` optional

- Replaced `create_categorical_market` and `create_scalar_market` with
  `create_market`, which uses a `market_type` parameter to determine what market
  we create

# v0.3.2

- Added a field for `market_account` to `MarketCreated` event and `pool_account`
  field to `PoolCreate` event.

- Changed all call parameters of type `u16`, `BalanceOf`, `MarketId` and
  `PoolId` in extrinsics to
  [compact encoding](https://docs.substrate.io/v3/advanced/scale-codec/#compactgeneral-integers).

- Removed the `cancel_pending_market` function and the corresponding event
  `MarketCancelled`.

- Renamed `admin_set_pool_as_stale` to `admin_set_pool_to_stale` and changed the
  call parameters: Instead of specifying a `market_type` and `pool_id`, we now
  use a `market_id`. This fixes a problem where it's possible to specify an
  incorrect market type.

# v0.3.1

- Removed function parameter `keep_outcome_assets` from dispatchables
  `create_cpmm_market_and_deploy_assets` and
  `deploy_swap_pool_and_additional_liquidity` in prediction-markets pallet.

- Converted `base_asset` field of `Pool<Balance, MarketId>` from
  `Option<Asset<MarketId>>` to `Asset<MarketId>`. Pools with `base_asset` equal
  to `None` are migrated to `Asset::Ztg`.

- Changed the following events to include a `pool_amount` field which specifies
  the amount of pool shares being minted or burned:

  - `PoolExit` (pool shares burned)
  - `PoolExitWithExactAssetAmount` (pool shares burned)
  - `PoolExitWithExactPoolAmount` (pool shares burned)
  - `PoolJoin` (pool shares minted)
  - `PoolJoinWithExactPoolAmount` (pool shares minted)
  - `PoolJoinWithExactAssetAmount` (pool shares minted)
  - `PoolCreate` (pool shares minted)

  The pool shares are always burned/minted for `who`.

- [Rikiddo-related] `PoolExitSubsidy` now has the following fields:
  `[asset, bound, pool_id, who, amount]`. The `bound` refers to the amount of
  subsidy the user is trying to withdraw, the `amount` is the amount actually
  withdrawn. When joining, the subsidy provider does _not_ immediately receive
  pool tokens, but the subsidy amount is reserved. When exiting, the subsidy
  amount is unreserved.

  If the pool holds enough subsidies at the end of the subsidy phase, the
  reserved funds are transferred to the pool, the pool shares are minted and the
  event `SubsidyCollected` is emitted, which now has the following fields:
  `[pool_id, vec![(who, pool_amount), ...], total_subsidy]`. The vector contains
  all subsidy providers and their amount of pool tokens.

  If, on the other hand, the pool does not hold sufficient subsidies, then
  `PoolDestroyedInSubsidyPhase` is emitted. This event has the following fields:
  `[pool_id, vec![(who, subsidy), ...]]`. The second element `subsidy` of each
  tuple refers to the amount of unreserved funds. No pool tokens are minted or
  burned.

- We now use a fork of ORML which emits the `Slashed` event when assets are
  slashed. This means that all balances changes are covered using only basic
  ORML events. We still emit custom events to inform about the semantic meaning
  of the ORML low-level events. The ORML events should be used to track
  balances.

- `create_market` will now reject markets that use
  `ScoringRule::RikiddoSigmoidFeeMarketEma` or `MarketDisputeMechanism::Court`.
  During the next release we plan to separate the Battery Station testnet and
  the mainnet runtimes. With this change we will reduce this restrictions to
  mainnet only.

- `LiquidityMining` was replaced with a dummy implementation and the calls to
  that pallet are filtered. We also plan to losen this constraint with the
  introduction of separate runtimes.

- When tokens are redeemed an event is emitted: `TokensRedeemed`. The fields are
  (in that order): `market_id, currency_id, amount_redeemed, payout, who`. This
  should also be regarded as an informative event, as stated before in this
  document balance changes should only be executed by events emitted by the
  pallets that manage the balances.<|MERGE_RESOLUTION|>--- conflicted
+++ resolved
@@ -1,17 +1,15 @@
 # v0.3.3
 
-<<<<<<< HEAD
 - Simplify `create_cpmm_market_and_deploy_assets`,
   `deploy_swap_pool_and_additional_liquidity` and `deploy_swap_pool_for_market`
   by using a single `amount` parameter instead of `amount_base_asset` and
   `amount_outcome_assets`.
-=======
+
 - The `MarketCounter` of the `market-commons` pallet is incremented by one. This
   means that `MarketCounter` is now equal to the total number of markets ever
   created, instead of equal to the id of the last market created. For details
   regarding this fix, see https://github.com/zeitgeistpm/zeitgeist/pull/636 and
   https://github.com/zeitgeistpm/zeitgeist/issues/365.
->>>>>>> 7aa56138
 
 - Made the `min_asset_amount_out` and `max_price` parameters of
   `swap_exact_amount_in` and the `max_asset_amount_in` and `max_price`
