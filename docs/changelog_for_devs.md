--- conflicted
+++ resolved
@@ -13,18 +13,21 @@
 APIs/RPC interface.
 
 ## v0.4.0
-<<<<<<< HEAD
+
+[#976]: https://github.com/zeitgeistpm/zeitgeist/pull/976
 
 ### Changed
 
-All things about Global Disputes ⚠️ :
+All things about Global Disputes Fix ⚠️ :
+
 - Added new dispatchable function:
   - `refund_vote_fees` - Return all vote funds and fees, when a global dispute
     was destroyed.
 - Added the following events:
   - `OutcomeOwnerRewarded` for `Possession::Paid`
   - `OutcomeOwnersRewarded` for `Possession::Shared`
-  - `OutcomesFullyCleaned` and `OutcomesPartiallyCleaned` for extrinsic `refund_vote_fees`
+  - `OutcomesFullyCleaned` and `OutcomesPartiallyCleaned` for extrinsic
+    `refund_vote_fees`
 - Removed the following events:
 - Added enum `Possession` with variants:
   - `Paid { owner: AccountId, fee: Balance }`
@@ -40,28 +43,29 @@
   - `Active { add_outcome_end: BlockNumber, vote_end: BlockNumber }`
   - `Finished`
   - `Destroyed`
-=======
-[#976]: https://github.com/zeitgeistpm/zeitgeist/pull/976
 
 ### Added
-- ⚠️ Add court production implementation ([#976]).
-  Dispatchable calls are:
-  - `join_court` - Join the court with a stake to become a juror in order to get the stake-weighted
-      chance to be selected for decision making.
+
+- ⚠️ Add court production implementation ([#976]). Dispatchable calls are:
+  - `join_court` - Join the court with a stake to become a juror in order to get
+    the stake-weighted chance to be selected for decision making.
   - `delegate` - Join the court with a stake to become a delegator in order to
-      delegate the voting power to actively participating jurors.
-  - `prepare_exit_court` - Prepare as a court participant to leave the court system.
+    delegate the voting power to actively participating jurors.
+  - `prepare_exit_court` - Prepare as a court participant to leave the court
+    system.
   - `exit_court` - Exit the court system in order to get the stake back.
-  - `vote` - An actively participating juror votes secretely on a specific court case,
-      in which the juror got selected.
+  - `vote` - An actively participating juror votes secretely on a specific court
+    case, in which the juror got selected.
   - `denounce_vote` - Denounce a selected and active juror, if the secret and
-      vote is known before the actual reveal period.
-  - `reveal_vote` - An actively participating juror reveals the previously casted secret vote.
-  - `appeal` - After the reveal phase (aggregation period), the jurors decision can be appealed.
-  - `reassign_juror_stakes` - After the appeal period is over,
-      losers pay the winners for the jurors and delegators.
-  - `set_inflation` - Set the yearly inflation rate of the court system.
-  Events are:
+    vote is known before the actual reveal period.
+  - `reveal_vote` - An actively participating juror reveals the previously
+    casted secret vote.
+  - `appeal` - After the reveal phase (aggregation period), the jurors decision
+    can be appealed.
+  - `reassign_juror_stakes` - After the appeal period is over, losers pay the
+    winners for the jurors and delegators.
+  - `set_inflation` - Set the yearly inflation rate of the court system. Events
+    are:
   - `JurorJoined` - A juror joined the court system.
   - `ExitPrepared` - A court participant prepared to exit the court system.
   - `ExitedCourt` - A court participant exited the court system.
@@ -72,10 +76,9 @@
   - `CourtAppealed` - A court case was appealed.
   - `MintedInCourt` - A court participant was rewarded with newly minted tokens.
   - `StakesReassigned` - The juror and delegator stakes have been reassigned.
-      The losing jurors have been slashed.
-      The winning jurors have been rewarded by the losers.
-      The losing jurors are those, who did not vote, or did not vote with the plurality,
-      were denounced or did not reveal their vote.
+    The losing jurors have been slashed. The winning jurors have been rewarded
+    by the losers. The losing jurors are those, who did not vote, or did not
+    vote with the plurality, were denounced or did not reveal their vote.
   - `InflationSet` - The yearly inflation rate of the court system was set.
 
 ## v0.3.11
@@ -85,9 +88,10 @@
 ### Changed
 
 - ⚠️ All tokens now use 10 fractional decimal places ([#1049]).
-- Cross-consensus messages (XCM) assume the global canonical representation for token balances.
-- The token metadata in the asset registry now assumes that the existential deposit and fee factor
-  are stored in base 10,000,000,000.
+- Cross-consensus messages (XCM) assume the global canonical representation for
+  token balances.
+- The token metadata in the asset registry now assumes that the existential
+  deposit and fee factor are stored in base 10,000,000,000.
 
 ## v0.3.10
 
@@ -98,7 +102,7 @@
 - Use pallet-asset-tx-payment for allowing to pay transaction fees in foreign
   currencies ([#1022]). This requires each transaction to specify the fee
   payment token with `asset_id` (`None` is ZTG).
->>>>>>> 4f5fe1f5
+  > > > > > > > chralt98-court-overhaul
 
 ## v0.3.9
 
@@ -282,8 +286,8 @@
 - The `MarketCounter` of the `market-commons` pallet is incremented by one. This
   means that `MarketCounter` is now equal to the total number of markets ever
   created, instead of equal to the id of the last market created. For details
-  regarding this fix, see <https://github.com/zeitgeistpm/zeitgeist/pull/636> and
-  <https://github.com/zeitgeistpm/zeitgeist/issues/365>.
+  regarding this fix, see <https://github.com/zeitgeistpm/zeitgeist/pull/636>
+  and <https://github.com/zeitgeistpm/zeitgeist/issues/365>.
 
 - Made the `min_asset_amount_out` and `max_price` parameters of
   `swap_exact_amount_in` and the `max_asset_amount_in` and `max_price`
