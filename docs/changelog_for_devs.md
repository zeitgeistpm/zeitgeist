# v0.3.6

<<<<<<< HEAD
- Added new pallet: GlobalDisputes. 
  Dispatchable calls are:
  - `add_vote_outcome` - Add voting outcome to a global dispute in exchange for 
    a constant fee. Errors if the voting outcome already exists or
    if the global dispute has not started or has already finished.
  - `vote_on_outcome` - Vote on existing voting outcomes by locking native tokens. 
    Fails if the global dispute has not started or has already finished.
  - `unlock_vote_balance` - Return all locked native tokens in a global dispute. 
    If the global dispute is not concluded yet the lock remains.
  - `purge_outcomes` - Purge all outcomes to allow the winning outcome owner(s) 
    to get their reward. Fails if the global dispute is not concluded yet.
  - `reward_outcome_owner` - Reward the collected fees to the owner(s) 
    of a voting outcome. Fails if not all outcomes are already purged.
  Events are:
  - `AddedVotingOutcome` (user added a voting outcome)
  - `GlobalDisputeWinnerDetermined` (finish the global dispute, set the winner)
  - `NonReward` (show that no reward exits)
  - `OutcomeOwnersRewarded` (reward process was finished and spent to outcome owners)
  - `OutcomesPartiallyCleaned` (outcomes storage item partially cleaned)
  - `OutcomesFullyCleaned` (outcomes storage item fully cleaned)
  - `VotedOnOutcome` (user voted on outcome)
=======
- Added new field `deadlines` in Market structure, which has `grace_period`,
  `oracle_duration` and `dispute_duration` fields, all represents duration in
  number of blocks. `create_market` extrinsic has new parameter to specify these
  deadlines.
- Changed the `reject_market` slash percentage of the `AdvisoryBond` from 100%
  to 10% by introducing a new on-chain variable `AdvisoryBondSlashPercentage`.
>>>>>>> a55ea66a

# v0.3.5

- Added `Initialized` status for pools. A pool now starts in `Initialized`
  status and must be opened using `Swaps::open_pool`. While the pool is
  `Initialized`, it is allowed to call `pool_join` and `pool_exit`, but trading
  and single-asset operations are prohibited.
- Every asset in a pool has a minimum balance now that is:
  `max(0.01, ExistentialDeposit(Asset))`. Regarding the current configuration,
  every asset in the pool has a minimum balance of 0.01.
- A single member of the `AdvisoryCommittee` can now approve markets, whereas
  50% of all members have to agree upon rejecting a market.
- Implemented swap fees for CPMM pools. This means that the following extrinsics
  now have a (non-optional) `swap_fee` parameter:

  - `create_cpmm_market_and_deploy_assets`
  - `deploy_swap_pool_and_additional_liquidity`
  - `deploy_swap_pool_for_market`

  Furthermore, there's a maximum swap fee, specified by the `swaps` pallet's
  on-chain constant `MaxSwapFee`.

- Added new pallet: Styx. Dispatchable calls are:
  - `cross` - Burns native chain tokens to cross. In the case of Zeitgeist, this
    is granting the ability to claim your zeitgeist avatar.
  - `set_burn_amount(amount)` - Sets the new burn price for the cross. Intended
    to be called by governance.

# v0.3.4

- Changed the `weights` parameter of `deploy_swap_pool_and_additional_liquidity`
  and `deploy_swap_pool_for_market` to be a vector whose length is equal to the
  number of outcome tokens (one item shorter than before). The `weights` now
  refer to the weights of the outcome tokens only, and the user can no longer
  control the weight of the base asset. Instead, the weight of the base asset is
  equal to the sum of the weights of the outcome tokens, thereby ensuring that
  (assuming equal balances) the spot prices of the outcome tokens sum up to 1.
- Changed `Market` struct's `mdm` to `dispute_mechanism`.

# v0.3.3

- Introduced `MarketStatus::Closed`. Markets are automatically transitioned into
  this state when the market ends, and the `Event::MarketClosed` is emitted.
  Trading is not allowed on markets that are closed.

- Introduced `PoolStatus::Closed`; the pool of a market is closed when the
  market is closed. The `Event::PoolClosed` is emitted when this happens.

- Replace `PoolStatus::Stale` with `PoolStatus::Clean`. This state signals that
  the corresponding market was resolved and the losing assets deleted from the
  pool. The `Event::PoolCleanedUp` is emitted when the pool transitions into
  this state.

- Simplify `create_cpmm_market_and_deploy_assets`,
  `deploy_swap_pool_and_additional_liquidity` and `deploy_swap_pool_for_market`
  by using a single `amount` parameter instead of `amount_base_asset` and
  `amount_outcome_assets`.

- The `MarketCounter` of the `market-commons` pallet is incremented by one. This
  means that `MarketCounter` is now equal to the total number of markets ever
  created, instead of equal to the id of the last market created. For details
  regarding this fix, see https://github.com/zeitgeistpm/zeitgeist/pull/636 and
  https://github.com/zeitgeistpm/zeitgeist/issues/365.

- Made the `min_asset_amount_out` and `max_price` parameters of
  `swap_exact_amount_in` and the `max_asset_amount_in` and `max_price`
  parameters of `swap_exact_amount_out` optional

- Replaced `create_categorical_market` and `create_scalar_market` with
  `create_market`, which uses a `market_type` parameter to determine what market
  we create

# v0.3.2

- Added a field for `market_account` to `MarketCreated` event and `pool_account`
  field to `PoolCreate` event.

- Changed all call parameters of type `u16`, `BalanceOf`, `MarketId` and
  `PoolId` in extrinsics to
  [compact encoding](https://docs.substrate.io/v3/advanced/scale-codec/#compactgeneral-integers).

- Removed the `cancel_pending_market` function and the corresponding event
  `MarketCancelled`.

- Renamed `admin_set_pool_as_stale` to `admin_set_pool_to_stale` and changed the
  call parameters: Instead of specifying a `market_type` and `pool_id`, we now
  use a `market_id`. This fixes a problem where it's possible to specify an
  incorrect market type.

# v0.3.1

- Removed function parameter `keep_outcome_assets` from dispatchables
  `create_cpmm_market_and_deploy_assets` and
  `deploy_swap_pool_and_additional_liquidity` in prediction-markets pallet.

- Converted `base_asset` field of `Pool<Balance, MarketId>` from
  `Option<Asset<MarketId>>` to `Asset<MarketId>`. Pools with `base_asset` equal
  to `None` are migrated to `Asset::Ztg`.

- Changed the following events to include a `pool_amount` field which specifies
  the amount of pool shares being minted or burned:

  - `PoolExit` (pool shares burned)
  - `PoolExitWithExactAssetAmount` (pool shares burned)
  - `PoolExitWithExactPoolAmount` (pool shares burned)
  - `PoolJoin` (pool shares minted)
  - `PoolJoinWithExactPoolAmount` (pool shares minted)
  - `PoolJoinWithExactAssetAmount` (pool shares minted)
  - `PoolCreate` (pool shares minted)

  The pool shares are always burned/minted for `who`.

- [Rikiddo-related] `PoolExitSubsidy` now has the following fields:
  `[asset, bound, pool_id, who, amount]`. The `bound` refers to the amount of
  subsidy the user is trying to withdraw, the `amount` is the amount actually
  withdrawn. When joining, the subsidy provider does _not_ immediately receive
  pool tokens, but the subsidy amount is reserved. When exiting, the subsidy
  amount is unreserved.

  If the pool holds enough subsidies at the end of the subsidy phase, the
  reserved funds are transferred to the pool, the pool shares are minted and the
  event `SubsidyCollected` is emitted, which now has the following fields:
  `[pool_id, vec![(who, pool_amount), ...], total_subsidy]`. The vector contains
  all subsidy providers and their amount of pool tokens.

  If, on the other hand, the pool does not hold sufficient subsidies, then
  `PoolDestroyedInSubsidyPhase` is emitted. This event has the following fields:
  `[pool_id, vec![(who, subsidy), ...]]`. The second element `subsidy` of each
  tuple refers to the amount of unreserved funds. No pool tokens are minted or
  burned.

- We now use a fork of ORML which emits the `Slashed` event when assets are
  slashed. This means that all balances changes are covered using only basic
  ORML events. We still emit custom events to inform about the semantic meaning
  of the ORML low-level events. The ORML events should be used to track
  balances.

- `create_market` will now reject markets that use
  `ScoringRule::RikiddoSigmoidFeeMarketEma` or `MarketDisputeMechanism::Court`.
  During the next release we plan to separate the Battery Station testnet and
  the mainnet runtimes. With this change we will reduce this restrictions to
  mainnet only.

- `LiquidityMining` was replaced with a dummy implementation and the calls to
  that pallet are filtered. We also plan to losen this constraint with the
  introduction of separate runtimes.

- When tokens are redeemed an event is emitted: `TokensRedeemed`. The fields are
  (in that order): `market_id, currency_id, amount_redeemed, payout, who`. This
  should also be regarded as an informative event, as stated before in this
  document balance changes should only be executed by events emitted by the
  pallets that manage the balances.<|MERGE_RESOLUTION|>--- conflicted
+++ resolved
@@ -1,6 +1,5 @@
-# v0.3.6
+# v0.3.7
 
-<<<<<<< HEAD
 - Added new pallet: GlobalDisputes. 
   Dispatchable calls are:
   - `add_vote_outcome` - Add voting outcome to a global dispute in exchange for 
@@ -22,14 +21,15 @@
   - `OutcomesPartiallyCleaned` (outcomes storage item partially cleaned)
   - `OutcomesFullyCleaned` (outcomes storage item fully cleaned)
   - `VotedOnOutcome` (user voted on outcome)
-=======
+
+# v0.3.6
+
 - Added new field `deadlines` in Market structure, which has `grace_period`,
   `oracle_duration` and `dispute_duration` fields, all represents duration in
   number of blocks. `create_market` extrinsic has new parameter to specify these
   deadlines.
 - Changed the `reject_market` slash percentage of the `AdvisoryBond` from 100%
   to 10% by introducing a new on-chain variable `AdvisoryBondSlashPercentage`.
->>>>>>> a55ea66a
 
 # v0.3.5
 
