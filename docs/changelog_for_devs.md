# v0.3.2

<<<<<<< HEAD
- Added a field for `market_account` to `MarketCreated` event and `pool_account`
  field to `PoolCreate` event.
=======
- Removed the `cancel_pending_market` function and the corresponding event
  `MarketCancelled`.
>>>>>>> dfcec232

# v0.3.1

- Removed function parameter `keep_outcome_assets` from dispatchables
  `create_cpmm_market_and_deploy_assets` and
  `deploy_swap_pool_and_additional_liquidity` in prediction-markets pallet.

- Converted `base_asset` field of `Pool<Balance, MarketId>` from
  `Option<Asset<MarketId>>` to `Asset<MarketId>`. Pools with `base_asset` equal
  to `None` are migrated to `Asset::Ztg`.

- Changed the following events to include a `pool_amount` field which specifies
  the amount of pool shares being minted or burned:

  - `PoolExit` (pool shares burned)
  - `PoolExitWithExactAssetAmount` (pool shares burned)
  - `PoolExitWithExactPoolAmount` (pool shares burned)
  - `PoolJoin` (pool shares minted)
  - `PoolJoinWithExactPoolAmount` (pool shares minted)
  - `PoolJoinWithExactAssetAmount` (pool shares minted)
  - `PoolCreate` (pool shares minted)

  The pool shares are always burned/minted for `who`.

- [Rikiddo-related] `PoolExitSubsidy` now has the following fields:
  `[asset, bound, pool_id, who, amount]`. The `bound` refers to the amount of
  subsidy the user is trying to withdraw, the `amount` is the amount actually
  withdrawn. When joining, the subsidy provider does _not_ immediately receive
  pool tokens, but the subsidy amount is reserved. When exiting, the subsidy
  amount is unreserved.

  If the pool holds enough subsidies at the end of the subsidy phase, the
  reserved funds are transferred to the pool, the pool shares are minted and the
  event `SubsidyCollected` is emitted, which now has the following fields:
  `[pool_id, vec![(who, pool_amount), ...], total_subsidy]`. The vector contains
  all subsidy providers and their amount of pool tokens.

  If, on the other hand, the pool does not hold sufficient subsidies, then
  `PoolDestroyedInSubsidyPhase` is emitted. This event has the following fields:
  `[pool_id, vec![(who, subsidy), ...]]`. The second element `subsidy` of each
  tuple refers to the amount of unreserved funds. No pool tokens are minted or
  burned.

- We now use a fork of ORML which emits the `Slashed` event when assets are
  slashed. This means that all balances changes are covered using only basic
  ORML events. We still emit custom events to inform about the semantic meaning
  of the ORML low-level events. The ORML events should be used to track
  balances.

- `create_market` will now reject markets that use
  `ScoringRule::RikiddoSigmoidFeeMarketEma` or `MarketDisputeMechanism::Court`.
  During the next release we plan to separate the Battery Station testnet and
  the mainnet runtimes. With this change we will reduce this restrictions to
  mainnet only.

- `LiquidityMining` was replaced with a dummy implementation and the calls to
  that pallet are filtered. We also plan to losen this constraint with the
  introduction of separate runtimes.
<<<<<<< HEAD
=======

>>>>>>> dfcec232
- When tokens are redeemed an event is emitted: `TokensRedeemed`. The fields are
  (in that order): `market_id, currency_id, amount_redeemed, payout, who`. This
  should also be regarded as an informative event, as stated before in this
  document balance changes should only be executed by events emitted by the
  pallets that manage the balances.<|MERGE_RESOLUTION|>--- conflicted
+++ resolved
@@ -1,12 +1,10 @@
 # v0.3.2
 
-<<<<<<< HEAD
 - Added a field for `market_account` to `MarketCreated` event and `pool_account`
   field to `PoolCreate` event.
-=======
+
 - Removed the `cancel_pending_market` function and the corresponding event
   `MarketCancelled`.
->>>>>>> dfcec232
 
 # v0.3.1
 
@@ -65,10 +63,7 @@
 - `LiquidityMining` was replaced with a dummy implementation and the calls to
   that pallet are filtered. We also plan to losen this constraint with the
   introduction of separate runtimes.
-<<<<<<< HEAD
-=======
 
->>>>>>> dfcec232
 - When tokens are redeemed an event is emitted: `TokensRedeemed`. The fields are
   (in that order): `market_id, currency_id, amount_redeemed, payout, who`. This
   should also be regarded as an informative event, as stated before in this
