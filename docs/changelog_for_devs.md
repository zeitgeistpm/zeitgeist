--- conflicted
+++ resolved
@@ -1,14 +1,11 @@
 # v0.3.6
 
-<<<<<<< HEAD
 - Added new field `deadlines` in Market structure, which has `grace_period`,
   `oracle_duration` and `dispute_duration` fields, all represents duration in
   number of blocks. `create_market` extrinsic has new parameter to specify these
   deadlines.
-=======
 - Changed the `reject_market` slash percentage of the `AdvisoryBond` from 100%
   to 10% by introducing a new on-chain variable `AdvisoryBondSlashPercentage`.
->>>>>>> fb21b995
 
 # v0.3.5
 
