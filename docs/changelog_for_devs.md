--- conflicted
+++ resolved
@@ -1,14 +1,12 @@
 # v0.3.3
 
-<<<<<<< HEAD
 - Made the `min_asset_amount_out` and `max_price` parameters of
   `swap_exact_amount_in` and the `max_asset_amount_in` and `max_price`
   parameters of `swap_exact_amount_out` optional
-=======
+
 - Replaced `create_categorical_market` and `create_scalar_market` with
   `create_market`, which uses a `market_type` parameter to determine what market
   we create
->>>>>>> 9d40a09a
 
 # v0.3.2
 
