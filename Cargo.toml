--- conflicted
+++ resolved
@@ -53,7 +53,6 @@
 pallet-crowdloan-rewards = { git = "https://github.com/zeitgeistpm/crowdloan-rewards", branch = "use-cumulus-from-parity" }
 
 [patch."https://github.com/purestake/moonbeam"]
-<<<<<<< HEAD
 # Use dependencies from Paritytech
 moonbeam-vrf = { git = "https://github.com/zeitgeistpm/moonbeam", branch = "v0.25.0-paritytech" }
 # Fix author-mapping migration
@@ -70,9 +69,6 @@
 pallet-author-inherent = { git = "https://github.com/zeitgeistpm/nimbus", branch = "use-paritytech-dependencies" }
 # Use dependencies from Paritytech
 pallet-author-slot-filter = { git = "https://github.com/zeitgeistpm/nimbus", branch = "use-paritytech-dependencies" }
-=======
-pallet-author-mapping = { git = "https://github.com/zeitgeistpm/moonbeam", branch = "downgrade-staking-and-mapping" }
-parachain-staking = { git = "https://github.com/zeitgeistpm/moonbeam", branch = "downgrade-staking-and-mapping" }
 
 # The list of dependencies below (which can be both direct and indirect dependencies) are crates
 # that are suspected to be CPU-intensive, and that are unlikely to require debugging (as some of
@@ -139,5 +135,4 @@
 [profile.release]
 opt-level = 3
 # Zeitgeist runtime requires unwinding.
-panic = "unwind"
->>>>>>> 2bc14c3a
+panic = "unwind"