[dependencies]
# Pallets
cumulus-pallet-parachain-system = { workspace = true, optional = true }
cumulus-pallet-xcmp-queue = { workspace = true, optional = true }
frame-benchmarking = { workspace = true, optional = true }
frame-support = { workspace = true }
frame-system = { workspace = true }
frame-system-benchmarking = { workspace = true, optional = true }
orml-benchmarking = { workspace = true, optional = true }
orml-currencies = { workspace = true }
orml-tokens = { workspace = true }
pallet-asset-tx-payment = { workspace = true }
pallet-author-inherent = { workspace = true, optional = true }
pallet-author-mapping = { workspace = true, optional = true }
pallet-author-slot-filter = { workspace = true, optional = true }
pallet-balances = { workspace = true }
pallet-bounties = { workspace = true }
pallet-collective = { workspace = true }
pallet-democracy = { workspace = true }
pallet-identity = { workspace = true }
pallet-insecure-randomness-collective-flip = { workspace = true }
pallet-membership = { workspace = true }
pallet-message-queue = { workspace = true, optional = true }
pallet-migrations = { workspace = true }
pallet-multisig = { workspace = true }
pallet-parachain-staking = { workspace = true, optional = true }
pallet-preimage = { workspace = true }
pallet-proxy = { workspace = true }
pallet-scheduler = { workspace = true }
pallet-timestamp = { workspace = true }
pallet-transaction-payment = { workspace = true }
pallet-transaction-payment-rpc-runtime-api = { workspace = true }
pallet-treasury = { workspace = true }
pallet-utility = { workspace = true }
pallet-vesting = { workspace = true }
pallet-xcm = { workspace = true, optional = true }
xcm = { workspace = true, optional = true }
xcm-builder = { workspace = true, optional = true }
xcm-executor = { workspace = true, optional = true }
zeitgeist-primitives = { workspace = true }

# Utility
cfg-if = { workspace = true }
log = { workspace = true }
serde_json = { workspace = true }

[features]
default = ["std"]
parachain = [
    "cumulus-pallet-parachain-system",
    "cumulus-pallet-xcmp-queue",
    "pallet-author-inherent",
    "pallet-author-mapping",
    "pallet-author-slot-filter",
    "pallet-message-queue",
    "pallet-xcm",
    "xcm",
    "xcm-builder",
    "xcm-executor",
    "pallet-parachain-staking",
]
runtime-benchmarks = [
    "frame-benchmarking?/runtime-benchmarks",
    "frame-support/runtime-benchmarks",
    "frame-system/runtime-benchmarks",
    "orml-benchmarking",
    "pallet-xcm?/runtime-benchmarks",
    "xcm-builder?/runtime-benchmarks",
]
std = [
    "cumulus-pallet-parachain-system?/std",
    "cumulus-pallet-xcmp-queue?/std",
    "frame-system/std",
    "frame-benchmarking?/std",
    "frame-system-benchmarking?/std",
    "frame-support/std",
    "orml-currencies/std",
    "orml-benchmarking?/std",
    "orml-tokens/std",
    "pallet-asset-tx-payment/std",
    "pallet-author-inherent?/std",
    "pallet-author-mapping?/std",
    "pallet-author-slot-filter?/std",
    "pallet-balances/std",
    "pallet-bounties/std",
    "pallet-collective/std",
    "pallet-democracy/std",
    "pallet-identity/std",
    "pallet-membership/std",
    "pallet-message-queue?/std",
    "pallet-multisig/std",
    "pallet-xcm?/std",
    "pallet-preimage/std",
    "pallet-proxy/std",
    "pallet-insecure-randomness-collective-flip/std",
    "pallet-scheduler/std",
    "pallet-timestamp/std",
    "pallet-transaction-payment-rpc-runtime-api/std",
    "pallet-transaction-payment/std",
    "pallet-treasury/std",
    "pallet-utility/std",
    "pallet-vesting/std",
    "pallet-parachain-staking?/std",
<<<<<<< HEAD
    "pallet-migrations/std",
=======
    "xcm-builder?/std",
    "xcm-executor?/std",
    "xcm?/std",
>>>>>>> e63cdce0
    "serde_json/std",
    "zeitgeist-primitives/std",
]
try-runtime = [
    "frame-system/try-runtime",
    "frame-support/try-runtime",
    "pallet-timestamp/try-runtime",
    "pallet-migrations/try-runtime",
]

[package]
authors = ["Zeitgeist PM <contact@zeitgeist.pm>"]
edition.workspace = true
name = "common-runtime"
version = "0.6.1"

[package.metadata.docs.rs]
targets = ["x86_64-unknown-linux-gnu"]<|MERGE_RESOLUTION|>--- conflicted
+++ resolved
@@ -101,13 +101,10 @@
     "pallet-utility/std",
     "pallet-vesting/std",
     "pallet-parachain-staking?/std",
-<<<<<<< HEAD
     "pallet-migrations/std",
-=======
     "xcm-builder?/std",
     "xcm-executor?/std",
     "xcm?/std",
->>>>>>> e63cdce0
     "serde_json/std",
     "zeitgeist-primitives/std",
 ]
