--- conflicted
+++ resolved
@@ -1,6 +1,5 @@
 [dependencies]
 # Pallets
-<<<<<<< HEAD
 cumulus-pallet-xcmp-queue = { branch = "polkadot-v0.9.23", default-features = false, git = "https://github.com/paritytech/cumulus", optional = true }
 frame-support = { branch = "polkadot-v0.9.23", default-features = false, git = "https://github.com/paritytech/substrate" }
 frame-system = { branch = "polkadot-v0.9.23", default-features = false, git = "https://github.com/paritytech/substrate" }
@@ -10,6 +9,7 @@
 pallet-author-mapping = { tag = "v0.25.0", default-features = false, git = "https://github.com/purestake/moonbeam", optional = true }
 pallet-author-slot-filter = { branch = "moonbeam-polkadot-v0.9.23", default-features = false, git = "https://github.com/purestake/nimbus", optional = true }
 pallet-balances = { branch = "polkadot-v0.9.23", default-features = false, git = "https://github.com/paritytech/substrate" }
+pallet-bounties = { branch = "polkadot-v0.9.23", default-features = false, git = "https://github.com/paritytech/substrate" }
 pallet-collective = { branch = "polkadot-v0.9.23", default-features = false, git = "https://github.com/paritytech/substrate" }
 pallet-democracy = { branch = "polkadot-v0.9.23", default-features = false, git = "https://github.com/paritytech/substrate" }
 pallet-identity = { branch = "polkadot-v0.9.23", default-features = false, git = "https://github.com/paritytech/substrate" }
@@ -26,33 +26,6 @@
 pallet-utility = { branch = "polkadot-v0.9.23", default-features = false, git = "https://github.com/paritytech/substrate" }
 pallet-vesting = { branch = "polkadot-v0.9.23", default-features = false, git = "https://github.com/paritytech/substrate" }
 pallet-parachain-staking = { tag = "v0.25.0", default-features = false, git = "https://github.com/purestake/moonbeam", optional = true }
-=======
-cumulus-pallet-xcmp-queue = { branch = "moonbeam-polkadot-v0.9.19", default-features = false, git = "https://github.com/purestake/cumulus", optional = true }
-frame-support = { branch = "moonbeam-polkadot-v0.9.19", default-features = false, git = "https://github.com/purestake/substrate" }
-frame-system = { branch = "moonbeam-polkadot-v0.9.19", default-features = false, git = "https://github.com/purestake/substrate" }
-orml-currencies = { branch = "2022-06-v0.9.19", default-features = false, git = "https://github.com/zeitgeistpm/open-runtime-module-library" }
-orml-tokens = { branch = "2022-06-v0.9.19", default-features = false, git = "https://github.com/zeitgeistpm/open-runtime-module-library" }
-pallet-author-mapping = { rev = "78db06c0203f61b35059304f7194ed5c10dcfda8", default-features = false, git = "https://github.com/purestake/moonbeam", optional = true }
-pallet-author-slot-filter = { branch = "moonbeam-polkadot-v0.9.19", default-features = false, git = "https://github.com/purestake/nimbus", optional = true }
-pallet-balances = { branch = "moonbeam-polkadot-v0.9.19", default-features = false, git = "https://github.com/purestake/substrate" }
-pallet-bounties = { branch = "moonbeam-polkadot-v0.9.19", default-features = false, git = "https://github.com/purestake/substrate" }
-pallet-collective = { branch = "moonbeam-polkadot-v0.9.19", default-features = false, git = "https://github.com/purestake/substrate" }
-pallet-democracy = { branch = "moonbeam-polkadot-v0.9.19", default-features = false, git = "https://github.com/purestake/substrate" }
-pallet-identity = { branch = "moonbeam-polkadot-v0.9.19", default-features = false, git = "https://github.com/purestake/substrate" }
-pallet-membership = { branch = "moonbeam-polkadot-v0.9.19", default-features = false, git = "https://github.com/purestake/substrate" }
-pallet-multisig = { branch = "moonbeam-polkadot-v0.9.19", default-features = false, git = "https://github.com/purestake/substrate" }
-pallet-preimage = { branch = "moonbeam-polkadot-v0.9.19", default-features = false, git = "https://github.com/purestake/substrate" }
-pallet-proxy = { branch = "moonbeam-polkadot-v0.9.19", default-features = false, git = "https://github.com/purestake/substrate" }
-pallet-randomness-collective-flip = { branch = "moonbeam-polkadot-v0.9.19", default-features = false, git = "https://github.com/purestake/substrate" }
-pallet-scheduler = { branch = "moonbeam-polkadot-v0.9.19", default-features = false, git = "https://github.com/purestake/substrate" }
-pallet-timestamp = { branch = "moonbeam-polkadot-v0.9.19", default-features = false, git = "https://github.com/purestake/substrate" }
-pallet-transaction-payment = { branch = "moonbeam-polkadot-v0.9.19", default-features = false, git = "https://github.com/purestake/substrate" }
-pallet-transaction-payment-rpc-runtime-api = { branch = "moonbeam-polkadot-v0.9.19", default-features = false, git = "https://github.com/purestake/substrate" }
-pallet-treasury = { branch = "moonbeam-polkadot-v0.9.19", default-features = false, git = "https://github.com/purestake/substrate" }
-pallet-utility = { branch = "moonbeam-polkadot-v0.9.19", default-features = false, git = "https://github.com/purestake/substrate" }
-pallet-vesting = { branch = "moonbeam-polkadot-v0.9.19", default-features = false, git = "https://github.com/purestake/substrate" }
-parachain-staking = { rev = "78db06c0203f61b35059304f7194ed5c10dcfda8", default-features = false, git = "https://github.com/purestake/moonbeam", optional = true }
->>>>>>> 23c0a3f5
 
 # Utility
 cfg-if = { version = "1.0.0" }
