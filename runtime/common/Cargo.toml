--- conflicted
+++ resolved
@@ -1,6 +1,5 @@
 [dependencies]
 # Pallets
-<<<<<<< HEAD
 cumulus-pallet-xcmp-queue = { branch = "moonbeam-polkadot-v0.9.29", default-features = false, git = "https://github.com/zeitgeistpm/cumulus", optional = true }
 frame-support = { branch = "moonbeam-polkadot-v0.9.29", default-features = false, git = "https://github.com/zeitgeistpm/substrate" }
 frame-system = { branch = "moonbeam-polkadot-v0.9.29", default-features = false, git = "https://github.com/zeitgeistpm/substrate" }
@@ -27,34 +26,6 @@
 pallet-treasury = { branch = "moonbeam-polkadot-v0.9.29", default-features = false, git = "https://github.com/zeitgeistpm/substrate" }
 pallet-utility = { branch = "moonbeam-polkadot-v0.9.29", default-features = false, git = "https://github.com/zeitgeistpm/substrate" }
 pallet-vesting = { branch = "moonbeam-polkadot-v0.9.29", default-features = false, git = "https://github.com/zeitgeistpm/substrate" }
-=======
-cumulus-pallet-xcmp-queue = { branch = "polkadot-v0.9.26", default-features = false, git = "https://github.com/paritytech/cumulus", optional = true }
-frame-support = { branch = "polkadot-v0.9.26", default-features = false, git = "https://github.com/paritytech/substrate" }
-frame-system = { branch = "polkadot-v0.9.26", default-features = false, git = "https://github.com/paritytech/substrate" }
-orml-currencies = { branch = "polkadot-v0.9.26", default-features = false, git = "https://github.com/open-web3-stack/open-runtime-module-library" }
-orml-tokens = { branch = "polkadot-v0.9.26", default-features = false, git = "https://github.com/open-web3-stack/open-runtime-module-library" }
-pallet-author-inherent = { branch = "moonbeam-polkadot-v0.9.26", default-features = false, git = "https://github.com/purestake/nimbus", optional = true }
-pallet-author-mapping = { tag = "v0.26.1", default-features = false, git = "https://github.com/purestake/moonbeam", optional = true }
-pallet-author-slot-filter = { branch = "moonbeam-polkadot-v0.9.26", default-features = false, git = "https://github.com/purestake/nimbus", optional = true }
-pallet-balances = { branch = "polkadot-v0.9.26", default-features = false, git = "https://github.com/paritytech/substrate" }
-pallet-bounties = { branch = "polkadot-v0.9.26", default-features = false, git = "https://github.com/paritytech/substrate" }
-pallet-collective = { branch = "polkadot-v0.9.26", default-features = false, git = "https://github.com/paritytech/substrate" }
-pallet-democracy = { branch = "polkadot-v0.9.26", default-features = false, git = "https://github.com/paritytech/substrate" }
-pallet-identity = { branch = "polkadot-v0.9.26", default-features = false, git = "https://github.com/paritytech/substrate" }
-pallet-membership = { branch = "polkadot-v0.9.26", default-features = false, git = "https://github.com/paritytech/substrate" }
-pallet-multisig = { branch = "polkadot-v0.9.26", default-features = false, git = "https://github.com/paritytech/substrate" }
-pallet-parachain-staking = { tag = "v0.26.1", default-features = false, git = "https://github.com/purestake/moonbeam", optional = true }
-pallet-preimage = { branch = "polkadot-v0.9.26", default-features = false, git = "https://github.com/paritytech/substrate" }
-pallet-proxy = { branch = "polkadot-v0.9.26", default-features = false, git = "https://github.com/paritytech/substrate" }
-pallet-randomness-collective-flip = { branch = "polkadot-v0.9.26", default-features = false, git = "https://github.com/paritytech/substrate" }
-pallet-scheduler = { branch = "polkadot-v0.9.26", default-features = false, git = "https://github.com/paritytech/substrate" }
-pallet-timestamp = { branch = "polkadot-v0.9.26", default-features = false, git = "https://github.com/paritytech/substrate" }
-pallet-transaction-payment = { branch = "polkadot-v0.9.26", default-features = false, git = "https://github.com/paritytech/substrate" }
-pallet-transaction-payment-rpc-runtime-api = { branch = "polkadot-v0.9.26", default-features = false, git = "https://github.com/paritytech/substrate" }
-pallet-treasury = { branch = "polkadot-v0.9.26", default-features = false, git = "https://github.com/paritytech/substrate" }
-pallet-utility = { branch = "polkadot-v0.9.26", default-features = false, git = "https://github.com/paritytech/substrate" }
-pallet-vesting = { branch = "polkadot-v0.9.26", default-features = false, git = "https://github.com/paritytech/substrate" }
->>>>>>> f8f5c79c
 
 # Utility
 cfg-if = { version = "1.0.0" }
