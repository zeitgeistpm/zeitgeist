// Copyright 2022-2024 Forecasting Technologies LTD.
// Copyright 2021-2022 Zeitgeist PM LLC.
// Copyright 2019-2020 Parity Technologies (UK) Ltd.
//
// This file is part of Zeitgeist.
//
// Zeitgeist is free software: you can redistribute it and/or modify it
// under the terms of the GNU General Public License as published by the
// Free Software Foundation, either version 3 of the License, or (at
// your option) any later version.
//
// Zeitgeist is distributed in the hope that it will be useful, but
// WITHOUT ANY WARRANTY; without even the implied warranty of
// MERCHANTABILITY or FITNESS FOR A PARTICULAR PURPOSE. See the GNU
// General Public License for more details.
//
// You should have received a copy of the GNU General Public License
// along with Zeitgeist. If not, see <https://www.gnu.org/licenses/>.

#[macro_export]
macro_rules! impl_fee_types {
    () => {
        pub struct DealWithFees;

        type NegativeImbalance = <Balances as Currency<AccountId>>::NegativeImbalance;
        impl OnUnbalanced<NegativeImbalance> for DealWithFees {
            fn on_unbalanceds<B>(mut fees_then_tips: impl Iterator<Item = NegativeImbalance>) {
                if let Some(mut fees) = fees_then_tips.next() {
                    if let Some(tips) = fees_then_tips.next() {
                        tips.merge_into(&mut fees);
                    }
                    debug_assert!(
                        FEES_AND_TIPS_TREASURY_PERCENTAGE + FEES_AND_TIPS_BURN_PERCENTAGE == 100u32
                    );
                    let mut split = fees
                        .ration(FEES_AND_TIPS_TREASURY_PERCENTAGE, FEES_AND_TIPS_BURN_PERCENTAGE);
                    Treasury::on_unbalanced(split.0);
                }
            }
        }

        pub struct DealWithForeignFees;
        impl OnUnbalanced<CreditOf<AccountId, AssetRouter>> for DealWithForeignFees {
            fn on_unbalanced(fees_and_tips: CreditOf<AccountId, AssetRouter>) {
                // We have to manage the mint / burn ratio on the Zeitgeist chain,
                // but we do not have the responsibility and necessary knowledge to
                // manage the mint / burn ratio for any other chain.
                // Thus we should keep 100% of the foreign tokens in the treasury.
                // Handle the split imbalances
                // on_unbalanced is not implemented for other currencies than the native currency
                // https://github.com/paritytech/substrate/blob/85415fb3a452dba12ff564e6b093048eed4c5aad/frame/treasury/src/lib.rs#L618-L627
                // https://github.com/paritytech/substrate/blob/5ea6d95309aaccfa399c5f72e5a14a4b7c6c4ca1/frame/treasury/src/lib.rs#L490
                let res = AssetRouter::resolve(
                    &TreasuryPalletId::get().into_account_truncating(),
                    fees_and_tips,
                );
                debug_assert!(res.is_ok());
            }
        }
    };
}

#[macro_export]
macro_rules! impl_foreign_fees {
    () => {
        #[cfg(feature = "parachain")]
        use frame_support::ensure;
        use frame_support::{
            pallet_prelude::InvalidTransaction,
            traits::{
                fungibles::{CreditOf, Inspect},
                tokens::{
                    fungibles::Balanced, BalanceConversion, WithdrawConsequence, WithdrawReasons,
                },
                ExistenceRequirement,
            },
            unsigned::TransactionValidityError,
        };
        use orml_traits::{
            arithmetic::{One, Zero},
            asset_registry::Inspect as AssetRegistryInspect,
        };
        use pallet_asset_tx_payment::HandleCredit;
<<<<<<< HEAD
        use sp_runtime::{
            traits::{Convert, DispatchInfoOf, PostDispatchInfoOf},
            Perbill,
        };
        use zeitgeist_primitives::{math::fixed::FixedMul, types::TxPaymentAssetId};
=======
        use sp_runtime::traits::{Convert, DispatchInfoOf, PostDispatchInfoOf};
        use zeitgeist_primitives::{
            math::fixed::{FixedDiv, FixedMul},
            types::Assets,
        };
>>>>>>> 45701a61

        #[repr(u8)]
        pub enum CustomTxError {
            FeeConversionArith = 0,
            NoForeignAssetsOnStandaloneChain = 1,
            NoAssetMetadata = 2,
            NoFeeFactor = 3,
            NonForeignAssetPaid = 4,
            InvalidAssetType = 5,
        }

        // It does calculate foreign fees by extending transactions to include an optional
        // `AssetId` that specifies the asset to be used for payment (defaulting to the native
        // token on `None`), such that for each transaction the asset id can be specified.
        // For real ZTG `None` is used and for DOT `Some(Currencies::ForeignAsset(0))` is used.

        pub(crate) fn calculate_fee(
            native_fee: Balance,
            fee_factor: Balance,
        ) -> Result<Balance, TransactionValidityError> {
            // Assume a fee_factor of 143_120_520 for DOT, now divide by
            // BASE (10^10) = 0.0143120520 DOT per ZTG.
            // Keep in mind that ZTG BASE is 10_000_000_000, and because fee_factor is below that,
            // less DOT than ZTG is paid for fees.
            // Assume a fee_factor of 20_000_000_000, then the fee would result in
            // 20_000_000_000 / 10_000_000_000 = 2 units per ZTG
            let converted_fee = native_fee.bmul(fee_factor).map_err(|_| {
                TransactionValidityError::Invalid(InvalidTransaction::Custom(
                    CustomTxError::FeeConversionArith as u8,
                ))
            })?;

            Ok(converted_fee)
        }

        fn get_fee_factor_campaign_asset(
            campaign_asset: CampaignAsset,
        ) -> Result<Balance, TransactionValidityError> {
            let ztg_supply = Balances::total_issuance();
            let campaign_asset_supply = AssetManager::total_issuance(campaign_asset.into());
            let fee_multiplier = Balance::from(CampaignAssetFeeMultiplier::get());

            let ztg_div_campaign_supply = ztg_supply.checked_div(campaign_asset_supply).ok_or(
                TransactionValidityError::Invalid(InvalidTransaction::Custom(
                    CustomTxError::FeeConversionArith as u8,
                )),
            )?;

            // Use neutral fee multiplier if the ZTG supply is 100x greater than the campaign
            // asset supply.
            if ztg_div_campaign_supply >= fee_multiplier {
                Ok(BASE)
            } else {
                campaign_asset_supply.saturating_mul(fee_multiplier).bdiv(ztg_supply).map_err(
                    |_| {
                        TransactionValidityError::Invalid(InvalidTransaction::Custom(
                            CustomTxError::FeeConversionArith as u8,
                        ))
                    },
                )
            }
        }

        #[cfg(not(feature = "parachain"))]
        fn get_fee_factor_foreign_asset(
            _foreign_asset: Currencies,
        ) -> Result<Balance, TransactionValidityError> {
            Err(TransactionValidityError::Invalid(InvalidTransaction::Custom(
                CustomTxError::NoForeignAssetsOnStandaloneChain as u8,
            )))
        }

        #[cfg(feature = "parachain")]
        fn get_fee_factor_foreign_asset(
            foreign_asset: Currencies,
        ) -> Result<Balance, TransactionValidityError> {
            ensure!(
                foreign_asset.is_foreign_asset(),
                TransactionValidityError::Invalid(InvalidTransaction::Custom(
                    CustomTxError::InvalidAssetType as u8,
                ))
            );
            let metadata_asset: XcmAsset =
                Assets::from(foreign_asset).try_into().map_err(|_| {
                    TransactionValidityError::Invalid(InvalidTransaction::Custom(
                        CustomTxError::InvalidAssetType as u8,
                    ))
                })?;

            let metadata = <AssetRegistry as AssetRegistryInspect>::metadata(&metadata_asset)
                .ok_or(TransactionValidityError::Invalid(InvalidTransaction::Custom(
                    CustomTxError::NoAssetMetadata as u8,
                )))?;
            let fee_factor =
                metadata.additional.xcm.fee_factor.ok_or(TransactionValidityError::Invalid(
                    InvalidTransaction::Custom(CustomTxError::NoFeeFactor as u8),
                ))?;
            Ok(fee_factor)
        }

        pub(crate) fn get_fee_factor(asset: Assets) -> Result<Balance, TransactionValidityError> {
            if let Ok(campaign_asset) = CampaignAsset::try_from(asset) {
                return get_fee_factor_campaign_asset(campaign_asset);
            } else if let Ok(currency) = Currencies::try_from(asset) {
                return get_fee_factor_foreign_asset(currency);
            }

            Err(TransactionValidityError::Invalid(InvalidTransaction::Custom(
                CustomTxError::InvalidAssetType as u8,
            )))
        }

        pub struct TTCBalanceToAssetBalance;
        impl BalanceConversion<Balance, Assets, Balance> for TTCBalanceToAssetBalance {
            type Error = TransactionValidityError;

            fn to_asset_balance(
                native_fee: Balance,
                asset: Assets,
            ) -> Result<Balance, Self::Error> {
                let fee_factor = get_fee_factor(asset)?;
                let converted_fee = calculate_fee(native_fee, fee_factor)?;
                Ok(converted_fee)
            }
        }

        pub struct TTCHandleCredit;
        impl HandleCredit<AccountId, AssetRouter> for TTCHandleCredit {
            fn handle_credit(final_fee: CreditOf<AccountId, AssetRouter>) {
                let asset = final_fee.asset();

                if CampaignAsset::try_from(asset).is_ok() {
                    drop(final_fee);
                } else if Currencies::try_from(asset).is_ok() {
                    DealWithForeignFees::on_unbalanced(final_fee);
                }
            }
        }

        pub struct TxCharger;
        impl pallet_asset_tx_payment::OnChargeAssetTransaction<Runtime> for TxCharger {
            type AssetId = Assets;
            type Balance = Balance;
            type LiquidityInfo = CreditOf<AccountId, AssetRouter>;

            fn withdraw_fee(
                who: &AccountId,
                _call: &RuntimeCall,
                _dispatch_info: &DispatchInfoOf<RuntimeCall>,
                asset_id: Self::AssetId,
                native_fee: Self::Balance,
                _tip: Self::Balance,
            ) -> Result<Self::LiquidityInfo, TransactionValidityError> {
                // We don't know the precision of the underlying asset. Because the converted fee could be
                // less than one (e.g. 0.5) but gets rounded down by integer division we introduce a minimum
                // fee.
                let min_converted_fee =
                    if native_fee.is_zero() { Zero::zero() } else { One::one() };
                let converted_fee =
                    TTCBalanceToAssetBalance::to_asset_balance(native_fee, asset_id)?
                        .max(min_converted_fee);

                let can_withdraw =
                    <AssetRouter as Inspect<AccountId>>::can_withdraw(asset_id, who, converted_fee);
                if can_withdraw != WithdrawConsequence::Success {
                    return Err(InvalidTransaction::Payment.into());
                }
                <AssetRouter as Balanced<AccountId>>::withdraw(asset_id, who, converted_fee)
                    .map_err(|_| TransactionValidityError::from(InvalidTransaction::Payment))
            }

            fn correct_and_deposit_fee(
                who: &AccountId,
                _dispatch_info: &DispatchInfoOf<RuntimeCall>,
                _post_info: &PostDispatchInfoOf<RuntimeCall>,
                corrected_native_fee: Self::Balance,
                _tip: Self::Balance,
                paid: Self::LiquidityInfo,
            ) -> Result<(), TransactionValidityError> {
                let min_converted_fee =
                    if corrected_native_fee.is_zero() { Zero::zero() } else { One::one() };

                let asset = paid.asset();
                // Convert the corrected fee and tip into the asset used for payment.
                let converted_fee =
                    TTCBalanceToAssetBalance::to_asset_balance(corrected_native_fee, asset)?
                        .max(min_converted_fee);

                // Refund to the account that paid the fees. If this fails, the account might have dropped
                // below the existential balance. In that case we don't refund anything.
                let (final_fee, refund) = paid.split(converted_fee);
                let _ = AssetRouter::resolve(who, refund);
                TTCHandleCredit::handle_credit(final_fee);
                Ok(())
            }
        }
    };
}

#[macro_export]
macro_rules! impl_market_creator_fees {
    () => {
        pub struct MarketCreatorFee;

        /// Uses the `creator_fee` field defined by the specified market to deduct a fee for the market's
        /// creator. Calling `distribute` is noop if the market doesn't exist or the transfer fails for any
        /// reason.
        impl DistributeFees for MarketCreatorFee {
            type Asset = Asset<MarketId>;
            type AccountId = AccountId;
            type Balance = Balance;
            type MarketId = MarketId;

            fn distribute(
                market_id: Self::MarketId,
                asset: Self::Asset,
                account: &Self::AccountId,
                amount: Self::Balance,
            ) -> Self::Balance {
                Self::do_distribute(market_id, asset, account, amount)
                    .unwrap_or_else(|_| 0u8.saturated_into())
            }

            fn fee_percentage(market_id: Self::MarketId) -> Perbill {
                Self::fee_percentage(market_id).unwrap_or(Perbill::zero())
            }
        }

        impl MarketCreatorFee {
            fn do_distribute(
                market_id: MarketId,
                asset: Asset<MarketId>,
                account: &AccountId,
                amount: Balance,
            ) -> Result<Balance, DispatchError> {
                let market = MarketCommons::market(&market_id)?;
                let fee_amount = Self::fee_percentage(market_id)?.mul_floor(amount);
                // Might fail if the transaction is too small
                <AssetManager as MultiCurrency<_>>::transfer(
                    asset,
                    account,
                    &market.creator,
                    fee_amount,
                )?;
                Ok(fee_amount)
            }

            fn fee_percentage(market_id: MarketId) -> Result<Perbill, DispatchError> {
                let market = MarketCommons::market(&market_id)?;
                Ok(market.creator_fee)
            }
        }
    };
}

#[macro_export]
macro_rules! fee_tests {
    () => {
        use crate::*;
        use frame_support::{
            assert_noop, assert_ok,
            dispatch::DispatchClass,
            traits::{fungible::Unbalanced, fungibles::Create},
            weights::Weight,
        };
        use orml_traits::MultiCurrency;
        use pallet_asset_tx_payment::OnChargeAssetTransaction;
        use sp_core::H256;
        use sp_runtime::traits::Convert;
        use zeitgeist_primitives::constants::BASE;

        fn run_with_system_weight<F>(w: Weight, mut assertions: F)
        where
            F: FnMut(),
        {
            let mut t: sp_io::TestExternalities =
                frame_system::GenesisConfig::default().build_storage::<Runtime>().unwrap().into();
            t.execute_with(|| {
                System::set_block_consumed_resources(w, 0);
                assertions()
            });
        }

        #[test]
        fn treasury_receives_correct_amount_of_native_fees_and_tips() {
            let mut t: sp_io::TestExternalities =
                frame_system::GenesisConfig::default().build_storage::<Runtime>().unwrap().into();
            t.execute_with(|| {
                let fee_balance = 3 * ExistentialDeposit::get();
                let fee_imbalance = Balances::issue(fee_balance);
                let tip_balance = 7 * ExistentialDeposit::get();
                let tip_imbalance = Balances::issue(tip_balance);
                assert_eq!(Balances::free_balance(Treasury::account_id()), 0);
                DealWithFees::on_unbalanceds(vec![fee_imbalance, tip_imbalance].into_iter());
                assert_eq!(
                    Balances::free_balance(Treasury::account_id()),
                    fee_balance + tip_balance,
                );
            });
        }

        #[test]
        fn treasury_receives_correct_amount_of_foreign_fees_and_tips() {
            let mut t: sp_io::TestExternalities =
                frame_system::GenesisConfig::default().build_storage::<Runtime>().unwrap().into();
            t.execute_with(|| {
                let fee_and_tip_balance = 10 * ExistentialDeposit::get();
                let fees_and_tips = AssetRouter::issue(Asset::ForeignAsset(0), fee_and_tip_balance);
                assert!(
                    AssetRouter::free_balance(Asset::ForeignAsset(0), &Treasury::account_id())
                        .is_zero()
                );
                DealWithForeignFees::on_unbalanced(fees_and_tips);
                assert_eq!(
                    AssetRouter::free_balance(Asset::ForeignAsset(0), &Treasury::account_id()),
                    fee_and_tip_balance,
                );
            });
        }

        #[test]
        fn fee_payment_campaign_assets_withdraws_correct_amount() {
            let mut t: sp_io::TestExternalities =
                frame_system::GenesisConfig::default().build_storage::<Runtime>().unwrap().into();
            t.execute_with(|| {
                let asset = Asset::CampaignAsset(0);
                let alice = AccountId::from([0u8; 32]);
                let initial_balance: Balance = 1_000_000_000_000;
                let native_fee: Balance = 1_000_000;
                let fee_multiplier: Balance = CampaignAssetFeeMultiplier::get().into();

                let ztg_supply = initial_balance * fee_multiplier - 1;
                let fee_factor =
                    initial_balance.saturating_mul(fee_multiplier).bdiv(ztg_supply).unwrap();
                let expected_fee = calculate_fee(native_fee, fee_factor).unwrap();
                let mock_call = RuntimeCall::System(frame_system::Call::remark { remark: vec![] });

                Balances::set_total_issuance(ztg_supply);
                assert_ok!(AssetRouter::create(asset, alice.clone(), true, 1));
                assert_ok!(AssetManager::deposit(asset, &alice, initial_balance));

                assert_eq!(
                    TxCharger::withdraw_fee(
                        &alice,
                        &mock_call,
                        &Default::default(),
                        asset,
                        native_fee,
                        0
                    )
                    .unwrap()
                    .peek(),
                    expected_fee
                );
                assert_eq!(
                    AssetManager::total_balance(asset, &alice),
                    initial_balance - expected_fee
                );
            });
        }

        fn campaign_asset_throttled_fee_common() -> CreditOf<AccountId, AssetRouter> {
            let asset = Asset::CampaignAsset(0);
            let alice = AccountId::from([0u8; 32]);
            let initial_balance: Balance = 1_000_000_000_000;
            let native_fee: Balance = 1_000_000;
            let fee_multiplier: Balance = CampaignAssetFeeMultiplier::get().into();

            let ztg_supply = initial_balance.bmul(fee_multiplier * initial_balance + 1).unwrap();
            let mock_call = RuntimeCall::System(frame_system::Call::remark { remark: vec![] });

            Balances::set_total_issuance(ztg_supply);
            assert_ok!(AssetRouter::create(asset, alice.clone(), true, 1));
            assert_ok!(AssetManager::deposit(asset, &alice, initial_balance));

            let withdrawn = TxCharger::withdraw_fee(
                &alice,
                &mock_call,
                &Default::default(),
                asset,
                native_fee,
                0,
            )
            .unwrap();
            assert_eq!(withdrawn.peek(), native_fee);
            assert_eq!(AssetManager::total_balance(asset, &alice), initial_balance - native_fee);

            withdrawn
        }

        #[test]
        fn fee_payment_campaign_assets_withdraws_correct_amount_throttled() {
            let mut t: sp_io::TestExternalities =
                frame_system::GenesisConfig::default().build_storage::<Runtime>().unwrap().into();
            t.execute_with(|| {
                let _ = campaign_asset_throttled_fee_common();
            });
        }

        #[test]
        fn fee_payment_campaign_assets_corrects_reimburses_and_burns_fees_properly() {
            let mut t: sp_io::TestExternalities =
                frame_system::GenesisConfig::default().build_storage::<Runtime>().unwrap().into();
            t.execute_with(|| {
                let asset = Asset::CampaignAsset(0);
                let withdrawn = campaign_asset_throttled_fee_common();
                let amount = withdrawn.peek();
                let native_fee_adjusted: Balance = 1_000_000 / 2;
                let alice = AccountId::from([0u8; 32]);
                let initial_balance: Balance = 1_000_000_000_000;
                let fee_multiplier = get_fee_factor(asset).unwrap();
                let fee = calculate_fee(native_fee_adjusted, fee_multiplier).unwrap();
                let expected = initial_balance - fee;

                assert_ok!(TxCharger::correct_and_deposit_fee(
                    &alice,
                    &Default::default(),
                    &Default::default(),
                    native_fee_adjusted,
                    0,
                    withdrawn
                ));
                assert_eq!(AssetManager::total_balance(asset, &alice), expected);
                assert_eq!(AssetManager::total_issuance(Asset::CampaignAsset(0)), expected);
            });
        }

        #[test]
        fn fee_multiplier_can_grow_from_zero() {
            let minimum_multiplier = MinimumMultiplier::get();
            let target = TargetBlockFullness::get()
                * RuntimeBlockWeights::get().get(DispatchClass::Normal).max_total.unwrap();
            // if the min is too small, then this will not change, and we are doomed forever.
            // the weight is 1/100th bigger than target.
            run_with_system_weight(target * 101 / 100, || {
                let next = SlowAdjustingFeeUpdate::<Runtime>::convert(minimum_multiplier);
                assert!(next > minimum_multiplier, "{:?} !>= {:?}", next, minimum_multiplier);
            })
        }

        #[cfg(feature = "parachain")]
        mod parachain {
            use super::*;
            use orml_asset_registry::AssetMetadata;

            #[test]
            fn correct_and_deposit_fee_dot_foreign_asset() {
                let mut t: sp_io::TestExternalities = frame_system::GenesisConfig::default()
                    .build_storage::<Runtime>()
                    .unwrap()
                    .into();
                t.execute_with(|| {
                    let alice = AccountId::from([0u8; 32]);
                    let fee_factor = 143_120_520;
                    let custom_metadata = CustomMetadata {
                        xcm: XcmMetadata { fee_factor: Some(fee_factor) },
                        ..Default::default()
                    };
                    let meta: AssetMetadata<Balance, CustomMetadata> = AssetMetadata {
                        decimals: 10,
                        name: "Polkadot".into(),
                        symbol: "DOT".into(),
                        existential_deposit: ExistentialDeposit::get(),
                        location: Some(xcm::VersionedMultiLocation::V3(
                            xcm::latest::MultiLocation::parent(),
                        )),
                        additional: custom_metadata,
                    };
                    let dot = Asset::ForeignAsset(0);

                    assert_ok!(AssetRegistry::register_asset(
                        RuntimeOrigin::root(),
                        meta.clone(),
                        Some(dot.try_into().unwrap())
                    ));
                    assert_ok!(AssetManager::deposit(dot, &Treasury::account_id(), BASE));

                    let free_balance_treasury_before =
                        AssetManager::free_balance(dot, &Treasury::account_id());
                    let free_balance_alice_before = AssetManager::free_balance(dot, &alice);
                    let corrected_native_fee = BASE;
                    let paid = AssetRouter::issue(dot, 2 * BASE);
                    let paid_balance = paid.peek();
                    let tip = 0u128;
                    assert_ok!(TxCharger::correct_and_deposit_fee(
                        &alice,
                        &Default::default(),
                        &Default::default(),
                        corrected_native_fee,
                        tip,
                        paid,
                    ));

                    let treasury_gain = AssetManager::free_balance(dot, &Treasury::account_id())
                        - free_balance_treasury_before;
                    let alice_gain =
                        AssetManager::free_balance(dot, &alice) - free_balance_alice_before;

                    let decimals = meta.decimals;
                    let base = 10u128.checked_pow(decimals).unwrap();

                    let dot_fee = ((corrected_native_fee * fee_factor) + (base / 2)) / base;
                    assert_eq!(dot_fee, treasury_gain);
                    assert_eq!(143_120_520, treasury_gain);
                    assert_eq!(paid_balance - treasury_gain, alice_gain);
                });
            }

            #[test]
            fn get_fee_factor_works() {
                let mut t: sp_io::TestExternalities = frame_system::GenesisConfig::default()
                    .build_storage::<Runtime>()
                    .unwrap()
                    .into();
                t.execute_with(|| {
                    let custom_metadata = CustomMetadata {
                        xcm: XcmMetadata { fee_factor: Some(143_120_520u128) },
                        ..Default::default()
                    };
                    let meta: AssetMetadata<Balance, CustomMetadata> = AssetMetadata {
                        decimals: 10,
                        name: "Polkadot".into(),
                        symbol: "DOT".into(),
                        existential_deposit: ExistentialDeposit::get(),
                        location: Some(xcm::VersionedMultiLocation::V3(
                            xcm::latest::MultiLocation::parent(),
                        )),
                        additional: custom_metadata,
                    };
                    let dot_asset_id = 0u32;
                    let dot = XcmAsset::ForeignAsset(dot_asset_id);

                    assert_ok!(AssetRegistry::register_asset(
                        RuntimeOrigin::root(),
                        meta,
                        Some(dot)
                    ));

                    assert_eq!(get_fee_factor(dot.into()).unwrap(), 143_120_520u128);
                });
            }

            #[test]
            fn get_fee_factor_metadata_not_found() {
                let mut t: sp_io::TestExternalities = frame_system::GenesisConfig::default()
                    .build_storage::<Runtime>()
                    .unwrap()
                    .into();
                t.execute_with(|| {
                    {
                        // no registering of dot
                        assert_noop!(
                            get_fee_factor(Asset::ForeignAsset(0)),
                            TransactionValidityError::Invalid(InvalidTransaction::Custom(2u8))
                        );
                    }
                });
            }

            #[test]
            fn get_fee_factor_fee_factor_not_found() {
                let mut t: sp_io::TestExternalities = frame_system::GenesisConfig::default()
                    .build_storage::<Runtime>()
                    .unwrap()
                    .into();
                t.execute_with(|| {
                    let custom_metadata = CustomMetadata {
                        xcm: XcmMetadata { fee_factor: None },
                        ..Default::default()
                    };
                    let meta: AssetMetadata<Balance, CustomMetadata> = AssetMetadata {
                        decimals: 10,
                        name: "Polkadot".into(),
                        symbol: "DOT".into(),
                        existential_deposit: ExistentialDeposit::get(),
                        location: Some(xcm::VersionedMultiLocation::V3(
                            xcm::latest::MultiLocation::parent(),
                        )),
                        additional: custom_metadata,
                    };
                    let dot_asset_id = 0u32;
                    let dot = XcmAsset::ForeignAsset(dot_asset_id);

                    assert_ok!(AssetRegistry::register_asset(
                        RuntimeOrigin::root(),
                        meta,
                        Some(dot)
                    ));

                    assert_noop!(
                        get_fee_factor(dot.into()),
                        TransactionValidityError::Invalid(InvalidTransaction::Custom(3u8))
                    );
                });
            }

            #[test]
            fn get_fee_factor_none_location() {
                let mut t: sp_io::TestExternalities = frame_system::GenesisConfig::default()
                    .build_storage::<Runtime>()
                    .unwrap()
                    .into();
                t.execute_with(|| {
                    let custom_metadata = CustomMetadata {
                        xcm: XcmMetadata { fee_factor: Some(10_393) },
                        ..Default::default()
                    };
                    let meta: AssetMetadata<Balance, CustomMetadata> = AssetMetadata {
                        decimals: 10,
                        name: "NoneLocationToken".into(),
                        symbol: "NONE".into(),
                        existential_deposit: ExistentialDeposit::get(),
                        location: None,
                        additional: custom_metadata,
                    };
                    let non_location_token = XcmAsset::ForeignAsset(1);

                    assert_ok!(AssetRegistry::register_asset(
                        RuntimeOrigin::root(),
                        meta,
                        Some(Assets::from(non_location_token).try_into().unwrap())
                    ));

                    assert_eq!(get_fee_factor(non_location_token.into()).unwrap(), 10_393);
                });
            }

            #[test]
            fn withdraws_correct_dot_foreign_asset_fee() {
                let mut t: sp_io::TestExternalities = frame_system::GenesisConfig::default()
                    .build_storage::<Runtime>()
                    .unwrap()
                    .into();
                t.execute_with(|| {
                    let fee_factor = 143_120_520;
                    let custom_metadata = CustomMetadata {
                        xcm: XcmMetadata { fee_factor: Some(fee_factor) },
                        ..Default::default()
                    };
                    let meta: AssetMetadata<Balance, CustomMetadata> = AssetMetadata {
                        decimals: 10,
                        name: "Polkadot".into(),
                        symbol: "DOT".into(),
                        existential_deposit: ExistentialDeposit::get(),
                        location: Some(xcm::VersionedMultiLocation::V3(
                            xcm::latest::MultiLocation::parent(),
                        )),
                        additional: custom_metadata,
                    };
                    let dot_asset_id = 0u32;
                    let dot = Asset::ForeignAsset(dot_asset_id);

                    assert_ok!(AssetRegistry::register_asset(
                        RuntimeOrigin::root(),
                        meta,
                        Some(dot.try_into().unwrap())
                    ));

                    let fees_and_tips = AssetRouter::issue(dot, 0);
                    assert_ok!(AssetManager::deposit(dot, &Treasury::account_id(), BASE));

                    let mock_call =
                        RuntimeCall::System(frame_system::Call::remark { remark: vec![] });
                    assert_eq!(
                        TxCharger::withdraw_fee(
                            &Treasury::account_id(),
                            &mock_call,
                            &Default::default(),
                            dot,
                            BASE / 2,
                            0,
                        )
                        .unwrap()
                        .peek(),
                        71_560_260
                    );
                });
            }
        }
    };
}<|MERGE_RESOLUTION|>--- conflicted
+++ resolved
@@ -81,19 +81,14 @@
             asset_registry::Inspect as AssetRegistryInspect,
         };
         use pallet_asset_tx_payment::HandleCredit;
-<<<<<<< HEAD
         use sp_runtime::{
             traits::{Convert, DispatchInfoOf, PostDispatchInfoOf},
             Perbill,
         };
-        use zeitgeist_primitives::{math::fixed::FixedMul, types::TxPaymentAssetId};
-=======
-        use sp_runtime::traits::{Convert, DispatchInfoOf, PostDispatchInfoOf};
         use zeitgeist_primitives::{
             math::fixed::{FixedDiv, FixedMul},
-            types::Assets,
+            types::{Assets, TxPaymentAssetId},
         };
->>>>>>> 45701a61
 
         #[repr(u8)]
         pub enum CustomTxError {
