--- conflicted
+++ resolved
@@ -132,52 +132,6 @@
 
         fn get_fee_factor_campaign_asset(
             campaign_asset: CampaignAsset,
-<<<<<<< HEAD
-        ) -> Result<Balance, TransactionValidityError> {
-            let ztg_supply = Balances::total_issuance();
-            let campaign_asset_supply = AssetManager::total_issuance(campaign_asset.into());
-            let fee_multiplier = Balance::from(CampaignAssetFeeMultiplier::get());
-
-            // Use neutral fee multiplier if the ZTG supply is 100x greater than the campaign
-            // asset supply.
-            if ztg_supply.saturating_div(campaign_asset_supply) >= fee_multiplier {
-                Ok(BASE)
-            } else {
-                campaign_asset_supply.saturating_mul(fee_multiplier).bdiv(ztg_supply).map_err(
-                    |_| {
-                        TransactionValidityError::Invalid(InvalidTransaction::Custom(
-                            CustomTxError::FeeConversionArith as u8,
-                        ))
-                    },
-                )
-            }
-        }
-
-        #[cfg(not(feature = "parachain"))]
-        fn get_fee_factor_foreign_asset(
-            _foreign_asset: Currencies,
-        ) -> Result<Balance, TransactionValidityError> {
-            Err(TransactionValidityError::Invalid(InvalidTransaction::Custom(
-                CustomTxError::NoForeignAssetsOnStandaloneChain as u8,
-            )))
-        }
-
-        #[cfg(feature = "parachain")]
-        fn get_fee_factor_foreign_asset(
-            foreign_asset: Currencies,
-        ) -> Result<Balance, TransactionValidityError> {
-            match foreign_asset {
-                Currencies::ForeignAsset(_) => (),
-                Currencies::CategoricalOutcome(_, _)
-                | Currencies::ScalarOutcome(_, _)
-                | Currencies::PoolShare(_)
-                | Currencies::ParimutuelShare(_, _) => {
-                    return Err(TransactionValidityError::Invalid(InvalidTransaction::Custom(
-                        CustomTxError::InvalidAssetType as u8,
-                    )));
-                }
-            }
-=======
         ) -> Result<Balance, TransactionValidityError> {
             let ztg_supply = Balances::total_issuance();
             let campaign_asset_supply = AssetManager::total_issuance(campaign_asset.into());
@@ -223,7 +177,6 @@
                     CustomTxError::InvalidAssetType as u8,
                 ))
             );
->>>>>>> 6b1aef6b
             let metadata_asset: XcmAsset =
                 Assets::from(foreign_asset).try_into().map_err(|_| {
                     TransactionValidityError::Invalid(InvalidTransaction::Custom(
@@ -272,16 +225,10 @@
         impl HandleCredit<AccountId, AssetRouter> for TTCHandleCredit {
             fn handle_credit(final_fee: CreditOf<AccountId, AssetRouter>) {
                 let asset = final_fee.asset();
-<<<<<<< HEAD
-                if let Ok(campaign_asset) = CampaignAsset::try_from(asset) {
-                    DealWithCampaignFees::on_unbalanced(final_fee);
-                } else if let Ok(currency) = Currencies::try_from(asset) {
-=======
 
                 if CampaignAsset::try_from(asset).is_ok() {
                     drop(final_fee);
                 } else if Currencies::try_from(asset).is_ok() {
->>>>>>> 6b1aef6b
                     DealWithForeignFees::on_unbalanced(final_fee);
                 }
             }
