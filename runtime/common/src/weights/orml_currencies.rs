// Copyright 2022-2024 Forecasting Technologies LTD.
// Copyright 2021-2022 Zeitgeist PM LLC.
//
// This file is part of Zeitgeist.
//
// Zeitgeist is free software: you can redistribute it and/or modify it
// under the terms of the GNU General Public License as published by the
// Free Software Foundation, either version 3 of the License, or (at
// your option) any later version.
//
// Zeitgeist is distributed in the hope that it will be useful, but
// WITHOUT ANY WARRANTY; without even the implied warranty of
// MERCHANTABILITY or FITNESS FOR A PARTICULAR PURPOSE. See the GNU
// General Public License for more details.
//
// You should have received a copy of the GNU General Public License
// along with Zeitgeist. If not, see <https://www.gnu.org/licenses/>.

//! Autogenerated weights for orml_currencies
//!
//! THIS FILE WAS AUTO-GENERATED USING THE SUBSTRATE BENCHMARK CLI VERSION 47.0.0
//! DATE: `2025-05-12`, STEPS: `50`, REPEAT: `20`, LOW RANGE: `[]`, HIGH RANGE: `[]`
//! WORST CASE MAP SIZE: `1000000`
//! HOSTNAME: `msi-pro-b650-s`, CPU: `AMD Ryzen 9 7950X3D 16-Core Processor`
//! EXECUTION: ``, WASM-EXECUTION: `Compiled`, CHAIN: `None`, DB CACHE: `1024`

// Executed Command:
// frame-omni-bencher
// v1
// benchmark
// pallet
// --runtime=target/production/wbuild/battery-station-runtime/battery_station_runtime.wasm
// --genesis-builder=runtime
// --genesis-builder-preset=development
// --steps=50
// --repeat=20
// --pallet=orml_currencies
// --extrinsic=*
// --wasm-execution=compiled
// --heap-pages=4096
// --template=./misc/orml_weight_template.hbs
// --header=./HEADER_GPL3
// --output=./runtime/common/src/weights/

#![allow(unused_parens)]
#![allow(unused_imports)]

use core::marker::PhantomData;
use frame_support::{traits::Get, weights::Weight};

/// Weight functions for orml_currencies (automatically generated)
pub struct WeightInfo<T>(PhantomData<T>);
impl<T: frame_system::Config> orml_currencies::WeightInfo for WeightInfo<T> {
    /// Storage: `Tokens::Accounts` (r:2 w:2)
    /// Proof: `Tokens::Accounts` (`max_values`: None, `max_size`: Some(137), added: 2612, mode: `MaxEncodedLen`)
    /// Storage: `System::Account` (r:1 w:1)
    /// Proof: `System::Account` (`max_values`: None, `max_size`: Some(132), added: 2607, mode: `MaxEncodedLen`)
    fn transfer_non_native_currency() -> Weight {
        // Proof Size summary in bytes:
        //  Measured:  `1656`
<<<<<<< HEAD
=======
        //  Measured:  `1656`
>>>>>>> 7fac3629
        //  Estimated: `6214`
        // Minimum execution time: 31_350 nanoseconds.
        Weight::from_parts(32_080_000, 6214)
            .saturating_add(T::DbWeight::get().reads(3))
            .saturating_add(T::DbWeight::get().writes(3))
    }
    /// Storage: `System::Account` (r:1 w:1)
    /// Proof: `System::Account` (`max_values`: None, `max_size`: Some(132), added: 2607, mode: `MaxEncodedLen`)
    fn transfer_native_currency() -> Weight {
        // Proof Size summary in bytes:
        //  Measured:  `1511`
<<<<<<< HEAD
=======
        //  Measured:  `1511`
>>>>>>> 7fac3629
        //  Estimated: `3597`
        // Minimum execution time: 43_440 nanoseconds.
        Weight::from_parts(45_180_000, 3597)
            .saturating_add(T::DbWeight::get().reads(1))
            .saturating_add(T::DbWeight::get().writes(1))
    }
    /// Storage: `Tokens::Accounts` (r:1 w:1)
    /// Proof: `Tokens::Accounts` (`max_values`: None, `max_size`: Some(137), added: 2612, mode: `MaxEncodedLen`)
    /// Storage: `Tokens::TotalIssuance` (r:1 w:1)
    /// Proof: `Tokens::TotalIssuance` (`max_values`: None, `max_size`: Some(57), added: 2532, mode: `MaxEncodedLen`)
    /// Storage: `System::Account` (r:1 w:1)
    /// Proof: `System::Account` (`max_values`: None, `max_size`: Some(132), added: 2607, mode: `MaxEncodedLen`)
    fn update_balance_non_native_currency() -> Weight {
        // Proof Size summary in bytes:
        //  Measured:  `1327`
<<<<<<< HEAD
=======
        //  Measured:  `1327`
>>>>>>> 7fac3629
        //  Estimated: `3602`
        // Minimum execution time: 21_190 nanoseconds.
        Weight::from_parts(21_650_000, 3602)
            .saturating_add(T::DbWeight::get().reads(3))
            .saturating_add(T::DbWeight::get().writes(3))
    }
    /// Storage: `System::Account` (r:1 w:1)
    /// Proof: `System::Account` (`max_values`: None, `max_size`: Some(132), added: 2607, mode: `MaxEncodedLen`)
    fn update_balance_native_currency_creating() -> Weight {
        // Proof Size summary in bytes:
        //  Measured:  `1367`
<<<<<<< HEAD
=======
        //  Measured:  `1367`
>>>>>>> 7fac3629
        //  Estimated: `3597`
        // Minimum execution time: 23_350 nanoseconds.
        Weight::from_parts(23_900_000, 3597)
            .saturating_add(T::DbWeight::get().reads(1))
            .saturating_add(T::DbWeight::get().writes(1))
    }
    /// Storage: `System::Account` (r:1 w:1)
    /// Proof: `System::Account` (`max_values`: None, `max_size`: Some(132), added: 2607, mode: `MaxEncodedLen`)
    fn update_balance_native_currency_killing() -> Weight {
        // Proof Size summary in bytes:
        //  Measured:  `1459`
<<<<<<< HEAD
=======
        //  Measured:  `1459`
>>>>>>> 7fac3629
        //  Estimated: `3597`
        // Minimum execution time: 24_600 nanoseconds.
        Weight::from_parts(25_530_000, 3597)
            .saturating_add(T::DbWeight::get().reads(1))
            .saturating_add(T::DbWeight::get().writes(1))
    }
}<|MERGE_RESOLUTION|>--- conflicted
+++ resolved
@@ -58,10 +58,7 @@
     fn transfer_non_native_currency() -> Weight {
         // Proof Size summary in bytes:
         //  Measured:  `1656`
-<<<<<<< HEAD
-=======
         //  Measured:  `1656`
->>>>>>> 7fac3629
         //  Estimated: `6214`
         // Minimum execution time: 31_350 nanoseconds.
         Weight::from_parts(32_080_000, 6214)
@@ -73,10 +70,7 @@
     fn transfer_native_currency() -> Weight {
         // Proof Size summary in bytes:
         //  Measured:  `1511`
-<<<<<<< HEAD
-=======
         //  Measured:  `1511`
->>>>>>> 7fac3629
         //  Estimated: `3597`
         // Minimum execution time: 43_440 nanoseconds.
         Weight::from_parts(45_180_000, 3597)
@@ -92,10 +86,7 @@
     fn update_balance_non_native_currency() -> Weight {
         // Proof Size summary in bytes:
         //  Measured:  `1327`
-<<<<<<< HEAD
-=======
         //  Measured:  `1327`
->>>>>>> 7fac3629
         //  Estimated: `3602`
         // Minimum execution time: 21_190 nanoseconds.
         Weight::from_parts(21_650_000, 3602)
@@ -107,10 +98,7 @@
     fn update_balance_native_currency_creating() -> Weight {
         // Proof Size summary in bytes:
         //  Measured:  `1367`
-<<<<<<< HEAD
-=======
         //  Measured:  `1367`
->>>>>>> 7fac3629
         //  Estimated: `3597`
         // Minimum execution time: 23_350 nanoseconds.
         Weight::from_parts(23_900_000, 3597)
@@ -122,10 +110,7 @@
     fn update_balance_native_currency_killing() -> Weight {
         // Proof Size summary in bytes:
         //  Measured:  `1459`
-<<<<<<< HEAD
-=======
         //  Measured:  `1459`
->>>>>>> 7fac3629
         //  Estimated: `3597`
         // Minimum execution time: 24_600 nanoseconds.
         Weight::from_parts(25_530_000, 3597)
