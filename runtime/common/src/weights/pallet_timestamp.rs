--- conflicted
+++ resolved
@@ -51,20 +51,11 @@
     // Storage: Timestamp Now (r:1 w:1)
     // Storage: Aura CurrentSlot (r:1 w:0)
     fn set() -> Weight {
-<<<<<<< HEAD
         Weight::from_ref_time(12_640_000)
             .saturating_add(T::DbWeight::get().reads(2 as u64))
             .saturating_add(T::DbWeight::get().writes(1 as u64))
     }
     fn on_finalize() -> Weight {
         Weight::from_ref_time(4_510_000)
-=======
-        (19_010_000 as Weight)
-            .saturating_add(T::DbWeight::get().reads(2 as Weight))
-            .saturating_add(T::DbWeight::get().writes(1 as Weight))
-    }
-    fn on_finalize() -> Weight {
-        (5_500_000 as Weight)
->>>>>>> f8f5c79c
     }
 }