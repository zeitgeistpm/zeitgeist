--- conflicted
+++ resolved
@@ -563,7 +563,7 @@
 
         pub struct CurrencyHooks<R>(sp_std::marker::PhantomData<R>);
         impl<C: orml_tokens::Config> orml_traits::currency::MutationHooks<AccountId, CurrencyId, Balance> for CurrencyHooks<C> {
-            type OnDust = orml_tokens::TransferDust<Runtime, DustAccount>;
+            type OnDust = orml_tokens::TransferDust<Runtime, ZeitgeistTreasuryAccount>;
             type OnKilledTokenAccount = ();
             type OnNewTokenAccount = ();
             type OnSlash = ();
@@ -583,12 +583,6 @@
             type ExistentialDeposits = ExistentialDeposits;
             type MaxLocks = MaxLocks;
             type MaxReserves = MaxReserves;
-<<<<<<< HEAD
-=======
-            type OnDust = orml_tokens::TransferDust<Runtime, ZeitgeistTreasuryAccount>;
-            type OnKilledTokenAccount = ();
-            type OnNewTokenAccount = ();
->>>>>>> 033b6a37
             type ReserveIdentifier = [u8; 8];
             type WeightInfo = weights::orml_tokens::WeightInfo<Runtime>;
         }
