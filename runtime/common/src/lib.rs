--- conflicted
+++ resolved
@@ -19,11 +19,7 @@
 // This file incorporates work covered by the following copyright and
 // permission notice:
 //
-<<<<<<< HEAD
-//     Copyright (C) 2020-2021 Acala Foundation.
-=======
 //     Copyright (C) 2020-2022 Acala Foundation.
->>>>>>> 14e5d68c
 //     SPDX-License-Identifier: GPL-3.0-or-later WITH Classpath-exception-2.0
 //
 //     This program is free software: you can redistribute it and/or modify
@@ -38,28 +34,6 @@
 //
 //     You should have received a copy of the GNU General Public License
 //     along with this program. If not, see <https://www.gnu.org/licenses/>.
-<<<<<<< HEAD
-//
-// This file incorporates work covered by the following copyright and
-// permission notice:
-//
-//     Copyright 2017-2020 Parity Technologies (UK) Ltd.
-//     This file is part of Polkadot.
-//
-//     Polkadot is free software: you can redistribute it and/or modify
-//     it under the terms of the GNU General Public License as published by
-//     the Free Software Foundation, either version 3 of the License, or
-//     (at your option) any later version.
-//
-//     Polkadot is distributed in the hope that it will be useful,
-//     but WITHOUT ANY WARRANTY; without even the implied warranty of
-//     MERCHANTABILITY or FITNESS FOR A PARTICULAR PURPOSE.  See the
-//     GNU General Public License for more details.
-//
-//     You should have received a copy of the GNU General Public License
-//     along with Polkadot.  If not, see <http://www.gnu.org/licenses/>.
-=======
->>>>>>> 14e5d68c
 
 #![cfg_attr(not(feature = "std"), no_std)]
 #![recursion_limit = "256"]
