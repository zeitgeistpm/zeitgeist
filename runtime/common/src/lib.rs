// Copyright 2022-2024 Forecasting Technologies LTD.
// Copyright 2021-2022 Zeitgeist PM LLC.
// Copyright 2019-2020 Parity Technologies (UK) Ltd.
//
// This file is part of Zeitgeist.
//
// Zeitgeist is free software: you can redistribute it and/or modify it
// under the terms of the GNU General Public License as published by the
// Free Software Foundation, either version 3 of the License, or (at
// your option) any later version.
//
// Zeitgeist is distributed in the hope that it will be useful, but
// WITHOUT ANY WARRANTY; without even the implied warranty of
// MERCHANTABILITY or FITNESS FOR A PARTICULAR PURPOSE. See the GNU
// General Public License for more details.
//
// You should have received a copy of the GNU General Public License
// along with Zeitgeist. If not, see <https://www.gnu.org/licenses/>.
//
// This file incorporates work covered by the following copyright and
// permission notice:
//
//     Copyright (C) 2020-2022 Acala Foundation.
//     SPDX-License-Identifier: GPL-3.0-or-later WITH Classpath-exception-2.0
//
//     This program is free software: you can redistribute it and/or modify
//     it under the terms of the GNU General Public License as published by
//     the Free Software Foundation, either version 3 of the License, or
//     (at your option) any later version.
//
//     This program is distributed in the hope that it will be useful,
//     but WITHOUT ANY WARRANTY; without even the implied warranty of
//     MERCHANTABILITY or FITNESS FOR A PARTICULAR PURPOSE. See the
//     GNU General Public License for more details.
//
//     You should have received a copy of the GNU General Public License
//     along with this program. If not, see <https://www.gnu.org/licenses/>.
//
// This file incorporates work covered by the following copyright and
// permission notice:
//
//     Copyright (C) Parity Technologies (UK) Ltd.
//     SPDX-License-Identifier: Apache-2.0
//
//     Licensed under the Apache License, Version 2.0 (the "License");
//     you may not use this file except in compliance with the License.
//     You may obtain a copy of the License at
//
//     	http://www.apache.org/licenses/LICENSE-2.0
//
//     Unless required by applicable law or agreed to in writing, software
//     distributed under the License is distributed on an "AS IS" BASIS,
//     WITHOUT WARRANTIES OR CONDITIONS OF ANY KIND, either express or implied.
//     See the License for the specific language governing permissions and
//     limitations under the License.

#![cfg_attr(not(feature = "std"), no_std)]
#![recursion_limit = "512"]
#![allow(clippy::crate_in_macro_def)]

pub mod fees;
pub mod weights;

#[macro_export]
macro_rules! decl_common_types {
    () => {
        use core::marker::PhantomData;
        use frame_support::{
            migration::storage_key_iter,
            migrations::RemovePallet,
            pallet_prelude::StorageVersion,
            parameter_types,
            storage::child,
            traits::{Currency, Get, Imbalance, NeverEnsureOrigin, OnRuntimeUpgrade, OnUnbalanced},
            BoundedVec, Twox64Concat,
        };
        use frame_system::EnsureSigned;
        #[cfg(feature = "try-runtime")]
        use frame_try_runtime::{TryStateSelect, UpgradeCheckSelect};
        use orml_traits::MultiCurrency;
        use pallet_balances::CreditOf;
        use parity_scale_codec::{Decode, Encode, MaxEncodedLen};
        use scale_info::TypeInfo;
        use sp_core::storage::ChildInfo;
        use sp_runtime::{
            generic, DispatchError, DispatchResult, RuntimeDebug, SaturatedConversion,
        };
        use zeitgeist_primitives::traits::{DeployPoolApi, DistributeFees, MarketCommonsPalletApi};
<<<<<<< HEAD
=======
        use zrml_market_commons::migrations::MigrateDisputeMechanism;
>>>>>>> 6133ceb8

        pub type Block = generic::Block<Header, UncheckedExtrinsic>;

        type Address = sp_runtime::MultiAddress<AccountId, ()>;

<<<<<<< HEAD
        struct FixStorageVersions;

        impl OnRuntimeUpgrade for FixStorageVersions {
            fn on_runtime_upgrade() -> frame_support::weights::Weight {
                log::info!("FixStorageVersions: Starting...");
                StorageVersion::new(4).put::<AdvisoryCommittee>();
                StorageVersion::new(4).put::<AdvisoryCommitteeMembership>();
                StorageVersion::new(1).put::<Balances>();
                StorageVersion::new(4).put::<Council>();
                StorageVersion::new(4).put::<CouncilMembership>();
                StorageVersion::new(4).put::<TechnicalCommittee>();
                StorageVersion::new(4).put::<TechnicalCommitteeMembership>();
                StorageVersion::new(4).put::<Bounties>();
                StorageVersion::new(15).put::<Contracts>();
                log::info!("FixStorageVersions: Done!");
                <Runtime as frame_system::Config>::DbWeight::get().writes(9)
            }

            #[cfg(feature = "try-runtime")]
            fn pre_upgrade() -> Result<Vec<u8>, DispatchError> {
                Ok(vec![])
            }

            #[cfg(feature = "try-runtime")]
            fn post_upgrade(_: Vec<u8>) -> Result<(), DispatchError> {
                Ok(())
            }
        }

        type TrieId = BoundedVec<u8, ConstU32<128>>;

        // `ContractInfo` struct that we need for `ClearContractsChildTries` but pallet-contracts
        // doesn't expose publicly.
        #[derive(Encode, Decode, Clone, PartialEq, Eq, RuntimeDebug, TypeInfo, MaxEncodedLen)]
        pub struct ContractInfo {
            pub trie_id: TrieId,
            pub code_hash: <Runtime as frame_system::Config>::Hash,
            pub storage_bytes: u32,
            pub storage_items: u32,
            pub storage_byte_deposit: Balance,
            pub storage_item_deposit: Balance,
            pub storage_base_deposit: Balance,
        }

        struct ClearContractsChildTries;

        impl OnRuntimeUpgrade for ClearContractsChildTries {
            fn on_runtime_upgrade() -> frame_support::weights::Weight {
                log::info!("ClearContractsChildTries: Starting...");
                let mut total_reads = 0u64;
                let mut total_writes = 0u64;
                for (_, contract_info) in storage_key_iter::<AccountId, ContractInfo, Twox64Concat>(
                    b"Contracts",
                    b"ContractInfoOf",
                ) {
                    let trie_id = contract_info.trie_id;
                    let inner_trie_id = trie_id.into_inner();
                    let child_info = ChildInfo::new_default(&inner_trie_id);
                    let multi_removal_result = child::clear_storage(&child_info, None, None);
                    let writes = multi_removal_result.loops as u64;
                    log::info!(
                        "ClearContractsChildTries: Cleared trie {:?} in {:?} loops",
                        inner_trie_id,
                        writes
                    );
                    total_reads = total_reads.saturating_add(1);
                    total_writes = total_writes.saturating_add(writes);
                }
                log::info!("ClearContractsChildTries: Done!");
                <Runtime as frame_system::Config>::DbWeight::get()
                    .reads_writes(total_reads, total_writes)
            }

            #[cfg(feature = "try-runtime")]
            fn pre_upgrade() -> Result<Vec<u8>, DispatchError> {
                Ok(vec![])
            }

            #[cfg(feature = "try-runtime")]
            fn post_upgrade(_: Vec<u8>) -> Result<(), DispatchError> {
                Ok(())
            }
        }

        parameter_types! {
            pub const ContractsPalletStr: &'static str = "Contracts";
        }

        type ResetContracts = RemovePallet<ContractsPalletStr, RocksDbWeight>;

        type Migrations = (ClearContractsChildTries, ResetContracts, FixStorageVersions);
=======
        type Migrations = (MigrateDisputeMechanism<Runtime>);
>>>>>>> 6133ceb8

        pub type Executive = frame_executive::Executive<
            Runtime,
            Block,
            frame_system::ChainContext<Runtime>,
            Runtime,
            AllPalletsWithSystem,
            Migrations,
        >;

        pub type Header = generic::Header<BlockNumber, BlakeTwo256>;
        pub(crate) type NodeBlock = generic::Block<Header, sp_runtime::OpaqueExtrinsic>;
        pub type SignedExtra = (
            CheckNonZeroSender<Runtime>,
            CheckSpecVersion<Runtime>,
            CheckTxVersion<Runtime>,
            CheckGenesis<Runtime>,
            CheckEra<Runtime>,
            CheckNonce<Runtime>,
            CheckWeight<Runtime>,
            // https://docs.rs/pallet-asset-tx-payment/latest/src/pallet_asset_tx_payment/lib.rs.html#32-34
            pallet_asset_tx_payment::ChargeAssetTxPayment<Runtime>,
        );
        pub type EventRecord = frame_system::EventRecord<
            <Runtime as frame_system::Config>::RuntimeEvent,
            <Runtime as frame_system::Config>::Hash,
        >;
        pub type SignedPayload = generic::SignedPayload<RuntimeCall, SignedExtra>;
        pub type UncheckedExtrinsic =
            generic::UncheckedExtrinsic<Address, RuntimeCall, Signature, SignedExtra>;

        // Governance
        type AdvisoryCommitteeInstance = pallet_collective::Instance1;
        type AdvisoryCommitteeMembershipInstance = pallet_membership::Instance1;
        type CouncilInstance = pallet_collective::Instance2;
        type CouncilMembershipInstance = pallet_membership::Instance2;
        type TechnicalCommitteeInstance = pallet_collective::Instance3;
        type TechnicalCommitteeMembershipInstance = pallet_membership::Instance3;

        // Council vote proportions
        // At least 50%
        type EnsureRootOrHalfCouncil = EitherOfDiverse<
            EnsureRoot<AccountId>,
            EnsureProportionAtLeast<AccountId, CouncilInstance, 1, 2>,
        >;

        // At least 66%
        type EnsureRootOrTwoThirdsCouncil = EitherOfDiverse<
            EnsureRoot<AccountId>,
            EnsureProportionAtLeast<AccountId, CouncilInstance, 2, 3>,
        >;

        // At least 75%
        type EnsureRootOrThreeFourthsCouncil = EitherOfDiverse<
            EnsureRoot<AccountId>,
            EnsureProportionAtLeast<AccountId, CouncilInstance, 3, 4>,
        >;

        // At least 100%
        type EnsureRootOrAllCouncil = EitherOfDiverse<
            EnsureRoot<AccountId>,
            EnsureProportionAtLeast<AccountId, CouncilInstance, 1, 1>,
        >;

        // Technical committee vote proportions
        // At least 50%
        #[cfg(feature = "parachain")]
        type EnsureRootOrHalfTechnicalCommittee = EitherOfDiverse<
            EnsureRoot<AccountId>,
            EnsureProportionAtLeast<AccountId, TechnicalCommitteeInstance, 1, 2>,
        >;

        // At least 66%
        type EnsureRootOrTwoThirdsTechnicalCommittee = EitherOfDiverse<
            EnsureRoot<AccountId>,
            EnsureProportionAtLeast<AccountId, TechnicalCommitteeInstance, 2, 3>,
        >;

        // At least 100%
        type EnsureRootOrAllTechnicalCommittee = EitherOfDiverse<
            EnsureRoot<AccountId>,
            EnsureProportionAtLeast<AccountId, TechnicalCommitteeInstance, 1, 1>,
        >;

        // Advisory Committee vote proportions
        // More than 33%
        type EnsureRootOrMoreThanOneThirdAdvisoryCommittee = EitherOfDiverse<
            EnsureRoot<AccountId>,
            EnsureProportionMoreThan<AccountId, AdvisoryCommitteeInstance, 1, 3>,
        >;

        // More than 50%
        type EnsureRootOrMoreThanHalfAdvisoryCommittee = EitherOfDiverse<
            EnsureRoot<AccountId>,
            EnsureProportionMoreThan<AccountId, AdvisoryCommitteeInstance, 1, 2>,
        >;

        // More than 66%
        type EnsureRootOrMoreThanTwoThirdsAdvisoryCommittee = EitherOfDiverse<
            EnsureRoot<AccountId>,
            EnsureProportionMoreThan<AccountId, AdvisoryCommitteeInstance, 2, 3>,
        >;

        // At least 66%
        type EnsureRootOrTwoThirdsAdvisoryCommittee = EitherOfDiverse<
            EnsureRoot<AccountId>,
            EnsureProportionAtLeast<AccountId, AdvisoryCommitteeInstance, 2, 3>,
        >;

        #[cfg(feature = "std")]
        /// The version information used to identify this runtime when compiled natively.
        pub fn native_version() -> NativeVersion {
            NativeVersion { runtime_version: VERSION, can_author_with: Default::default() }
        }

        // Accounts protected from being deleted due to a too low amount of funds.
        pub struct DustRemovalWhitelist;

        impl Contains<AccountId> for DustRemovalWhitelist
        where
            frame_support::PalletId: AccountIdConversion<AccountId>,
        {
            fn contains(ai: &AccountId) -> bool {
                let mut pallets = vec![
                    AuthorizedPalletId::get(),
                    CourtPalletId::get(),
                    GlobalDisputesPalletId::get(),
                    HybridRouterPalletId::get(),
                    OrderbookPalletId::get(),
                    ParimutuelPalletId::get(),
                    PmPalletId::get(),
                    SwapsPalletId::get(),
                    TreasuryPalletId::get(),
                ];

                if let Some(pallet_id) = frame_support::PalletId::try_from_sub_account::<u128>(ai) {
                    return pallets.contains(&pallet_id.0);
                }

                for pallet_id in pallets {
                    let pallet_acc: AccountId = pallet_id.into_account_truncating();

                    if pallet_acc == *ai {
                        return true;
                    }
                }

                false
            }
        }

        common_runtime::impl_fee_types!();

        pub mod opaque {
            //! Opaque types. These are used by the CLI to instantiate machinery that don't need to
            //! know the specifics of the runtime. They can then be made to be agnostic over
            //! specific formats of data like extrinsics, allowing for them to continue syncing the
            //! network through upgrades to even the core data structures.

            use super::Header;
            use alloc::vec::Vec;
            use sp_runtime::{generic, impl_opaque_keys};

            pub type Block = generic::Block<Header, sp_runtime::OpaqueExtrinsic>;

            #[cfg(feature = "parachain")]
            impl_opaque_keys! {
                pub struct SessionKeys {
                    pub nimbus: crate::AuthorInherent,
                    pub vrf: session_keys_primitives::VrfSessionKey,
                }
            }

            #[cfg(not(feature = "parachain"))]
            impl_opaque_keys! {
                pub struct SessionKeys {
                    pub aura: crate::Aura,
                    pub grandpa: crate::Grandpa,
                }
            }
        }
    };
}

// Construct runtime
#[macro_export]
macro_rules! create_runtime {
    ($($additional_pallets:tt)*) => {
        use alloc::{boxed::Box, vec::Vec};
        // Pallets are enumerated based on the dependency graph.
        //
        // For example, `PredictionMarkets` is pĺaced after `MarketCommons` because
        // `PredictionMarkets` depends on `MarketCommons`.

        construct_runtime!(
            pub enum Runtime {
                // System
                System: frame_system::{Call, Config<T>, Event<T>, Pallet, Storage} = 0,
                Timestamp: pallet_timestamp::{Call, Pallet, Storage, Inherent} = 1,
                RandomnessCollectiveFlip: pallet_insecure_randomness_collective_flip::{Pallet, Storage} = 2,
                Scheduler: pallet_scheduler::{Pallet, Call, Storage, Event<T>} = 3,
                Preimage: pallet_preimage::{Pallet, Call, Storage, Event<T>} = 4,

                // Money
                Balances: pallet_balances::{Call, Config<T>, Event<T>, Pallet, Storage} = 10,
                TransactionPayment: pallet_transaction_payment::{Config<T>, Event<T>, Pallet, Storage} = 11,
                Treasury: pallet_treasury::{Call, Config<T>, Event<T>, Pallet, Storage} = 12,
                Vesting: pallet_vesting::{Call, Config<T>, Event<T>, Pallet, Storage} = 13,
                Multisig: pallet_multisig::{Call, Event<T>, Pallet, Storage} = 14,
                Bounties: pallet_bounties::{Call, Event<T>, Pallet, Storage} =  15,
                AssetTxPayment: pallet_asset_tx_payment::{Event<T>, Pallet} = 16,

                // Governance
                Democracy: pallet_democracy::{Pallet, Call, Storage, Config<T>, Event<T>} = 20,
                AdvisoryCommittee: pallet_collective::<Instance1>::{Call, Config<T>, Event<T>, Origin<T>, Pallet, Storage} = 21,
                AdvisoryCommitteeMembership: pallet_membership::<Instance1>::{Call, Config<T>, Event<T>, Pallet, Storage} = 22,
                Council: pallet_collective::<Instance2>::{Call, Config<T>, Event<T>, Origin<T>, Pallet, Storage} = 23,
                CouncilMembership: pallet_membership::<Instance2>::{Call, Config<T>, Event<T>, Pallet, Storage} = 24,
                TechnicalCommittee: pallet_collective::<Instance3>::{Call, Config<T>, Event<T>, Origin<T>, Pallet, Storage} = 25,
                TechnicalCommitteeMembership: pallet_membership::<Instance3>::{Call, Config<T>, Event<T>, Pallet, Storage} = 26,

                // Other Parity pallets
                Identity: pallet_identity::{Call, Event<T>, Pallet, Storage} = 30,
                Utility: pallet_utility::{Call, Event, Pallet, Storage} = 31,
                Proxy: pallet_proxy::{Call, Event<T>, Pallet, Storage} = 32,
                Contracts: pallet_contracts = 33,

                // Third-party
                AssetManager: orml_currencies::{Call, Pallet, Storage} = 40,
                Tokens: orml_tokens::{Config<T>, Event<T>, Pallet, Storage} = 41,

                // Zeitgeist
                MarketCommons: zrml_market_commons::{Pallet, Storage} = 50,
                Authorized: zrml_authorized::{Call, Event<T>, Pallet, Storage} = 51,
                Court: zrml_court::{Call, Event<T>, Pallet, Storage} = 52,
                Swaps: zrml_swaps::{Call, Event<T>, Pallet, Storage} = 56,
                PredictionMarkets: zrml_prediction_markets::{Call, Event<T>, Pallet, Storage} = 57,
                Styx: zrml_styx::{Call, Event<T>, Pallet, Storage} = 58,
                GlobalDisputes: zrml_global_disputes::{Call, Event<T>, Pallet, Storage} = 59,
                NeoSwaps: zrml_neo_swaps::{Call, Event<T>, Pallet, Storage} = 60,
                Orderbook: zrml_orderbook::{Call, Event<T>, Pallet, Storage} = 61,
                Parimutuel: zrml_parimutuel::{Call, Event<T>, Pallet, Storage} = 62,
                HybridRouter: zrml_hybrid_router::{Call, Event<T>, Pallet, Storage} = 64,

                $($additional_pallets)*
            }
        );
    }
}

#[macro_export]
macro_rules! create_runtime_with_additional_pallets {
    ($($additional_pallets:tt)*) => {
        #[cfg(feature = "parachain")]
        create_runtime!(
            // System
            ParachainSystem: cumulus_pallet_parachain_system::{Call, Config<T>, Event<T>, Inherent, Pallet, Storage, ValidateUnsigned} = 100,
            ParachainInfo: parachain_info::{Config<T>, Pallet, Storage} = 101,

            // Consensus
            ParachainStaking: pallet_parachain_staking::{Call, Config<T>, Event<T>, Pallet, Storage} = 110,
            AuthorInherent: pallet_author_inherent::{Call, Inherent, Pallet, Storage} = 111,
            AuthorFilter: pallet_author_slot_filter::{Call, Config<T>, Event, Pallet, Storage} = 112,
            AuthorMapping: pallet_author_mapping::{Call, Config<T>, Event<T>, Pallet, Storage} = 113,

            // XCM
            CumulusXcm: cumulus_pallet_xcm::{Event<T>, Origin, Pallet} = 120,
            DmpQueue: cumulus_pallet_dmp_queue::{Call, Event<T>, Pallet, Storage} = 121,
            PolkadotXcm: pallet_xcm::{Call, Config<T>, Event<T>, Origin, Pallet, Storage} = 122,
            XcmpQueue: cumulus_pallet_xcmp_queue::{Call, Event<T>, Pallet, Storage} = 123,
            AssetRegistry: orml_asset_registry::{Call, Config<T>, Event<T>, Pallet, Storage} = 124,
            UnknownTokens: orml_unknown_tokens::{Pallet, Storage, Event} = 125,
            XTokens: orml_xtokens::{Pallet, Storage, Call, Event<T>} = 126,

            // Others
            $($additional_pallets)*
        );

        #[cfg(not(feature = "parachain"))]
        create_runtime!(
            // Consensus
            Aura: pallet_aura::{Config<T>, Pallet, Storage} = 100,
            Grandpa: pallet_grandpa::{Call, Config<T>, Event, Pallet, Storage} = 101,

            // Others
            $($additional_pallets)*
        );
    }
}

#[macro_export]
macro_rules! impl_config_traits {
    () => {
        use common_runtime::weights;
        #[cfg(feature = "parachain")]
        use xcm_config::config::*;

        // Configure Pallets
        #[cfg(feature = "parachain")]
        impl cumulus_pallet_dmp_queue::Config for Runtime {
            type RuntimeEvent = RuntimeEvent;
            type ExecuteOverweightOrigin = EnsureRootOrHalfTechnicalCommittee;
            type XcmExecutor = xcm_executor::XcmExecutor<XcmConfig>;
        }

        #[cfg(feature = "parachain")]
        impl cumulus_pallet_parachain_system::Config for Runtime {
            type CheckAssociatedRelayNumber =
                cumulus_pallet_parachain_system::RelayNumberStrictlyIncreases;
            type DmpMessageHandler = DmpQueue;
            type RuntimeEvent = RuntimeEvent;
            type OnSystemEvent = ();
            type OutboundXcmpMessageSource = XcmpQueue;
            type ReservedDmpWeight = crate::parachain_params::ReservedDmpWeight;
            type ReservedXcmpWeight = crate::parachain_params::ReservedXcmpWeight;
            type SelfParaId = parachain_info::Pallet<Runtime>;
            type XcmpMessageHandler = XcmpQueue;
        }

        #[cfg(feature = "parachain")]
        impl cumulus_pallet_xcm::Config for Runtime {
            type RuntimeEvent = RuntimeEvent;
            type XcmExecutor = xcm_executor::XcmExecutor<XcmConfig>;
        }

        #[cfg(feature = "parachain")]
        impl cumulus_pallet_xcmp_queue::Config for Runtime {
            type ChannelInfo = ParachainSystem;
            type ControllerOrigin = EnsureRootOrTwoThirdsTechnicalCommittee;
            type ControllerOriginConverter = XcmOriginToTransactDispatchOrigin;
            type ExecuteOverweightOrigin = EnsureRootOrHalfTechnicalCommittee;
            type PriceForSiblingDelivery = ();
            type RuntimeEvent = RuntimeEvent;
            type VersionWrapper = ();
            type WeightInfo = weights::cumulus_pallet_xcmp_queue::WeightInfo<Runtime>;
            type XcmExecutor = xcm_executor::XcmExecutor<XcmConfig>;
        }

        impl frame_system::Config for Runtime {
            type AccountData = pallet_balances::AccountData<Balance>;
            type AccountId = AccountId;
            type BaseCallFilter = IsCallable;
            type Block = Block;
            type BlockHashCount = BlockHashCount;
            type BlockLength = RuntimeBlockLength;
            type BlockWeights = RuntimeBlockWeights;
            type RuntimeCall = RuntimeCall;
            type DbWeight = RocksDbWeight;
            type RuntimeEvent = RuntimeEvent;
            type Hash = Hash;
            type Hashing = BlakeTwo256;
            type Lookup = AccountIdLookup<AccountId, ()>;
            type Nonce = Nonce;
            type MaxConsumers = ConstU32<16>;
            type OnKilledAccount = ();
            type OnNewAccount = ();
            #[cfg(feature = "parachain")]
            type OnSetCode = cumulus_pallet_parachain_system::ParachainSetCode<Self>;
            #[cfg(not(feature = "parachain"))]
            type OnSetCode = ();
            type RuntimeOrigin = RuntimeOrigin;
            type PalletInfo = PalletInfo;
            type SS58Prefix = SS58Prefix;
            type SystemWeightInfo = weights::frame_system::WeightInfo<Runtime>;
            type Version = Version;
        }

        #[cfg(not(feature = "parachain"))]
        impl pallet_aura::Config for Runtime {
            type AllowMultipleBlocksPerSlot = AllowMultipleBlocksPerSlot;
            type AuthorityId = sp_consensus_aura::sr25519::AuthorityId;
            type DisabledValidators = ();
            type MaxAuthorities = MaxAuthorities;
        }

        #[cfg(feature = "parachain")]
        impl pallet_author_inherent::Config for Runtime {
            type AccountLookup = AuthorMapping;
            type AuthorId = AccountId;
            type CanAuthor = AuthorFilter;
            type SlotBeacon = cumulus_pallet_parachain_system::RelaychainDataProvider<Self>;
            type WeightInfo = weights::pallet_author_inherent::WeightInfo<Runtime>;
        }

        #[cfg(feature = "parachain")]
        impl pallet_author_mapping::Config for Runtime {
            type DepositAmount = CollatorDeposit;
            type DepositCurrency = Balances;
            type RuntimeEvent = RuntimeEvent;
            type Keys = session_keys_primitives::VrfId;
            type WeightInfo = weights::pallet_author_mapping::WeightInfo<Runtime>;
        }

        #[cfg(feature = "parachain")]
        impl pallet_author_slot_filter::Config for Runtime {
            type RuntimeEvent = RuntimeEvent;
            type RandomnessSource = RandomnessCollectiveFlip;
            type PotentialAuthors = ParachainStaking;
            type WeightInfo = weights::pallet_author_slot_filter::WeightInfo<Runtime>;
        }

        frame_support::parameter_types! {
            pub const MaxSetIdSessionEntries: u32 = 12;
        }

        #[cfg(not(feature = "parachain"))]
        impl pallet_grandpa::Config for Runtime {
            type EquivocationReportSystem = ();
            type KeyOwnerProof = sp_core::Void;
            type MaxAuthorities = MaxAuthorities;
            type MaxNominators = MaxNominators;
            type MaxSetIdSessionEntries = MaxSetIdSessionEntries;
            type RuntimeEvent = RuntimeEvent;
            // Currently the benchmark does yield an invalid weight implementation
            // type WeightInfo = weights::pallet_grandpa::WeightInfo<Runtime>;
            type WeightInfo = ();
        }

        #[cfg(feature = "parachain")]
        impl pallet_xcm::Config for Runtime {
            type AdminOrigin = EnsureRoot<AccountId>;
            type ExecuteXcmOrigin = EnsureXcmOrigin<RuntimeOrigin, LocalOriginToLocation>;
            type RuntimeCall = RuntimeCall;
            type RuntimeEvent = RuntimeEvent;
            type RuntimeOrigin = RuntimeOrigin;
            type SendXcmOrigin = EnsureXcmOrigin<RuntimeOrigin, LocalOriginToLocation>;
            type UniversalLocation = UniversalLocation;
            type Weigher = FixedWeightBounds<UnitWeightCost, RuntimeCall, MaxInstructions>;
            type XcmExecuteFilter = Nothing;
            // ^ Disable dispatchable execute on the XCM pallet.
            // Needs to be `Everything` for local testing.
            type XcmExecutor = xcm_executor::XcmExecutor<XcmConfig>;
            type XcmTeleportFilter = Everything;
            type XcmReserveTransferFilter = Nothing;
            type XcmRouter = XcmRouter;

            type Currency = Balances;
            type CurrencyMatcher = ();
            type TrustedLockers = ();
            type SovereignAccountOf = LocationToAccountId;
            type MaxLockers = MaxLockers;
            type MaxRemoteLockConsumers = MaxRemoteLockConsumers;
            type WeightInfo = pallet_xcm::TestWeightInfo;
            #[cfg(feature = "runtime-benchmarks")]
            type ReachableDest = ReachableDest;
            type RemoteLockConsumerIdentifier = ();

            const VERSION_DISCOVERY_QUEUE_SIZE: u32 = 100;
            // ^ Override for AdvertisedXcmVersion default
            type AdvertisedXcmVersion = pallet_xcm::CurrentXcmVersion;
        }

        #[cfg(feature = "parachain")]
        pub struct OnInactiveCollator;
        #[cfg(feature = "parachain")]
        impl pallet_parachain_staking::OnInactiveCollator<Runtime> for OnInactiveCollator {
            fn on_inactive_collator(
                collator_id: AccountId,
                round: pallet_parachain_staking::RoundIndex,
            ) -> Result<
                Weight,
                sp_runtime::DispatchErrorWithPostInfo<frame_support::dispatch::PostDispatchInfo>,
            > {
                use pallet_parachain_staking::WeightInfo;

                ParachainStaking::go_offline_inner(collator_id)?;
                let extra_weight =
                    <Runtime as pallet_parachain_staking::Config>::WeightInfo::go_offline(
                        pallet_parachain_staking::MAX_CANDIDATES,
                    );

                Ok(<Runtime as frame_system::Config>::DbWeight::get()
                    .reads(1)
                    .saturating_add(extra_weight))
            }
        }

        #[cfg(feature = "parachain")]
        impl pallet_parachain_staking::Config for Runtime {
            type BlockAuthor = AuthorInherent;
            type CandidateBondLessDelay = CandidateBondLessDelay;
            type Currency = Balances;
            type DelegationBondLessDelay = DelegationBondLessDelay;
            type RuntimeEvent = RuntimeEvent;
            type LeaveCandidatesDelay = LeaveCandidatesDelay;
            type LeaveDelegatorsDelay = LeaveDelegatorsDelay;
            type MaxBottomDelegationsPerCandidate = MaxBottomDelegationsPerCandidate;
            type MaxCandidates = MaxCandidates;
            type MaxDelegationsPerDelegator = MaxDelegationsPerDelegator;
            type MaxTopDelegationsPerCandidate = MaxTopDelegationsPerCandidate;
            type MaxOfflineRounds = MaxOfflineRounds;
            type MinBlocksPerRound = MinBlocksPerRound;
            type MinCandidateStk = MinCandidateStk;
            type MinDelegation = MinDelegation;
            type MinSelectedCandidates = MinSelectedCandidates;
            type MonetaryGovernanceOrigin = EnsureRoot<AccountId>;
            type OnCollatorPayout = ();
            type OnInactiveCollator = OnInactiveCollator;
            type PayoutCollatorReward = ();
            type OnNewRound = ();
            type RevokeDelegationDelay = RevokeDelegationDelay;
            type RewardPaymentDelay = RewardPaymentDelay;
            type WeightInfo = weights::pallet_parachain_staking::WeightInfo<Runtime>;
        }

        #[cfg(feature = "parachain")]
        impl orml_asset_registry::Config for Runtime {
            type AssetId = CurrencyId;
            type AssetProcessor = CustomAssetProcessor;
            type AuthorityOrigin = AsEnsureOriginWithArg<EnsureRootOrTwoThirdsCouncil>;
            type Balance = Balance;
            type CustomMetadata = CustomMetadata;
            type RuntimeEvent = RuntimeEvent;
            type StringLimit = AssetRegistryStringLimit;
            type WeightInfo = ();
        }

        impl orml_currencies::Config for Runtime {
            type GetNativeCurrencyId = GetNativeCurrencyId;
            type MultiCurrency = Tokens;
            type NativeCurrency = BasicCurrencyAdapter<Runtime, Balances>;
            type WeightInfo = weights::orml_currencies::WeightInfo<Runtime>;
        }

        pub struct CurrencyHooks<R>(sp_std::marker::PhantomData<R>);
        impl<C: orml_tokens::Config>
            orml_traits::currency::MutationHooks<AccountId, CurrencyId, Balance>
            for CurrencyHooks<C>
        {
            type OnDust = orml_tokens::TransferDust<Runtime, ZeitgeistTreasuryAccount>;
            type OnKilledTokenAccount = ();
            type OnNewTokenAccount = ();
            type OnSlash = ();
            type PostDeposit = ();
            type PostTransfer = ();
            type PreDeposit = ();
            type PreTransfer = ();
        }

        impl orml_tokens::Config for Runtime {
            type Amount = Amount;
            type Balance = Balance;
            type CurrencyHooks = CurrencyHooks<Runtime>;
            type CurrencyId = CurrencyId;
            type DustRemovalWhitelist = DustRemovalWhitelist;
            type RuntimeEvent = RuntimeEvent;
            type ExistentialDeposits = ExistentialDeposits;
            type MaxLocks = MaxLocks;
            type MaxReserves = MaxReserves;
            type ReserveIdentifier = [u8; 8];
            type WeightInfo = weights::orml_tokens::WeightInfo<Runtime>;
        }

        #[cfg(feature = "parachain")]
        impl orml_unknown_tokens::Config for Runtime {
            type RuntimeEvent = RuntimeEvent;
        }

        #[cfg(feature = "parachain")]
        impl orml_xtokens::Config for Runtime {
            type AccountIdToMultiLocation = AccountIdToMultiLocation;
            type Balance = Balance;
            type BaseXcmWeight = BaseXcmWeight;
            type CurrencyId = CurrencyId;
            type CurrencyIdConvert = AssetConvert;
            type RuntimeEvent = RuntimeEvent;
            type MaxAssetsForTransfer = MaxAssetsForTransfer;
            type MinXcmFee = ParachainMinFee;
            type MultiLocationsFilter = Everything;
            type ReserveProvider = orml_traits::location::AbsoluteReserveProvider;
            type SelfLocation = SelfLocation;
            type UniversalLocation = UniversalLocation;
            type Weigher = FixedWeightBounds<UnitWeightCost, RuntimeCall, MaxInstructions>;
            type XcmExecutor = xcm_executor::XcmExecutor<XcmConfig>;
        }

        pub struct DustIntoTreasury;
        type CreditOfBalances = CreditOf<Runtime, ()>;
        impl OnUnbalanced<CreditOfBalances> for DustIntoTreasury {
            fn on_nonzero_unbalanced(mut dust: CreditOfBalances) {
                let imbalance = NegativeImbalance::new(dust.peek());
                Treasury::on_nonzero_unbalanced(imbalance);
                // Ensure issuance is not reduced via OnDrop
                core::mem::forget(dust);
            }
        }

        impl pallet_balances::Config for Runtime {
            type AccountStore = System;
            type Balance = Balance;
            type DustRemoval = DustIntoTreasury;
            type ExistentialDeposit = ExistentialDeposit;
            type FreezeIdentifier = ();
            type MaxFreezes = MaxFreezes;
            type MaxHolds = MaxHolds;
            type MaxLocks = MaxLocks;
            type MaxReserves = MaxReserves;
            type ReserveIdentifier = [u8; 8];
            type RuntimeEvent = RuntimeEvent;
            type RuntimeHoldReason = RuntimeHoldReason;
            type WeightInfo = weights::pallet_balances::WeightInfo<Runtime>;
        }

        impl pallet_collective::Config<AdvisoryCommitteeInstance> for Runtime {
            type DefaultVote = PrimeDefaultVote;
            type RuntimeEvent = RuntimeEvent;
            type MaxMembers = AdvisoryCommitteeMaxMembers;
            type MaxProposals = AdvisoryCommitteeMaxProposals;
            type MaxProposalWeight = MaxProposalWeight;
            type MotionDuration = AdvisoryCommitteeMotionDuration;
            type RuntimeOrigin = RuntimeOrigin;
            type SetMembersOrigin = EnsureRoot<AccountId>;
            type Proposal = RuntimeCall;
            type WeightInfo = weights::pallet_collective::WeightInfo<Runtime>;
        }

        impl pallet_collective::Config<CouncilInstance> for Runtime {
            type DefaultVote = PrimeDefaultVote;
            type RuntimeEvent = RuntimeEvent;
            type MaxMembers = CouncilMaxMembers;
            type MaxProposals = CouncilMaxProposals;
            type MaxProposalWeight = MaxProposalWeight;
            type MotionDuration = CouncilMotionDuration;
            type RuntimeOrigin = RuntimeOrigin;
            type SetMembersOrigin = EnsureRoot<AccountId>;
            type Proposal = RuntimeCall;
            type WeightInfo = weights::pallet_collective::WeightInfo<Runtime>;
        }

        impl pallet_collective::Config<TechnicalCommitteeInstance> for Runtime {
            type DefaultVote = PrimeDefaultVote;
            type RuntimeEvent = RuntimeEvent;
            type MaxMembers = TechnicalCommitteeMaxMembers;
            type MaxProposals = TechnicalCommitteeMaxProposals;
            type MaxProposalWeight = MaxProposalWeight;
            type MotionDuration = TechnicalCommitteeMotionDuration;
            type RuntimeOrigin = RuntimeOrigin;
            type SetMembersOrigin = EnsureRoot<AccountId>;
            type Proposal = RuntimeCall;
            type WeightInfo = weights::pallet_collective::WeightInfo<Runtime>;
        }

        impl pallet_contracts::Config for Runtime {
            type AddressGenerator = pallet_contracts::DefaultAddressGenerator;
            type CallFilter = ContractsCallfilter;
            type CallStack = [pallet_contracts::Frame<Runtime>; 5];
            type ChainExtension = ();
            type Debug = ();
            type DefaultDepositLimit = ContractsDefaultDepositLimit;
            type CodeHashLockupDepositPercent = ContractsCodeHashLockupDepositPercent;
            type Currency = Balances;
            type DepositPerItem = ContractsDepositPerItem;
            type DepositPerByte = ContractsDepositPerByte;
            type Environment = ();
            type MaxCodeLen = ContractsMaxCodeLen;
            type MaxDebugBufferLen = ContractsMaxDebugBufferLen;
            type MaxDelegateDependencies = ContractsMaxDelegateDependencies;
            type MaxStorageKeyLen = ContractsMaxStorageKeyLen;
            #[cfg(not(feature = "runtime-benchmarks"))]
            type Migrations = ();
            #[cfg(feature = "runtime-benchmarks")]
            type Migrations = pallet_contracts::migration::codegen::BenchMigrations;
            type Randomness = RandomnessCollectiveFlip;
            type RuntimeCall = RuntimeCall;
            type RuntimeEvent = RuntimeEvent;
            type RuntimeHoldReason = RuntimeHoldReason;
            type Schedule = ContractsSchedule;
            type Time = Timestamp;
            type UnsafeUnstableInterface = ContractsUnsafeUnstableInterface;
            type WeightPrice = pallet_transaction_payment::Pallet<Runtime>;
            type WeightInfo = weights::pallet_contracts::WeightInfo<Runtime>;
        }

        impl pallet_democracy::Config for Runtime {
            type RuntimeEvent = RuntimeEvent;
            type Currency = Balances;
            type EnactmentPeriod = EnactmentPeriod;
            type LaunchPeriod = LaunchPeriod;
            type VotingPeriod = VotingPeriod;
            type VoteLockingPeriod = VoteLockingPeriod;
            type MinimumDeposit = MinimumDeposit;
            /// Origin that can decide what their next motion is.
            type ExternalOrigin = EnsureRootOrHalfCouncil;
            /// Origin that can have the next scheduled referendum be a straight majority-carries vote.
            type ExternalMajorityOrigin = EnsureRootOrHalfCouncil;
            /// Origina that can have the next scheduled referendum be a straight default-carries
            /// (NTB) vote.
            type ExternalDefaultOrigin = EnsureRootOrAllCouncil;
            /// Origin that can have an ExternalMajority/ExternalDefault vote
            /// be tabled immediately and with a shorter voting/enactment period.
            type FastTrackOrigin = EnsureRootOrTwoThirdsTechnicalCommittee;
            /// Origin from which the next majority-carries (or more permissive) referendum may be tabled
            /// to vote immediately and asynchronously in a similar manner to the emergency origin.
            type InstantOrigin = EnsureRootOrAllTechnicalCommittee;
            type InstantAllowed = InstantAllowed;
            type FastTrackVotingPeriod = FastTrackVotingPeriod;
            /// Origin from which any referendum may be cancelled in an emergency.
            type CancellationOrigin = EnsureRootOrThreeFourthsCouncil;
            /// Origin from which proposals may be blacklisted.
            type BlacklistOrigin = EnsureRootOrAllCouncil;
            /// Origin from which a proposal may be cancelled and its backers slashed.
            type CancelProposalOrigin = EnsureRootOrAllTechnicalCommittee;
            /// Origin for anyone able to veto proposals.
            type VetoOrigin =
                pallet_collective::EnsureMember<AccountId, TechnicalCommitteeInstance>;
            type CooloffPeriod = CooloffPeriod;
            type Slash = Treasury;
            type Scheduler = Scheduler;
            type SubmitOrigin = EnsureSigned<AccountId>;
            type PalletsOrigin = OriginCaller;
            type MaxVotes = MaxVotes;
            type WeightInfo = weights::pallet_democracy::WeightInfo<Runtime>;
            type MaxProposals = MaxProposals;
            type Preimages = Preimage;
            type MaxBlacklisted = ConstU32<100>;
            type MaxDeposits = ConstU32<100>;
        }

        impl pallet_identity::Config for Runtime {
            type BasicDeposit = BasicDeposit;
            type Currency = Balances;
            type RuntimeEvent = RuntimeEvent;
            type FieldDeposit = FieldDeposit;
            type ForceOrigin = EnsureRootOrTwoThirdsAdvisoryCommittee;
            type MaxAdditionalFields = MaxAdditionalFields;
            type MaxRegistrars = MaxRegistrars;
            type MaxSubAccounts = MaxSubAccounts;
            type RegistrarOrigin = EnsureRootOrHalfCouncil;
            type Slashed = Treasury;
            type SubAccountDeposit = SubAccountDeposit;
            type WeightInfo = weights::pallet_identity::WeightInfo<Runtime>;
        }

        impl pallet_membership::Config<AdvisoryCommitteeMembershipInstance> for Runtime {
            type AddOrigin = EnsureRootOrTwoThirdsCouncil;
            type RuntimeEvent = RuntimeEvent;
            type MaxMembers = AdvisoryCommitteeMaxMembers;
            type MembershipChanged = AdvisoryCommittee;
            type MembershipInitialized = AdvisoryCommittee;
            type PrimeOrigin = EnsureRootOrTwoThirdsCouncil;
            type RemoveOrigin = EnsureRootOrTwoThirdsCouncil;
            type ResetOrigin = EnsureRootOrTwoThirdsCouncil;
            type SwapOrigin = EnsureRootOrTwoThirdsCouncil;
            type WeightInfo = weights::pallet_membership::WeightInfo<Runtime>;
        }

        impl pallet_membership::Config<CouncilMembershipInstance> for Runtime {
            type AddOrigin = EnsureRootOrThreeFourthsCouncil;
            type RuntimeEvent = RuntimeEvent;
            type MaxMembers = CouncilMaxMembers;
            type MembershipChanged = Council;
            type MembershipInitialized = Council;
            type PrimeOrigin = EnsureRootOrThreeFourthsCouncil;
            type RemoveOrigin = EnsureRootOrThreeFourthsCouncil;
            type ResetOrigin = EnsureRootOrThreeFourthsCouncil;
            type SwapOrigin = EnsureRootOrThreeFourthsCouncil;
            type WeightInfo = weights::pallet_membership::WeightInfo<Runtime>;
        }

        impl pallet_membership::Config<TechnicalCommitteeMembershipInstance> for Runtime {
            type AddOrigin = EnsureRootOrTwoThirdsCouncil;
            type RuntimeEvent = RuntimeEvent;
            type MaxMembers = TechnicalCommitteeMaxMembers;
            type MembershipChanged = TechnicalCommittee;
            type MembershipInitialized = TechnicalCommittee;
            type PrimeOrigin = EnsureRootOrTwoThirdsCouncil;
            type RemoveOrigin = EnsureRootOrTwoThirdsCouncil;
            type ResetOrigin = EnsureRootOrTwoThirdsCouncil;
            type SwapOrigin = EnsureRootOrTwoThirdsCouncil;
            type WeightInfo = weights::pallet_membership::WeightInfo<Runtime>;
        }

        impl pallet_multisig::Config for Runtime {
            type RuntimeEvent = RuntimeEvent;
            type RuntimeCall = RuntimeCall;
            type Currency = Balances;
            type DepositBase = DepositBase;
            type DepositFactor = DepositFactor;
            type MaxSignatories = ConstU32<100>;
            type WeightInfo = weights::pallet_multisig::WeightInfo<Runtime>;
        }

        impl pallet_preimage::Config for Runtime {
            type WeightInfo = weights::pallet_preimage::WeightInfo<Runtime>;
            type RuntimeEvent = RuntimeEvent;
            type Currency = Balances;
            type ManagerOrigin = EnsureRoot<AccountId>;
            type BaseDeposit = PreimageBaseDeposit;
            type ByteDeposit = PreimageByteDeposit;
        }

        impl InstanceFilter<RuntimeCall> for ProxyType {
            fn filter(&self, c: &RuntimeCall) -> bool {
                match self {
                    ProxyType::Any => true,
                    ProxyType::CancelProxy => {
                        matches!(
                            c,
                            RuntimeCall::Proxy(pallet_proxy::Call::reject_announcement { .. })
                        )
                    }
                    ProxyType::Governance => matches!(
                        c,
                        RuntimeCall::Democracy(..)
                            | RuntimeCall::Council(..)
                            | RuntimeCall::TechnicalCommittee(..)
                            | RuntimeCall::AdvisoryCommittee(..)
                            | RuntimeCall::Treasury(..)
                    ),
                    #[cfg(feature = "parachain")]
                    ProxyType::Staking => matches!(c, RuntimeCall::ParachainStaking(..)),
                    #[cfg(not(feature = "parachain"))]
                    ProxyType::Staking => false,
                    ProxyType::CreateEditMarket => matches!(
                        c,
                        RuntimeCall::PredictionMarkets(
                            zrml_prediction_markets::Call::create_market { .. }
                        ) | RuntimeCall::PredictionMarkets(
                            zrml_prediction_markets::Call::edit_market { .. }
                        )
                    ),
                    ProxyType::ReportOutcome => matches!(
                        c,
                        RuntimeCall::PredictionMarkets(
                            zrml_prediction_markets::Call::report { .. }
                        )
                    ),
                    ProxyType::Dispute => matches!(
                        c,
                        RuntimeCall::PredictionMarkets(
                            zrml_prediction_markets::Call::dispute { .. }
                        )
                    ),
                    ProxyType::ProvideLiquidity => matches!(
                        c,
                        RuntimeCall::NeoSwaps(zrml_neo_swaps::Call::join { .. })
                            | RuntimeCall::NeoSwaps(zrml_neo_swaps::Call::exit { .. })
                            | RuntimeCall::NeoSwaps(zrml_neo_swaps::Call::deploy_pool { .. })
                            | RuntimeCall::NeoSwaps(zrml_neo_swaps::Call::withdraw_fees { .. })
                    ),
                    ProxyType::BuySellCompleteSets => matches!(
                        c,
                        RuntimeCall::PredictionMarkets(
                            zrml_prediction_markets::Call::buy_complete_set { .. }
                        ) | RuntimeCall::PredictionMarkets(
                            zrml_prediction_markets::Call::sell_complete_set { .. }
                        )
                    ),
                    ProxyType::Trading => matches!(
                        c,
                        RuntimeCall::HybridRouter(zrml_hybrid_router::Call::buy { .. })
                            | RuntimeCall::HybridRouter(zrml_hybrid_router::Call::sell { .. })
                            | RuntimeCall::NeoSwaps(zrml_neo_swaps::Call::buy { .. })
                            | RuntimeCall::NeoSwaps(zrml_neo_swaps::Call::sell { .. })
                            | RuntimeCall::Orderbook(zrml_orderbook::Call::place_order { .. })
                            | RuntimeCall::Orderbook(zrml_orderbook::Call::fill_order { .. })
                            | RuntimeCall::Orderbook(zrml_orderbook::Call::remove_order { .. })
                    ),
                    ProxyType::HandleAssets => matches!(
                        c,
                        RuntimeCall::HybridRouter(zrml_hybrid_router::Call::buy { .. })
                            | RuntimeCall::HybridRouter(zrml_hybrid_router::Call::sell { .. })
                            | RuntimeCall::NeoSwaps(zrml_neo_swaps::Call::join { .. })
                            | RuntimeCall::NeoSwaps(zrml_neo_swaps::Call::exit { .. })
                            | RuntimeCall::NeoSwaps(zrml_neo_swaps::Call::buy { .. })
                            | RuntimeCall::NeoSwaps(zrml_neo_swaps::Call::sell { .. })
                            | RuntimeCall::NeoSwaps(zrml_neo_swaps::Call::deploy_pool { .. })
                            | RuntimeCall::NeoSwaps(zrml_neo_swaps::Call::withdraw_fees { .. })
                            | RuntimeCall::PredictionMarkets(
                                zrml_prediction_markets::Call::buy_complete_set { .. }
                            )
                            | RuntimeCall::PredictionMarkets(
                                zrml_prediction_markets::Call::sell_complete_set { .. }
                            )
                            | RuntimeCall::Orderbook(zrml_orderbook::Call::place_order { .. })
                            | RuntimeCall::Orderbook(zrml_orderbook::Call::fill_order { .. })
                            | RuntimeCall::Orderbook(zrml_orderbook::Call::remove_order { .. })
                    ),
                }
            }

            fn is_superset(&self, o: &Self) -> bool {
                match (self, o) {
                    (x, y) if x == y => true,
                    (ProxyType::Any, _) => true,
                    (_, ProxyType::Any) => false,
                    _ => false,
                }
            }
        }

        impl pallet_proxy::Config for Runtime {
            type RuntimeEvent = RuntimeEvent;
            type RuntimeCall = RuntimeCall;
            type Currency = Balances;
            type ProxyType = ProxyType;
            type ProxyDepositBase = ProxyDepositBase;
            type ProxyDepositFactor = ProxyDepositFactor;
            type MaxProxies = ConstU32<32>;
            type WeightInfo = weights::pallet_proxy::WeightInfo<Runtime>;
            type MaxPending = ConstU32<32>;
            type CallHasher = BlakeTwo256;
            type AnnouncementDepositBase = AnnouncementDepositBase;
            type AnnouncementDepositFactor = AnnouncementDepositFactor;
        }

        impl pallet_insecure_randomness_collective_flip::Config for Runtime {}

        impl pallet_scheduler::Config for Runtime {
            type RuntimeEvent = RuntimeEvent;
            type RuntimeOrigin = RuntimeOrigin;
            type PalletsOrigin = OriginCaller;
            type RuntimeCall = RuntimeCall;
            type MaximumWeight = MaximumSchedulerWeight;
            type ScheduleOrigin = EnsureRoot<AccountId>;
            #[cfg(feature = "runtime-benchmarks")]
            type MaxScheduledPerBlock = ConstU32<512>;
            #[cfg(not(feature = "runtime-benchmarks"))]
            type MaxScheduledPerBlock = MaxScheduledPerBlock;
            type WeightInfo = weights::pallet_scheduler::WeightInfo<Runtime>;
            type OriginPrivilegeCmp = EqualPrivilegeOnly;
            type Preimages = Preimage;
        }

        // Timestamp
        /// Custom getter for minimum timestamp delta.
        /// This ensures that consensus systems like Aura don't break assertions
        /// in a benchmark environment
        pub struct MinimumPeriod;
        impl MinimumPeriod {
            /// Returns the value of this parameter type.
            pub fn get() -> u64 {
                #[cfg(feature = "runtime-benchmarks")]
                {
                    use frame_benchmarking::benchmarking::get_whitelist;
                    // Should that condition be true, we can assume that we are in a benchmark environment.
                    if !get_whitelist().is_empty() {
                        return u64::MAX;
                    }
                }

                MinimumPeriodValue::get()
            }
        }
        impl<I: From<u64>> frame_support::traits::Get<I> for MinimumPeriod {
            fn get() -> I {
                I::from(Self::get())
            }
        }
        impl frame_support::traits::TypedGet for MinimumPeriod {
            type Type = u64;
            fn get() -> u64 {
                Self::get()
            }
        }

        impl pallet_timestamp::Config for Runtime {
            type MinimumPeriod = MinimumPeriod;
            type Moment = u64;
            #[cfg(feature = "parachain")]
            type OnTimestampSet = ();
            #[cfg(not(feature = "parachain"))]
            type OnTimestampSet = Aura;
            type WeightInfo = weights::pallet_timestamp::WeightInfo<Runtime>;
        }

        common_runtime::impl_foreign_fees!();

        impl pallet_asset_tx_payment::Config for Runtime {
            type RuntimeEvent = RuntimeEvent;
            type Fungibles = Tokens;
            type OnChargeAssetTransaction = TokensTxCharger;
        }

        impl pallet_transaction_payment::Config for Runtime {
            type RuntimeEvent = RuntimeEvent;
            type FeeMultiplierUpdate = SlowAdjustingFeeUpdate<Runtime>;
            type LengthToFee = ConstantMultiplier<Balance, TransactionByteFee>;
            type OnChargeTransaction =
                pallet_transaction_payment::CurrencyAdapter<Balances, DealWithFees>;
            type OperationalFeeMultiplier = OperationalFeeMultiplier;
            type WeightToFee = IdentityFee<Balance>;
        }

        impl pallet_treasury::Config for Runtime {
            type ApproveOrigin = EnsureRootOrTwoThirdsCouncil;
            type Burn = Burn;
            type BurnDestination = ();
            type Currency = Balances;
            type RuntimeEvent = RuntimeEvent;
            type MaxApprovals = MaxApprovals;
            type OnSlash = Treasury;
            type PalletId = TreasuryPalletId;
            type ProposalBond = ProposalBond;
            type ProposalBondMinimum = ProposalBondMinimum;
            type ProposalBondMaximum = ProposalBondMaximum;
            type RejectOrigin = EnsureRootOrTwoThirdsCouncil;
            type SpendFunds = Bounties;
            type SpendOrigin =
                EnsureWithSuccess<EnsureRoot<AccountId>, AccountId, MaxTreasurySpend>;
            type SpendPeriod = SpendPeriod;
            type WeightInfo = weights::pallet_treasury::WeightInfo<Runtime>;
        }

        impl pallet_bounties::Config for Runtime {
            type BountyDepositBase = BountyDepositBase;
            type BountyDepositPayoutDelay = BountyDepositPayoutDelay;
            type BountyUpdatePeriod = BountyUpdatePeriod;
            type BountyValueMinimum = BountyValueMinimum;
            type ChildBountyManager = ();
            type CuratorDepositMax = CuratorDepositMax;
            type CuratorDepositMin = CuratorDepositMin;
            type CuratorDepositMultiplier = CuratorDepositMultiplier;
            type DataDepositPerByte = DataDepositPerByte;
            type RuntimeEvent = RuntimeEvent;
            type MaximumReasonLength = MaximumReasonLength;
            type WeightInfo = weights::pallet_bounties::WeightInfo<Runtime>;
        }

        impl pallet_utility::Config for Runtime {
            type RuntimeEvent = RuntimeEvent;
            type RuntimeCall = RuntimeCall;
            type PalletsOrigin = OriginCaller;
            type WeightInfo = weights::pallet_utility::WeightInfo<Runtime>;
        }

        impl pallet_vesting::Config for Runtime {
            type RuntimeEvent = RuntimeEvent;
            type Currency = Balances;
            type BlockNumberToBalance = sp_runtime::traits::ConvertInto;
            type MinVestedTransfer = MinVestedTransfer;
            type UnvestedFundsAllowedWithdrawReasons = UnvestedFundsAllowedWithdrawReasons;
            type WeightInfo = weights::pallet_vesting::WeightInfo<Runtime>;

            // `VestingInfo` encode length is 36bytes. 28 schedules gets encoded as 1009 bytes, which is the
            // highest number of schedules that encodes less than 2^10.
            const MAX_VESTING_SCHEDULES: u32 = 28;
        }

        #[cfg(feature = "parachain")]
        impl parachain_info::Config for Runtime {}

        impl zrml_authorized::Config for Runtime {
            type AuthorizedDisputeResolutionOrigin = EnsureRootOrMoreThanHalfAdvisoryCommittee;
            type Currency = Balances;
            type CorrectionPeriod = CorrectionPeriod;
            type DisputeResolution = zrml_prediction_markets::Pallet<Runtime>;
            type RuntimeEvent = RuntimeEvent;
            type MarketCommons = MarketCommons;
            type PalletId = AuthorizedPalletId;
            type WeightInfo = zrml_authorized::weights::WeightInfo<Runtime>;
        }

        impl zrml_court::Config for Runtime {
            type AppealBond = AppealBond;
            type BlocksPerYear = BlocksPerYear;
            type VotePeriod = CourtVotePeriod;
            type AggregationPeriod = CourtAggregationPeriod;
            type AppealPeriod = CourtAppealPeriod;
            type LockId = CourtLockId;
            type PalletId = CourtPalletId;
            type Currency = Balances;
            type DisputeResolution = zrml_prediction_markets::Pallet<Runtime>;
            type RuntimeEvent = RuntimeEvent;
            type InflationPeriod = InflationPeriod;
            type MarketCommons = MarketCommons;
            type MaxAppeals = MaxAppeals;
            type MaxDelegations = MaxDelegations;
            type MaxSelectedDraws = MaxSelectedDraws;
            type MaxCourtParticipants = MaxCourtParticipants;
            type MaxYearlyInflation = MaxYearlyInflation;
            type MinJurorStake = MinJurorStake;
            type MonetaryGovernanceOrigin = EnsureRoot<AccountId>;
            type Random = RandomnessCollectiveFlip;
            type RequestInterval = RequestInterval;
            type Slash = Treasury;
            type TreasuryPalletId = TreasuryPalletId;
            type WeightInfo = zrml_court::weights::WeightInfo<Runtime>;
        }

        impl zrml_market_commons::Config for Runtime {
            type Balance = Balance;
            type MarketId = MarketId;
            type Timestamp = Timestamp;
        }

        impl zrml_prediction_markets::Config for Runtime {
            type AdvisoryBond = AdvisoryBond;
            type AdvisoryBondSlashPercentage = AdvisoryBondSlashPercentage;
            type ApproveOrigin = EnsureRootOrMoreThanOneThirdAdvisoryCommittee;
            type Authorized = Authorized;
            type Currency = Balances;
            type Court = Court;
            type CloseEarlyDisputeBond = CloseEarlyDisputeBond;
            type CloseMarketEarlyOrigin = EnsureRootOrMoreThanOneThirdAdvisoryCommittee;
            type CloseOrigin = EnsureRoot<AccountId>;
            type CloseEarlyProtectionTimeFramePeriod = CloseEarlyProtectionTimeFramePeriod;
            type CloseEarlyProtectionBlockPeriod = CloseEarlyProtectionBlockPeriod;
            type CloseEarlyRequestBond = CloseEarlyRequestBond;
            type DeployPool = NeoSwaps;
            type DisputeBond = DisputeBond;
            type RuntimeEvent = RuntimeEvent;
            type GlobalDisputes = GlobalDisputes;
            type MaxCategories = MaxCategories;
            type MaxCreatorFee = MaxCreatorFee;
            type MaxDisputes = MaxDisputes;
            type MaxMarketLifetime = MaxMarketLifetime;
            type MinDisputeDuration = MinDisputeDuration;
            type MaxDisputeDuration = MaxDisputeDuration;
            type MaxGracePeriod = MaxGracePeriod;
            type MaxOracleDuration = MaxOracleDuration;
            type MinOracleDuration = MinOracleDuration;
            type MinCategories = MinCategories;
            type MaxEditReasonLen = MaxEditReasonLen;
            type MaxRejectReasonLen = MaxRejectReasonLen;
            type OracleBond = OracleBond;
            type OutsiderBond = OutsiderBond;
            type PalletId = PmPalletId;
            type CloseEarlyBlockPeriod = CloseEarlyBlockPeriod;
            type CloseEarlyTimeFramePeriod = CloseEarlyTimeFramePeriod;
            type RejectOrigin = EnsureRootOrMoreThanTwoThirdsAdvisoryCommittee;
            type RequestEditOrigin = EnsureRootOrMoreThanOneThirdAdvisoryCommittee;
            type ResolveOrigin = EnsureRoot<AccountId>;
            type AssetManager = AssetManager;
            #[cfg(feature = "parachain")]
            type AssetRegistry = AssetRegistry;
<<<<<<< HEAD
            type SimpleDisputes = SimpleDisputes;
=======
>>>>>>> 6133ceb8
            type Slash = Treasury;
            type ValidityBond = ValidityBond;
            type WeightInfo = zrml_prediction_markets::weights::WeightInfo<Runtime>;
        }

        impl zrml_global_disputes::Config for Runtime {
            type AddOutcomePeriod = AddOutcomePeriod;
            type Currency = Balances;
            type DisputeResolution = zrml_prediction_markets::Pallet<Runtime>;
            type RuntimeEvent = RuntimeEvent;
            type GlobalDisputeLockId = GlobalDisputeLockId;
            type GlobalDisputesPalletId = GlobalDisputesPalletId;
            type MarketCommons = MarketCommons;
            type MaxGlobalDisputeVotes = MaxGlobalDisputeVotes;
            type MaxOwners = MaxOwners;
            type MinOutcomeVoteAmount = MinOutcomeVoteAmount;
            type RemoveKeysLimit = RemoveKeysLimit;
            type GdVotingPeriod = GdVotingPeriod;
            type VotingOutcomeFee = VotingOutcomeFee;
            type WeightInfo = zrml_global_disputes::weights::WeightInfo<Runtime>;
        }

        impl zrml_swaps::Config for Runtime {
            type Asset = Asset<MarketId>;
            type RuntimeEvent = RuntimeEvent;
            type MultiCurrency = AssetManager;
            type ExitFee = ExitFee;
            type MinAssets = MinAssets;
            type MaxAssets = MaxAssets;
            type MaxSwapFee = MaxSwapFee;
            type MaxTotalWeight = MaxTotalWeight;
            type MaxWeight = MaxWeight;
            type MinWeight = MinWeight;
            type PalletId = SwapsPalletId;
            type WeightInfo = zrml_swaps::weights::WeightInfo<Runtime>;
        }

        impl zrml_styx::Config for Runtime {
            type RuntimeEvent = RuntimeEvent;
            type SetBurnAmountOrigin = EnsureRootOrHalfCouncil;
            type Currency = Balances;
            type WeightInfo = zrml_styx::weights::WeightInfo<Runtime>;
        }

        common_runtime::impl_market_creator_fees!();

        impl zrml_neo_swaps::Config for Runtime {
            type CompleteSetOperations = PredictionMarkets;
            type ExternalFees = MarketCreatorFee;
            type MarketCommons = MarketCommons;
            type MultiCurrency = AssetManager;
            type RuntimeEvent = RuntimeEvent;
            type WeightInfo = zrml_neo_swaps::weights::WeightInfo<Runtime>;
            type MaxLiquidityTreeDepth = MaxLiquidityTreeDepth;
            type MaxSwapFee = NeoSwapsMaxSwapFee;
            type PalletId = NeoSwapsPalletId;
        }

        impl zrml_orderbook::Config for Runtime {
            type AssetManager = AssetManager;
            type ExternalFees = MarketCreatorFee;
            type RuntimeEvent = RuntimeEvent;
            type MarketCommons = MarketCommons;
            type PalletId = OrderbookPalletId;
            type WeightInfo = zrml_orderbook::weights::WeightInfo<Runtime>;
        }

        impl zrml_parimutuel::Config for Runtime {
            type ExternalFees = MarketCreatorFee;
            type RuntimeEvent = RuntimeEvent;
            type MarketCommons = MarketCommons;
            type AssetManager = AssetManager;
            type MinBetSize = MinBetSize;
            type PalletId = ParimutuelPalletId;
            type WeightInfo = zrml_parimutuel::weights::WeightInfo<Runtime>;
        }

        impl zrml_hybrid_router::Config for Runtime {
            type AssetManager = AssetManager;
            #[cfg(feature = "runtime-benchmarks")]
            type AmmPoolDeployer = NeoSwaps;
            #[cfg(feature = "runtime-benchmarks")]
            type CompleteSetOperations = PredictionMarkets;
            type MarketCommons = MarketCommons;
            type Amm = NeoSwaps;
            type Orderbook = Orderbook;
            type MaxOrders = MaxOrders;
            type RuntimeEvent = RuntimeEvent;
            type PalletId = HybridRouterPalletId;
            type WeightInfo = zrml_hybrid_router::weights::WeightInfo<Runtime>;
        }
    };
}

// Implement runtime apis
#[macro_export]
macro_rules! create_runtime_api {
    ($($additional_apis:tt)*) => {
        // Prints debug output of the `contracts` pallet to stdout if the node is
        // started with `-lruntime::contracts=debug`.
        const CONTRACTS_DEBUG_OUTPUT: bool = true;

        impl_runtime_apis! {
            #[cfg(feature = "parachain")]
            impl cumulus_primitives_core::CollectCollationInfo<Block> for Runtime {
                fn collect_collation_info(
                    header: &<Block as BlockT>::Header
                ) -> cumulus_primitives_core::CollationInfo {
                    ParachainSystem::collect_collation_info(header)
                }
            }

            #[cfg(feature = "parachain")]
            impl nimbus_primitives::NimbusApi<Block> for Runtime {
                fn can_author(
                    author: nimbus_primitives::NimbusId,
                    slot: u32,
                    parent_header: &<Block as BlockT>::Header
                ) -> bool {

                    // Ensure that an update is enforced when we are close to maximum block number
                    let block_number = if let Some(bn) = parent_header.number.checked_add(1) {
                        bn
                    } else {
                        log::error!("ERROR: No block numbers left");
                        return false;
                    };

                    use frame_support::traits::OnInitialize;
                    System::initialize(
                        &block_number,
                        &parent_header.hash(),
                        &parent_header.digest,
                    );
                    RandomnessCollectiveFlip::on_initialize(block_number);

                    // Because the staking solution calculates the next staking set at the beginning
                    // of the first block in the new round, the only way to accurately predict the
                    // authors is to compute the selection during prediction.
                    if pallet_parachain_staking::Pallet::<Self>::round().should_update(block_number) {
                        // get author account id
                        use nimbus_primitives::AccountLookup;
                        let author_account_id = if let Some(account) =
                            pallet_author_mapping::Pallet::<Self>::lookup_account(&author) {
                            account
                        } else {
                            // return false if author mapping not registered like in can_author impl
                            return false
                        };

                        let candidates = pallet_parachain_staking::Pallet::<Self>::compute_top_candidates();
                        if candidates.is_empty() {
                            // If there are zero selected candidates, we use the same eligibility
                            // as the previous round
                            return AuthorInherent::can_author(&author, &slot);
                        }

                        // predict eligibility post-selection by computing selection results now
                        let (eligible, _) =
                            pallet_author_slot_filter::compute_pseudo_random_subset::<Self>(
                                candidates,
                                &slot
                            );

                        eligible.contains(&author_account_id)
                    } else {
                        AuthorInherent::can_author(&author, &slot)
                    }
                }
            }

            #[cfg(feature = "runtime-benchmarks")]
            impl frame_benchmarking::Benchmark<Block> for Runtime {
                fn benchmark_metadata(extra: bool) -> (
                    Vec<frame_benchmarking::BenchmarkList>,
                    Vec<frame_support::traits::StorageInfo>,
                ) {
                    use alloc::vec::Vec;
                    use frame_benchmarking::{list_benchmark, baseline::Pallet as BaselineBench, Benchmarking, BenchmarkList};
                    use frame_support::traits::StorageInfoTrait;
                    use frame_system_benchmarking::Pallet as SystemBench;
                    use orml_benchmarking::list_benchmark as orml_list_benchmark;

                    let mut list = Vec::<BenchmarkList>::new();

                    list_benchmark!(list, extra, frame_benchmarking, BaselineBench::<Runtime>);
                    list_benchmark!(list, extra, frame_system, SystemBench::<Runtime>);
                    orml_list_benchmark!(list, extra, orml_currencies, crate::benchmarks::currencies);
                    orml_list_benchmark!(list, extra, orml_tokens, crate::benchmarks::tokens);
                    list_benchmark!(list, extra, pallet_balances, Balances);
                    list_benchmark!(list, extra, pallet_bounties, Bounties);
                    list_benchmark!(list, extra, pallet_collective, AdvisoryCommittee);
                    list_benchmark!(list, extra, pallet_contracts, Contracts);
                    list_benchmark!(list, extra, pallet_democracy, Democracy);
                    list_benchmark!(list, extra, pallet_identity, Identity);
                    list_benchmark!(list, extra, pallet_membership, AdvisoryCommitteeMembership);
                    list_benchmark!(list, extra, pallet_multisig, Multisig);
                    list_benchmark!(list, extra, pallet_preimage, Preimage);
                    list_benchmark!(list, extra, pallet_proxy, Proxy);
                    list_benchmark!(list, extra, pallet_scheduler, Scheduler);
                    list_benchmark!(list, extra, pallet_timestamp, Timestamp);
                    list_benchmark!(list, extra, pallet_treasury, Treasury);
                    list_benchmark!(list, extra, pallet_utility, Utility);
                    list_benchmark!(list, extra, pallet_vesting, Vesting);
                    list_benchmark!(list, extra, zrml_swaps, Swaps);
                    list_benchmark!(list, extra, zrml_authorized, Authorized);
                    list_benchmark!(list, extra, zrml_court, Court);
                    list_benchmark!(list, extra, zrml_global_disputes, GlobalDisputes);
                    list_benchmark!(list, extra, zrml_orderbook, Orderbook);
                    list_benchmark!(list, extra, zrml_parimutuel, Parimutuel);
                    list_benchmark!(list, extra, zrml_hybrid_router, HybridRouter);
                    #[cfg(not(feature = "parachain"))]
                    list_benchmark!(list, extra, zrml_prediction_markets, PredictionMarkets);
                    list_benchmark!(list, extra, zrml_styx, Styx);
                    list_benchmark!(list, extra, zrml_neo_swaps, NeoSwaps);

                    cfg_if::cfg_if! {
                        if #[cfg(feature = "parachain")] {
                            list_benchmark!(list, extra, cumulus_pallet_xcmp_queue, XcmpQueue);
                            list_benchmark!(list, extra, pallet_author_inherent, AuthorInherent);
                            list_benchmark!(list, extra, pallet_author_mapping, AuthorMapping);
                            list_benchmark!(list, extra, pallet_author_slot_filter, AuthorFilter);
                            list_benchmark!(list, extra, pallet_parachain_staking, ParachainStaking);
                        } else {
                            list_benchmark!(list, extra, pallet_grandpa, Grandpa);
                        }
                    }

                    (list, AllPalletsWithSystem::storage_info())
                }

                fn dispatch_benchmark(
                    config: frame_benchmarking::BenchmarkConfig,
                ) -> Result<Vec<frame_benchmarking::BenchmarkBatch>, sp_runtime::RuntimeString> {
                    use frame_benchmarking::{
                        add_benchmark,
                        baseline::{
                            Pallet as BaselineBench, Config as BaselineConfig
                        },
                        BenchmarkBatch, Benchmarking
                    };
                    use alloc::{vec, vec::Vec};
                    use frame_support::traits::{TrackedStorageKey, WhitelistedStorageKeys};
                    use frame_system_benchmarking::Pallet as SystemBench;
                    use orml_benchmarking::{add_benchmark as orml_add_benchmark};

                    #[allow(non_local_definitions)]
                    impl frame_system_benchmarking::Config for Runtime {}
                    #[allow(non_local_definitions)]
                    impl BaselineConfig for Runtime {}

                    let mut whitelist: Vec<TrackedStorageKey> = AllPalletsWithSystem::whitelisted_storage_keys();
                    let additional_whitelist: Vec<TrackedStorageKey> = vec![
                        // ParachainStaking Round
                        hex_literal::hex!(  "a686a3043d0adcf2fa655e57bc595a78"
                                            "13792e785168f725b60e2969c7fc2552")
                            .to_vec().into(),
                        // Treasury Account (zge/tsry)
                        hex_literal::hex!(  "26aa394eea5630e07c48ae0c9558cef7"
                                            "b99d880ec681799c0cf30e8886371da9"
                                            "7be2919ac397ba499ea5e57132180ec6"
                                            "6d6f646c7a67652f7473727900000000"
                                            "00000000000000000000000000000000"
                        ).to_vec().into(),
                        // ParachainInfo ParachainId
                        hex_literal::hex!(  "0d715f2646c8f85767b5d2764bb27826"
                                            "04a74d81251e398fd8a0a4d55023bb3f")
                            .to_vec().into(),
                    ];
                    whitelist.extend(additional_whitelist.into_iter());

                    let mut batches = Vec::<BenchmarkBatch>::new();
                    let params = (&config, &whitelist);

                    add_benchmark!(params, batches, frame_benchmarking, BaselineBench::<Runtime>);
                    add_benchmark!(params, batches, frame_system, SystemBench::<Runtime>);
                    orml_add_benchmark!(params, batches, orml_currencies, crate::benchmarks::currencies);
                    orml_add_benchmark!(params, batches, orml_tokens, crate::benchmarks::tokens);
                    add_benchmark!(params, batches, pallet_balances, Balances);
                    add_benchmark!(params, batches, pallet_bounties, Bounties);
                    add_benchmark!(params, batches, pallet_collective, AdvisoryCommittee);
                    add_benchmark!(params, batches, pallet_contracts, Contracts);
                    add_benchmark!(params, batches, pallet_democracy, Democracy);
                    add_benchmark!(params, batches, pallet_identity, Identity);
                    add_benchmark!(params, batches, pallet_membership, AdvisoryCommitteeMembership);
                    add_benchmark!(params, batches, pallet_multisig, Multisig);
                    add_benchmark!(params, batches, pallet_preimage, Preimage);
                    add_benchmark!(params, batches, pallet_proxy, Proxy);
                    add_benchmark!(params, batches, pallet_scheduler, Scheduler);
                    add_benchmark!(params, batches, pallet_timestamp, Timestamp);
                    add_benchmark!(params, batches, pallet_treasury, Treasury);
                    add_benchmark!(params, batches, pallet_utility, Utility);
                    add_benchmark!(params, batches, pallet_vesting, Vesting);
                    add_benchmark!(params, batches, zrml_swaps, Swaps);
                    add_benchmark!(params, batches, zrml_authorized, Authorized);
                    add_benchmark!(params, batches, zrml_court, Court);
                    add_benchmark!(params, batches, zrml_global_disputes, GlobalDisputes);
                    add_benchmark!(params, batches, zrml_orderbook, Orderbook);
                    add_benchmark!(params, batches, zrml_parimutuel, Parimutuel);
                    add_benchmark!(params, batches, zrml_hybrid_router, HybridRouter);
                    #[cfg(not(feature = "parachain"))]
                    add_benchmark!(params, batches, zrml_prediction_markets, PredictionMarkets);
                    add_benchmark!(params, batches, zrml_styx, Styx);
                    add_benchmark!(params, batches, zrml_neo_swaps, NeoSwaps);


                    cfg_if::cfg_if! {
                        if #[cfg(feature = "parachain")] {
                            add_benchmark!(params, batches, cumulus_pallet_xcmp_queue, XcmpQueue);
                            add_benchmark!(params, batches, pallet_author_inherent, AuthorInherent);
                            add_benchmark!(params, batches, pallet_author_mapping, AuthorMapping);
                            add_benchmark!(params, batches, pallet_author_slot_filter, AuthorFilter);
                            add_benchmark!(params, batches, pallet_parachain_staking, ParachainStaking);

                        } else {
                            add_benchmark!(params, batches, pallet_grandpa, Grandpa);
                        }
                    }

                    if batches.is_empty() {
                        return Err("Benchmark not found for this module.".into());
                    }
                    Ok(batches)
                }
            }

            impl frame_system_rpc_runtime_api::AccountNonceApi<Block, AccountId, Nonce> for Runtime {
                fn account_nonce(account: AccountId) -> Nonce {
                    System::account_nonce(account)
                }
            }

            impl pallet_contracts::ContractsApi<
                Block,
                AccountId,
                Balance,
                BlockNumber,
                Hash,
                EventRecord
            > for Runtime {
                fn call(
                    origin: AccountId,
                    dest: AccountId,
                    value: Balance,
                    gas_limit: Option<Weight>,
                    storage_deposit_limit: Option<Balance>,
                    input_data: Vec<u8>,
                ) -> pallet_contracts_primitives::ContractExecResult<Balance, EventRecord> {
                    let gas_limit = gas_limit.unwrap_or(RuntimeBlockWeights::get().max_block);
                    Contracts::bare_call(
                        origin,
                        dest,
                        value,
                        gas_limit,
                        storage_deposit_limit,
                        input_data,
                        pallet_contracts::DebugInfo::UnsafeDebug,
                        pallet_contracts::CollectEvents::UnsafeCollect,
                        pallet_contracts::Determinism::Enforced,
                    )
                }

                fn instantiate(
                    origin: AccountId,
                    value: Balance,
                    gas_limit: Option<Weight>,
                    storage_deposit_limit: Option<Balance>,
                    code: pallet_contracts_primitives::Code<Hash>,
                    data: Vec<u8>,
                    salt: Vec<u8>,
                ) -> pallet_contracts_primitives::ContractInstantiateResult<AccountId, Balance, EventRecord> {
                    let gas_limit = gas_limit.unwrap_or(RuntimeBlockWeights::get().max_block);
                    Contracts::bare_instantiate(
                        origin,
                        value,
                        gas_limit,
                        storage_deposit_limit,
                        code,
                        data,
                        salt,
                        pallet_contracts::DebugInfo::UnsafeDebug,
                        pallet_contracts::CollectEvents::UnsafeCollect,
                    )
                }

                fn upload_code(
                    origin: AccountId,
                    code: Vec<u8>,
                    storage_deposit_limit: Option<Balance>,
                    determinism: pallet_contracts::Determinism,
                ) -> pallet_contracts_primitives::CodeUploadResult<Hash, Balance>
                {
                    Contracts::bare_upload_code(origin, code, storage_deposit_limit, determinism)
                }

                fn get_storage(
                    address: AccountId,
                    key: Vec<u8>,
                ) -> pallet_contracts_primitives::GetStorageResult {
                    Contracts::get_storage(address, key)
                }
            }

            impl pallet_transaction_payment_rpc_runtime_api::TransactionPaymentApi<Block, Balance> for Runtime {
                fn query_fee_details(
                    uxt: <Block as BlockT>::Extrinsic,
                    len: u32,
                ) -> pallet_transaction_payment::FeeDetails<Balance> {
                    TransactionPayment::query_fee_details(uxt, len)
                }

                fn query_info(
                    uxt: <Block as BlockT>::Extrinsic,
                    len: u32,
                ) -> pallet_transaction_payment_rpc_runtime_api::RuntimeDispatchInfo<Balance> {
                    TransactionPayment::query_info(uxt, len)
                }

                fn query_weight_to_fee(weight: Weight) -> Balance {
                    TransactionPayment::weight_to_fee(weight)
                }

                fn query_length_to_fee(length: u32) -> Balance {
                    TransactionPayment::length_to_fee(length)
                }
            }

            impl pallet_transaction_payment_rpc_runtime_api::TransactionPaymentCallApi<Block, Balance, RuntimeCall>
            for Runtime
            {
                fn query_call_info(
                    call: RuntimeCall,
                    len: u32,
                ) -> pallet_transaction_payment::RuntimeDispatchInfo<Balance> {
                    TransactionPayment::query_call_info(call, len)
                }

                fn query_call_fee_details(
                    call: RuntimeCall,
                    len: u32,
                ) -> pallet_transaction_payment::FeeDetails<Balance> {
                    TransactionPayment::query_call_fee_details(call, len)
                }

                fn query_weight_to_fee(weight: Weight) -> Balance {
                    TransactionPayment::weight_to_fee(weight)
                }

                fn query_length_to_fee(length: u32) -> Balance {
                    TransactionPayment::length_to_fee(length)
                }
            }

            #[cfg(feature = "parachain")]
            impl session_keys_primitives::VrfApi<Block> for Runtime {
                fn get_last_vrf_output() -> Option<<Block as BlockT>::Hash> {
                    None
                }
                fn vrf_key_lookup(
                    nimbus_id: nimbus_primitives::NimbusId
                ) -> Option<session_keys_primitives::VrfId> {
                    use session_keys_primitives::KeysLookup;
                    AuthorMapping::lookup_keys(&nimbus_id)
                }
            }

            impl sp_api::Core<Block> for Runtime {
                fn execute_block(block: Block) {
                    Executive::execute_block(block)
                }

                fn initialize_block(header: &<Block as BlockT>::Header) {
                    Executive::initialize_block(header)
                }

                fn version() -> RuntimeVersion {
                    VERSION
                }
            }

            impl sp_api::Metadata<Block> for Runtime {
                fn metadata() -> OpaqueMetadata {
                    OpaqueMetadata::new(Runtime::metadata().into())
                }

                fn metadata_at_version(version: u32) -> Option<OpaqueMetadata> {
                    Runtime::metadata_at_version(version)
                }

                fn metadata_versions() -> Vec<u32> {
                    Runtime::metadata_versions()
                }
            }

            impl sp_block_builder::BlockBuilder<Block> for Runtime {
                fn apply_extrinsic(extrinsic: <Block as BlockT>::Extrinsic) -> ApplyExtrinsicResult {
                    Executive::apply_extrinsic(extrinsic)
                }

                fn check_inherents(
                    block: Block,
                    data: sp_inherents::InherentData,
                ) -> sp_inherents::CheckInherentsResult {
                    data.check_extrinsics(&block)
                }

                fn finalize_block() -> <Block as BlockT>::Header {
                    Executive::finalize_block()
                }

                fn inherent_extrinsics(data: sp_inherents::InherentData) -> Vec<<Block as BlockT>::Extrinsic> {
                    data.create_extrinsics()
                }
            }

            #[cfg(not(feature = "parachain"))]
            impl sp_consensus_aura::AuraApi<Block, sp_consensus_aura::sr25519::AuthorityId> for Runtime {
                fn authorities() -> Vec<sp_consensus_aura::sr25519::AuthorityId> {
                    Aura::authorities().into_inner()
                }

                fn slot_duration() -> sp_consensus_aura::SlotDuration {
                    sp_consensus_aura::SlotDuration::from_millis(Aura::slot_duration())
                }
            }

            #[cfg(not(feature = "parachain"))]
            impl sp_consensus_grandpa::GrandpaApi<Block> for Runtime {
                fn grandpa_authorities() -> sp_consensus_grandpa::AuthorityList {
                    Grandpa::grandpa_authorities()
                }

                fn current_set_id() -> sp_consensus_grandpa::SetId {
                    Grandpa::current_set_id()
                }

                fn submit_report_equivocation_unsigned_extrinsic(
                    _equivocation_proof: sp_consensus_grandpa::EquivocationProof<
                        <Block as BlockT>::Hash,
                        sp_api::NumberFor<Block>,
                    >,
                    _key_owner_proof: sp_consensus_grandpa::OpaqueKeyOwnershipProof,
                ) -> Option<()> {
                    None
                }

                fn generate_key_ownership_proof(
                    _set_id: sp_consensus_grandpa::SetId,
                    _authority_id: sp_consensus_grandpa::AuthorityId,
                ) -> Option<sp_consensus_grandpa::OpaqueKeyOwnershipProof> {
                    // NOTE: this is the only implementation possible since we've
                    // defined our key owner proof type as a bottom type (i.e. a type
                    // with no values).
                    None
                }
            }

            impl sp_offchain::OffchainWorkerApi<Block> for Runtime {
                fn offchain_worker(header: &<Block as BlockT>::Header) {
                    Executive::offchain_worker(header)
                }
            }

            impl sp_session::SessionKeys<Block> for Runtime {
                fn decode_session_keys(encoded: Vec<u8>) -> Option<Vec<(Vec<u8>, KeyTypeId)>> {
                    opaque::SessionKeys::decode_into_raw_public_keys(&encoded)
                }

                fn generate_session_keys(seed: Option<Vec<u8>>) -> Vec<u8> {
                    opaque::SessionKeys::generate(seed)
                }
            }

            impl sp_transaction_pool::runtime_api::TaggedTransactionQueue<Block> for Runtime {
                fn validate_transaction(
                    source: TransactionSource,
                    tx: <Block as BlockT>::Extrinsic,
                    block_hash: <Block as BlockT>::Hash,
                ) -> TransactionValidity {
                    // Filtered calls should not enter the tx pool as they'll fail if inserted.
                    // If this call is not allowed, we return early.
                    if !<Runtime as frame_system::Config>::BaseCallFilter::contains(&tx.function) {
                        return frame_support::pallet_prelude::InvalidTransaction::Call.into();
                    }

                    Executive::validate_transaction(source, tx, block_hash)
                }
            }

            impl zrml_swaps_runtime_api::SwapsApi<Block, PoolId, AccountId, Balance, MarketId>
            for Runtime
            {
                fn get_spot_price(
                    pool_id: &PoolId,
                    asset_in: &Asset<MarketId>,
                    asset_out: &Asset<MarketId>,
                    with_fees: bool,
                ) -> SerdeWrapper<Balance> {
                    SerdeWrapper(Swaps::get_spot_price(pool_id, asset_in, asset_out, with_fees).ok().unwrap_or(0))
                }

                fn pool_account_id(pool_id: &PoolId) -> AccountId {
                    Swaps::pool_account_id(pool_id)
                }

                fn pool_shares_id(pool_id: PoolId) -> Asset<SerdeWrapper<MarketId>> {
                    Asset::PoolShare(pool_id)
                }
            }

            #[cfg(feature = "try-runtime")]
            impl frame_try_runtime::TryRuntime<Block> for Runtime {
                fn on_runtime_upgrade(checks: UpgradeCheckSelect) -> (Weight, Weight) {
                    let weight = Executive::try_runtime_upgrade(checks).unwrap();
                    (weight, RuntimeBlockWeights::get().max_block)
                }

                fn execute_block(
                    block: Block,
                    state_root_check: bool,
                    signature_check: bool,
                    select: TryStateSelect,
                ) -> Weight {
                    // NOTE: intentional unwrap: we don't want to propagate the error backwards, and want to
                    // have a backtrace here.
                    Executive::try_execute_block(block, state_root_check, signature_check, select).unwrap()
                }
            }

            $($additional_apis)*
        }

        // Check the timestamp and parachain inherents
        #[cfg(feature = "parachain")]
        struct CheckInherents;

        #[cfg(feature = "parachain")]
        impl cumulus_pallet_parachain_system::CheckInherents<Block> for CheckInherents {
            fn check_inherents(
                block: &Block,
                relay_state_proof: &cumulus_pallet_parachain_system::RelayChainStateProof,
            ) -> sp_inherents::CheckInherentsResult {
                let relay_chain_slot = relay_state_proof
                    .read_slot()
                    .expect("Could not read the relay chain slot from the proof");

                let inherent_data =
                    cumulus_primitives_timestamp::InherentDataProvider::from_relay_chain_slot_and_duration(
                        relay_chain_slot,
                        core::time::Duration::from_secs(6),
                    )
                    .create_inherent_data()
                    .expect("Could not create the timestamp inherent data");

                inherent_data.check_extrinsics(block)
            }
        }

        // Nimbus's Executive wrapper allows relay validators to verify the seal digest
        #[cfg(feature = "parachain")]
        cumulus_pallet_parachain_system::register_validate_block! {
            Runtime = Runtime,
            BlockExecutor = pallet_author_inherent::BlockExecutor::<Runtime, Executive>,
            CheckInherents = CheckInherents,
        }
    }
}

#[macro_export]
macro_rules! create_common_benchmark_logic {
    () => {
        #[cfg(feature = "runtime-benchmarks")]
        pub(crate) mod benchmarks {
            pub(crate) mod currencies {
                use super::utils::{lookup_of_account, set_balance};
                use crate::{
                    AccountId, Amount, AssetManager, Balance, CurrencyId, ExistentialDeposit,
                    GetNativeCurrencyId, Runtime,
                };
                use alloc::vec;
                use frame_benchmarking::{account, whitelisted_caller};
                use frame_system::RawOrigin;
                use orml_benchmarking::runtime_benchmarks;
                use orml_traits::MultiCurrency;
                use sp_runtime::traits::UniqueSaturatedInto;
                use zeitgeist_primitives::{constants::BASE, types::Asset};

                const SEED: u32 = 0;
                const NATIVE: CurrencyId = GetNativeCurrencyId::get();
                const ASSET: CurrencyId = Asset::CategoricalOutcome(0, 0);

                runtime_benchmarks! {
                    { Runtime, orml_currencies }

                    // `transfer` non-native currency
                    transfer_non_native_currency {
                        let amount: Balance = 1_000 * BASE;
                        let from: AccountId = whitelisted_caller();
                        set_balance(ASSET, &from, amount);

                        let to: AccountId = account("to", 0, SEED);
                        let to_lookup = lookup_of_account(to.clone());
                    }: transfer(RawOrigin::Signed(from), to_lookup, ASSET, amount)
                    verify {
                        assert_eq!(
                            <AssetManager as MultiCurrency<_>>::total_balance(ASSET, &to),
                            amount,
                        );
                    }

                    // `transfer` native currency and in worst case
                    #[extra]
                    transfer_native_currency_worst_case {
                        let existential_deposit = ExistentialDeposit::get();
                        let amount: Balance = existential_deposit.saturating_mul(1000);
                        let from: AccountId = whitelisted_caller();
                        set_balance(NATIVE, &from, amount);

                        let to: AccountId = account("to", 0, SEED);
                        let to_lookup = lookup_of_account(to.clone());
                    }: transfer(RawOrigin::Signed(from), to_lookup, NATIVE, amount)
                    verify {
                        assert_eq!(
                            <AssetManager as MultiCurrency<_>>::total_balance(NATIVE, &to),
                            amount,
                        );
                    }

                    // `transfer_native_currency` in worst case
                    // * will create the `to` account.
                    // * will kill the `from` account.
                    transfer_native_currency {
                        let existential_deposit = ExistentialDeposit::get();
                        let amount: Balance = existential_deposit.saturating_mul(1000);
                        let from: AccountId = whitelisted_caller();
                        set_balance(NATIVE, &from, amount);

                        let to: AccountId = account("to", 0, SEED);
                        let to_lookup = lookup_of_account(to.clone());
                    }: _(RawOrigin::Signed(from), to_lookup, amount)
                    verify {
                        assert_eq!(
                            <AssetManager as MultiCurrency<_>>::total_balance(NATIVE, &to),
                            amount,
                        );
                    }

                    // `update_balance` for non-native currency
                    update_balance_non_native_currency {
                        let balance: Balance = 2 * BASE;
                        let amount: Amount = balance.unique_saturated_into();
                        let who: AccountId = account("who", 0, SEED);
                        let who_lookup = lookup_of_account(who.clone());
                    }: update_balance(RawOrigin::Root, who_lookup, ASSET, amount)
                    verify {
                        assert_eq!(
                            <AssetManager as MultiCurrency<_>>::total_balance(ASSET, &who),
                            balance,
                        );
                    }

                    // `update_balance` for native currency
                    // * will create the `who` account.
                    update_balance_native_currency_creating {
                        let existential_deposit = ExistentialDeposit::get();
                        let balance: Balance = existential_deposit.saturating_mul(1000);
                        let amount: Amount = balance.unique_saturated_into();
                        let who: AccountId = account("who", 0, SEED);
                        let who_lookup = lookup_of_account(who.clone());
                    }: update_balance(RawOrigin::Root, who_lookup, NATIVE, amount)
                    verify {
                        assert_eq!(
                            <AssetManager as MultiCurrency<_>>::total_balance(NATIVE, &who),
                            balance,
                        );
                    }

                    // `update_balance` for native currency
                    // * will kill the `who` account.
                    update_balance_native_currency_killing {
                        let existential_deposit = ExistentialDeposit::get();
                        let balance: Balance = existential_deposit.saturating_mul(1000);
                        let amount: Amount = balance.unique_saturated_into();
                        let who: AccountId = account("who", 0, SEED);
                        let who_lookup = lookup_of_account(who.clone());
                        set_balance(NATIVE, &who, balance);
                    }: update_balance(RawOrigin::Root, who_lookup, NATIVE, -amount)
                    verify {
                        assert_eq!(
                            <AssetManager as MultiCurrency<_>>::free_balance(NATIVE, &who),
                            0,
                        );
                    }
                }

                #[cfg(test)]
                mod tests {
                    use super::*;
                    use crate::benchmarks::utils::tests::new_test_ext;
                    use orml_benchmarking::impl_benchmark_test_suite;

                    impl_benchmark_test_suite!(new_test_ext(),);
                }
            }

            pub(crate) mod tokens {
                use super::utils::{lookup_of_account, set_balance as update_balance};
                use crate::{AccountId, Balance, CurrencyId, Runtime, Tokens};
                use alloc::vec;
                use frame_benchmarking::{account, whitelisted_caller};
                use frame_system::RawOrigin;
                use orml_benchmarking::runtime_benchmarks;
                use orml_traits::MultiCurrency;
                use zeitgeist_primitives::{constants::BASE, types::Asset};

                const SEED: u32 = 0;
                const ASSET: CurrencyId = Asset::CategoricalOutcome(0, 0);

                runtime_benchmarks! {
                    { Runtime, orml_tokens }

                    transfer {
                        let amount: Balance = BASE;

                        let from: AccountId = whitelisted_caller();
                        update_balance(ASSET, &from, amount);

                        let to: AccountId = account("to", 0, SEED);
                        let to_lookup = lookup_of_account(to.clone());
                    }: _(RawOrigin::Signed(from), to_lookup, ASSET, amount)
                    verify {
                        assert_eq!(<Tokens as MultiCurrency<_>>::total_balance(ASSET, &to), amount);
                    }

                    transfer_all {
                        let amount: Balance = BASE;

                        let from: AccountId = whitelisted_caller();
                        update_balance(ASSET, &from, amount);

                        let to: AccountId = account("to", 0, SEED);
                        let to_lookup = lookup_of_account(to);
                    }: _(RawOrigin::Signed(from.clone()), to_lookup, ASSET, false)
                    verify {
                        assert_eq!(<Tokens as MultiCurrency<_>>::total_balance(ASSET, &from), 0);
                    }

                    transfer_keep_alive {
                        let from: AccountId = whitelisted_caller();
                        update_balance(ASSET, &from, 2 * BASE);

                        let to: AccountId = account("to", 0, SEED);
                        let to_lookup = lookup_of_account(to.clone());
                    }: _(RawOrigin::Signed(from), to_lookup, ASSET, BASE)
                    verify {
                        assert_eq!(<Tokens as MultiCurrency<_>>::total_balance(ASSET, &to), BASE);
                    }

                    force_transfer {
                        let from: AccountId = account("from", 0, SEED);
                        let from_lookup = lookup_of_account(from.clone());
                        update_balance(ASSET, &from, 2 * BASE);

                        let to: AccountId = account("to", 0, SEED);
                        let to_lookup = lookup_of_account(to.clone());
                    }: _(RawOrigin::Root, from_lookup, to_lookup, ASSET, BASE)
                    verify {
                        assert_eq!(<Tokens as MultiCurrency<_>>::total_balance(ASSET, &to), BASE);
                    }

                    set_balance {
                        let who: AccountId = account("who", 0, SEED);
                        let who_lookup = lookup_of_account(who.clone());

                    }: _(RawOrigin::Root, who_lookup, ASSET, BASE, BASE)
                    verify {
                        assert_eq!(
                            <Tokens as MultiCurrency<_>>::total_balance(ASSET, &who),
                            2 * BASE,
                        );
                    }
                }

                #[cfg(test)]
                mod tests {
                    use super::*;
                    use crate::benchmarks::utils::tests::new_test_ext;
                    use orml_benchmarking::impl_benchmark_test_suite;

                    impl_benchmark_test_suite!(new_test_ext(),);
                }
            }

            pub(crate) mod utils {
                use crate::{AccountId, AssetManager, Balance, CurrencyId, Runtime};
                use frame_support::assert_ok;
                use orml_traits::MultiCurrencyExtended;
                use sp_runtime::traits::{SaturatedConversion, StaticLookup};

                pub fn lookup_of_account(
                    who: AccountId,
                ) -> <<Runtime as frame_system::Config>::Lookup as StaticLookup>::Source {
                    <Runtime as frame_system::Config>::Lookup::unlookup(who)
                }

                pub fn set_balance(currency_id: CurrencyId, who: &AccountId, balance: Balance) {
                    assert_ok!(<AssetManager as MultiCurrencyExtended<_>>::update_balance(
                        currency_id,
                        who,
                        balance.saturated_into()
                    ));
                }

                #[cfg(test)]
                pub mod tests {
                    use crate::Runtime;
                    use sp_runtime::BuildStorage;

                    pub fn new_test_ext() -> sp_io::TestExternalities {
                        frame_system::GenesisConfig::<Runtime>::default()
                            .build_storage()
                            .unwrap()
                            .into()
                    }
                }
            }
        }
    };
}

#[macro_export]
macro_rules! create_common_tests {
    () => {
        #[cfg(test)]
        mod common_tests {
            common_runtime::fee_tests!();

            mod dust_removal {
                use crate::*;
                use frame_support::PalletId;
                use sp_runtime::BuildStorage;
                use test_case::test_case;

                #[test_case(AuthorizedPalletId::get(); "authorized")]
                #[test_case(CourtPalletId::get(); "court")]
                #[test_case(PmPalletId::get(); "prediction_markets")]
                #[test_case(SwapsPalletId::get(); "swaps")]
                #[test_case(TreasuryPalletId::get(); "treasury")]
                fn whitelisted_pallet_accounts_dont_get_reaped(pallet_id: PalletId) {
                    let mut t: sp_io::TestExternalities =
                        frame_system::GenesisConfig::<Runtime>::default()
                            .build_storage()
                            .unwrap()
                            .into();
                    t.execute_with(|| {
                        let pallet_main_account: AccountId = pallet_id.into_account_truncating();
                        let pallet_sub_account: AccountId =
                            pallet_id.into_sub_account_truncating(42);
                        assert!(DustRemovalWhitelist::contains(&pallet_main_account));
                        assert!(DustRemovalWhitelist::contains(&pallet_sub_account));
                    });
                }

                #[test]
                fn non_whitelisted_accounts_get_reaped() {
                    let mut t: sp_io::TestExternalities =
                        frame_system::GenesisConfig::<Runtime>::default()
                            .build_storage()
                            .unwrap()
                            .into();
                    t.execute_with(|| {
                        let not_whitelisted = AccountId::from([0u8; 32]);
                        assert!(!DustRemovalWhitelist::contains(&not_whitelisted))
                    });
                }
            }
        }
    };
}<|MERGE_RESOLUTION|>--- conflicted
+++ resolved
@@ -86,110 +86,13 @@
             generic, DispatchError, DispatchResult, RuntimeDebug, SaturatedConversion,
         };
         use zeitgeist_primitives::traits::{DeployPoolApi, DistributeFees, MarketCommonsPalletApi};
-<<<<<<< HEAD
-=======
         use zrml_market_commons::migrations::MigrateDisputeMechanism;
->>>>>>> 6133ceb8
 
         pub type Block = generic::Block<Header, UncheckedExtrinsic>;
 
         type Address = sp_runtime::MultiAddress<AccountId, ()>;
 
-<<<<<<< HEAD
-        struct FixStorageVersions;
-
-        impl OnRuntimeUpgrade for FixStorageVersions {
-            fn on_runtime_upgrade() -> frame_support::weights::Weight {
-                log::info!("FixStorageVersions: Starting...");
-                StorageVersion::new(4).put::<AdvisoryCommittee>();
-                StorageVersion::new(4).put::<AdvisoryCommitteeMembership>();
-                StorageVersion::new(1).put::<Balances>();
-                StorageVersion::new(4).put::<Council>();
-                StorageVersion::new(4).put::<CouncilMembership>();
-                StorageVersion::new(4).put::<TechnicalCommittee>();
-                StorageVersion::new(4).put::<TechnicalCommitteeMembership>();
-                StorageVersion::new(4).put::<Bounties>();
-                StorageVersion::new(15).put::<Contracts>();
-                log::info!("FixStorageVersions: Done!");
-                <Runtime as frame_system::Config>::DbWeight::get().writes(9)
-            }
-
-            #[cfg(feature = "try-runtime")]
-            fn pre_upgrade() -> Result<Vec<u8>, DispatchError> {
-                Ok(vec![])
-            }
-
-            #[cfg(feature = "try-runtime")]
-            fn post_upgrade(_: Vec<u8>) -> Result<(), DispatchError> {
-                Ok(())
-            }
-        }
-
-        type TrieId = BoundedVec<u8, ConstU32<128>>;
-
-        // `ContractInfo` struct that we need for `ClearContractsChildTries` but pallet-contracts
-        // doesn't expose publicly.
-        #[derive(Encode, Decode, Clone, PartialEq, Eq, RuntimeDebug, TypeInfo, MaxEncodedLen)]
-        pub struct ContractInfo {
-            pub trie_id: TrieId,
-            pub code_hash: <Runtime as frame_system::Config>::Hash,
-            pub storage_bytes: u32,
-            pub storage_items: u32,
-            pub storage_byte_deposit: Balance,
-            pub storage_item_deposit: Balance,
-            pub storage_base_deposit: Balance,
-        }
-
-        struct ClearContractsChildTries;
-
-        impl OnRuntimeUpgrade for ClearContractsChildTries {
-            fn on_runtime_upgrade() -> frame_support::weights::Weight {
-                log::info!("ClearContractsChildTries: Starting...");
-                let mut total_reads = 0u64;
-                let mut total_writes = 0u64;
-                for (_, contract_info) in storage_key_iter::<AccountId, ContractInfo, Twox64Concat>(
-                    b"Contracts",
-                    b"ContractInfoOf",
-                ) {
-                    let trie_id = contract_info.trie_id;
-                    let inner_trie_id = trie_id.into_inner();
-                    let child_info = ChildInfo::new_default(&inner_trie_id);
-                    let multi_removal_result = child::clear_storage(&child_info, None, None);
-                    let writes = multi_removal_result.loops as u64;
-                    log::info!(
-                        "ClearContractsChildTries: Cleared trie {:?} in {:?} loops",
-                        inner_trie_id,
-                        writes
-                    );
-                    total_reads = total_reads.saturating_add(1);
-                    total_writes = total_writes.saturating_add(writes);
-                }
-                log::info!("ClearContractsChildTries: Done!");
-                <Runtime as frame_system::Config>::DbWeight::get()
-                    .reads_writes(total_reads, total_writes)
-            }
-
-            #[cfg(feature = "try-runtime")]
-            fn pre_upgrade() -> Result<Vec<u8>, DispatchError> {
-                Ok(vec![])
-            }
-
-            #[cfg(feature = "try-runtime")]
-            fn post_upgrade(_: Vec<u8>) -> Result<(), DispatchError> {
-                Ok(())
-            }
-        }
-
-        parameter_types! {
-            pub const ContractsPalletStr: &'static str = "Contracts";
-        }
-
-        type ResetContracts = RemovePallet<ContractsPalletStr, RocksDbWeight>;
-
-        type Migrations = (ClearContractsChildTries, ResetContracts, FixStorageVersions);
-=======
         type Migrations = (MigrateDisputeMechanism<Runtime>);
->>>>>>> 6133ceb8
 
         pub type Executive = frame_executive::Executive<
             Runtime,
@@ -1316,10 +1219,6 @@
             type AssetManager = AssetManager;
             #[cfg(feature = "parachain")]
             type AssetRegistry = AssetRegistry;
-<<<<<<< HEAD
-            type SimpleDisputes = SimpleDisputes;
-=======
->>>>>>> 6133ceb8
             type Slash = Treasury;
             type ValidityBond = ValidityBond;
             type WeightInfo = zrml_prediction_markets::weights::WeightInfo<Runtime>;
