// Copyright 2021-2022 Zeitgeist PM LLC.
// Copyright 2019-2020 Parity Technologies (UK) Ltd.
//
// This file is part of Zeitgeist.
//
// Zeitgeist is free software: you can redistribute it and/or modify it
// under the terms of the GNU General Public License as published by the
// Free Software Foundation, either version 3 of the License, or (at
// your option) any later version.
//
// Zeitgeist is distributed in the hope that it will be useful, but
// WITHOUT ANY WARRANTY; without even the implied warranty of
// MERCHANTABILITY or FITNESS FOR A PARTICULAR PURPOSE. See the GNU
// General Public License for more details.
//
// You should have received a copy of the GNU General Public License
// along with Zeitgeist. If not, see <https://www.gnu.org/licenses/>.
//
// This file incorporates work covered by the following copyright and
// permission notice:
//
//     Copyright (C) 2020-2022 Acala Foundation.
//     SPDX-License-Identifier: GPL-3.0-or-later WITH Classpath-exception-2.0
//
//     This program is free software: you can redistribute it and/or modify
//     it under the terms of the GNU General Public License as published by
//     the Free Software Foundation, either version 3 of the License, or
//     (at your option) any later version.
//
//     This program is distributed in the hope that it will be useful,
//     but WITHOUT ANY WARRANTY; without even the implied warranty of
//     MERCHANTABILITY or FITNESS FOR A PARTICULAR PURPOSE. See the
//     GNU General Public License for more details.
//
//     You should have received a copy of the GNU General Public License
//     along with this program. If not, see <https://www.gnu.org/licenses/>.

#![cfg_attr(not(feature = "std"), no_std)]
#![recursion_limit = "256"]
#![allow(clippy::crate_in_macro_def)]

pub mod weights;

#[macro_export]
macro_rules! decl_common_types {
    {} => {
        use sp_runtime::generic;
        use frame_support::traits::{Currency, Imbalance, OnUnbalanced};

        pub type Block = generic::Block<Header, UncheckedExtrinsic>;

        type Address = sp_runtime::MultiAddress<AccountId, ()>;

        #[cfg(feature = "parachain")]
        pub type Executive = frame_executive::Executive<
            Runtime,
            Block,
            frame_system::ChainContext<Runtime>,
            Runtime,
            AllPalletsWithSystem,
            (
                pallet_author_mapping::migrations::AddKeysToRegistrationInfo<Runtime>,
                pallet_author_mapping::migrations::AddAccountIdToNimbusLookup<Runtime>,
                pallet_parachain_staking::migrations::SplitDelegatorStateIntoDelegationScheduledRequests<Runtime>,
                zrml_prediction_markets::migrations::UpdateMarketsForDeadlines<Runtime>,
                zrml_prediction_markets::migrations::MigrateMarketIdsPerBlockStorage<Runtime>,
            )
        >;

        #[cfg(not(feature = "parachain"))]
        pub type Executive = frame_executive::Executive<
            Runtime,
            Block,
            frame_system::ChainContext<Runtime>,
            Runtime,
            AllPalletsWithSystem,
<<<<<<< HEAD
            zrml_prediction_markets::migrations::TransformScalarMarketsToFixedPoint<Runtime>,
=======
            (
                zrml_prediction_markets::migrations::UpdateMarketsForDeadlines<Runtime>,
                zrml_prediction_markets::migrations::MigrateMarketIdsPerBlockStorage<Runtime>,
            )
>>>>>>> 50339918
        >;

        pub type Header = generic::Header<BlockNumber, BlakeTwo256>;
        pub(crate) type NodeBlock = generic::Block<Header, sp_runtime::OpaqueExtrinsic>;
        type RikiddoSigmoidFeeMarketVolumeEma = zrml_rikiddo::Instance1;
        pub type SignedExtra = (
            CheckNonZeroSender<Runtime>,
            CheckSpecVersion<Runtime>,
            CheckTxVersion<Runtime>,
            CheckGenesis<Runtime>,
            CheckEra<Runtime>,
            CheckNonce<Runtime>,
            CheckWeight<Runtime>,
            ChargeTransactionPayment<Runtime>,
        );
        pub type SignedPayload = generic::SignedPayload<Call, SignedExtra>;
        pub type UncheckedExtrinsic = generic::UncheckedExtrinsic<Address, Call, Signature, SignedExtra>;

        // Governance
        type AdvisoryCommitteeInstance = pallet_collective::Instance1;
        type AdvisoryCommitteeMembershipInstance = pallet_membership::Instance1;
        type CouncilInstance = pallet_collective::Instance2;
        type CouncilMembershipInstance = pallet_membership::Instance2;
        type TechnicalCommitteeInstance = pallet_collective::Instance3;
        type TechnicalCommitteeMembershipInstance = pallet_membership::Instance3;

        // Council vote proportions
        // At least 50%
        type EnsureRootOrHalfCouncil =
            EnsureOneOf<EnsureRoot<AccountId>, EnsureProportionAtLeast<AccountId, CouncilInstance, 1, 2>>;

        // At least 66%
        type EnsureRootOrTwoThirdsCouncil =
            EnsureOneOf<EnsureRoot<AccountId>, EnsureProportionAtLeast<AccountId, CouncilInstance, 2, 3>>;

        // At least 75%
        type EnsureRootOrThreeFourthsCouncil =
            EnsureOneOf<EnsureRoot<AccountId>, EnsureProportionAtLeast<AccountId, CouncilInstance, 3, 4>>;

        // At least 100%
        type EnsureRootOrAllCouncil =
            EnsureOneOf<EnsureRoot<AccountId>, EnsureProportionAtLeast<AccountId, CouncilInstance, 1, 1>>;

        // Technical committee vote proportions
        // At least 50%
        #[cfg(feature = "parachain")]
        type EnsureRootOrHalfTechnicalCommittee = EnsureOneOf<
            EnsureRoot<AccountId>,
            EnsureProportionAtLeast<AccountId, TechnicalCommitteeInstance, 1, 2>,
        >;

        // At least 66%
        type EnsureRootOrTwoThirdsTechnicalCommittee = EnsureOneOf<
            EnsureRoot<AccountId>,
            EnsureProportionAtLeast<AccountId, TechnicalCommitteeInstance, 2, 3>,
        >;

        // At least 100%
        type EnsureRootOrAllTechnicalCommittee = EnsureOneOf<
            EnsureRoot<AccountId>,
            EnsureProportionAtLeast<AccountId, TechnicalCommitteeInstance, 1, 1>,
        >;

        // Advisory committee vote proportions
        // At least 50%
        type EnsureRootOrHalfAdvisoryCommittee = EnsureOneOf<
            EnsureRoot<AccountId>,
            EnsureProportionAtLeast<AccountId, AdvisoryCommitteeInstance, 1, 2>,
        >;

        // Technical committee vote proportions
        // At least 66%
        type EnsureRootOrTwoThirdsAdvisoryCommittee = EnsureOneOf<
            EnsureRoot<AccountId>,
            EnsureProportionAtLeast<AccountId, AdvisoryCommitteeInstance, 2, 3>,
        >;

        // At least 100%
        type EnsureRootOrAllAdvisoryCommittee = EnsureOneOf<
            EnsureRoot<AccountId>,
            EnsureProportionAtLeast<AccountId, AdvisoryCommitteeInstance, 1, 1>,
        >;

        #[cfg(feature = "std")]
        pub fn native_version() -> NativeVersion {
            NativeVersion { runtime_version: VERSION, can_author_with: Default::default() }
        }

        // Accounts protected from being deleted due to a too low amount of funds.
        pub struct DustRemovalWhitelist;

        impl Contains<AccountId> for DustRemovalWhitelist
        where
            frame_support::PalletId: AccountIdConversion<AccountId>,
        {
            fn contains(ai: &AccountId) -> bool {
                let pallets = vec![
                    AuthorizedPalletId::get(),
                    CourtPalletId::get(),
                    LiquidityMiningPalletId::get(),
                    PmPalletId::get(),
                    SimpleDisputesPalletId::get(),
                    SwapsPalletId::get(),
                ];

                if let Some(pallet_id) = frame_support::PalletId::try_from_sub_account::<u128>(ai) {
                    return pallets.contains(&pallet_id.0);
                }

                for pallet_id in pallets {
                    let pallet_acc: AccountId = pallet_id.into_account_truncating();

                    if pallet_acc == *ai {
                        return true;
                    }
                }

                false
            }
        }

        pub struct DealWithFees;

        type NegativeImbalance = <Balances as Currency<AccountId>>::NegativeImbalance;
        impl OnUnbalanced<NegativeImbalance> for DealWithFees
        {
            fn on_unbalanceds<B>(mut fees_then_tips: impl Iterator<Item = NegativeImbalance>) {
                if let Some(mut fees) = fees_then_tips.next() {
                    if let Some(tips) = fees_then_tips.next() {
                        tips.merge_into(&mut fees);
                    }
                    let mut split = fees.ration(
                        FEES_AND_TIPS_TREASURY_PERCENTAGE,
                        FEES_AND_TIPS_BURN_PERCENTAGE,
                    );
                    Treasury::on_unbalanced(split.0);
                }
            }
        }

        pub mod opaque {
            //! Opaque types. These are used by the CLI to instantiate machinery that don't need to know
            //! the specifics of the runtime. They can then be made to be agnostic over specific formats
            //! of data like extrinsics, allowing for them to continue syncing the network through upgrades
            //! to even the core data structures.

            use super::Header;
            use alloc::vec::Vec;
            use sp_runtime::{generic, impl_opaque_keys};

            pub type Block = generic::Block<Header, sp_runtime::OpaqueExtrinsic>;

            #[cfg(feature = "parachain")]
            impl_opaque_keys! {
                pub struct SessionKeys {
                    pub nimbus: crate::AuthorInherent,
                    pub vrf: session_keys_primitives::VrfSessionKey,
                }
            }

            #[cfg(not(feature = "parachain"))]
            impl_opaque_keys! {
                pub struct SessionKeys {
                    pub aura: crate::Aura,
                    pub grandpa: crate::Grandpa,
                }
            }
        }
    }
}

// Construct runtime
#[macro_export]
macro_rules! create_runtime {
    ($($additional_pallets:tt)*) => {
        use alloc::{boxed::Box, vec::Vec};
        // Pallets are enumerated based on the dependency graph.
        //
        // For example, `PredictionMarkets` is pĺaced after `SimpleDisputes` because
        // `PredictionMarkets` depends on `SimpleDisputes`.

        construct_runtime!(
            pub enum Runtime where
                Block = crate::Block,
                NodeBlock = crate::NodeBlock,
                UncheckedExtrinsic = crate::UncheckedExtrinsic,
            {
                // System
                System: frame_system::{Call, Config, Event<T>, Pallet, Storage} = 0,
                Timestamp: pallet_timestamp::{Call, Pallet, Storage, Inherent} = 1,
                RandomnessCollectiveFlip: pallet_randomness_collective_flip::{Pallet, Storage} = 2,
                Scheduler: pallet_scheduler::{Pallet, Call, Storage, Event<T>} = 3,
                Preimage: pallet_preimage::{Pallet, Call, Storage, Event<T>} = 4,

                // Money
                Balances: pallet_balances::{Call, Config<T>, Event<T>, Pallet, Storage} = 10,
                TransactionPayment: pallet_transaction_payment::{Config, Pallet, Storage} = 11,
                Treasury: pallet_treasury::{Call, Config, Event<T>, Pallet, Storage} = 12,
                Vesting: pallet_vesting::{Call, Config<T>, Event<T>, Pallet, Storage} = 13,
                MultiSig: pallet_multisig::{Call, Event<T>, Pallet, Storage} = 14,
                Bounties: pallet_bounties::{Call, Event<T>, Pallet, Storage} =  15,

                // Governance
                Democracy: pallet_democracy::{Pallet, Call, Storage, Config<T>, Event<T>} = 20,
                AdvisoryCommittee: pallet_collective::<Instance1>::{Call, Config<T>, Event<T>, Origin<T>, Pallet, Storage} = 21,
                AdvisoryCommitteeMembership: pallet_membership::<Instance1>::{Call, Config<T>, Event<T>, Pallet, Storage} = 22,
                Council: pallet_collective::<Instance2>::{Call, Config<T>, Event<T>, Origin<T>, Pallet, Storage} = 23,
                CouncilMembership: pallet_membership::<Instance2>::{Call, Config<T>, Event<T>, Pallet, Storage} = 24,
                TechnicalCommittee: pallet_collective::<Instance3>::{Call, Config<T>, Event<T>, Origin<T>, Pallet, Storage} = 25,
                TechnicalCommitteeMembership: pallet_membership::<Instance3>::{Call, Config<T>, Event<T>, Pallet, Storage} = 26,

                // Other Parity pallets
                Identity: pallet_identity::{Call, Event<T>, Pallet, Storage} = 30,
                Utility: pallet_utility::{Call, Event, Pallet, Storage} = 31,
                Proxy: pallet_proxy::{Call, Event<T>, Pallet, Storage} = 32,

                // Third-party
                AssetManager: orml_currencies::{Call, Pallet, Storage} = 40,
                Tokens: orml_tokens::{Config<T>, Event<T>, Pallet, Storage} = 41,

                // Zeitgeist
                MarketCommons: zrml_market_commons::{Pallet, Storage} = 50,
                Authorized: zrml_authorized::{Call, Event<T>, Pallet, Storage} = 51,
                Court: zrml_court::{Call, Event<T>, Pallet, Storage} = 52,
                LiquidityMining: zrml_liquidity_mining::{Call, Config<T>, Event<T>, Pallet, Storage} = 53,
                RikiddoSigmoidFeeMarketEma: zrml_rikiddo::<Instance1>::{Pallet, Storage} = 54,
                SimpleDisputes: zrml_simple_disputes::{Event<T>, Pallet, Storage} = 55,
                Swaps: zrml_swaps::{Call, Event<T>, Pallet, Storage} = 56,
                PredictionMarkets: zrml_prediction_markets::{Call, Event<T>, Pallet, Storage} = 57,
                Styx: zrml_styx::{Call, Event<T>, Pallet, Storage} = 58,

                $($additional_pallets)*
            }
        );
    }
}

#[macro_export]
macro_rules! create_runtime_with_additional_pallets {
    ($($additional_pallets:tt)*) => {
        #[cfg(feature = "parachain")]
        create_runtime!(
            // System
            ParachainSystem: cumulus_pallet_parachain_system::{Call, Config, Event<T>, Inherent, Pallet, Storage, ValidateUnsigned} = 100,
            ParachainInfo: parachain_info::{Config, Pallet, Storage} = 101,

            // Consensus
            ParachainStaking: pallet_parachain_staking::{Call, Config<T>, Event<T>, Pallet, Storage} = 110,
            AuthorInherent: pallet_author_inherent::{Call, Inherent, Pallet, Storage} = 111,
            AuthorFilter: pallet_author_slot_filter::{Call, Config, Event, Pallet, Storage} = 112,
            AuthorMapping: pallet_author_mapping::{Call, Config<T>, Event<T>, Pallet, Storage} = 113,

            // XCM
            CumulusXcm: cumulus_pallet_xcm::{Event<T>, Origin, Pallet} = 120,
            DmpQueue: cumulus_pallet_dmp_queue::{Call, Event<T>, Pallet, Storage} = 121,
            PolkadotXcm: pallet_xcm::{Call, Config, Event<T>, Origin, Pallet, Storage} = 122,
            XcmpQueue: cumulus_pallet_xcmp_queue::{Call, Event<T>, Pallet, Storage} = 123,

            // Third-party
            Crowdloan: pallet_crowdloan_rewards::{Call, Config<T>, Event<T>, Pallet, Storage} = 130,

            // Others
            $($additional_pallets)*
        );

        #[cfg(not(feature = "parachain"))]
        create_runtime!(
            // Consensus
            Aura: pallet_aura::{Config<T>, Pallet, Storage} = 100,
            Grandpa: pallet_grandpa::{Call, Config, Event, Pallet, Storage} = 101,

            // Others
            $($additional_pallets)*
        );
    }
}

#[macro_export]
macro_rules! impl_config_traits {
    {} => {
        use common_runtime::weights;

        // Configure Pallets
        #[cfg(feature = "parachain")]
        impl cumulus_pallet_dmp_queue::Config for Runtime {
            type Event = Event;
            type ExecuteOverweightOrigin = EnsureRootOrHalfTechnicalCommittee;
            type XcmExecutor = xcm_executor::XcmExecutor<XcmConfig>;
        }

        #[cfg(feature = "parachain")]
        impl cumulus_pallet_parachain_system::Config for Runtime {
            type DmpMessageHandler = DmpQueue;
            type Event = Event;
            type OnSystemEvent = ();
            type OutboundXcmpMessageSource = XcmpQueue;
            type ReservedDmpWeight = crate::parachain_params::ReservedDmpWeight;
            type ReservedXcmpWeight = crate::parachain_params::ReservedXcmpWeight;
            type SelfParaId = parachain_info::Pallet<Runtime>;
            type XcmpMessageHandler = XcmpQueue;
        }

        #[cfg(feature = "parachain")]
        impl cumulus_pallet_xcm::Config for Runtime {
            type Event = Event;
            type XcmExecutor = xcm_executor::XcmExecutor<XcmConfig>;
        }

        #[cfg(feature = "parachain")]
        impl cumulus_pallet_xcmp_queue::Config for Runtime {
            type ChannelInfo = ParachainSystem;
            type ControllerOrigin = EnsureRootOrTwoThirdsTechnicalCommittee;
            type ControllerOriginConverter = XcmOriginToTransactDispatchOrigin;
            type Event = Event;
            type ExecuteOverweightOrigin = EnsureRootOrHalfTechnicalCommittee;
            type VersionWrapper = ();
            type WeightInfo = weights::cumulus_pallet_xcmp_queue::WeightInfo<Runtime>;
            type XcmExecutor = xcm_executor::XcmExecutor<XcmConfig>;
        }

        impl frame_system::Config for Runtime {
            type AccountData = pallet_balances::AccountData<Balance>;
            type AccountId = AccountId;
            type BaseCallFilter = IsCallable;
            type BlockHashCount = BlockHashCount;
            type BlockLength = RuntimeBlockLength;
            type BlockNumber = BlockNumber;
            type BlockWeights = RuntimeBlockWeights;
            type Call = Call;
            type DbWeight = RocksDbWeight;
            type Event = Event;
            type Hash = Hash;
            type Hashing = BlakeTwo256;
            type Header = generic::Header<BlockNumber, BlakeTwo256>;
            type Index = Index;
            type Lookup = AccountIdLookup<AccountId, ()>;
            type MaxConsumers = ConstU32<16>;
            type OnKilledAccount = ();
            type OnNewAccount = ();
            #[cfg(feature = "parachain")]
            type OnSetCode = cumulus_pallet_parachain_system::ParachainSetCode<Self>;
            #[cfg(not(feature = "parachain"))]
            type OnSetCode = ();
            type Origin = Origin;
            type PalletInfo = PalletInfo;
            type SS58Prefix = SS58Prefix;
            type SystemWeightInfo = weights::frame_system::WeightInfo<Runtime>;
            type Version = Version;
        }

        #[cfg(not(feature = "parachain"))]
        impl pallet_aura::Config for Runtime {
            type AuthorityId = sp_consensus_aura::sr25519::AuthorityId;
            type DisabledValidators = ();
            type MaxAuthorities = MaxAuthorities;
        }

        #[cfg(feature = "parachain")]
        impl pallet_author_inherent::Config for Runtime {
            type AccountLookup = AuthorMapping;
            type CanAuthor = AuthorFilter;
            type EventHandler = ParachainStaking;
            type SlotBeacon = cumulus_pallet_parachain_system::RelaychainBlockNumberProvider<Self>;
            type WeightInfo = weights::pallet_author_inherent::WeightInfo<Runtime>;
        }

        #[cfg(feature = "parachain")]
        impl pallet_author_mapping::Config for Runtime {
            type DepositAmount = CollatorDeposit;
            type DepositCurrency = Balances;
            type Event = Event;
            type Keys = session_keys_primitives::VrfId;
            type WeightInfo = weights::pallet_author_mapping::WeightInfo<Runtime>;
        }

        #[cfg(feature = "parachain")]
        impl pallet_author_slot_filter::Config for Runtime {
            type Event = Event;
            type RandomnessSource = RandomnessCollectiveFlip;
            type PotentialAuthors = ParachainStaking;
            type WeightInfo = weights::pallet_author_slot_filter::WeightInfo<Runtime>;
        }

        #[cfg(not(feature = "parachain"))]
        impl pallet_grandpa::Config for Runtime {
            type Event = Event;
            type Call = Call;
            type KeyOwnerProofSystem = ();
            type KeyOwnerProof =
                <Self::KeyOwnerProofSystem as frame_support::traits::KeyOwnerProofSystem<(
                    KeyTypeId,
                    pallet_grandpa::AuthorityId,
                )>>::Proof;
            type KeyOwnerIdentification =
                <Self::KeyOwnerProofSystem as frame_support::traits::KeyOwnerProofSystem<(
                    KeyTypeId,
                    pallet_grandpa::AuthorityId,
                )>>::IdentificationTuple;
            type HandleEquivocation = ();
            type MaxAuthorities = MaxAuthorities;
            // Currently the benchmark does yield an invalid weight implementation
            // type WeightInfo = weights::pallet_grandpa::WeightInfo<Runtime>;
            type WeightInfo = ();
        }

        #[cfg(feature = "parachain")]
        impl pallet_xcm::Config for Runtime {
            type Event = Event;
            type SendXcmOrigin = EnsureXcmOrigin<Origin, LocalOriginToLocation>;
            type XcmRouter = XcmRouter;
            type ExecuteXcmOrigin = EnsureXcmOrigin<Origin, LocalOriginToLocation>;
            type XcmExecuteFilter = Nothing;
            // ^ Disable dispatchable execute on the XCM pallet.
            // Needs to be `Everything` for local testing.
            type XcmExecutor = xcm_executor::XcmExecutor<XcmConfig>;
            type XcmTeleportFilter = Everything;
            type XcmReserveTransferFilter = Nothing;
            type Weigher = FixedWeightBounds<UnitWeightCost, Call, MaxInstructions>;
            type LocationInverter = LocationInverter<Ancestry>;
            type Origin = Origin;
            type Call = Call;

            const VERSION_DISCOVERY_QUEUE_SIZE: u32 = 100;
            // ^ Override for AdvertisedXcmVersion default
            type AdvertisedXcmVersion = pallet_xcm::CurrentXcmVersion;
        }

        #[cfg(feature = "parachain")]
        impl pallet_parachain_staking::Config for Runtime {
            type CandidateBondLessDelay = CandidateBondLessDelay;
            type Currency = Balances;
            type DefaultBlocksPerRound = DefaultBlocksPerRound;
            type DefaultCollatorCommission = DefaultCollatorCommission;
            type DefaultParachainBondReservePercent = DefaultParachainBondReservePercent;
            type DelegationBondLessDelay = DelegationBondLessDelay;
            type Event = Event;
            type LeaveCandidatesDelay = LeaveCandidatesDelay;
            type LeaveDelegatorsDelay = LeaveDelegatorsDelay;
            type MaxBottomDelegationsPerCandidate = MaxBottomDelegationsPerCandidate;
            type MaxTopDelegationsPerCandidate = MaxTopDelegationsPerCandidate;
            type MaxDelegationsPerDelegator = MaxDelegationsPerDelegator;
            type MinBlocksPerRound = MinBlocksPerRound;
            type MinCandidateStk = MinCollatorStk;
            type MinCollatorStk = MinCollatorStk;
            type MinDelegation = MinDelegatorStk;
            type MinDelegatorStk = MinDelegatorStk;
            type MinSelectedCandidates = MinSelectedCandidates;
            type MonetaryGovernanceOrigin = EnsureRoot<AccountId>;
            type OnCollatorPayout = ();
            type OnNewRound = ();
            type RevokeDelegationDelay = RevokeDelegationDelay;
            type RewardPaymentDelay = RewardPaymentDelay;
            type WeightInfo = weights::pallet_parachain_staking::WeightInfo<Runtime>;
        }

        impl orml_currencies::Config for Runtime {
            type GetNativeCurrencyId = GetNativeCurrencyId;
            type MultiCurrency = Tokens;
            type NativeCurrency = BasicCurrencyAdapter<Runtime, Balances>;
            type WeightInfo = weights::orml_currencies::WeightInfo<Runtime>;
        }

        impl orml_tokens::Config for Runtime {
            type Amount = Amount;
            type Balance = Balance;
            type CurrencyId = CurrencyId;
            type DustRemovalWhitelist = DustRemovalWhitelist;
            type Event = Event;
            type ExistentialDeposits = ExistentialDeposits;
            type MaxLocks = MaxLocks;
            type MaxReserves = MaxReserves;
            type OnDust = orml_tokens::TransferDust<Runtime, DustAccount>;
            type ReserveIdentifier = [u8; 8];
            type WeightInfo = weights::orml_tokens::WeightInfo<Runtime>;
        }

        #[cfg(feature = "parachain")]
        impl pallet_crowdloan_rewards::Config for Runtime {
            type Event = Event;
            type InitializationPayment = InitializationPayment;
            type Initialized = Initialized;
            type MaxInitContributors = MaxInitContributorsBatchSizes;
            type MinimumReward = MinimumReward;
            type RelayChainAccountId = AccountId;
            type RewardCurrency = Balances;
            type RewardAddressAssociateOrigin = EnsureSigned<Self::AccountId>;
            type RewardAddressChangeOrigin = frame_system::EnsureSigned<Self::AccountId>;
            type RewardAddressRelayVoteThreshold = RelaySignaturesThreshold;
            type SignatureNetworkIdentifier = SignatureNetworkIdentifier;
            type VestingBlockNumber = cumulus_primitives_core::relay_chain::BlockNumber;
            type VestingBlockProvider =
                cumulus_pallet_parachain_system::RelaychainBlockNumberProvider<Self>;
            type WeightInfo = pallet_crowdloan_rewards::weights::SubstrateWeight<Runtime>;
        }

        impl pallet_balances::Config for Runtime {
            type AccountStore = System;
            type Balance = Balance;
            type DustRemoval = ();
            type Event = Event;
            type ExistentialDeposit = ExistentialDeposit;
            type MaxLocks = MaxLocks;
            type MaxReserves = MaxReserves;
            type ReserveIdentifier = [u8; 8];
            type WeightInfo = pallet_balances::weights::SubstrateWeight<Runtime>; // weights::pallet_balances::WeightInfo<Runtime>;
        }

        impl pallet_collective::Config<AdvisoryCommitteeInstance> for Runtime {
            type DefaultVote = PrimeDefaultVote;
            type Event = Event;
            type MaxMembers = AdvisoryCommitteeMaxMembers;
            type MaxProposals = AdvisoryCommitteeMaxProposals;
            type MotionDuration = AdvisoryCommitteeMotionDuration;
            type Origin = Origin;
            type Proposal = Call;
            type WeightInfo = weights::pallet_collective::WeightInfo<Runtime>;
        }

        impl pallet_collective::Config<CouncilInstance> for Runtime {
            type DefaultVote = PrimeDefaultVote;
            type Event = Event;
            type MaxMembers = CouncilMaxMembers;
            type MaxProposals = CouncilMaxProposals;
            type MotionDuration = CouncilMotionDuration;
            type Origin = Origin;
            type Proposal = Call;
            type WeightInfo = weights::pallet_collective::WeightInfo<Runtime>;
        }

        impl pallet_collective::Config<TechnicalCommitteeInstance> for Runtime {
            type DefaultVote = PrimeDefaultVote;
            type Event = Event;
            type MaxMembers = TechnicalCommitteeMaxMembers;
            type MaxProposals = TechnicalCommitteeMaxProposals;
            type MotionDuration = TechnicalCommitteeMotionDuration;
            type Origin = Origin;
            type Proposal = Call;
            type WeightInfo = weights::pallet_collective::WeightInfo<Runtime>;
        }

        impl pallet_democracy::Config for Runtime {
            type Proposal = Call;
            type Event = Event;
            type Currency = Balances;
            type EnactmentPeriod = EnactmentPeriod;
            type LaunchPeriod = LaunchPeriod;
            type VotingPeriod = VotingPeriod;
            type VoteLockingPeriod = VoteLockingPeriod;
            type MinimumDeposit = MinimumDeposit;
            /// Origin that can decide what their next motion is.
            type ExternalOrigin = EnsureRootOrHalfCouncil;
            /// Origin that can have the next scheduled referendum be a straight majority-carries vote.
            type ExternalMajorityOrigin = EnsureRootOrHalfCouncil;
            /// Origina that can have the next scheduled referendum be a straight default-carries
            /// (NTB) vote.
            type ExternalDefaultOrigin = EnsureRootOrAllCouncil;
            /// Origin that can have an ExternalMajority/ExternalDefault vote
            /// be tabled immediately and with a shorter voting/enactment period.
            type FastTrackOrigin = EnsureRootOrTwoThirdsTechnicalCommittee;
            /// Origin from which the next majority-carries (or more permissive) referendum may be tabled
            /// to vote immediately and asynchronously in a similar manner to the emergency origin.
            type InstantOrigin = EnsureRootOrAllTechnicalCommittee;
            type InstantAllowed = InstantAllowed;
            type FastTrackVotingPeriod = FastTrackVotingPeriod;
            /// Origin from which any referendum may be cancelled in an emergency.
            type CancellationOrigin = EnsureRootOrThreeFourthsCouncil;
            /// Origin from which proposals may be blacklisted.
            type BlacklistOrigin = EnsureRootOrAllCouncil;
            /// Origin from which a proposal may be cancelled and its backers slashed.
            type CancelProposalOrigin = EnsureRootOrAllTechnicalCommittee;
            /// Origin for anyone able to veto proposals.
            type VetoOrigin = pallet_collective::EnsureMember<AccountId, TechnicalCommitteeInstance>;
            type CooloffPeriod = CooloffPeriod;
            type PreimageByteDeposit = PreimageByteDeposit;
            type OperationalPreimageOrigin = pallet_collective::EnsureMember<AccountId, CouncilInstance>;
            type Slash = Treasury;
            type Scheduler = Scheduler;
            type PalletsOrigin = OriginCaller;
            type MaxVotes = MaxVotes;
            type WeightInfo = weights::pallet_democracy::WeightInfo<Runtime>;
            type MaxProposals = MaxProposals;
        }

        impl pallet_identity::Config for Runtime {
            type BasicDeposit = BasicDeposit;
            type Currency = Balances;
            type Event = Event;
            type FieldDeposit = FieldDeposit;
            type ForceOrigin = EnsureRootOrTwoThirdsAdvisoryCommittee;
            type MaxAdditionalFields = MaxAdditionalFields;
            type MaxRegistrars = MaxRegistrars;
            type MaxSubAccounts = MaxSubAccounts;
            type RegistrarOrigin = EnsureRootOrHalfCouncil;
            type Slashed = Treasury;
            type SubAccountDeposit = SubAccountDeposit;
            type WeightInfo = weights::pallet_identity::WeightInfo<Runtime>;
        }

        impl pallet_membership::Config<AdvisoryCommitteeMembershipInstance> for Runtime {
            type AddOrigin = EnsureRootOrTwoThirdsCouncil;
            type Event = Event;
            type MaxMembers = AdvisoryCommitteeMaxMembers;
            type MembershipChanged = AdvisoryCommittee;
            type MembershipInitialized = AdvisoryCommittee;
            type PrimeOrigin = EnsureRootOrTwoThirdsCouncil;
            type RemoveOrigin = EnsureRootOrTwoThirdsCouncil;
            type ResetOrigin = EnsureRootOrTwoThirdsCouncil;
            type SwapOrigin = EnsureRootOrTwoThirdsCouncil;
            type WeightInfo = weights::pallet_membership::WeightInfo<Runtime>;
        }

        impl pallet_membership::Config<CouncilMembershipInstance> for Runtime {
            type AddOrigin = EnsureRootOrThreeFourthsCouncil;
            type Event = Event;
            type MaxMembers = CouncilMaxMembers;
            type MembershipChanged = Council;
            type MembershipInitialized = Council;
            type PrimeOrigin = EnsureRootOrThreeFourthsCouncil;
            type RemoveOrigin = EnsureRootOrThreeFourthsCouncil;
            type ResetOrigin = EnsureRootOrThreeFourthsCouncil;
            type SwapOrigin = EnsureRootOrThreeFourthsCouncil;
            type WeightInfo = weights::pallet_membership::WeightInfo<Runtime>;
        }

        impl pallet_membership::Config<TechnicalCommitteeMembershipInstance> for Runtime {
            type AddOrigin = EnsureRootOrTwoThirdsCouncil;
            type Event = Event;
            type MaxMembers = TechnicalCommitteeMaxMembers;
            type MembershipChanged = TechnicalCommittee;
            type MembershipInitialized = TechnicalCommittee;
            type PrimeOrigin = EnsureRootOrTwoThirdsCouncil;
            type RemoveOrigin = EnsureRootOrTwoThirdsCouncil;
            type ResetOrigin = EnsureRootOrTwoThirdsCouncil;
            type SwapOrigin = EnsureRootOrTwoThirdsCouncil;
            type WeightInfo = weights::pallet_membership::WeightInfo<Runtime>;
        }

        impl pallet_multisig::Config for Runtime {
            type Event = Event;
            type Call = Call;
            type Currency = Balances;
            type DepositBase = DepositBase;
            type DepositFactor = DepositFactor;
            type MaxSignatories = ConstU16<100>;
            type WeightInfo = weights::pallet_multisig::WeightInfo<Runtime>;
        }

        impl pallet_preimage::Config for Runtime {
            type WeightInfo = weights::pallet_preimage::WeightInfo<Runtime>;
            type Event = Event;
            type Currency = Balances;
            type ManagerOrigin = EnsureRoot<AccountId>;
            type MaxSize = PreimageMaxSize;
            type BaseDeposit = PreimageBaseDeposit;
            type ByteDeposit = PreimageByteDeposit;
        }

        impl InstanceFilter<Call> for ProxyType {
            fn filter(&self, c: &Call) -> bool {
                match self {
                    ProxyType::Any => true,
                    ProxyType::CancelProxy => {
                        matches!(c, Call::Proxy(pallet_proxy::Call::reject_announcement { .. }))
                    }
                    ProxyType::Governance => matches!(
                        c,
                        Call::Democracy(..)
                            | Call::Council(..)
                            | Call::TechnicalCommittee(..)
                            | Call::AdvisoryCommittee(..)
                            | Call::Treasury(..)
                    ),
                    #[cfg(feature = "parachain")]
                    ProxyType::Staking => matches!(c, Call::ParachainStaking(..)),
                    #[cfg(not(feature = "parachain"))]
                    ProxyType::Staking => false,
                }
            }

            fn is_superset(&self, o: &Self) -> bool {
                match (self, o) {
                    (x, y) if x == y => true,
                    (ProxyType::Any, _) => true,
                    (_, ProxyType::Any) => false,
                    _ => false,
                }
            }
        }

        impl pallet_proxy::Config for Runtime {
            type Event = Event;
            type Call = Call;
            type Currency = Balances;
            type ProxyType = ProxyType;
            type ProxyDepositBase = ProxyDepositBase;
            type ProxyDepositFactor = ProxyDepositFactor;
            type MaxProxies = ConstU32<32>;
            type WeightInfo = weights::pallet_proxy::WeightInfo<Runtime>;
            type MaxPending = ConstU32<32>;
            type CallHasher = BlakeTwo256;
            type AnnouncementDepositBase = AnnouncementDepositBase;
            type AnnouncementDepositFactor = AnnouncementDepositFactor;
        }

        impl pallet_randomness_collective_flip::Config for Runtime {}

        impl pallet_scheduler::Config for Runtime {
            type Event = Event;
            type Origin = Origin;
            type PalletsOrigin = OriginCaller;
            type Call = Call;
            type MaximumWeight = MaximumSchedulerWeight;
            type ScheduleOrigin = EnsureRoot<AccountId>;
            type MaxScheduledPerBlock = MaxScheduledPerBlock;
            type WeightInfo = weights::pallet_scheduler::WeightInfo<Runtime>;
            type OriginPrivilegeCmp = EqualPrivilegeOnly;
            type PreimageProvider = Preimage;
            type NoPreimagePostponement = NoPreimagePostponement;
        }

        impl pallet_timestamp::Config for Runtime {
            type MinimumPeriod = MinimumPeriod;
            type Moment = u64;
            #[cfg(feature = "parachain")]
            type OnTimestampSet = ();
            #[cfg(not(feature = "parachain"))]
            type OnTimestampSet = Aura;
            type WeightInfo = weights::pallet_timestamp::WeightInfo<Runtime>;
        }

        impl pallet_transaction_payment::Config for Runtime {
            type FeeMultiplierUpdate = SlowAdjustingFeeUpdate<Runtime>;
            type LengthToFee = ConstantMultiplier<Balance, TransactionByteFee>;
            type OnChargeTransaction =
                pallet_transaction_payment::CurrencyAdapter<Balances, DealWithFees>;
            type OperationalFeeMultiplier = OperationalFeeMultiplier;
            type WeightToFee = IdentityFee<Balance>;
        }

        impl pallet_treasury::Config for Runtime {
            type ApproveOrigin = EnsureRootOrTwoThirdsCouncil;
            type Burn = Burn;
            type BurnDestination = ();
            type Currency = Balances;
            type Event = Event;
            type MaxApprovals = MaxApprovals;
            type OnSlash = ();
            type PalletId = TreasuryPalletId;
            type ProposalBond = ProposalBond;
            type ProposalBondMinimum = ProposalBondMinimum;
            type ProposalBondMaximum = ProposalBondMaximum;
            type RejectOrigin = EnsureRootOrTwoThirdsCouncil;
            type SpendFunds = Bounties;
            type SpendPeriod = SpendPeriod;
            type WeightInfo = weights::pallet_treasury::WeightInfo<Runtime>;
        }

        impl pallet_bounties::Config for Runtime {
            type BountyDepositBase = BountyDepositBase;
            type BountyDepositPayoutDelay = BountyDepositPayoutDelay;
            type BountyUpdatePeriod = BountyUpdatePeriod;
            type BountyValueMinimum = BountyValueMinimum;
            type ChildBountyManager = ();
            type CuratorDepositMax = CuratorDepositMax;
            type CuratorDepositMin = CuratorDepositMin;
            type CuratorDepositMultiplier = CuratorDepositMultiplier;
            type DataDepositPerByte = DataDepositPerByte;
            type Event = Event;
            type MaximumReasonLength = MaximumReasonLength;
            type WeightInfo = weights::pallet_bounties::WeightInfo<Runtime>;
        }

        impl pallet_utility::Config for Runtime {
            type Event = Event;
            type Call = Call;
            type PalletsOrigin = OriginCaller;
            type WeightInfo = weights::pallet_utility::WeightInfo<Runtime>;
        }

        impl pallet_vesting::Config for Runtime {
            type Event = Event;
            type Currency = Balances;
            type BlockNumberToBalance = sp_runtime::traits::ConvertInto;
            type MinVestedTransfer = MinVestedTransfer;
            type WeightInfo = pallet_vesting::weights::SubstrateWeight<Runtime>; // weights::pallet_vesting::WeightInfo<Runtime>;

            // `VestingInfo` encode length is 36bytes. 28 schedules gets encoded as 1009 bytes, which is the
            // highest number of schedules that encodes less than 2^10.
            const MAX_VESTING_SCHEDULES: u32 = 28;
        }

        #[cfg(feature = "parachain")]
        impl parachain_info::Config for Runtime {}

        impl zrml_authorized::Config for Runtime {
            type Event = Event;
            type MarketCommons = MarketCommons;
            type PalletId = AuthorizedPalletId;
            type WeightInfo = zrml_authorized::weights::WeightInfo<Runtime>;
        }

        impl zrml_court::Config for Runtime {
            type CourtCaseDuration = CourtCaseDuration;
            type Event = Event;
            type MarketCommons = MarketCommons;
            type PalletId = CourtPalletId;
            type Random = RandomnessCollectiveFlip;
            type StakeWeight = StakeWeight;
            type TreasuryPalletId = TreasuryPalletId;
            type WeightInfo = zrml_court::weights::WeightInfo<Runtime>;
        }

        impl zrml_liquidity_mining::Config for Runtime {
            type Event = Event;
            type MarketCommons = MarketCommons;
            type MarketId = MarketId;
            type PalletId = LiquidityMiningPalletId;
            type WeightInfo = zrml_liquidity_mining::weights::WeightInfo<Runtime>;
        }

        impl zrml_market_commons::Config for Runtime {
            type Currency = Balances;
            type MarketId = MarketId;
            type Timestamp = Timestamp;
        }

        // NoopLiquidityMining implements LiquidityMiningPalletApi with no-ops.
        // Has to be public because it will be exposed by Runtime.
        pub struct NoopLiquidityMining;

        impl zrml_liquidity_mining::LiquidityMiningPalletApi for NoopLiquidityMining {
            type AccountId = AccountId;
            type Balance = Balance;
            type BlockNumber = BlockNumber;
            type MarketId = MarketId;

            fn add_shares(_: Self::AccountId, _: Self::MarketId, _: Self::Balance) {}

            fn distribute_market_incentives(
                _: &Self::MarketId,
            ) -> frame_support::pallet_prelude::DispatchResult {
                Ok(())
            }

            fn remove_shares(_: &Self::AccountId, _: &Self::MarketId, _: Self::Balance) {}
        }

        impl zrml_prediction_markets::Config for Runtime {
            type AdvisoryBond = AdvisoryBond;
            type AdvisoryBondSlashPercentage = AdvisoryBondSlashPercentage;
            type ApproveOrigin = EnsureOneOf<
                EnsureRoot<AccountId>,
                pallet_collective::EnsureMember<AccountId, AdvisoryCommitteeInstance>
            >;
            type Authorized = Authorized;
            type Court = Court;
            type CloseOrigin = EnsureRootOrTwoThirdsAdvisoryCommittee;
            type DestroyOrigin = EnsureRootOrAllAdvisoryCommittee;
            type DisputeBond = DisputeBond;
            type DisputeFactor = DisputeFactor;
            type DisputePeriod = DisputePeriod;
            type Event = Event;
            // LiquidityMining is currently unstable.
            // NoopLiquidityMining will be applied only to mainnet once runtimes are separated.
            type LiquidityMining = NoopLiquidityMining;
            // type LiquidityMining = LiquidityMining;
            type MarketCommons = MarketCommons;
            type MaxCategories = MaxCategories;
            type MaxDisputes = MaxDisputes;
            type MinDisputeDuration = MinDisputeDuration;
            type MaxDisputeDuration = MaxDisputeDuration;
            type MaxGracePeriod = MaxGracePeriod;
            type MaxOracleDuration = MaxOracleDuration;
            type MinOracleDuration = MinOracleDuration;
            type MaxSubsidyPeriod = MaxSubsidyPeriod;
            type MaxMarketPeriod = MaxMarketPeriod;
            type MinCategories = MinCategories;
            type MinSubsidyPeriod = MinSubsidyPeriod;
            type OracleBond = OracleBond;
            type PalletId = PmPalletId;
            type RejectOrigin = EnsureRootOrHalfAdvisoryCommittee;
            type ReportingPeriod = ReportingPeriod;
            type ResolveOrigin = EnsureRoot<AccountId>;
            type AssetManager = AssetManager;
            type SimpleDisputes = SimpleDisputes;
            type Slash = Treasury;
            type Swaps = Swaps;
            type ValidityBond = ValidityBond;
            type WeightInfo = zrml_prediction_markets::weights::WeightInfo<Runtime>;
        }

        impl zrml_rikiddo::Config<RikiddoSigmoidFeeMarketVolumeEma> for Runtime {
            type Timestamp = Timestamp;
            type Balance = Balance;
            type FixedTypeU = FixedU128<U33>;
            type FixedTypeS = FixedI128<U33>;
            type BalanceFractionalDecimals = BalanceFractionalDecimals;
            type PoolId = PoolId;
            type Rikiddo = RikiddoSigmoidMV<
                Self::FixedTypeU,
                Self::FixedTypeS,
                FeeSigmoid<Self::FixedTypeS>,
                EmaMarketVolume<Self::FixedTypeU>,
            >;
        }

        impl zrml_simple_disputes::Config for Runtime {
            type Event = Event;
            type MarketCommons = MarketCommons;
            type PalletId = SimpleDisputesPalletId;
        }

        impl zrml_swaps::Config for Runtime {
            type Event = Event;
            type ExitFee = ExitFee;
            type FixedTypeU = FixedU128<U33>;
            type FixedTypeS = FixedI128<U33>;
            // LiquidityMining is currently unstable.
            // NoopLiquidityMining will be applied only to mainnet once runtimes are separated.
            type LiquidityMining = NoopLiquidityMining;
            // type LiquidityMining = LiquidityMining;
            type MarketCommons = MarketCommons;
            type MarketId = MarketId;
            type MinAssets = MinAssets;
            type MaxAssets = MaxAssets;
            type MaxInRatio = MaxInRatio;
            type MaxOutRatio = MaxOutRatio;
            type MaxSwapFee = MaxSwapFee;
            type MaxTotalWeight = MaxTotalWeight;
            type MaxWeight = MaxWeight;
            type MinLiquidity = MinLiquidity;
            type MinSubsidy = MinSubsidy;
            type MinSubsidyPerAccount = MinSubsidyPerAccount;
            type MinWeight = MinWeight;
            type PalletId = SwapsPalletId;
            type RikiddoSigmoidFeeMarketEma = RikiddoSigmoidFeeMarketEma;
            type AssetManager = AssetManager;
            type WeightInfo = zrml_swaps::weights::WeightInfo<Runtime>;
        }

        impl zrml_styx::Config for Runtime {
            type Event = Event;
            type SetBurnAmountOrigin = EnsureRootOrHalfCouncil;
            type Currency = Balances;
            type WeightInfo = zrml_styx::weights::WeightInfo<Runtime>;
        }
    }
}

// Implement runtime apis
#[macro_export]
macro_rules! create_runtime_api {
    ($($additional_apis:tt)*) => {
        impl_runtime_apis! {
            #[cfg(feature = "parachain")]
            impl cumulus_primitives_core::CollectCollationInfo<Block> for Runtime {
                fn collect_collation_info(
                    header: &<Block as BlockT>::Header
                ) -> cumulus_primitives_core::CollationInfo {
                    ParachainSystem::collect_collation_info(header)
                }
            }

            #[cfg(feature = "parachain")]
            // Required to satisify trait bounds at the client implementation.
            impl nimbus_primitives::AuthorFilterAPI<Block, NimbusId> for Runtime {
                fn can_author(_: NimbusId, _: u32, _: &<Block as BlockT>::Header) -> bool {
                    panic!("AuthorFilterAPI is no longer supported. Please update your client.")
                }
            }

            #[cfg(feature = "parachain")]
            impl nimbus_primitives::NimbusApi<Block> for Runtime {
                fn can_author(
                    author: nimbus_primitives::NimbusId,
                    slot: u32,
                    parent_header: &<Block as BlockT>::Header
                ) -> bool {

                    // Ensure that an update is enforced when we are close to maximum block number
                    let block_number = if let Some(bn) = parent_header.number.checked_add(1) {
                        bn
                    } else {
                        log::error!("ERROR: No block numbers left");
                        return false;
                    };

                    use frame_support::traits::OnInitialize;
                    System::initialize(
                        &block_number,
                        &parent_header.hash(),
                        &parent_header.digest,
                    );
                    RandomnessCollectiveFlip::on_initialize(block_number);

                    // Because the staking solution calculates the next staking set at the beginning
                    // of the first block in the new round, the only way to accurately predict the
                    // authors is to compute the selection during prediction.
                    if pallet_parachain_staking::Pallet::<Self>::round().should_update(block_number) {
                        // get author account id
                        use nimbus_primitives::AccountLookup;
                        let author_account_id = if let Some(account) =
                            pallet_author_mapping::Pallet::<Self>::lookup_account(&author) {
                            account
                        } else {
                            // return false if author mapping not registered like in can_author impl
                            return false
                        };
                        // predict eligibility post-selection by computing selection results now
                        let (eligible, _) =
                            pallet_author_slot_filter::compute_pseudo_random_subset::<Self>(
                                pallet_parachain_staking::Pallet::<Self>::compute_top_candidates(),
                                &slot
                            );
                        eligible.contains(&author_account_id)
                    } else {
                        AuthorInherent::can_author(&author, &slot)
                    }
                }
            }

            #[cfg(feature = "runtime-benchmarks")]
            impl frame_benchmarking::Benchmark<Block> for Runtime {
                fn benchmark_metadata(extra: bool) -> (
                    Vec<frame_benchmarking::BenchmarkList>,
                    Vec<frame_support::traits::StorageInfo>,
                ) {
                    use frame_benchmarking::{list_benchmark, baseline::Pallet as BaselineBench, Benchmarking, BenchmarkList};
                    use frame_support::traits::StorageInfoTrait;
                    use frame_system_benchmarking::Pallet as SystemBench;
                    use orml_benchmarking::list_benchmark as orml_list_benchmark;

                    let mut list = Vec::<BenchmarkList>::new();

                    list_benchmark!(list, extra, frame_benchmarking, BaselineBench::<Runtime>);
                    list_benchmark!(list, extra, frame_system, SystemBench::<Runtime>);
                    orml_list_benchmark!(list, extra, orml_currencies, crate::benchmarks::currencies);
                    orml_list_benchmark!(list, extra, orml_tokens, crate::benchmarks::tokens);
                    list_benchmark!(list, extra, pallet_balances, Balances);
                    list_benchmark!(list, extra, pallet_bounties, Bounties);
                    list_benchmark!(list, extra, pallet_collective, AdvisoryCommittee);
                    list_benchmark!(list, extra, pallet_democracy, Democracy);
                    list_benchmark!(list, extra, pallet_identity, Identity);
                    list_benchmark!(list, extra, pallet_membership, AdvisoryCommitteeMembership);
                    list_benchmark!(list, extra, pallet_multisig, MultiSig);
                    list_benchmark!(list, extra, pallet_preimage, Preimage);
                    list_benchmark!(list, extra, pallet_proxy, Proxy);
                    list_benchmark!(list, extra, pallet_scheduler, Scheduler);
                    list_benchmark!(list, extra, pallet_timestamp, Timestamp);
                    list_benchmark!(list, extra, pallet_treasury, Treasury);
                    list_benchmark!(list, extra, pallet_utility, Utility);
                    list_benchmark!(list, extra, pallet_vesting, Vesting);
                    list_benchmark!(list, extra, zrml_swaps, Swaps);
                    list_benchmark!(list, extra, zrml_authorized, Authorized);
                    list_benchmark!(list, extra, zrml_court, Court);
                    list_benchmark!(list, extra, zrml_prediction_markets, PredictionMarkets);
                    list_benchmark!(list, extra, zrml_liquidity_mining, LiquidityMining);
                    list_benchmark!(list, extra, zrml_styx, Styx);

                    cfg_if::cfg_if! {
                        if #[cfg(feature = "parachain")] {
                            list_benchmark!(list, extra, cumulus_pallet_xcmp_queue, XcmpQueue);
                            list_benchmark!(list, extra, pallet_author_inherent, AuthorInherent);
                            list_benchmark!(list, extra, pallet_author_mapping, AuthorMapping);
                            list_benchmark!(list, extra, pallet_author_slot_filter, AuthorFilter);
                            list_benchmark!(list, extra, pallet_parachain_staking, ParachainStaking);
                            list_benchmark!(list, extra, pallet_crowdloan_rewards, Crowdloan);
                        } else {
                            list_benchmark!(list, extra, pallet_grandpa, Grandpa);
                        }
                    }

                    (list, AllPalletsWithSystem::storage_info())
                }

                fn dispatch_benchmark(
                    config: frame_benchmarking::BenchmarkConfig,
                ) -> Result<Vec<frame_benchmarking::BenchmarkBatch>, sp_runtime::RuntimeString> {
                    use frame_benchmarking::{
                        add_benchmark, baseline::{Pallet as BaselineBench, Config as BaselineConfig}, vec, BenchmarkBatch, Benchmarking, TrackedStorageKey, Vec
                    };
                    use frame_system_benchmarking::Pallet as SystemBench;
                    use orml_benchmarking::{add_benchmark as orml_add_benchmark};

                    impl frame_system_benchmarking::Config for Runtime {}
                    impl BaselineConfig for Runtime {}

                    let whitelist: Vec<TrackedStorageKey> = vec![
                        hex_literal::hex!("26aa394eea5630e07c48ae0c9558cef702a5c1b19ab7a04f536c519aca4983ac")
                            .to_vec()
                            .into(),
                        hex_literal::hex!("c2261276cc9d1f8598ea4b6a74b15c2f57c875e4cff74148e4628f264b974c80")
                            .to_vec()
                            .into(),
                        hex_literal::hex!("26aa394eea5630e07c48ae0c9558cef7ff553b5a9862a516939d82b3d3d8661a")
                            .to_vec()
                            .into(),
                        hex_literal::hex!("26aa394eea5630e07c48ae0c9558cef70a98fdbe9ce6c55837576c60c7af3850")
                            .to_vec()
                            .into(),
                        hex_literal::hex!("26aa394eea5630e07c48ae0c9558cef780d41e5e16056765bc8461851072c9d7")
                            .to_vec()
                            .into(),
                        hex_literal::hex!("26aa394eea5630e07c48ae0c9558cef7b99d880ec681799c0cf30e8886371da946c154ffd9992e395af90b5b13cc6f295c77033fce8a9045824a6690bbf99c6db269502f0a8d1d2a008542d5690a0749").to_vec().into(),
                        hex_literal::hex!("26aa394eea5630e07c48ae0c9558cef7b99d880ec681799c0cf30e8886371da95ecffd7b6c0f78751baa9d281e0bfa3a6d6f646c70792f74727372790000000000000000000000000000000000000000").to_vec().into(),
                    ];

                    let mut batches = Vec::<BenchmarkBatch>::new();
                    let params = (&config, &whitelist);

                    add_benchmark!(params, batches, frame_benchmarking, BaselineBench::<Runtime>);
                    add_benchmark!(params, batches, frame_system, SystemBench::<Runtime>);
                    orml_add_benchmark!(params, batches, orml_currencies, crate::benchmarks::currencies);
                    orml_add_benchmark!(params, batches, orml_tokens, crate::benchmarks::tokens);
                    add_benchmark!(params, batches, pallet_balances, Balances);
                    add_benchmark!(params, batches, pallet_bounties, Bounties);
                    add_benchmark!(params, batches, pallet_collective, AdvisoryCommittee);
                    add_benchmark!(params, batches, pallet_democracy, Democracy);
                    add_benchmark!(params, batches, pallet_identity, Identity);
                    add_benchmark!(params, batches, pallet_membership, AdvisoryCommitteeMembership);
                    add_benchmark!(params, batches, pallet_multisig, MultiSig);
                    add_benchmark!(params, batches, pallet_preimage, Preimage);
                    add_benchmark!(params, batches, pallet_proxy, Proxy);
                    add_benchmark!(params, batches, pallet_scheduler, Scheduler);
                    add_benchmark!(params, batches, pallet_timestamp, Timestamp);
                    add_benchmark!(params, batches, pallet_treasury, Treasury);
                    add_benchmark!(params, batches, pallet_utility, Utility);
                    add_benchmark!(params, batches, pallet_vesting, Vesting);
                    add_benchmark!(params, batches, zrml_swaps, Swaps);
                    add_benchmark!(params, batches, zrml_authorized, Authorized);
                    add_benchmark!(params, batches, zrml_court, Court);
                    add_benchmark!(params, batches, zrml_prediction_markets, PredictionMarkets);
                    add_benchmark!(params, batches, zrml_liquidity_mining, LiquidityMining);
                    add_benchmark!(params, batches, zrml_styx, Styx);


                    cfg_if::cfg_if! {
                        if #[cfg(feature = "parachain")] {
                            add_benchmark!(params, batches, cumulus_pallet_xcmp_queue, XcmpQueue);
                            add_benchmark!(params, batches, pallet_author_inherent, AuthorInherent);
                            add_benchmark!(params, batches, pallet_author_mapping, AuthorMapping);
                            add_benchmark!(params, batches, pallet_author_slot_filter, AuthorFilter);
                            add_benchmark!(params, batches, pallet_parachain_staking, ParachainStaking);
                            add_benchmark!(params, batches, pallet_crowdloan_rewards, Crowdloan);
                        } else {
                            add_benchmark!(params, batches, pallet_grandpa, Grandpa);
                        }
                    }

                    if batches.is_empty() {
                        return Err("Benchmark not found for this pallet.".into());
                    }
                    Ok(batches)
                }
            }

            impl frame_system_rpc_runtime_api::AccountNonceApi<Block, AccountId, Index> for Runtime {
                fn account_nonce(account: AccountId) -> Index {
                    System::account_nonce(account)
                }
            }

            impl pallet_transaction_payment_rpc_runtime_api::TransactionPaymentApi<Block, Balance> for Runtime {
                fn query_fee_details(
                    uxt: <Block as BlockT>::Extrinsic,
                    len: u32,
                ) -> pallet_transaction_payment::FeeDetails<Balance> {
                    TransactionPayment::query_fee_details(uxt, len)
                }

                fn query_info(
                    uxt: <Block as BlockT>::Extrinsic,
                    len: u32,
                ) -> pallet_transaction_payment_rpc_runtime_api::RuntimeDispatchInfo<Balance> {
                    TransactionPayment::query_info(uxt, len)
                }
            }

            #[cfg(feature = "parachain")]
            impl session_keys_primitives::VrfApi<Block> for Runtime {
                fn get_last_vrf_output() -> Option<<Block as BlockT>::Hash> {
                    None
                }
                fn vrf_key_lookup(
                    nimbus_id: nimbus_primitives::NimbusId
                ) -> Option<session_keys_primitives::VrfId> {
                    use session_keys_primitives::KeysLookup;
                    AuthorMapping::lookup_keys(&nimbus_id)
                }
            }

            impl sp_api::Core<Block> for Runtime {
                fn execute_block(block: Block) {
                    Executive::execute_block(block)
                }

                fn initialize_block(header: &<Block as BlockT>::Header) {
                    Executive::initialize_block(header)
                }

                fn version() -> RuntimeVersion {
                    VERSION
                }
            }

            impl sp_api::Metadata<Block> for Runtime {
                fn metadata() -> OpaqueMetadata {
                    OpaqueMetadata::new(Runtime::metadata().into())
                }
            }

            impl sp_block_builder::BlockBuilder<Block> for Runtime {
                fn apply_extrinsic(extrinsic: <Block as BlockT>::Extrinsic) -> ApplyExtrinsicResult {
                    Executive::apply_extrinsic(extrinsic)
                }

                fn check_inherents(
                    block: Block,
                    data: sp_inherents::InherentData,
                ) -> sp_inherents::CheckInherentsResult {
                    data.check_extrinsics(&block)
                }

                fn finalize_block() -> <Block as BlockT>::Header {
                    Executive::finalize_block()
                }

                fn inherent_extrinsics(data: sp_inherents::InherentData) -> Vec<<Block as BlockT>::Extrinsic> {
                    data.create_extrinsics()
                }
            }

            #[cfg(not(feature = "parachain"))]
            impl sp_consensus_aura::AuraApi<Block, sp_consensus_aura::sr25519::AuthorityId> for Runtime {
                fn authorities() -> Vec<sp_consensus_aura::sr25519::AuthorityId> {
                    Aura::authorities().into_inner()
                }

                fn slot_duration() -> sp_consensus_aura::SlotDuration {
                    sp_consensus_aura::SlotDuration::from_millis(Aura::slot_duration())
                }
            }

            #[cfg(not(feature = "parachain"))]
            impl sp_finality_grandpa::GrandpaApi<Block> for Runtime {
                fn current_set_id() -> pallet_grandpa::fg_primitives::SetId {
                    Grandpa::current_set_id()
                }

                fn generate_key_ownership_proof(
                    _set_id: pallet_grandpa::fg_primitives::SetId,
                    _authority_id: pallet_grandpa::AuthorityId,
                ) -> Option<pallet_grandpa::fg_primitives::OpaqueKeyOwnershipProof> {
                    None
                }

                fn grandpa_authorities() -> pallet_grandpa::AuthorityList {
                    Grandpa::grandpa_authorities()
                }

                fn submit_report_equivocation_unsigned_extrinsic(
                    _equivocation_proof: pallet_grandpa::fg_primitives::EquivocationProof<
                        <Block as BlockT>::Hash,
                        sp_runtime::traits::NumberFor<Block>,
                    >,
                    _key_owner_proof: pallet_grandpa::fg_primitives::OpaqueKeyOwnershipProof,
                ) -> Option<()> {
                    None
                }
            }

            impl sp_offchain::OffchainWorkerApi<Block> for Runtime {
                fn offchain_worker(header: &<Block as BlockT>::Header) {
                    Executive::offchain_worker(header)
                }
            }

            impl sp_session::SessionKeys<Block> for Runtime {
                fn decode_session_keys(encoded: Vec<u8>) -> Option<Vec<(Vec<u8>, KeyTypeId)>> {
                    opaque::SessionKeys::decode_into_raw_public_keys(&encoded)
                }

                fn generate_session_keys(seed: Option<Vec<u8>>) -> Vec<u8> {
                    opaque::SessionKeys::generate(seed)
                }
            }

            impl sp_transaction_pool::runtime_api::TaggedTransactionQueue<Block> for Runtime {
                fn validate_transaction(
                    source: TransactionSource,
                    tx: <Block as BlockT>::Extrinsic,
                    block_hash: <Block as BlockT>::Hash,
                ) -> TransactionValidity {
                    // Filtered calls should not enter the tx pool as they'll fail if inserted.
                    // If this call is not allowed, we return early.
                    if !<Runtime as frame_system::Config>::BaseCallFilter::contains(&tx.function) {
                        return frame_support::pallet_prelude::InvalidTransaction::Call.into();
                    }

                    Executive::validate_transaction(source, tx, block_hash)
                }
            }

            impl zrml_swaps_runtime_api::SwapsApi<Block, PoolId, AccountId, Balance, MarketId>
            for Runtime
            {
                fn get_spot_price(
                    pool_id: &PoolId,
                    asset_in: &Asset<MarketId>,
                    asset_out: &Asset<MarketId>,
                ) -> SerdeWrapper<Balance> {
                    SerdeWrapper(Swaps::get_spot_price(pool_id, asset_in, asset_out).ok().unwrap_or(0))
                }

                fn pool_account_id(pool_id: &PoolId) -> AccountId {
                    Swaps::pool_account_id(pool_id)
                }

                fn pool_shares_id(pool_id: PoolId) -> Asset<SerdeWrapper<MarketId>> {
                    Asset::PoolShare(SerdeWrapper(pool_id))
                }
            }

            #[cfg(feature = "try-runtime")]
            impl frame_try_runtime::TryRuntime<Block> for Runtime {
                fn on_runtime_upgrade() -> (frame_support::weights::Weight, frame_support::weights::Weight) {
                    log::info!("try-runtime::on_runtime_upgrade.");
                    let weight = Executive::try_runtime_upgrade().unwrap();
                    (weight, RuntimeBlockWeights::get().max_block)
                }

                fn execute_block_no_check(block: Block) -> frame_support::weights::Weight {
                    Executive::execute_block_no_check(block)
                }
            }

            $($additional_apis)*
        }

        // Check the timestamp and parachain inherents
        #[cfg(feature = "parachain")]
        struct CheckInherents;

        #[cfg(feature = "parachain")]
        impl cumulus_pallet_parachain_system::CheckInherents<Block> for CheckInherents {
            fn check_inherents(
                block: &Block,
                relay_state_proof: &cumulus_pallet_parachain_system::RelayChainStateProof,
            ) -> sp_inherents::CheckInherentsResult {
                let relay_chain_slot = relay_state_proof
                    .read_slot()
                    .expect("Could not read the relay chain slot from the proof");

                let inherent_data =
                    cumulus_primitives_timestamp::InherentDataProvider::from_relay_chain_slot_and_duration(
                        relay_chain_slot,
                        core::time::Duration::from_secs(6),
                    )
                    .create_inherent_data()
                    .expect("Could not create the timestamp inherent data");

                inherent_data.check_extrinsics(block)
            }
        }

        // Nimbus's Executive wrapper allows relay validators to verify the seal digest
        #[cfg(feature = "parachain")]
        cumulus_pallet_parachain_system::register_validate_block! {
            Runtime = Runtime,
            BlockExecutor = pallet_author_inherent::BlockExecutor::<Runtime, Executive>,
            CheckInherents = CheckInherents,
        }
    }
}

#[macro_export]
macro_rules! create_common_benchmark_logic {
    {} => {
        #[cfg(feature = "runtime-benchmarks")]
        pub(crate) mod benchmarks {
            pub(crate) mod currencies {
                use super::utils::{lookup_of_account, set_balance};
                use crate::{
                    AccountId, Amount, AssetManager, Balance, CurrencyId, ExistentialDeposit,
                    GetNativeCurrencyId, Runtime
                };
                use zeitgeist_primitives::{
                    constants::BASE,
                    types::Asset,
                };

                use frame_benchmarking::{account, whitelisted_caller};
                use frame_system::RawOrigin;
                use sp_runtime::traits::UniqueSaturatedInto;

                use orml_benchmarking::runtime_benchmarks;
                use orml_traits::MultiCurrency;

                const SEED: u32 = 0;

                const NATIVE: CurrencyId = GetNativeCurrencyId::get();
                const ASSET: CurrencyId = Asset::CategoricalOutcome(0, 0);

                runtime_benchmarks! {
                    { Runtime, orml_currencies }

                    // `transfer` non-native currency
                    transfer_non_native_currency {
                        let amount: Balance = 1_000 * BASE;
                        let from: AccountId = whitelisted_caller();
                        set_balance(ASSET, &from, amount);

                        let to: AccountId = account("to", 0, SEED);
                        let to_lookup = lookup_of_account(to.clone());
                    }: transfer(RawOrigin::Signed(from), to_lookup, ASSET, amount)
                    verify {
                        assert_eq!(<AssetManager as MultiCurrency<_>>::total_balance(ASSET, &to), amount);
                    }

                    // `transfer` native currency and in worst case
                    #[extra]
                    transfer_native_currency_worst_case {
                        let existential_deposit = ExistentialDeposit::get();
                        let amount: Balance = existential_deposit.saturating_mul(1000);
                        let from: AccountId = whitelisted_caller();
                        set_balance(NATIVE, &from, amount);

                        let to: AccountId = account("to", 0, SEED);
                        let to_lookup = lookup_of_account(to.clone());
                    }: transfer(RawOrigin::Signed(from), to_lookup, NATIVE, amount)
                    verify {
                        assert_eq!(<AssetManager as MultiCurrency<_>>::total_balance(NATIVE, &to), amount);
                    }

                    // `transfer_native_currency` in worst case
                    // * will create the `to` account.
                    // * will kill the `from` account.
                    transfer_native_currency {
                        let existential_deposit = ExistentialDeposit::get();
                        let amount: Balance = existential_deposit.saturating_mul(1000);
                        let from: AccountId = whitelisted_caller();
                        set_balance(NATIVE, &from, amount);

                        let to: AccountId = account("to", 0, SEED);
                        let to_lookup = lookup_of_account(to.clone());
                    }: _(RawOrigin::Signed(from), to_lookup, amount)
                    verify {
                        assert_eq!(<AssetManager as MultiCurrency<_>>::total_balance(NATIVE, &to), amount);
                    }

                    // `update_balance` for non-native currency
                    update_balance_non_native_currency {
                        let balance: Balance = 2 * BASE;
                        let amount: Amount = balance.unique_saturated_into();
                        let who: AccountId = account("who", 0, SEED);
                        let who_lookup = lookup_of_account(who.clone());
                    }: update_balance(RawOrigin::Root, who_lookup, ASSET, amount)
                    verify {
                        assert_eq!(<AssetManager as MultiCurrency<_>>::total_balance(ASSET, &who), balance);
                    }

                    // `update_balance` for native currency
                    // * will create the `who` account.
                    update_balance_native_currency_creating {
                        let existential_deposit = ExistentialDeposit::get();
                        let balance: Balance = existential_deposit.saturating_mul(1000);
                        let amount: Amount = balance.unique_saturated_into();
                        let who: AccountId = account("who", 0, SEED);
                        let who_lookup = lookup_of_account(who.clone());
                    }: update_balance(RawOrigin::Root, who_lookup, NATIVE, amount)
                    verify {
                        assert_eq!(<AssetManager as MultiCurrency<_>>::total_balance(NATIVE, &who), balance);
                    }

                    // `update_balance` for native currency
                    // * will kill the `who` account.
                    update_balance_native_currency_killing {
                        let existential_deposit = ExistentialDeposit::get();
                        let balance: Balance = existential_deposit.saturating_mul(1000);
                        let amount: Amount = balance.unique_saturated_into();
                        let who: AccountId = account("who", 0, SEED);
                        let who_lookup = lookup_of_account(who.clone());
                        set_balance(NATIVE, &who, balance);
                    }: update_balance(RawOrigin::Root, who_lookup, NATIVE, -amount)
                    verify {
                        assert_eq!(<AssetManager as MultiCurrency<_>>::free_balance(NATIVE, &who), 0);
                    }
                }

                #[cfg(test)]
                mod tests {
                    use super::*;
                    use crate::benchmarks::utils::tests::new_test_ext;
                    use orml_benchmarking::impl_benchmark_test_suite;

                    impl_benchmark_test_suite!(new_test_ext(),);
                }
            }

            pub(crate) mod tokens {
                use super::utils::{lookup_of_account, set_balance as update_balance};
                use crate::{AccountId, Balance, CurrencyId, Tokens, Runtime};
                use frame_benchmarking::{account, whitelisted_caller};
                use frame_system::RawOrigin;
                use orml_benchmarking::runtime_benchmarks;
                use orml_traits::MultiCurrency;
                use zeitgeist_primitives::{constants::BASE, types::Asset};

                const SEED: u32 = 0;
                const ASSET: CurrencyId = Asset::CategoricalOutcome(0, 0);

                runtime_benchmarks! {
                    { Runtime, orml_tokens }

                    transfer {
                        let amount: Balance = BASE;

                        let from: AccountId = whitelisted_caller();
                        update_balance(ASSET, &from, amount);

                        let to: AccountId = account("to", 0, SEED);
                        let to_lookup = lookup_of_account(to.clone());
                    }: _(RawOrigin::Signed(from), to_lookup, ASSET, amount)
                    verify {
                        assert_eq!(<Tokens as MultiCurrency<_>>::total_balance(ASSET, &to), amount);
                    }

                    transfer_all {
                        let amount: Balance = BASE;

                        let from: AccountId = whitelisted_caller();
                        update_balance(ASSET, &from, amount);

                        let to: AccountId = account("to", 0, SEED);
                        let to_lookup = lookup_of_account(to);
                    }: _(RawOrigin::Signed(from.clone()), to_lookup, ASSET, false)
                    verify {
                        assert_eq!(<Tokens as MultiCurrency<_>>::total_balance(ASSET, &from), 0);
                    }

                    transfer_keep_alive {
                        let from: AccountId = whitelisted_caller();
                        update_balance(ASSET, &from, 2 * BASE);

                        let to: AccountId = account("to", 0, SEED);
                        let to_lookup = lookup_of_account(to.clone());
                    }: _(RawOrigin::Signed(from), to_lookup, ASSET, BASE)
                    verify {
                        assert_eq!(<Tokens as MultiCurrency<_>>::total_balance(ASSET, &to), BASE);
                    }

                    force_transfer {
                        let from: AccountId = account("from", 0, SEED);
                        let from_lookup = lookup_of_account(from.clone());
                        update_balance(ASSET, &from, 2 * BASE);

                        let to: AccountId = account("to", 0, SEED);
                        let to_lookup = lookup_of_account(to.clone());
                    }: _(RawOrigin::Root, from_lookup, to_lookup, ASSET, BASE)
                    verify {
                        assert_eq!(<Tokens as MultiCurrency<_>>::total_balance(ASSET, &to), BASE);
                    }

                    set_balance {
                        let who: AccountId = account("who", 0, SEED);
                        let who_lookup = lookup_of_account(who.clone());

                    }: _(RawOrigin::Root, who_lookup, ASSET, BASE, BASE)
                    verify {
                        assert_eq!(<Tokens as MultiCurrency<_>>::total_balance(ASSET, &who), 2 * BASE);
                    }
                }

                #[cfg(test)]
                mod tests {
                    use super::*;
                    use crate::benchmarks::utils::tests::new_test_ext;
                    use orml_benchmarking::impl_benchmark_test_suite;

                    impl_benchmark_test_suite!(new_test_ext(),);
                }
            }

            pub(crate) mod utils {
                use crate::{AccountId, AssetManager, Balance, CurrencyId, Runtime,
                };
                use frame_support::assert_ok;
                use orml_traits::MultiCurrencyExtended;
                use sp_runtime::traits::{SaturatedConversion, StaticLookup};

                pub fn lookup_of_account(
                    who: AccountId,
                ) -> <<Runtime as frame_system::Config>::Lookup as StaticLookup>::Source {
                    <Runtime as frame_system::Config>::Lookup::unlookup(who)
                }

                pub fn set_balance(currency_id: CurrencyId, who: &AccountId, balance: Balance) {
                    assert_ok!(<AssetManager as MultiCurrencyExtended<_>>::update_balance(
                        currency_id,
                        who,
                        balance.saturated_into()
                    ));
                }

                #[cfg(test)]
                pub mod tests {
                    pub fn new_test_ext() -> sp_io::TestExternalities {
                        frame_system::GenesisConfig::default().build_storage::<crate::Runtime>().unwrap().into()
                    }
                }
            }
        }
    }
}

#[macro_export]
macro_rules! create_common_tests {
    {} => {
        #[cfg(test)]
        mod common_tests {
            mod fee_multiplier {
                use crate::parameters::{MinimumMultiplier, SlowAdjustingFeeUpdate, TargetBlockFullness};
                use frame_support::{
                    parameter_types,
                    weights::{DispatchClass, Weight},
                };
                use sp_core::H256;
                use sp_runtime::{
                    testing::Header,
                    traits::{BlakeTwo256, Convert, IdentityLookup},
                    Perbill,
                };

                type UncheckedExtrinsic = frame_system::mocking::MockUncheckedExtrinsic<Runtime>;
                type Block = frame_system::mocking::MockBlock<Runtime>;

                frame_support::construct_runtime!(
                    pub enum Runtime where
                        Block = Block,
                        NodeBlock = Block,
                        UncheckedExtrinsic = UncheckedExtrinsic,
                    {
                        System: frame_system::{Pallet, Call, Config, Storage, Event<T>}
                    }
                );

                parameter_types! {
                    pub const BlockHashCount: u64 = 250;
                    pub const AvailableBlockRatio: Perbill = Perbill::one();
                    pub BlockLength: frame_system::limits::BlockLength =
                        frame_system::limits::BlockLength::max(2 * 1024);
                    pub BlockWeights: frame_system::limits::BlockWeights =
                        frame_system::limits::BlockWeights::simple_max(1024);
                }

                impl frame_system::Config for Runtime {
                    type BaseCallFilter = frame_support::traits::Everything;
                    type BlockWeights = BlockWeights;
                    type BlockLength = ();
                    type DbWeight = ();
                    type Origin = Origin;
                    type Index = u64;
                    type BlockNumber = u64;
                    type Call = Call;
                    type Hash = H256;
                    type Hashing = BlakeTwo256;
                    type AccountId = u64;
                    type Lookup = IdentityLookup<Self::AccountId>;
                    type Header = Header;
                    type Event = Event;
                    type BlockHashCount = BlockHashCount;
                    type Version = ();
                    type PalletInfo = PalletInfo;
                    type AccountData = ();
                    type OnNewAccount = ();
                    type OnKilledAccount = ();
                    type SystemWeightInfo = ();
                    type SS58Prefix = ();
                    type OnSetCode = ();
                    type MaxConsumers = frame_support::traits::ConstU32<16>;
                }

                fn run_with_system_weight<F>(w: Weight, mut assertions: F)
                where
                    F: FnMut(),
                {
                    let mut t: sp_io::TestExternalities =
                        frame_system::GenesisConfig::default().build_storage::<Runtime>().unwrap().into();
                    t.execute_with(|| {
                        System::set_block_consumed_resources(w, 0);
                        assertions()
                    });
                }

                #[test]
                fn multiplier_can_grow_from_zero() {
                    let minimum_multiplier = MinimumMultiplier::get();
                    let target = TargetBlockFullness::get()
                        * BlockWeights::get().get(DispatchClass::Normal).max_total.unwrap();
                    // if the min is too small, then this will not change, and we are doomed forever.
                    // the weight is 1/100th bigger than target.
                    run_with_system_weight(target * 101 / 100, || {
                        let next = SlowAdjustingFeeUpdate::<Runtime>::convert(minimum_multiplier);
                        assert!(next > minimum_multiplier, "{:?} !>= {:?}", next, minimum_multiplier);
                    })
                }
            }

            mod deal_with_fees {
                use crate::*;

                #[test]
                fn treasury_receives_correct_amount_of_fees_and_tips() {
                    let mut t: sp_io::TestExternalities =
                        frame_system::GenesisConfig::default().build_storage::<Runtime>().unwrap().into();
                    t.execute_with(|| {
                        let fee_balance = 3 * ExistentialDeposit::get();
                        let fee_imbalance = Balances::issue(fee_balance);
                        let tip_balance = 7 * ExistentialDeposit::get();
                        let tip_imbalance = Balances::issue(tip_balance);
                        assert_eq!(Balances::free_balance(Treasury::account_id()), 0);
                        DealWithFees::on_unbalanceds(vec![fee_imbalance, tip_imbalance].into_iter());
                        assert_eq!(
                            Balances::free_balance(Treasury::account_id()),
                            fee_balance + tip_balance,
                        );
                    });
                }
            }
        }

    }
}<|MERGE_RESOLUTION|>--- conflicted
+++ resolved
@@ -58,13 +58,7 @@
             frame_system::ChainContext<Runtime>,
             Runtime,
             AllPalletsWithSystem,
-            (
-                pallet_author_mapping::migrations::AddKeysToRegistrationInfo<Runtime>,
-                pallet_author_mapping::migrations::AddAccountIdToNimbusLookup<Runtime>,
-                pallet_parachain_staking::migrations::SplitDelegatorStateIntoDelegationScheduledRequests<Runtime>,
-                zrml_prediction_markets::migrations::UpdateMarketsForDeadlines<Runtime>,
-                zrml_prediction_markets::migrations::MigrateMarketIdsPerBlockStorage<Runtime>,
-            )
+            zrml_prediction_markets::migrations::TransformScalarMarketsToFixedPoint<Runtime>,
         >;
 
         #[cfg(not(feature = "parachain"))]
@@ -74,14 +68,7 @@
             frame_system::ChainContext<Runtime>,
             Runtime,
             AllPalletsWithSystem,
-<<<<<<< HEAD
             zrml_prediction_markets::migrations::TransformScalarMarketsToFixedPoint<Runtime>,
-=======
-            (
-                zrml_prediction_markets::migrations::UpdateMarketsForDeadlines<Runtime>,
-                zrml_prediction_markets::migrations::MigrateMarketIdsPerBlockStorage<Runtime>,
-            )
->>>>>>> 50339918
         >;
 
         pub type Header = generic::Header<BlockNumber, BlakeTwo256>;
