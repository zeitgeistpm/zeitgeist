// Copyright 2022-2023 Forecasting Technologies LTD.
// Copyright 2021-2022 Zeitgeist PM LLC.
// Copyright 2019-2020 Parity Technologies (UK) Ltd.
//
// This file is part of Zeitgeist.
//
// Zeitgeist is free software: you can redistribute it and/or modify it
// under the terms of the GNU General Public License as published by the
// Free Software Foundation, either version 3 of the License, or (at
// your option) any later version.
//
// Zeitgeist is distributed in the hope that it will be useful, but
// WITHOUT ANY WARRANTY; without even the implied warranty of
// MERCHANTABILITY or FITNESS FOR A PARTICULAR PURPOSE. See the GNU
// General Public License for more details.
//
// You should have received a copy of the GNU General Public License
// along with Zeitgeist. If not, see <https://www.gnu.org/licenses/>.
//
// This file incorporates work covered by the following copyright and
// permission notice:
//
//     Copyright (C) 2020-2022 Acala Foundation.
//     SPDX-License-Identifier: GPL-3.0-or-later WITH Classpath-exception-2.0
//
//     This program is free software: you can redistribute it and/or modify
//     it under the terms of the GNU General Public License as published by
//     the Free Software Foundation, either version 3 of the License, or
//     (at your option) any later version.
//
//     This program is distributed in the hope that it will be useful,
//     but WITHOUT ANY WARRANTY; without even the implied warranty of
//     MERCHANTABILITY or FITNESS FOR A PARTICULAR PURPOSE. See the
//     GNU General Public License for more details.
//
//     You should have received a copy of the GNU General Public License
//     along with this program. If not, see <https://www.gnu.org/licenses/>.

#![cfg_attr(not(feature = "std"), no_std)]
#![recursion_limit = "512"]
#![allow(clippy::crate_in_macro_def)]

pub mod fees;
pub mod weights;

#[macro_export]
macro_rules! decl_common_types {
    () => {
        use core::marker::PhantomData;
        use frame_support::traits::{
            Currency, Imbalance, NeverEnsureOrigin, OnRuntimeUpgrade, OnUnbalanced,
        };
        #[cfg(feature = "try-runtime")]
        use frame_try_runtime::{TryStateSelect, UpgradeCheckSelect};
        use orml_traits::MultiCurrency;
        use sp_runtime::{generic, DispatchError, DispatchResult, SaturatedConversion};
        use zeitgeist_primitives::traits::{DeployPoolApi, DistributeFees, MarketCommonsPalletApi};
        use zrml_neo_swaps::migration::MigrateToLiquidityTree;

        pub type Block = generic::Block<Header, UncheckedExtrinsic>;

        type Address = sp_runtime::MultiAddress<AccountId, ()>;

<<<<<<< HEAD
        type Migrations = (MigrateToLiquidityTree<Runtime>);
=======
        #[cfg(feature = "parachain")]
        type Migrations = zrml_orderbook::migrations::TranslateOrderStructure<Runtime>;

        #[cfg(not(feature = "parachain"))]
        type Migrations = zrml_orderbook::migrations::TranslateOrderStructure<Runtime>;
>>>>>>> 6ee0368e

        pub type Executive = frame_executive::Executive<
            Runtime,
            Block,
            frame_system::ChainContext<Runtime>,
            Runtime,
            AllPalletsWithSystem,
            Migrations,
        >;

        pub type Header = generic::Header<BlockNumber, BlakeTwo256>;
        pub(crate) type NodeBlock = generic::Block<Header, sp_runtime::OpaqueExtrinsic>;
        type RikiddoSigmoidFeeMarketVolumeEma = zrml_rikiddo::Instance1;
        pub type SignedExtra = (
            CheckNonZeroSender<Runtime>,
            CheckSpecVersion<Runtime>,
            CheckTxVersion<Runtime>,
            CheckGenesis<Runtime>,
            CheckEra<Runtime>,
            CheckNonce<Runtime>,
            CheckWeight<Runtime>,
            // https://docs.rs/pallet-asset-tx-payment/latest/src/pallet_asset_tx_payment/lib.rs.html#32-34
            pallet_asset_tx_payment::ChargeAssetTxPayment<Runtime>,
        );
        pub type SignedPayload = generic::SignedPayload<RuntimeCall, SignedExtra>;
        pub type UncheckedExtrinsic =
            generic::UncheckedExtrinsic<Address, RuntimeCall, Signature, SignedExtra>;

        // Governance
        type AdvisoryCommitteeInstance = pallet_collective::Instance1;
        type AdvisoryCommitteeMembershipInstance = pallet_membership::Instance1;
        type CouncilInstance = pallet_collective::Instance2;
        type CouncilMembershipInstance = pallet_membership::Instance2;
        type TechnicalCommitteeInstance = pallet_collective::Instance3;
        type TechnicalCommitteeMembershipInstance = pallet_membership::Instance3;

        // Council vote proportions
        // At least 50%
        type EnsureRootOrHalfCouncil = EitherOfDiverse<
            EnsureRoot<AccountId>,
            EnsureProportionAtLeast<AccountId, CouncilInstance, 1, 2>,
        >;

        // At least 66%
        type EnsureRootOrTwoThirdsCouncil = EitherOfDiverse<
            EnsureRoot<AccountId>,
            EnsureProportionAtLeast<AccountId, CouncilInstance, 2, 3>,
        >;

        // At least 75%
        type EnsureRootOrThreeFourthsCouncil = EitherOfDiverse<
            EnsureRoot<AccountId>,
            EnsureProportionAtLeast<AccountId, CouncilInstance, 3, 4>,
        >;

        // At least 100%
        type EnsureRootOrAllCouncil = EitherOfDiverse<
            EnsureRoot<AccountId>,
            EnsureProportionAtLeast<AccountId, CouncilInstance, 1, 1>,
        >;

        // Technical committee vote proportions
        // At least 50%
        #[cfg(feature = "parachain")]
        type EnsureRootOrHalfTechnicalCommittee = EitherOfDiverse<
            EnsureRoot<AccountId>,
            EnsureProportionAtLeast<AccountId, TechnicalCommitteeInstance, 1, 2>,
        >;

        // At least 66%
        type EnsureRootOrTwoThirdsTechnicalCommittee = EitherOfDiverse<
            EnsureRoot<AccountId>,
            EnsureProportionAtLeast<AccountId, TechnicalCommitteeInstance, 2, 3>,
        >;

        // At least 100%
        type EnsureRootOrAllTechnicalCommittee = EitherOfDiverse<
            EnsureRoot<AccountId>,
            EnsureProportionAtLeast<AccountId, TechnicalCommitteeInstance, 1, 1>,
        >;

        // Advisory Committee vote proportions
        // More than 33%
        type EnsureRootOrMoreThanOneThirdAdvisoryCommittee = EitherOfDiverse<
            EnsureRoot<AccountId>,
            EnsureProportionMoreThan<AccountId, AdvisoryCommitteeInstance, 1, 3>,
        >;

        // More than 50%
        type EnsureRootOrMoreThanHalfAdvisoryCommittee = EitherOfDiverse<
            EnsureRoot<AccountId>,
            EnsureProportionMoreThan<AccountId, AdvisoryCommitteeInstance, 1, 2>,
        >;

        // More than 66%
        type EnsureRootOrMoreThanTwoThirdsAdvisoryCommittee = EitherOfDiverse<
            EnsureRoot<AccountId>,
            EnsureProportionMoreThan<AccountId, AdvisoryCommitteeInstance, 2, 3>,
        >;

        // At least 66%
        type EnsureRootOrTwoThirdsAdvisoryCommittee = EitherOfDiverse<
            EnsureRoot<AccountId>,
            EnsureProportionAtLeast<AccountId, AdvisoryCommitteeInstance, 2, 3>,
        >;

        // At least 100%
        type EnsureRootOrAllAdvisoryCommittee = EitherOfDiverse<
            EnsureRoot<AccountId>,
            EnsureProportionAtLeast<AccountId, AdvisoryCommitteeInstance, 1, 1>,
        >;

        #[cfg(feature = "std")]
        /// The version information used to identify this runtime when compiled natively.
        pub fn native_version() -> NativeVersion {
            NativeVersion { runtime_version: VERSION, can_author_with: Default::default() }
        }

        // Accounts protected from being deleted due to a too low amount of funds.
        pub struct DustRemovalWhitelist;

        impl Contains<AccountId> for DustRemovalWhitelist
        where
            frame_support::PalletId: AccountIdConversion<AccountId>,
        {
            fn contains(ai: &AccountId) -> bool {
                let mut pallets = vec![
                    AuthorizedPalletId::get(),
                    CourtPalletId::get(),
                    GlobalDisputesPalletId::get(),
                    LiquidityMiningPalletId::get(),
                    OrderbookPalletId::get(),
                    ParimutuelPalletId::get(),
                    PmPalletId::get(),
                    SimpleDisputesPalletId::get(),
                    SwapsPalletId::get(),
                    TreasuryPalletId::get(),
                ];

                if let Some(pallet_id) = frame_support::PalletId::try_from_sub_account::<u128>(ai) {
                    return pallets.contains(&pallet_id.0);
                }

                for pallet_id in pallets {
                    let pallet_acc: AccountId = pallet_id.into_account_truncating();

                    if pallet_acc == *ai {
                        return true;
                    }
                }

                false
            }
        }

        common_runtime::impl_fee_types!();

        pub mod opaque {
            //! Opaque types. These are used by the CLI to instantiate machinery that don't need to
            //! know the specifics of the runtime. They can then be made to be agnostic over
            //! specific formats of data like extrinsics, allowing for them to continue syncing the
            //! network through upgrades to even the core data structures.

            use super::Header;
            use alloc::vec::Vec;
            use sp_runtime::{generic, impl_opaque_keys};

            pub type Block = generic::Block<Header, sp_runtime::OpaqueExtrinsic>;

            #[cfg(feature = "parachain")]
            impl_opaque_keys! {
                pub struct SessionKeys {
                    pub nimbus: crate::AuthorInherent,
                    pub vrf: session_keys_primitives::VrfSessionKey,
                }
            }

            #[cfg(not(feature = "parachain"))]
            impl_opaque_keys! {
                pub struct SessionKeys {
                    pub aura: crate::Aura,
                    pub grandpa: crate::Grandpa,
                }
            }
        }
    };
}

// Construct runtime
#[macro_export]
macro_rules! create_runtime {
    ($($additional_pallets:tt)*) => {
        use alloc::{boxed::Box, vec::Vec};
        // Pallets are enumerated based on the dependency graph.
        //
        // For example, `PredictionMarkets` is pĺaced after `SimpleDisputes` because
        // `PredictionMarkets` depends on `SimpleDisputes`.

        construct_runtime!(
            pub enum Runtime where
                Block = crate::Block,
                NodeBlock = crate::NodeBlock,
                UncheckedExtrinsic = crate::UncheckedExtrinsic,
            {
                // System
                System: frame_system::{Call, Config, Event<T>, Pallet, Storage} = 0,
                Timestamp: pallet_timestamp::{Call, Pallet, Storage, Inherent} = 1,
                RandomnessCollectiveFlip: pallet_randomness_collective_flip::{Pallet, Storage} = 2,
                Scheduler: pallet_scheduler::{Pallet, Call, Storage, Event<T>} = 3,
                Preimage: pallet_preimage::{Pallet, Call, Storage, Event<T>} = 4,

                // Money
                Balances: pallet_balances::{Call, Config<T>, Event<T>, Pallet, Storage} = 10,
                TransactionPayment: pallet_transaction_payment::{Config, Event<T>, Pallet, Storage} = 11,
                Treasury: pallet_treasury::{Call, Config, Event<T>, Pallet, Storage} = 12,
                Vesting: pallet_vesting::{Call, Config<T>, Event<T>, Pallet, Storage} = 13,
                Multisig: pallet_multisig::{Call, Event<T>, Pallet, Storage} = 14,
                Bounties: pallet_bounties::{Call, Event<T>, Pallet, Storage} =  15,
                AssetTxPayment: pallet_asset_tx_payment::{Event<T>, Pallet} = 16,

                // Governance
                Democracy: pallet_democracy::{Pallet, Call, Storage, Config<T>, Event<T>} = 20,
                AdvisoryCommittee: pallet_collective::<Instance1>::{Call, Config<T>, Event<T>, Origin<T>, Pallet, Storage} = 21,
                AdvisoryCommitteeMembership: pallet_membership::<Instance1>::{Call, Config<T>, Event<T>, Pallet, Storage} = 22,
                Council: pallet_collective::<Instance2>::{Call, Config<T>, Event<T>, Origin<T>, Pallet, Storage} = 23,
                CouncilMembership: pallet_membership::<Instance2>::{Call, Config<T>, Event<T>, Pallet, Storage} = 24,
                TechnicalCommittee: pallet_collective::<Instance3>::{Call, Config<T>, Event<T>, Origin<T>, Pallet, Storage} = 25,
                TechnicalCommitteeMembership: pallet_membership::<Instance3>::{Call, Config<T>, Event<T>, Pallet, Storage} = 26,

                // Other Parity pallets
                Identity: pallet_identity::{Call, Event<T>, Pallet, Storage} = 30,
                Utility: pallet_utility::{Call, Event, Pallet, Storage} = 31,
                Proxy: pallet_proxy::{Call, Event<T>, Pallet, Storage} = 32,
                Contracts: pallet_contracts = 33,

                // Third-party
                AssetManager: orml_currencies::{Call, Pallet, Storage} = 40,
                Tokens: orml_tokens::{Config<T>, Event<T>, Pallet, Storage} = 41,

                // Zeitgeist
                MarketCommons: zrml_market_commons::{Pallet, Storage} = 50,
                Authorized: zrml_authorized::{Call, Event<T>, Pallet, Storage} = 51,
                Court: zrml_court::{Call, Event<T>, Pallet, Storage} = 52,
                LiquidityMining: zrml_liquidity_mining::{Call, Config<T>, Event<T>, Pallet, Storage} = 53,
                RikiddoSigmoidFeeMarketEma: zrml_rikiddo::<Instance1>::{Pallet, Storage} = 54,
                SimpleDisputes: zrml_simple_disputes::{Call, Event<T>, Pallet, Storage} = 55,
                Swaps: zrml_swaps::{Call, Event<T>, Pallet, Storage} = 56,
                PredictionMarkets: zrml_prediction_markets::{Call, Event<T>, Pallet, Storage} = 57,
                Styx: zrml_styx::{Call, Event<T>, Pallet, Storage} = 58,
                GlobalDisputes: zrml_global_disputes::{Call, Event<T>, Pallet, Storage} = 59,
                NeoSwaps: zrml_neo_swaps::{Call, Event<T>, Pallet, Storage} = 60,
                Orderbook: zrml_orderbook::{Call, Event<T>, Pallet, Storage} = 61,
                Parimutuel: zrml_parimutuel::{Call, Event<T>, Pallet, Storage} = 62,

                $($additional_pallets)*
            }
        );
    }
}

#[macro_export]
macro_rules! create_runtime_with_additional_pallets {
    ($($additional_pallets:tt)*) => {
        #[cfg(feature = "parachain")]
        create_runtime!(
            // System
            ParachainSystem: cumulus_pallet_parachain_system::{Call, Config, Event<T>, Inherent, Pallet, Storage, ValidateUnsigned} = 100,
            ParachainInfo: parachain_info::{Config, Pallet, Storage} = 101,

            // Consensus
            ParachainStaking: pallet_parachain_staking::{Call, Config<T>, Event<T>, Pallet, Storage} = 110,
            AuthorInherent: pallet_author_inherent::{Call, Inherent, Pallet, Storage} = 111,
            AuthorFilter: pallet_author_slot_filter::{Call, Config, Event, Pallet, Storage} = 112,
            AuthorMapping: pallet_author_mapping::{Call, Config<T>, Event<T>, Pallet, Storage} = 113,

            // XCM
            CumulusXcm: cumulus_pallet_xcm::{Event<T>, Origin, Pallet} = 120,
            DmpQueue: cumulus_pallet_dmp_queue::{Call, Event<T>, Pallet, Storage} = 121,
            PolkadotXcm: pallet_xcm::{Call, Config, Event<T>, Origin, Pallet, Storage} = 122,
            XcmpQueue: cumulus_pallet_xcmp_queue::{Call, Event<T>, Pallet, Storage} = 123,
            AssetRegistry: orml_asset_registry::{Call, Config<T>, Event<T>, Pallet, Storage} = 124,
            UnknownTokens: orml_unknown_tokens::{Pallet, Storage, Event} = 125,
            XTokens: orml_xtokens::{Pallet, Storage, Call, Event<T>} = 126,

            // Others
            $($additional_pallets)*
        );

        #[cfg(not(feature = "parachain"))]
        create_runtime!(
            // Consensus
            Aura: pallet_aura::{Config<T>, Pallet, Storage} = 100,
            Grandpa: pallet_grandpa::{Call, Config, Event, Pallet, Storage} = 101,

            // Others
            $($additional_pallets)*
        );
    }
}

#[macro_export]
macro_rules! impl_config_traits {
    {} => {
        use common_runtime::weights;
        #[cfg(feature = "parachain")]
        use xcm_config::config::*;

        // Configure Pallets
        #[cfg(feature = "parachain")]
        impl cumulus_pallet_dmp_queue::Config for Runtime {
            type RuntimeEvent = RuntimeEvent;
            type ExecuteOverweightOrigin = EnsureRootOrHalfTechnicalCommittee;
            type XcmExecutor = xcm_executor::XcmExecutor<XcmConfig>;
        }

        #[cfg(feature = "parachain")]
        impl cumulus_pallet_parachain_system::Config for Runtime {
            type CheckAssociatedRelayNumber = cumulus_pallet_parachain_system::RelayNumberStrictlyIncreases;
            type DmpMessageHandler = DmpQueue;
            type RuntimeEvent = RuntimeEvent;
            type OnSystemEvent = ();
            type OutboundXcmpMessageSource = XcmpQueue;
            type ReservedDmpWeight = crate::parachain_params::ReservedDmpWeight;
            type ReservedXcmpWeight = crate::parachain_params::ReservedXcmpWeight;
            type SelfParaId = parachain_info::Pallet<Runtime>;
            type XcmpMessageHandler = XcmpQueue;
        }

        #[cfg(feature = "parachain")]
        impl cumulus_pallet_xcm::Config for Runtime {
            type RuntimeEvent = RuntimeEvent;
            type XcmExecutor = xcm_executor::XcmExecutor<XcmConfig>;
        }

        #[cfg(feature = "parachain")]
        impl cumulus_pallet_xcmp_queue::Config for Runtime {
            type ChannelInfo = ParachainSystem;
            type ControllerOrigin = EnsureRootOrTwoThirdsTechnicalCommittee;
            type ControllerOriginConverter = XcmOriginToTransactDispatchOrigin;
            type ExecuteOverweightOrigin = EnsureRootOrHalfTechnicalCommittee;
            type PriceForSiblingDelivery = ();
            type RuntimeEvent = RuntimeEvent;
            type VersionWrapper = ();
            type WeightInfo = weights::cumulus_pallet_xcmp_queue::WeightInfo<Runtime>;
            type XcmExecutor = xcm_executor::XcmExecutor<XcmConfig>;
        }

        impl frame_system::Config for Runtime {
            type AccountData = pallet_balances::AccountData<Balance>;
            type AccountId = AccountId;
            type BaseCallFilter = IsCallable;
            type BlockHashCount = BlockHashCount;
            type BlockLength = RuntimeBlockLength;
            type BlockNumber = BlockNumber;
            type BlockWeights = RuntimeBlockWeights;
            type RuntimeCall = RuntimeCall;
            type DbWeight = RocksDbWeight;
            type RuntimeEvent = RuntimeEvent;
            type Hash = Hash;
            type Hashing = BlakeTwo256;
            type Header = generic::Header<BlockNumber, BlakeTwo256>;
            type Index = Index;
            type Lookup = AccountIdLookup<AccountId, ()>;
            type MaxConsumers = ConstU32<16>;
            type OnKilledAccount = ();
            type OnNewAccount = ();
            #[cfg(feature = "parachain")]
            type OnSetCode = cumulus_pallet_parachain_system::ParachainSetCode<Self>;
            #[cfg(not(feature = "parachain"))]
            type OnSetCode = ();
            type RuntimeOrigin = RuntimeOrigin;
            type PalletInfo = PalletInfo;
            type SS58Prefix = SS58Prefix;
            type SystemWeightInfo = weights::frame_system::WeightInfo<Runtime>;
            type Version = Version;
        }

        #[cfg(not(feature = "parachain"))]
        impl pallet_aura::Config for Runtime {
            type AuthorityId = sp_consensus_aura::sr25519::AuthorityId;
            type DisabledValidators = ();
            type MaxAuthorities = MaxAuthorities;
        }

        #[cfg(feature = "parachain")]
        impl pallet_author_inherent::Config for Runtime {
            type AccountLookup = AuthorMapping;
            type CanAuthor = AuthorFilter;
            type SlotBeacon = cumulus_pallet_parachain_system::RelaychainBlockNumberProvider<Self>;
            type WeightInfo = weights::pallet_author_inherent::WeightInfo<Runtime>;
        }

        #[cfg(feature = "parachain")]
        impl pallet_author_mapping::Config for Runtime {
            type DepositAmount = CollatorDeposit;
            type DepositCurrency = Balances;
            type RuntimeEvent = RuntimeEvent;
            type Keys = session_keys_primitives::VrfId;
            type WeightInfo = weights::pallet_author_mapping::WeightInfo<Runtime>;
        }

        #[cfg(feature = "parachain")]
        impl pallet_author_slot_filter::Config for Runtime {
            type RuntimeEvent = RuntimeEvent;
            type RandomnessSource = RandomnessCollectiveFlip;
            type PotentialAuthors = ParachainStaking;
            type WeightInfo = weights::pallet_author_slot_filter::WeightInfo<Runtime>;
        }

        frame_support::parameter_types! {
            pub const MaxSetIdSessionEntries: u32 = 12;
        }

        #[cfg(not(feature = "parachain"))]
        impl pallet_grandpa::Config for Runtime {
            type RuntimeEvent = RuntimeEvent;
            type KeyOwnerProofSystem = ();
            type KeyOwnerProof =
                <Self::KeyOwnerProofSystem as frame_support::traits::KeyOwnerProofSystem<(
                    KeyTypeId,
                    pallet_grandpa::AuthorityId,
                )>>::Proof;
            type KeyOwnerIdentification =
                <Self::KeyOwnerProofSystem as frame_support::traits::KeyOwnerProofSystem<(
                    KeyTypeId,
                    pallet_grandpa::AuthorityId,
                )>>::IdentificationTuple;
            type HandleEquivocation = ();
            type MaxAuthorities = MaxAuthorities;
            type MaxSetIdSessionEntries = MaxSetIdSessionEntries;
            // Currently the benchmark does yield an invalid weight implementation
            // type WeightInfo = weights::pallet_grandpa::WeightInfo<Runtime>;
            type WeightInfo = ();
        }

        #[cfg(feature = "parachain")]
        impl pallet_xcm::Config for Runtime {
            type ExecuteXcmOrigin = EnsureXcmOrigin<RuntimeOrigin, LocalOriginToLocation>;
            type RuntimeCall = RuntimeCall;
            type RuntimeEvent = RuntimeEvent;
            type RuntimeOrigin = RuntimeOrigin;
            type SendXcmOrigin = EnsureXcmOrigin<RuntimeOrigin, LocalOriginToLocation>;
            type UniversalLocation = UniversalLocation;
            type Weigher = FixedWeightBounds<UnitWeightCost, RuntimeCall, MaxInstructions>;
            type XcmExecuteFilter = Nothing;
            // ^ Disable dispatchable execute on the XCM pallet.
            // Needs to be `Everything` for local testing.
            type XcmExecutor = xcm_executor::XcmExecutor<XcmConfig>;
            type XcmTeleportFilter = Everything;
            type XcmReserveTransferFilter = Nothing;
            type XcmRouter = XcmRouter;

            type Currency = Balances;
            type CurrencyMatcher = ();
            type TrustedLockers = ();
            type SovereignAccountOf = LocationToAccountId;
            type MaxLockers = ConstU32<8>;
            type WeightInfo = pallet_xcm::TestWeightInfo;
            #[cfg(feature = "runtime-benchmarks")]
            type ReachableDest = ReachableDest;

            const VERSION_DISCOVERY_QUEUE_SIZE: u32 = 100;
            // ^ Override for AdvertisedXcmVersion default
            type AdvertisedXcmVersion = pallet_xcm::CurrentXcmVersion;
        }

        #[cfg(feature = "parachain")]
        impl pallet_parachain_staking::Config for Runtime {
            type BlockAuthor = AuthorInherent;
            type CandidateBondLessDelay = CandidateBondLessDelay;
            type Currency = Balances;
            type DelegationBondLessDelay = DelegationBondLessDelay;
            type RuntimeEvent = RuntimeEvent;
            type LeaveCandidatesDelay = LeaveCandidatesDelay;
            type LeaveDelegatorsDelay = LeaveDelegatorsDelay;
            type MaxBottomDelegationsPerCandidate = MaxBottomDelegationsPerCandidate;
            type MaxTopDelegationsPerCandidate = MaxTopDelegationsPerCandidate;
            type MaxDelegationsPerDelegator = MaxDelegationsPerDelegator;
            type MinBlocksPerRound = MinBlocksPerRound;
            type MinCandidateStk = MinCollatorStk;
            type MinCollatorStk = MinCollatorStk;
            type MinDelegation = MinDelegatorStk;
            type MinDelegatorStk = MinDelegatorStk;
            type MinSelectedCandidates = MinSelectedCandidates;
            type MonetaryGovernanceOrigin = EnsureRoot<AccountId>;
            type OnCollatorPayout = ();
            type PayoutCollatorReward = ();
            type OnNewRound = ();
            type RevokeDelegationDelay = RevokeDelegationDelay;
            type RewardPaymentDelay = RewardPaymentDelay;
            type WeightInfo = weights::pallet_parachain_staking::WeightInfo<Runtime>;
        }

        #[cfg(feature = "parachain")]
        impl orml_asset_registry::Config for Runtime {
            type AssetId = CurrencyId;
            type AssetProcessor = CustomAssetProcessor;
            type AuthorityOrigin = AsEnsureOriginWithArg<EnsureRootOrTwoThirdsCouncil>;
            type Balance = Balance;
            type CustomMetadata = CustomMetadata;
            type RuntimeEvent = RuntimeEvent;
            type WeightInfo = ();
        }

        impl orml_currencies::Config for Runtime {
            type GetNativeCurrencyId = GetNativeCurrencyId;
            type MultiCurrency = Tokens;
            type NativeCurrency = BasicCurrencyAdapter<Runtime, Balances>;
            type WeightInfo = weights::orml_currencies::WeightInfo<Runtime>;
        }

        pub struct CurrencyHooks<R>(sp_std::marker::PhantomData<R>);
        impl<C: orml_tokens::Config> orml_traits::currency::MutationHooks<AccountId, CurrencyId, Balance> for CurrencyHooks<C> {
            type OnDust = orml_tokens::TransferDust<Runtime, ZeitgeistTreasuryAccount>;
            type OnKilledTokenAccount = ();
            type OnNewTokenAccount = ();
            type OnSlash = ();
            type PostDeposit = ();
            type PostTransfer = ();
            type PreDeposit = ();
            type PreTransfer = ();
        }

        impl orml_tokens::Config for Runtime {
            type Amount = Amount;
            type Balance = Balance;
            type CurrencyHooks = CurrencyHooks<Runtime>;
            type CurrencyId = CurrencyId;
            type DustRemovalWhitelist = DustRemovalWhitelist;
            type RuntimeEvent = RuntimeEvent;
            type ExistentialDeposits = ExistentialDeposits;
            type MaxLocks = MaxLocks;
            type MaxReserves = MaxReserves;
            type ReserveIdentifier = [u8; 8];
            type WeightInfo = weights::orml_tokens::WeightInfo<Runtime>;
        }

        #[cfg(feature = "parachain")]
        impl orml_unknown_tokens::Config for Runtime {
            type RuntimeEvent = RuntimeEvent;
        }

        #[cfg(feature = "parachain")]
        impl orml_xtokens::Config for Runtime {
            type AccountIdToMultiLocation = AccountIdToMultiLocation;
            type Balance = Balance;
            type BaseXcmWeight = BaseXcmWeight;
            type CurrencyId = CurrencyId;
            type CurrencyIdConvert = AssetConvert;
            type RuntimeEvent = RuntimeEvent;
            type MaxAssetsForTransfer = MaxAssetsForTransfer;
            type MinXcmFee = ParachainMinFee;
            type MultiLocationsFilter = Everything;
            type ReserveProvider = orml_traits::location::AbsoluteReserveProvider;
            type SelfLocation = SelfLocation;
            type UniversalLocation = UniversalLocation;
            type Weigher = FixedWeightBounds<UnitWeightCost, RuntimeCall, MaxInstructions>;
            type XcmExecutor = xcm_executor::XcmExecutor<XcmConfig>;
        }

        impl pallet_balances::Config for Runtime {
            type AccountStore = System;
            type Balance = Balance;
            type DustRemoval = Treasury;
            type RuntimeEvent = RuntimeEvent;
            type ExistentialDeposit = ExistentialDeposit;
            type MaxLocks = MaxLocks;
            type MaxReserves = MaxReserves;
            type ReserveIdentifier = [u8; 8];
            type WeightInfo = weights::pallet_balances::WeightInfo<Runtime>;
        }

        impl pallet_collective::Config<AdvisoryCommitteeInstance> for Runtime {
            type DefaultVote = PrimeDefaultVote;
            type RuntimeEvent = RuntimeEvent;
            type MaxMembers = AdvisoryCommitteeMaxMembers;
            type MaxProposals = AdvisoryCommitteeMaxProposals;
            type MotionDuration = AdvisoryCommitteeMotionDuration;
            type RuntimeOrigin = RuntimeOrigin;
            type Proposal = RuntimeCall;
            type WeightInfo = weights::pallet_collective::WeightInfo<Runtime>;
        }

        impl pallet_collective::Config<CouncilInstance> for Runtime {
            type DefaultVote = PrimeDefaultVote;
            type RuntimeEvent = RuntimeEvent;
            type MaxMembers = CouncilMaxMembers;
            type MaxProposals = CouncilMaxProposals;
            type MotionDuration = CouncilMotionDuration;
            type RuntimeOrigin = RuntimeOrigin;
            type Proposal = RuntimeCall;
            type WeightInfo = weights::pallet_collective::WeightInfo<Runtime>;
        }

        impl pallet_collective::Config<TechnicalCommitteeInstance> for Runtime {
            type DefaultVote = PrimeDefaultVote;
            type RuntimeEvent = RuntimeEvent;
            type MaxMembers = TechnicalCommitteeMaxMembers;
            type MaxProposals = TechnicalCommitteeMaxProposals;
            type MotionDuration = TechnicalCommitteeMotionDuration;
            type RuntimeOrigin = RuntimeOrigin;
            type Proposal = RuntimeCall;
            type WeightInfo = weights::pallet_collective::WeightInfo<Runtime>;
        }

        impl pallet_contracts::Config for Runtime {
            type AddressGenerator = pallet_contracts::DefaultAddressGenerator;
            type CallFilter = ContractsCallfilter;
            type CallStack = [pallet_contracts::Frame::<Runtime>; 5];
            type ChainExtension = ();
            type Currency = Balances;
            type DeletionQueueDepth = ContractsDeletionQueueDepth;
            type DeletionWeightLimit = ContractsDeletionWeightLimit;
            type DepositPerItem = ContractsDepositPerItem;
            type DepositPerByte = ContractsDepositPerByte;
            type MaxCodeLen = ContractsMaxCodeLen;
            type MaxDebugBufferLen = ContractsMaxDebugBufferLen;
            type MaxStorageKeyLen = ContractsMaxStorageKeyLen;
            type Randomness = RandomnessCollectiveFlip;
            type RuntimeEvent = RuntimeEvent;
            type RuntimeCall = RuntimeCall;
            type Schedule = ContractsSchedule;
            type Time = Timestamp;
            type UnsafeUnstableInterface = ContractsUnsafeUnstableInterface;
            type WeightPrice = pallet_transaction_payment::Pallet<Runtime>;
            type WeightInfo = weights::pallet_contracts::WeightInfo<Runtime>;
        }

        impl pallet_democracy::Config for Runtime {
            type RuntimeEvent = RuntimeEvent;
            type Currency = Balances;
            type EnactmentPeriod = EnactmentPeriod;
            type LaunchPeriod = LaunchPeriod;
            type VotingPeriod = VotingPeriod;
            type VoteLockingPeriod = VoteLockingPeriod;
            type MinimumDeposit = MinimumDeposit;
            /// Origin that can decide what their next motion is.
            type ExternalOrigin = EnsureRootOrHalfCouncil;
            /// Origin that can have the next scheduled referendum be a straight majority-carries vote.
            type ExternalMajorityOrigin = EnsureRootOrHalfCouncil;
            /// Origina that can have the next scheduled referendum be a straight default-carries
            /// (NTB) vote.
            type ExternalDefaultOrigin = EnsureRootOrAllCouncil;
            /// Origin that can have an ExternalMajority/ExternalDefault vote
            /// be tabled immediately and with a shorter voting/enactment period.
            type FastTrackOrigin = EnsureRootOrTwoThirdsTechnicalCommittee;
            /// Origin from which the next majority-carries (or more permissive) referendum may be tabled
            /// to vote immediately and asynchronously in a similar manner to the emergency origin.
            type InstantOrigin = EnsureRootOrAllTechnicalCommittee;
            type InstantAllowed = InstantAllowed;
            type FastTrackVotingPeriod = FastTrackVotingPeriod;
            /// Origin from which any referendum may be cancelled in an emergency.
            type CancellationOrigin = EnsureRootOrThreeFourthsCouncil;
            /// Origin from which proposals may be blacklisted.
            type BlacklistOrigin = EnsureRootOrAllCouncil;
            /// Origin from which a proposal may be cancelled and its backers slashed.
            type CancelProposalOrigin = EnsureRootOrAllTechnicalCommittee;
            /// Origin for anyone able to veto proposals.
            type VetoOrigin = pallet_collective::EnsureMember<AccountId, TechnicalCommitteeInstance>;
            type CooloffPeriod = CooloffPeriod;
            type Slash = Treasury;
            type Scheduler = Scheduler;
            type PalletsOrigin = OriginCaller;
            type MaxVotes = MaxVotes;
            type WeightInfo = weights::pallet_democracy::WeightInfo<Runtime>;
            type MaxProposals = MaxProposals;
            type Preimages = Preimage;
            type MaxBlacklisted = ConstU32<100>;
            type MaxDeposits = ConstU32<100>;
        }

        impl pallet_identity::Config for Runtime {
            type BasicDeposit = BasicDeposit;
            type Currency = Balances;
            type RuntimeEvent = RuntimeEvent;
            type FieldDeposit = FieldDeposit;
            type ForceOrigin = EnsureRootOrTwoThirdsAdvisoryCommittee;
            type MaxAdditionalFields = MaxAdditionalFields;
            type MaxRegistrars = MaxRegistrars;
            type MaxSubAccounts = MaxSubAccounts;
            type RegistrarOrigin = EnsureRootOrHalfCouncil;
            type Slashed = Treasury;
            type SubAccountDeposit = SubAccountDeposit;
            type WeightInfo = weights::pallet_identity::WeightInfo<Runtime>;
        }

        impl pallet_membership::Config<AdvisoryCommitteeMembershipInstance> for Runtime {
            type AddOrigin = EnsureRootOrTwoThirdsCouncil;
            type RuntimeEvent = RuntimeEvent;
            type MaxMembers = AdvisoryCommitteeMaxMembers;
            type MembershipChanged = AdvisoryCommittee;
            type MembershipInitialized = AdvisoryCommittee;
            type PrimeOrigin = EnsureRootOrTwoThirdsCouncil;
            type RemoveOrigin = EnsureRootOrTwoThirdsCouncil;
            type ResetOrigin = EnsureRootOrTwoThirdsCouncil;
            type SwapOrigin = EnsureRootOrTwoThirdsCouncil;
            type WeightInfo = weights::pallet_membership::WeightInfo<Runtime>;
        }

        impl pallet_membership::Config<CouncilMembershipInstance> for Runtime {
            type AddOrigin = EnsureRootOrThreeFourthsCouncil;
            type RuntimeEvent = RuntimeEvent;
            type MaxMembers = CouncilMaxMembers;
            type MembershipChanged = Council;
            type MembershipInitialized = Council;
            type PrimeOrigin = EnsureRootOrThreeFourthsCouncil;
            type RemoveOrigin = EnsureRootOrThreeFourthsCouncil;
            type ResetOrigin = EnsureRootOrThreeFourthsCouncil;
            type SwapOrigin = EnsureRootOrThreeFourthsCouncil;
            type WeightInfo = weights::pallet_membership::WeightInfo<Runtime>;
        }

        impl pallet_membership::Config<TechnicalCommitteeMembershipInstance> for Runtime {
            type AddOrigin = EnsureRootOrTwoThirdsCouncil;
            type RuntimeEvent = RuntimeEvent;
            type MaxMembers = TechnicalCommitteeMaxMembers;
            type MembershipChanged = TechnicalCommittee;
            type MembershipInitialized = TechnicalCommittee;
            type PrimeOrigin = EnsureRootOrTwoThirdsCouncil;
            type RemoveOrigin = EnsureRootOrTwoThirdsCouncil;
            type ResetOrigin = EnsureRootOrTwoThirdsCouncil;
            type SwapOrigin = EnsureRootOrTwoThirdsCouncil;
            type WeightInfo = weights::pallet_membership::WeightInfo<Runtime>;
        }

        impl pallet_multisig::Config for Runtime {
            type RuntimeEvent = RuntimeEvent;
            type RuntimeCall = RuntimeCall;
            type Currency = Balances;
            type DepositBase = DepositBase;
            type DepositFactor = DepositFactor;
            type MaxSignatories = ConstU32<100>;
            type WeightInfo = weights::pallet_multisig::WeightInfo<Runtime>;
        }

        impl pallet_preimage::Config for Runtime {
            type WeightInfo = weights::pallet_preimage::WeightInfo<Runtime>;
            type RuntimeEvent = RuntimeEvent;
            type Currency = Balances;
            type ManagerOrigin = EnsureRoot<AccountId>;
            type BaseDeposit = PreimageBaseDeposit;
            type ByteDeposit = PreimageByteDeposit;
        }

        impl InstanceFilter<RuntimeCall> for ProxyType {
            fn filter(&self, c: &RuntimeCall) -> bool {
                match self {
                    ProxyType::Any => true,
                    ProxyType::CancelProxy => {
                        matches!(c, RuntimeCall::Proxy(pallet_proxy::Call::reject_announcement { .. }))
                    }
                    ProxyType::Governance => matches!(
                        c,
                        RuntimeCall::Democracy(..)
                            | RuntimeCall::Council(..)
                            | RuntimeCall::TechnicalCommittee(..)
                            | RuntimeCall::AdvisoryCommittee(..)
                            | RuntimeCall::Treasury(..)
                    ),
                    #[cfg(feature = "parachain")]
                    ProxyType::Staking => matches!(c, RuntimeCall::ParachainStaking(..)),
                    #[cfg(not(feature = "parachain"))]
                    ProxyType::Staking => false,
                    ProxyType::CreateEditMarket => matches!(
                        c,
                        RuntimeCall::PredictionMarkets(zrml_prediction_markets::Call::create_market { .. })
                            | RuntimeCall::PredictionMarkets(
                                zrml_prediction_markets::Call::edit_market { .. }
                            )
                    ),
                    ProxyType::ReportOutcome => matches!(
                        c,
                        RuntimeCall::PredictionMarkets(zrml_prediction_markets::Call::report { .. })
                    ),
                    ProxyType::Dispute => matches!(
                        c,
                        RuntimeCall::PredictionMarkets(zrml_prediction_markets::Call::dispute { .. })
                    ),
                    ProxyType::ProvideLiquidity => matches!(
                        c,
                        RuntimeCall::Swaps(zrml_swaps::Call::pool_join { .. })
                            | RuntimeCall::Swaps(zrml_swaps::Call::pool_exit { .. })
                            | RuntimeCall::PredictionMarkets(
                                zrml_prediction_markets::Call::deploy_swap_pool_for_market { .. }
                            )
                    ),
                    ProxyType::BuySellCompleteSets => matches!(
                        c,
                        RuntimeCall::PredictionMarkets(
                            zrml_prediction_markets::Call::buy_complete_set { .. }
                        ) | RuntimeCall::PredictionMarkets(
                            zrml_prediction_markets::Call::sell_complete_set { .. }
                        )
                    ),
                    ProxyType::Trading => matches!(
                        c,
                        RuntimeCall::Swaps(zrml_swaps::Call::swap_exact_amount_in { .. })
                            | RuntimeCall::Swaps(zrml_swaps::Call::swap_exact_amount_out { .. })
                            | RuntimeCall::Orderbook(zrml_orderbook::Call::place_order { .. })
                            | RuntimeCall::Orderbook(zrml_orderbook::Call::fill_order { .. })
                            | RuntimeCall::Orderbook(zrml_orderbook::Call::remove_order { .. })
                    ),
                    ProxyType::HandleAssets => matches!(
                        c,
                        RuntimeCall::Swaps(zrml_swaps::Call::pool_join { .. })
                            | RuntimeCall::Swaps(zrml_swaps::Call::pool_exit { .. })
                            | RuntimeCall::Swaps(zrml_swaps::Call::swap_exact_amount_in { .. })
                            | RuntimeCall::Swaps(zrml_swaps::Call::swap_exact_amount_out { .. })
                            | RuntimeCall::PredictionMarkets(
                                zrml_prediction_markets::Call::buy_complete_set { .. }
                            )
                            | RuntimeCall::PredictionMarkets(
                                zrml_prediction_markets::Call::sell_complete_set { .. }
                            )
                            | RuntimeCall::PredictionMarkets(
                                zrml_prediction_markets::Call::deploy_swap_pool_for_market { .. }
                            )
                            | RuntimeCall::PredictionMarkets(
                                zrml_prediction_markets::Call::deploy_swap_pool_and_additional_liquidity { .. }
                            )
                            | RuntimeCall::Orderbook(zrml_orderbook::Call::place_order { .. })
                            | RuntimeCall::Orderbook(zrml_orderbook::Call::fill_order { .. })
                            | RuntimeCall::Orderbook(zrml_orderbook::Call::remove_order { .. })
                    ),
                }
            }

            fn is_superset(&self, o: &Self) -> bool {
                match (self, o) {
                    (x, y) if x == y => true,
                    (ProxyType::Any, _) => true,
                    (_, ProxyType::Any) => false,
                    _ => false,
                }
            }
        }

        impl pallet_proxy::Config for Runtime {
            type RuntimeEvent = RuntimeEvent;
            type RuntimeCall = RuntimeCall;
            type Currency = Balances;
            type ProxyType = ProxyType;
            type ProxyDepositBase = ProxyDepositBase;
            type ProxyDepositFactor = ProxyDepositFactor;
            type MaxProxies = ConstU32<32>;
            type WeightInfo = weights::pallet_proxy::WeightInfo<Runtime>;
            type MaxPending = ConstU32<32>;
            type CallHasher = BlakeTwo256;
            type AnnouncementDepositBase = AnnouncementDepositBase;
            type AnnouncementDepositFactor = AnnouncementDepositFactor;
        }

        impl pallet_randomness_collective_flip::Config for Runtime {}

        impl pallet_scheduler::Config for Runtime {
            type RuntimeEvent = RuntimeEvent;
            type RuntimeOrigin = RuntimeOrigin;
            type PalletsOrigin = OriginCaller;
            type RuntimeCall = RuntimeCall;
            type MaximumWeight = MaximumSchedulerWeight;
            type ScheduleOrigin = EnsureRoot<AccountId>;
            type MaxScheduledPerBlock = MaxScheduledPerBlock;
            type WeightInfo = weights::pallet_scheduler::WeightInfo<Runtime>;
            type OriginPrivilegeCmp = EqualPrivilegeOnly;
            type Preimages = Preimage;
        }

        // Timestamp
        /// Custom getter for minimum timestamp delta.
        /// This ensures that consensus systems like Aura don't break assertions
        /// in a benchmark environment
        pub struct MinimumPeriod;
        impl MinimumPeriod {
            /// Returns the value of this parameter type.
            pub fn get() -> u64 {
                #[cfg(feature = "runtime-benchmarks")]
                {
                    use frame_benchmarking::benchmarking::get_whitelist;
                    // Should that condition be true, we can assume that we are in a benchmark environment.
                    if !get_whitelist().is_empty() {
                        return u64::MAX;
                    }
                }

                MinimumPeriodValue::get()
            }
        }
        impl<I: From<u64>> frame_support::traits::Get<I> for MinimumPeriod {
            fn get() -> I {
                I::from(Self::get())
            }
        }
        impl frame_support::traits::TypedGet for MinimumPeriod {
            type Type = u64;
            fn get() -> u64 {
                Self::get()
            }
        }

        impl pallet_timestamp::Config for Runtime {
            type MinimumPeriod = MinimumPeriod;
            type Moment = u64;
            #[cfg(feature = "parachain")]
            type OnTimestampSet = ();
            #[cfg(not(feature = "parachain"))]
            type OnTimestampSet = Aura;
            type WeightInfo = weights::pallet_timestamp::WeightInfo<Runtime>;
        }

        common_runtime::impl_foreign_fees!();

        impl pallet_asset_tx_payment::Config for Runtime {
            type RuntimeEvent = RuntimeEvent;
            type Fungibles = Tokens;
            type OnChargeAssetTransaction = TokensTxCharger;
        }

        impl pallet_transaction_payment::Config for Runtime {
            type RuntimeEvent = RuntimeEvent;
            type FeeMultiplierUpdate = SlowAdjustingFeeUpdate<Runtime>;
            type LengthToFee = ConstantMultiplier<Balance, TransactionByteFee>;
            type OnChargeTransaction =
                pallet_transaction_payment::CurrencyAdapter<Balances, DealWithFees>;
            type OperationalFeeMultiplier = OperationalFeeMultiplier;
            type WeightToFee = IdentityFee<Balance>;
        }

        impl pallet_treasury::Config for Runtime {
            type ApproveOrigin = EnsureRootOrTwoThirdsCouncil;
            type Burn = Burn;
            type BurnDestination = ();
            type Currency = Balances;
            type RuntimeEvent = RuntimeEvent;
            type MaxApprovals = MaxApprovals;
            type OnSlash = Treasury;
            type PalletId = TreasuryPalletId;
            type ProposalBond = ProposalBond;
            type ProposalBondMinimum = ProposalBondMinimum;
            type ProposalBondMaximum = ProposalBondMaximum;
            type RejectOrigin = EnsureRootOrTwoThirdsCouncil;
            type SpendFunds = Bounties;
            type SpendOrigin = EnsureWithSuccess<EnsureRoot<AccountId>, AccountId, MaxTreasurySpend>;
            type SpendPeriod = SpendPeriod;
            type WeightInfo = weights::pallet_treasury::WeightInfo<Runtime>;
        }

        impl pallet_bounties::Config for Runtime {
            type BountyDepositBase = BountyDepositBase;
            type BountyDepositPayoutDelay = BountyDepositPayoutDelay;
            type BountyUpdatePeriod = BountyUpdatePeriod;
            type BountyValueMinimum = BountyValueMinimum;
            type ChildBountyManager = ();
            type CuratorDepositMax = CuratorDepositMax;
            type CuratorDepositMin = CuratorDepositMin;
            type CuratorDepositMultiplier = CuratorDepositMultiplier;
            type DataDepositPerByte = DataDepositPerByte;
            type RuntimeEvent = RuntimeEvent;
            type MaximumReasonLength = MaximumReasonLength;
            type WeightInfo = weights::pallet_bounties::WeightInfo<Runtime>;
        }

        impl pallet_utility::Config for Runtime {
            type RuntimeEvent = RuntimeEvent;
            type RuntimeCall = RuntimeCall;
            type PalletsOrigin = OriginCaller;
            type WeightInfo = weights::pallet_utility::WeightInfo<Runtime>;
        }

        impl pallet_vesting::Config for Runtime {
            type RuntimeEvent = RuntimeEvent;
            type Currency = Balances;
            type BlockNumberToBalance = sp_runtime::traits::ConvertInto;
            type MinVestedTransfer = MinVestedTransfer;
            type UnvestedFundsAllowedWithdrawReasons = UnvestedFundsAllowedWithdrawReasons;
            type WeightInfo = weights::pallet_vesting::WeightInfo<Runtime>;

            // `VestingInfo` encode length is 36bytes. 28 schedules gets encoded as 1009 bytes, which is the
            // highest number of schedules that encodes less than 2^10.
            const MAX_VESTING_SCHEDULES: u32 = 28;
        }

        #[cfg(feature = "parachain")]
        impl parachain_info::Config for Runtime {}

        impl zrml_authorized::Config for Runtime {
            type AuthorizedDisputeResolutionOrigin = EnsureRootOrMoreThanHalfAdvisoryCommittee;
            type Currency = Balances;
            type CorrectionPeriod = CorrectionPeriod;
            type DisputeResolution = zrml_prediction_markets::Pallet<Runtime>;
            type RuntimeEvent = RuntimeEvent;
            type MarketCommons = MarketCommons;
            type PalletId = AuthorizedPalletId;
            type WeightInfo = zrml_authorized::weights::WeightInfo<Runtime>;
        }

        impl zrml_court::Config for Runtime {
            type AppealBond = AppealBond;
            type BlocksPerYear = BlocksPerYear;
            type VotePeriod = CourtVotePeriod;
            type AggregationPeriod = CourtAggregationPeriod;
            type AppealPeriod = CourtAppealPeriod;
            type LockId = CourtLockId;
            type PalletId = CourtPalletId;
            type Currency = Balances;
            type DisputeResolution = zrml_prediction_markets::Pallet<Runtime>;
            type RuntimeEvent = RuntimeEvent;
            type InflationPeriod = InflationPeriod;
            type MarketCommons = MarketCommons;
            type MaxAppeals = MaxAppeals;
            type MaxDelegations = MaxDelegations;
            type MaxSelectedDraws = MaxSelectedDraws;
            type MaxCourtParticipants = MaxCourtParticipants;
            type MaxYearlyInflation = MaxYearlyInflation;
            type MinJurorStake = MinJurorStake;
            type MonetaryGovernanceOrigin = EnsureRoot<AccountId>;
            type Random = RandomnessCollectiveFlip;
            type RequestInterval = RequestInterval;
            type Slash = Treasury;
            type TreasuryPalletId = TreasuryPalletId;
            type WeightInfo = zrml_court::weights::WeightInfo<Runtime>;
        }

        impl zrml_liquidity_mining::Config for Runtime {
            type RuntimeEvent = RuntimeEvent;
            type Currency = Balances;
            type MarketCommons = MarketCommons;
            type MarketId = MarketId;
            type PalletId = LiquidityMiningPalletId;
            type WeightInfo = zrml_liquidity_mining::weights::WeightInfo<Runtime>;
        }

        impl zrml_market_commons::Config for Runtime {
            type Balance = Balance;
            type MarketId = MarketId;
            type PredictionMarketsPalletId = PmPalletId;
            type Timestamp = Timestamp;
        }

        // NoopLiquidityMining implements LiquidityMiningPalletApi with no-ops.
        // Has to be public because it will be exposed by Runtime.
        pub struct NoopLiquidityMining;

        impl zrml_liquidity_mining::LiquidityMiningPalletApi for NoopLiquidityMining {
            type AccountId = AccountId;
            type Balance = Balance;
            type BlockNumber = BlockNumber;
            type MarketId = MarketId;

            fn add_shares(_: Self::AccountId, _: Self::MarketId, _: Self::Balance) {}

            fn distribute_market_incentives(
                _: &Self::MarketId,
            ) -> frame_support::pallet_prelude::DispatchResult {
                Ok(())
            }

            fn remove_shares(_: &Self::AccountId, _: &Self::MarketId, _: Self::Balance) {}
        }

        impl zrml_prediction_markets::Config for Runtime {
            type AdvisoryBond = AdvisoryBond;
            type AdvisoryBondSlashPercentage = AdvisoryBondSlashPercentage;
            type ApproveOrigin = EnsureRootOrMoreThanOneThirdAdvisoryCommittee;
            type Authorized = Authorized;
            type Currency = Balances;
            type Court = Court;
            type CloseEarlyDisputeBond = CloseEarlyDisputeBond;
            type CloseMarketEarlyOrigin = EnsureRootOrMoreThanOneThirdAdvisoryCommittee;
            type CloseOrigin = EnsureRoot<AccountId>;
            type CloseEarlyProtectionTimeFramePeriod = CloseEarlyProtectionTimeFramePeriod;
            type CloseEarlyProtectionBlockPeriod = CloseEarlyProtectionBlockPeriod;
            type CloseEarlyRequestBond = CloseEarlyRequestBond;
            type DestroyOrigin = EnsureRootOrAllAdvisoryCommittee;
            type DeployPool = NeoSwaps;
            type DisputeBond = DisputeBond;
            type RuntimeEvent = RuntimeEvent;
            type GlobalDisputes = GlobalDisputes;
            // LiquidityMining is currently unstable.
            // NoopLiquidityMining will be applied only to mainnet once runtimes are separated.
            type LiquidityMining = NoopLiquidityMining;
            // type LiquidityMining = LiquidityMining;
            type MaxCategories = MaxCategories;
            type MaxCreatorFee = MaxCreatorFee;
            type MaxDisputes = MaxDisputes;
            type MaxMarketLifetime = MaxMarketLifetime;
            type MinDisputeDuration = MinDisputeDuration;
            type MaxDisputeDuration = MaxDisputeDuration;
            type MaxGracePeriod = MaxGracePeriod;
            type MaxOracleDuration = MaxOracleDuration;
            type MinOracleDuration = MinOracleDuration;
            type MaxSubsidyPeriod = MaxSubsidyPeriod;
            type MinCategories = MinCategories;
            type MinSubsidyPeriod = MinSubsidyPeriod;
            type MaxEditReasonLen = MaxEditReasonLen;
            type MaxRejectReasonLen = MaxRejectReasonLen;
            type OracleBond = OracleBond;
            type OutsiderBond = OutsiderBond;
            type PalletId = PmPalletId;
            type CloseEarlyBlockPeriod = CloseEarlyBlockPeriod;
            type CloseEarlyTimeFramePeriod = CloseEarlyTimeFramePeriod;
            type RejectOrigin = EnsureRootOrMoreThanTwoThirdsAdvisoryCommittee;
            type RequestEditOrigin = EnsureRootOrMoreThanOneThirdAdvisoryCommittee;
            type ResolveOrigin = EnsureRoot<AccountId>;
            type AssetManager = AssetManager;
            #[cfg(feature = "parachain")]
            type AssetRegistry = AssetRegistry;
            type SimpleDisputes = SimpleDisputes;
            type Slash = Treasury;
            type Swaps = Swaps;
            type ValidityBond = ValidityBond;
            type WeightInfo = zrml_prediction_markets::weights::WeightInfo<Runtime>;
        }

        impl zrml_rikiddo::Config<RikiddoSigmoidFeeMarketVolumeEma> for Runtime {
            type Timestamp = Timestamp;
            type Balance = Balance;
            type FixedTypeU = FixedU128<U33>;
            type FixedTypeS = FixedI128<U33>;
            type BalanceFractionalDecimals = BalanceFractionalDecimals;
            type PoolId = PoolId;
            type Rikiddo = RikiddoSigmoidMV<
                Self::FixedTypeU,
                Self::FixedTypeS,
                FeeSigmoid<Self::FixedTypeS>,
                EmaMarketVolume<Self::FixedTypeU>,
            >;
        }

        impl zrml_simple_disputes::Config for Runtime {
            type Currency = Balances;
            type OutcomeBond = OutcomeBond;
            type OutcomeFactor = OutcomeFactor;
            type DisputeResolution = zrml_prediction_markets::Pallet<Runtime>;
            type RuntimeEvent = RuntimeEvent;
            type MarketCommons = MarketCommons;
            type MaxDisputes = MaxDisputes;
            type PalletId = SimpleDisputesPalletId;
            type WeightInfo = zrml_simple_disputes::weights::WeightInfo<Runtime>;
        }

        impl zrml_global_disputes::Config for Runtime {
            type AddOutcomePeriod = AddOutcomePeriod;
            type Currency = Balances;
            type DisputeResolution = zrml_prediction_markets::Pallet<Runtime>;
            type RuntimeEvent = RuntimeEvent;
            type GlobalDisputeLockId = GlobalDisputeLockId;
            type GlobalDisputesPalletId = GlobalDisputesPalletId;
            type MarketCommons = MarketCommons;
            type MaxGlobalDisputeVotes = MaxGlobalDisputeVotes;
            type MaxOwners = MaxOwners;
            type MinOutcomeVoteAmount = MinOutcomeVoteAmount;
            type RemoveKeysLimit = RemoveKeysLimit;
            type GdVotingPeriod = GdVotingPeriod;
            type VotingOutcomeFee = VotingOutcomeFee;
            type WeightInfo = zrml_global_disputes::weights::WeightInfo<Runtime>;
        }

        impl zrml_swaps::Config for Runtime {
            type RuntimeEvent = RuntimeEvent;
            type ExitFee = ExitFee;
            type FixedTypeU = FixedU128<U33>;
            type FixedTypeS = FixedI128<U33>;
            // LiquidityMining is currently unstable.
            // NoopLiquidityMining will be applied only to mainnet once runtimes are separated.
            type LiquidityMining = NoopLiquidityMining;
            // type LiquidityMining = LiquidityMining;
            type MarketCommons = MarketCommons;
            type MinAssets = MinAssets;
            type MaxAssets = MaxAssets;
            type MaxInRatio = MaxInRatio;
            type MaxOutRatio = MaxOutRatio;
            type MaxSwapFee = MaxSwapFee;
            type MaxTotalWeight = MaxTotalWeight;
            type MaxWeight = MaxWeight;
            type MinSubsidy = MinSubsidy;
            type MinSubsidyPerAccount = MinSubsidyPerAccount;
            type MinWeight = MinWeight;
            type PalletId = SwapsPalletId;
            type RikiddoSigmoidFeeMarketEma = RikiddoSigmoidFeeMarketEma;
            type AssetManager = AssetManager;
            type WeightInfo = zrml_swaps::weights::WeightInfo<Runtime>;
        }

        impl zrml_styx::Config for Runtime {
            type RuntimeEvent = RuntimeEvent;
            type SetBurnAmountOrigin = EnsureRootOrHalfCouncil;
            type Currency = Balances;
            type WeightInfo = zrml_styx::weights::WeightInfo<Runtime>;
        }

        common_runtime::impl_market_creator_fees!();

        impl zrml_neo_swaps::Config for Runtime {
            type CompleteSetOperations = PredictionMarkets;
            type ExternalFees = MarketCreatorFee;
            type MarketCommons = MarketCommons;
            type MultiCurrency = AssetManager;
            type RuntimeEvent = RuntimeEvent;
            type WeightInfo = zrml_neo_swaps::weights::WeightInfo<Runtime>;
            type MaxLiquidityTreeDepth = MaxLiquidityTreeDepth;
            type MaxSwapFee = NeoSwapsMaxSwapFee;
            type PalletId = NeoSwapsPalletId;
        }

        impl zrml_orderbook::Config for Runtime {
            type AssetManager = AssetManager;
            type ExternalFees = MarketCreatorFee;
            type RuntimeEvent = RuntimeEvent;
            type MarketCommons = MarketCommons;
            type PalletId = OrderbookPalletId;
            type WeightInfo = zrml_orderbook::weights::WeightInfo<Runtime>;
        }

        impl zrml_parimutuel::Config for Runtime {
            type ExternalFees = MarketCreatorFee;
            type RuntimeEvent = RuntimeEvent;
            type MarketCommons = MarketCommons;
            type AssetManager = AssetManager;
            type MinBetSize = MinBetSize;
            type PalletId = ParimutuelPalletId;
            type WeightInfo = zrml_parimutuel::weights::WeightInfo<Runtime>;
        }
    }
}

// Implement runtime apis
#[macro_export]
macro_rules! create_runtime_api {
    ($($additional_apis:tt)*) => {
        // Prints debug output of the `contracts` pallet to stdout if the node is
        // started with `-lruntime::contracts=debug`.
        const CONTRACTS_DEBUG_OUTPUT: bool = true;

        impl_runtime_apis! {
            #[cfg(feature = "parachain")]
            impl cumulus_primitives_core::CollectCollationInfo<Block> for Runtime {
                fn collect_collation_info(
                    header: &<Block as BlockT>::Header
                ) -> cumulus_primitives_core::CollationInfo {
                    ParachainSystem::collect_collation_info(header)
                }
            }

            #[cfg(feature = "parachain")]
            impl nimbus_primitives::NimbusApi<Block> for Runtime {
                fn can_author(
                    author: nimbus_primitives::NimbusId,
                    slot: u32,
                    parent_header: &<Block as BlockT>::Header
                ) -> bool {

                    // Ensure that an update is enforced when we are close to maximum block number
                    let block_number = if let Some(bn) = parent_header.number.checked_add(1) {
                        bn
                    } else {
                        log::error!("ERROR: No block numbers left");
                        return false;
                    };

                    use frame_support::traits::OnInitialize;
                    System::initialize(
                        &block_number,
                        &parent_header.hash(),
                        &parent_header.digest,
                    );
                    RandomnessCollectiveFlip::on_initialize(block_number);

                    // Because the staking solution calculates the next staking set at the beginning
                    // of the first block in the new round, the only way to accurately predict the
                    // authors is to compute the selection during prediction.
                    if pallet_parachain_staking::Pallet::<Self>::round().should_update(block_number) {
                        // get author account id
                        use nimbus_primitives::AccountLookup;
                        let author_account_id = if let Some(account) =
                            pallet_author_mapping::Pallet::<Self>::lookup_account(&author) {
                            account
                        } else {
                            // return false if author mapping not registered like in can_author impl
                            return false
                        };
                        // predict eligibility post-selection by computing selection results now
                        let (eligible, _) =
                            pallet_author_slot_filter::compute_pseudo_random_subset::<Self>(
                                pallet_parachain_staking::Pallet::<Self>::compute_top_candidates(),
                                &slot
                            );
                        eligible.contains(&author_account_id)
                    } else {
                        AuthorInherent::can_author(&author, &slot)
                    }
                }
            }

            #[cfg(feature = "runtime-benchmarks")]
            impl frame_benchmarking::Benchmark<Block> for Runtime {
                fn benchmark_metadata(extra: bool) -> (
                    Vec<frame_benchmarking::BenchmarkList>,
                    Vec<frame_support::traits::StorageInfo>,
                ) {
                    use frame_benchmarking::{list_benchmark, baseline::Pallet as BaselineBench, Benchmarking, BenchmarkList};
                    use frame_support::traits::StorageInfoTrait;
                    use frame_system_benchmarking::Pallet as SystemBench;
                    use orml_benchmarking::list_benchmark as orml_list_benchmark;

                    let mut list = Vec::<BenchmarkList>::new();

                    list_benchmark!(list, extra, frame_benchmarking, BaselineBench::<Runtime>);
                    list_benchmark!(list, extra, frame_system, SystemBench::<Runtime>);
                    orml_list_benchmark!(list, extra, orml_currencies, crate::benchmarks::currencies);
                    orml_list_benchmark!(list, extra, orml_tokens, crate::benchmarks::tokens);
                    list_benchmark!(list, extra, pallet_balances, Balances);
                    list_benchmark!(list, extra, pallet_bounties, Bounties);
                    list_benchmark!(list, extra, pallet_collective, AdvisoryCommittee);
                    list_benchmark!(list, extra, pallet_contracts, Contracts);
                    list_benchmark!(list, extra, pallet_democracy, Democracy);
                    list_benchmark!(list, extra, pallet_identity, Identity);
                    list_benchmark!(list, extra, pallet_membership, AdvisoryCommitteeMembership);
                    list_benchmark!(list, extra, pallet_multisig, Multisig);
                    list_benchmark!(list, extra, pallet_preimage, Preimage);
                    list_benchmark!(list, extra, pallet_proxy, Proxy);
                    list_benchmark!(list, extra, pallet_scheduler, Scheduler);
                    list_benchmark!(list, extra, pallet_timestamp, Timestamp);
                    list_benchmark!(list, extra, pallet_treasury, Treasury);
                    list_benchmark!(list, extra, pallet_utility, Utility);
                    list_benchmark!(list, extra, pallet_vesting, Vesting);
                    list_benchmark!(list, extra, zrml_swaps, Swaps);
                    list_benchmark!(list, extra, zrml_authorized, Authorized);
                    list_benchmark!(list, extra, zrml_court, Court);
                    list_benchmark!(list, extra, zrml_simple_disputes, SimpleDisputes);
                    list_benchmark!(list, extra, zrml_global_disputes, GlobalDisputes);
                    list_benchmark!(list, extra, zrml_orderbook, Orderbook);
                    list_benchmark!(list, extra, zrml_parimutuel, Parimutuel);
                    #[cfg(not(feature = "parachain"))]
                    list_benchmark!(list, extra, zrml_prediction_markets, PredictionMarkets);
                    list_benchmark!(list, extra, zrml_liquidity_mining, LiquidityMining);
                    list_benchmark!(list, extra, zrml_styx, Styx);
                    list_benchmark!(list, extra, zrml_neo_swaps, NeoSwaps);

                    cfg_if::cfg_if! {
                        if #[cfg(feature = "parachain")] {
                            list_benchmark!(list, extra, cumulus_pallet_xcmp_queue, XcmpQueue);
                            list_benchmark!(list, extra, pallet_author_inherent, AuthorInherent);
                            list_benchmark!(list, extra, pallet_author_mapping, AuthorMapping);
                            list_benchmark!(list, extra, pallet_author_slot_filter, AuthorFilter);
                            list_benchmark!(list, extra, pallet_parachain_staking, ParachainStaking);
                        } else {
                            list_benchmark!(list, extra, pallet_grandpa, Grandpa);
                        }
                    }

                    (list, AllPalletsWithSystem::storage_info())
                }

                fn dispatch_benchmark(
                    config: frame_benchmarking::BenchmarkConfig,
                ) -> Result<Vec<frame_benchmarking::BenchmarkBatch>, sp_runtime::RuntimeString> {
                    use frame_benchmarking::{
                        add_benchmark, baseline::{Pallet as BaselineBench, Config as BaselineConfig}, vec, BenchmarkBatch, Benchmarking, TrackedStorageKey, Vec
                    };
                    use frame_system_benchmarking::Pallet as SystemBench;
                    use orml_benchmarking::{add_benchmark as orml_add_benchmark};

                    impl frame_system_benchmarking::Config for Runtime {}
                    impl BaselineConfig for Runtime {}

                    let whitelist: Vec<TrackedStorageKey> = vec![
                        // Block Number
                        hex_literal::hex!(  "26aa394eea5630e07c48ae0c9558cef7"
                                            "02a5c1b19ab7a04f536c519aca4983ac")
                            .to_vec().into(),
                        // Total Issuance
                        hex_literal::hex!(  "c2261276cc9d1f8598ea4b6a74b15c2f"
                                            "57c875e4cff74148e4628f264b974c80")
                            .to_vec().into(),
                        // Execution Phase
                        hex_literal::hex!(  "26aa394eea5630e07c48ae0c9558cef7"
                                            "ff553b5a9862a516939d82b3d3d8661a")
                            .to_vec().into(),
                        // Event Count
                        hex_literal::hex!(  "26aa394eea5630e07c48ae0c9558cef7"
                                            "0a98fdbe9ce6c55837576c60c7af3850")
                            .to_vec().into(),
                        // System Events
                        hex_literal::hex!(  "26aa394eea5630e07c48ae0c9558cef7"
                                            "80d41e5e16056765bc8461851072c9d7")
                            .to_vec().into(),
                        // System BlockWeight
                        hex_literal::hex!(  "26aa394eea5630e07c48ae0c9558cef7"
                                            "34abf5cb34d6244378cddbf18e849d96")
                            .to_vec().into(),
                        // ParachainStaking Round
                        hex_literal::hex!(  "a686a3043d0adcf2fa655e57bc595a78"
                                            "13792e785168f725b60e2969c7fc2552")
                            .to_vec().into(),
                        // Treasury Account (zge/tsry)
                        hex_literal::hex!(  "26aa394eea5630e07c48ae0c9558cef7"
                                            "b99d880ec681799c0cf30e8886371da9"
                                            "7be2919ac397ba499ea5e57132180ec6"
                                            "6d6f646c7a67652f7473727900000000"
                                            "00000000000000000000000000000000"
                        ).to_vec().into(),
                        // ParachainInfo ParachainId
                        hex_literal::hex!(  "0d715f2646c8f85767b5d2764bb27826"
                                            "04a74d81251e398fd8a0a4d55023bb3f")
                            .to_vec().into(),
                    ];

                    let mut batches = Vec::<BenchmarkBatch>::new();
                    let params = (&config, &whitelist);

                    add_benchmark!(params, batches, frame_benchmarking, BaselineBench::<Runtime>);
                    add_benchmark!(params, batches, frame_system, SystemBench::<Runtime>);
                    orml_add_benchmark!(params, batches, orml_currencies, crate::benchmarks::currencies);
                    orml_add_benchmark!(params, batches, orml_tokens, crate::benchmarks::tokens);
                    add_benchmark!(params, batches, pallet_balances, Balances);
                    add_benchmark!(params, batches, pallet_bounties, Bounties);
                    add_benchmark!(params, batches, pallet_collective, AdvisoryCommittee);
                    add_benchmark!(params, batches, pallet_contracts, Contracts);
                    add_benchmark!(params, batches, pallet_democracy, Democracy);
                    add_benchmark!(params, batches, pallet_identity, Identity);
                    add_benchmark!(params, batches, pallet_membership, AdvisoryCommitteeMembership);
                    add_benchmark!(params, batches, pallet_multisig, Multisig);
                    add_benchmark!(params, batches, pallet_preimage, Preimage);
                    add_benchmark!(params, batches, pallet_proxy, Proxy);
                    add_benchmark!(params, batches, pallet_scheduler, Scheduler);
                    add_benchmark!(params, batches, pallet_timestamp, Timestamp);
                    add_benchmark!(params, batches, pallet_treasury, Treasury);
                    add_benchmark!(params, batches, pallet_utility, Utility);
                    add_benchmark!(params, batches, pallet_vesting, Vesting);
                    add_benchmark!(params, batches, zrml_swaps, Swaps);
                    add_benchmark!(params, batches, zrml_authorized, Authorized);
                    add_benchmark!(params, batches, zrml_court, Court);
                    add_benchmark!(params, batches, zrml_simple_disputes, SimpleDisputes);
                    add_benchmark!(params, batches, zrml_global_disputes, GlobalDisputes);
                    add_benchmark!(params, batches, zrml_orderbook, Orderbook);
                    add_benchmark!(params, batches, zrml_parimutuel, Parimutuel);
                    #[cfg(not(feature = "parachain"))]
                    add_benchmark!(params, batches, zrml_prediction_markets, PredictionMarkets);
                    add_benchmark!(params, batches, zrml_liquidity_mining, LiquidityMining);
                    add_benchmark!(params, batches, zrml_styx, Styx);
                    add_benchmark!(params, batches, zrml_neo_swaps, NeoSwaps);


                    cfg_if::cfg_if! {
                        if #[cfg(feature = "parachain")] {
                            add_benchmark!(params, batches, cumulus_pallet_xcmp_queue, XcmpQueue);
                            add_benchmark!(params, batches, pallet_author_inherent, AuthorInherent);
                            add_benchmark!(params, batches, pallet_author_mapping, AuthorMapping);
                            add_benchmark!(params, batches, pallet_author_slot_filter, AuthorFilter);
                            add_benchmark!(params, batches, pallet_parachain_staking, ParachainStaking);

                        } else {
                            add_benchmark!(params, batches, pallet_grandpa, Grandpa);
                        }
                    }

                    if batches.is_empty() {
                        return Err("Benchmark not found for this pallet.".into());
                    }
                    Ok(batches)
                }
            }

            impl frame_system_rpc_runtime_api::AccountNonceApi<Block, AccountId, Index> for Runtime {
                fn account_nonce(account: AccountId) -> Index {
                    System::account_nonce(account)
                }
            }

            impl pallet_contracts::ContractsApi<Block, AccountId, Balance, BlockNumber, Hash>
                for Runtime
            {
                fn call(
                    origin: AccountId,
                    dest: AccountId,
                    value: Balance,
                    gas_limit: Option<Weight>,
                    storage_deposit_limit: Option<Balance>,
                    input_data: Vec<u8>,
                ) -> pallet_contracts_primitives::ContractExecResult<Balance> {
                    let gas_limit = gas_limit.unwrap_or(RuntimeBlockWeights::get().max_block);
                    Contracts::bare_call(
                        origin,
                        dest,
                        value,
                        gas_limit,
                        storage_deposit_limit,
                        input_data,
                        CONTRACTS_DEBUG_OUTPUT,
                        pallet_contracts::Determinism::Deterministic,
                    )
                }

                fn instantiate(
                    origin: AccountId,
                    value: Balance,
                    gas_limit: Option<Weight>,
                    storage_deposit_limit: Option<Balance>,
                    code: pallet_contracts_primitives::Code<Hash>,
                    data: Vec<u8>,
                    salt: Vec<u8>,
                ) -> pallet_contracts_primitives::ContractInstantiateResult<AccountId, Balance>
                {
                    let gas_limit = gas_limit.unwrap_or(RuntimeBlockWeights::get().max_block);
                    Contracts::bare_instantiate(
                        origin,
                        value,
                        gas_limit,
                        storage_deposit_limit,
                        code,
                        data,
                        salt,
                        CONTRACTS_DEBUG_OUTPUT,
                    )
                }

                fn upload_code(
                    origin: AccountId,
                    code: Vec<u8>,
                    storage_deposit_limit: Option<Balance>,
                    determinism: pallet_contracts::Determinism,
                ) -> pallet_contracts_primitives::CodeUploadResult<Hash, Balance>
                {
                    Contracts::bare_upload_code(
                        origin,
                        code,
                        storage_deposit_limit,
                        determinism,
                    )
                }

                fn get_storage(
                    address: AccountId,
                    key: Vec<u8>,
                ) -> pallet_contracts_primitives::GetStorageResult {
                    Contracts::get_storage(address, key)
                }
            }

            impl pallet_transaction_payment_rpc_runtime_api::TransactionPaymentApi<Block, Balance> for Runtime {
                fn query_fee_details(
                    uxt: <Block as BlockT>::Extrinsic,
                    len: u32,
                ) -> pallet_transaction_payment::FeeDetails<Balance> {
                    TransactionPayment::query_fee_details(uxt, len)
                }

                fn query_info(
                    uxt: <Block as BlockT>::Extrinsic,
                    len: u32,
                ) -> pallet_transaction_payment_rpc_runtime_api::RuntimeDispatchInfo<Balance> {
                    TransactionPayment::query_info(uxt, len)
                }

                fn query_weight_to_fee(weight: Weight) -> Balance {
                    TransactionPayment::weight_to_fee(weight)
                }

                fn query_length_to_fee(length: u32) -> Balance {
                    TransactionPayment::length_to_fee(length)
                }
            }

            impl pallet_transaction_payment_rpc_runtime_api::TransactionPaymentCallApi<Block, Balance, RuntimeCall>
            for Runtime
            {
                fn query_call_info(
                    call: RuntimeCall,
                    len: u32,
                ) -> pallet_transaction_payment::RuntimeDispatchInfo<Balance> {
                    TransactionPayment::query_call_info(call, len)
                }

                fn query_call_fee_details(
                    call: RuntimeCall,
                    len: u32,
                ) -> pallet_transaction_payment::FeeDetails<Balance> {
                    TransactionPayment::query_call_fee_details(call, len)
                }

                fn query_weight_to_fee(weight: Weight) -> Balance {
                    TransactionPayment::weight_to_fee(weight)
                }

                fn query_length_to_fee(length: u32) -> Balance {
                    TransactionPayment::length_to_fee(length)
                }
            }

            #[cfg(feature = "parachain")]
            impl session_keys_primitives::VrfApi<Block> for Runtime {
                fn get_last_vrf_output() -> Option<<Block as BlockT>::Hash> {
                    None
                }
                fn vrf_key_lookup(
                    nimbus_id: nimbus_primitives::NimbusId
                ) -> Option<session_keys_primitives::VrfId> {
                    use session_keys_primitives::KeysLookup;
                    AuthorMapping::lookup_keys(&nimbus_id)
                }
            }

            impl sp_api::Core<Block> for Runtime {
                fn execute_block(block: Block) {
                    Executive::execute_block(block)
                }

                fn initialize_block(header: &<Block as BlockT>::Header) {
                    Executive::initialize_block(header)
                }

                fn version() -> RuntimeVersion {
                    VERSION
                }
            }

            impl sp_api::Metadata<Block> for Runtime {
                fn metadata() -> OpaqueMetadata {
                    OpaqueMetadata::new(Runtime::metadata().into())
                }
            }

            impl sp_block_builder::BlockBuilder<Block> for Runtime {
                fn apply_extrinsic(extrinsic: <Block as BlockT>::Extrinsic) -> ApplyExtrinsicResult {
                    Executive::apply_extrinsic(extrinsic)
                }

                fn check_inherents(
                    block: Block,
                    data: sp_inherents::InherentData,
                ) -> sp_inherents::CheckInherentsResult {
                    data.check_extrinsics(&block)
                }

                fn finalize_block() -> <Block as BlockT>::Header {
                    Executive::finalize_block()
                }

                fn inherent_extrinsics(data: sp_inherents::InherentData) -> Vec<<Block as BlockT>::Extrinsic> {
                    data.create_extrinsics()
                }
            }

            #[cfg(not(feature = "parachain"))]
            impl sp_consensus_aura::AuraApi<Block, sp_consensus_aura::sr25519::AuthorityId> for Runtime {
                fn authorities() -> Vec<sp_consensus_aura::sr25519::AuthorityId> {
                    Aura::authorities().into_inner()
                }

                fn slot_duration() -> sp_consensus_aura::SlotDuration {
                    sp_consensus_aura::SlotDuration::from_millis(Aura::slot_duration())
                }
            }

            #[cfg(not(feature = "parachain"))]
            impl sp_finality_grandpa::GrandpaApi<Block> for Runtime {
                fn current_set_id() -> pallet_grandpa::fg_primitives::SetId {
                    Grandpa::current_set_id()
                }

                fn generate_key_ownership_proof(
                    _set_id: pallet_grandpa::fg_primitives::SetId,
                    _authority_id: pallet_grandpa::AuthorityId,
                ) -> Option<pallet_grandpa::fg_primitives::OpaqueKeyOwnershipProof> {
                    None
                }

                fn grandpa_authorities() -> pallet_grandpa::AuthorityList {
                    Grandpa::grandpa_authorities()
                }

                fn submit_report_equivocation_unsigned_extrinsic(
                    _equivocation_proof: pallet_grandpa::fg_primitives::EquivocationProof<
                        <Block as BlockT>::Hash,
                        sp_runtime::traits::NumberFor<Block>,
                    >,
                    _key_owner_proof: pallet_grandpa::fg_primitives::OpaqueKeyOwnershipProof,
                ) -> Option<()> {
                    None
                }
            }

            impl sp_offchain::OffchainWorkerApi<Block> for Runtime {
                fn offchain_worker(header: &<Block as BlockT>::Header) {
                    Executive::offchain_worker(header)
                }
            }

            impl sp_session::SessionKeys<Block> for Runtime {
                fn decode_session_keys(encoded: Vec<u8>) -> Option<Vec<(Vec<u8>, KeyTypeId)>> {
                    opaque::SessionKeys::decode_into_raw_public_keys(&encoded)
                }

                fn generate_session_keys(seed: Option<Vec<u8>>) -> Vec<u8> {
                    opaque::SessionKeys::generate(seed)
                }
            }

            impl sp_transaction_pool::runtime_api::TaggedTransactionQueue<Block> for Runtime {
                fn validate_transaction(
                    source: TransactionSource,
                    tx: <Block as BlockT>::Extrinsic,
                    block_hash: <Block as BlockT>::Hash,
                ) -> TransactionValidity {
                    // Filtered calls should not enter the tx pool as they'll fail if inserted.
                    // If this call is not allowed, we return early.
                    if !<Runtime as frame_system::Config>::BaseCallFilter::contains(&tx.function) {
                        return frame_support::pallet_prelude::InvalidTransaction::Call.into();
                    }

                    Executive::validate_transaction(source, tx, block_hash)
                }
            }

            impl zrml_swaps_runtime_api::SwapsApi<Block, PoolId, AccountId, Balance, MarketId>
            for Runtime
            {
                fn get_spot_price(
                    pool_id: &PoolId,
                    asset_in: &Asset<MarketId>,
                    asset_out: &Asset<MarketId>,
                    with_fees: bool,
                ) -> SerdeWrapper<Balance> {
                    SerdeWrapper(Swaps::get_spot_price(pool_id, asset_in, asset_out, with_fees).ok().unwrap_or(0))
                }

                fn pool_account_id(pool_id: &PoolId) -> AccountId {
                    Swaps::pool_account_id(pool_id)
                }

                fn pool_shares_id(pool_id: PoolId) -> Asset<SerdeWrapper<MarketId>> {
                    Asset::PoolShare(SerdeWrapper(pool_id))
                }

                fn get_all_spot_prices(
                    pool_id: &PoolId,
                    with_fees: bool,
                ) -> Result<Vec<(Asset<MarketId>, Balance)>, DispatchError> {
                    Swaps::get_all_spot_prices(pool_id, with_fees)
                }
            }

            #[cfg(feature = "try-runtime")]
            impl frame_try_runtime::TryRuntime<Block> for Runtime {
                fn on_runtime_upgrade(checks: UpgradeCheckSelect) -> (Weight, Weight) {
                    let weight = Executive::try_runtime_upgrade(checks).unwrap();
                    (weight, RuntimeBlockWeights::get().max_block)
                }

                fn execute_block(
                    block: Block,
                    state_root_check: bool,
                    signature_check: bool,
                    select: TryStateSelect,
                ) -> Weight {
                    // NOTE: intentional unwrap: we don't want to propagate the error backwards, and want to
                    // have a backtrace here.
                    Executive::try_execute_block(block, state_root_check, signature_check, select).unwrap()
                }
            }

            $($additional_apis)*
        }

        // Check the timestamp and parachain inherents
        #[cfg(feature = "parachain")]
        struct CheckInherents;

        #[cfg(feature = "parachain")]
        impl cumulus_pallet_parachain_system::CheckInherents<Block> for CheckInherents {
            fn check_inherents(
                block: &Block,
                relay_state_proof: &cumulus_pallet_parachain_system::RelayChainStateProof,
            ) -> sp_inherents::CheckInherentsResult {
                let relay_chain_slot = relay_state_proof
                    .read_slot()
                    .expect("Could not read the relay chain slot from the proof");

                let inherent_data =
                    cumulus_primitives_timestamp::InherentDataProvider::from_relay_chain_slot_and_duration(
                        relay_chain_slot,
                        core::time::Duration::from_secs(6),
                    )
                    .create_inherent_data()
                    .expect("Could not create the timestamp inherent data");

                inherent_data.check_extrinsics(block)
            }
        }

        // Nimbus's Executive wrapper allows relay validators to verify the seal digest
        #[cfg(feature = "parachain")]
        cumulus_pallet_parachain_system::register_validate_block! {
            Runtime = Runtime,
            BlockExecutor = pallet_author_inherent::BlockExecutor::<Runtime, Executive>,
            CheckInherents = CheckInherents,
        }
    }
}

#[macro_export]
macro_rules! create_common_benchmark_logic {
    {} => {
        #[cfg(feature = "runtime-benchmarks")]
        pub(crate) mod benchmarks {
            pub(crate) mod currencies {
                use super::utils::{lookup_of_account, set_balance};
                use crate::{
                    AccountId, Amount, AssetManager, Balance, CurrencyId, ExistentialDeposit,
                    GetNativeCurrencyId, Runtime
                };
                use frame_benchmarking::{account, vec, whitelisted_caller};
                use frame_system::RawOrigin;
                use sp_runtime::traits::UniqueSaturatedInto;
                use orml_benchmarking::runtime_benchmarks;
                use orml_traits::MultiCurrency;
                use zeitgeist_primitives::{
                    constants::BASE,
                    types::Asset,
                };

                const SEED: u32 = 0;
                const NATIVE: CurrencyId = GetNativeCurrencyId::get();
                const ASSET: CurrencyId = Asset::CategoricalOutcome(0, 0);

                runtime_benchmarks! {
                    { Runtime, orml_currencies }

                    // `transfer` non-native currency
                    transfer_non_native_currency {
                        let amount: Balance = 1_000 * BASE;
                        let from: AccountId = whitelisted_caller();
                        set_balance(ASSET, &from, amount);

                        let to: AccountId = account("to", 0, SEED);
                        let to_lookup = lookup_of_account(to.clone());
                    }: transfer(RawOrigin::Signed(from), to_lookup, ASSET, amount)
                    verify {
                        assert_eq!(<AssetManager as MultiCurrency<_>>::total_balance(ASSET, &to), amount);
                    }

                    // `transfer` native currency and in worst case
                    #[extra]
                    transfer_native_currency_worst_case {
                        let existential_deposit = ExistentialDeposit::get();
                        let amount: Balance = existential_deposit.saturating_mul(1000);
                        let from: AccountId = whitelisted_caller();
                        set_balance(NATIVE, &from, amount);

                        let to: AccountId = account("to", 0, SEED);
                        let to_lookup = lookup_of_account(to.clone());
                    }: transfer(RawOrigin::Signed(from), to_lookup, NATIVE, amount)
                    verify {
                        assert_eq!(<AssetManager as MultiCurrency<_>>::total_balance(NATIVE, &to), amount);
                    }

                    // `transfer_native_currency` in worst case
                    // * will create the `to` account.
                    // * will kill the `from` account.
                    transfer_native_currency {
                        let existential_deposit = ExistentialDeposit::get();
                        let amount: Balance = existential_deposit.saturating_mul(1000);
                        let from: AccountId = whitelisted_caller();
                        set_balance(NATIVE, &from, amount);

                        let to: AccountId = account("to", 0, SEED);
                        let to_lookup = lookup_of_account(to.clone());
                    }: _(RawOrigin::Signed(from), to_lookup, amount)
                    verify {
                        assert_eq!(<AssetManager as MultiCurrency<_>>::total_balance(NATIVE, &to), amount);
                    }

                    // `update_balance` for non-native currency
                    update_balance_non_native_currency {
                        let balance: Balance = 2 * BASE;
                        let amount: Amount = balance.unique_saturated_into();
                        let who: AccountId = account("who", 0, SEED);
                        let who_lookup = lookup_of_account(who.clone());
                    }: update_balance(RawOrigin::Root, who_lookup, ASSET, amount)
                    verify {
                        assert_eq!(<AssetManager as MultiCurrency<_>>::total_balance(ASSET, &who), balance);
                    }

                    // `update_balance` for native currency
                    // * will create the `who` account.
                    update_balance_native_currency_creating {
                        let existential_deposit = ExistentialDeposit::get();
                        let balance: Balance = existential_deposit.saturating_mul(1000);
                        let amount: Amount = balance.unique_saturated_into();
                        let who: AccountId = account("who", 0, SEED);
                        let who_lookup = lookup_of_account(who.clone());
                    }: update_balance(RawOrigin::Root, who_lookup, NATIVE, amount)
                    verify {
                        assert_eq!(<AssetManager as MultiCurrency<_>>::total_balance(NATIVE, &who), balance);
                    }

                    // `update_balance` for native currency
                    // * will kill the `who` account.
                    update_balance_native_currency_killing {
                        let existential_deposit = ExistentialDeposit::get();
                        let balance: Balance = existential_deposit.saturating_mul(1000);
                        let amount: Amount = balance.unique_saturated_into();
                        let who: AccountId = account("who", 0, SEED);
                        let who_lookup = lookup_of_account(who.clone());
                        set_balance(NATIVE, &who, balance);
                    }: update_balance(RawOrigin::Root, who_lookup, NATIVE, -amount)
                    verify {
                        assert_eq!(<AssetManager as MultiCurrency<_>>::free_balance(NATIVE, &who), 0);
                    }
                }

                #[cfg(test)]
                mod tests {
                    use super::*;
                    use crate::benchmarks::utils::tests::new_test_ext;
                    use orml_benchmarking::impl_benchmark_test_suite;

                    impl_benchmark_test_suite!(new_test_ext(),);
                }
            }

            pub(crate) mod tokens {
                use super::utils::{lookup_of_account, set_balance as update_balance};
                use crate::{AccountId, Balance, CurrencyId, Tokens, Runtime};
                use frame_benchmarking::{account, vec, whitelisted_caller};
                use frame_system::RawOrigin;
                use orml_benchmarking::runtime_benchmarks;
                use orml_traits::MultiCurrency;
                use zeitgeist_primitives::{constants::BASE, types::Asset};

                const SEED: u32 = 0;
                const ASSET: CurrencyId = Asset::CategoricalOutcome(0, 0);

                runtime_benchmarks! {
                    { Runtime, orml_tokens }

                    transfer {
                        let amount: Balance = BASE;

                        let from: AccountId = whitelisted_caller();
                        update_balance(ASSET, &from, amount);

                        let to: AccountId = account("to", 0, SEED);
                        let to_lookup = lookup_of_account(to.clone());
                    }: _(RawOrigin::Signed(from), to_lookup, ASSET, amount)
                    verify {
                        assert_eq!(<Tokens as MultiCurrency<_>>::total_balance(ASSET, &to), amount);
                    }

                    transfer_all {
                        let amount: Balance = BASE;

                        let from: AccountId = whitelisted_caller();
                        update_balance(ASSET, &from, amount);

                        let to: AccountId = account("to", 0, SEED);
                        let to_lookup = lookup_of_account(to);
                    }: _(RawOrigin::Signed(from.clone()), to_lookup, ASSET, false)
                    verify {
                        assert_eq!(<Tokens as MultiCurrency<_>>::total_balance(ASSET, &from), 0);
                    }

                    transfer_keep_alive {
                        let from: AccountId = whitelisted_caller();
                        update_balance(ASSET, &from, 2 * BASE);

                        let to: AccountId = account("to", 0, SEED);
                        let to_lookup = lookup_of_account(to.clone());
                    }: _(RawOrigin::Signed(from), to_lookup, ASSET, BASE)
                    verify {
                        assert_eq!(<Tokens as MultiCurrency<_>>::total_balance(ASSET, &to), BASE);
                    }

                    force_transfer {
                        let from: AccountId = account("from", 0, SEED);
                        let from_lookup = lookup_of_account(from.clone());
                        update_balance(ASSET, &from, 2 * BASE);

                        let to: AccountId = account("to", 0, SEED);
                        let to_lookup = lookup_of_account(to.clone());
                    }: _(RawOrigin::Root, from_lookup, to_lookup, ASSET, BASE)
                    verify {
                        assert_eq!(<Tokens as MultiCurrency<_>>::total_balance(ASSET, &to), BASE);
                    }

                    set_balance {
                        let who: AccountId = account("who", 0, SEED);
                        let who_lookup = lookup_of_account(who.clone());

                    }: _(RawOrigin::Root, who_lookup, ASSET, BASE, BASE)
                    verify {
                        assert_eq!(<Tokens as MultiCurrency<_>>::total_balance(ASSET, &who), 2 * BASE);
                    }
                }

                #[cfg(test)]
                mod tests {
                    use super::*;
                    use crate::benchmarks::utils::tests::new_test_ext;
                    use orml_benchmarking::impl_benchmark_test_suite;

                    impl_benchmark_test_suite!(new_test_ext(),);
                }
            }

            pub(crate) mod utils {
                use crate::{AccountId, AssetManager, Balance, CurrencyId, Runtime,
                };
                use frame_support::assert_ok;
                use orml_traits::MultiCurrencyExtended;
                use sp_runtime::traits::{SaturatedConversion, StaticLookup};

                pub fn lookup_of_account(
                    who: AccountId,
                ) -> <<Runtime as frame_system::Config>::Lookup as StaticLookup>::Source {
                    <Runtime as frame_system::Config>::Lookup::unlookup(who)
                }

                pub fn set_balance(currency_id: CurrencyId, who: &AccountId, balance: Balance) {
                    assert_ok!(<AssetManager as MultiCurrencyExtended<_>>::update_balance(
                        currency_id,
                        who,
                        balance.saturated_into()
                    ));
                }

                #[cfg(test)]
                pub mod tests {
                    pub fn new_test_ext() -> sp_io::TestExternalities {
                        frame_system::GenesisConfig::default().build_storage::<crate::Runtime>().unwrap().into()
                    }
                }
            }
        }
    }
}

#[macro_export]
macro_rules! create_common_tests {
    {} => {
        #[cfg(test)]
        mod common_tests {
            common_runtime::fee_tests!();

            mod dust_removal {
                use crate::*;
                use frame_support::PalletId;
                use test_case::test_case;

                #[test_case(AuthorizedPalletId::get(); "authorized")]
                #[test_case(CourtPalletId::get(); "court")]
                #[test_case(LiquidityMiningPalletId::get(); "liquidity_mining")]
                #[test_case(PmPalletId::get(); "prediction_markets")]
                #[test_case(SimpleDisputesPalletId::get(); "simple_disputes")]
                #[test_case(SwapsPalletId::get(); "swaps")]
                #[test_case(TreasuryPalletId::get(); "treasury")]
                fn whitelisted_pallet_accounts_dont_get_reaped(pallet_id: PalletId) {
                    let mut t: sp_io::TestExternalities =
                        frame_system::GenesisConfig::default().build_storage::<Runtime>().unwrap().into();
                    t.execute_with(|| {
                        let pallet_main_account: AccountId = pallet_id.into_account_truncating();
                        let pallet_sub_account: AccountId = pallet_id.into_sub_account_truncating(42);
                        assert!(DustRemovalWhitelist::contains(&pallet_main_account));
                        assert!(DustRemovalWhitelist::contains(&pallet_sub_account));
                    });
                }

                #[test]
                fn non_whitelisted_accounts_get_reaped() {
                    let mut t: sp_io::TestExternalities =
                        frame_system::GenesisConfig::default().build_storage::<Runtime>().unwrap().into();
                    t.execute_with(|| {
                        let not_whitelisted = AccountId::from([0u8; 32]);
                        assert!(!DustRemovalWhitelist::contains(&not_whitelisted))
                    });
                }
            }
        }
    }
}<|MERGE_RESOLUTION|>--- conflicted
+++ resolved
@@ -56,20 +56,13 @@
         use sp_runtime::{generic, DispatchError, DispatchResult, SaturatedConversion};
         use zeitgeist_primitives::traits::{DeployPoolApi, DistributeFees, MarketCommonsPalletApi};
         use zrml_neo_swaps::migration::MigrateToLiquidityTree;
+        use zrml_orderbook::migrations::TranslateOrderStructure;
 
         pub type Block = generic::Block<Header, UncheckedExtrinsic>;
 
         type Address = sp_runtime::MultiAddress<AccountId, ()>;
 
-<<<<<<< HEAD
-        type Migrations = (MigrateToLiquidityTree<Runtime>);
-=======
-        #[cfg(feature = "parachain")]
-        type Migrations = zrml_orderbook::migrations::TranslateOrderStructure<Runtime>;
-
-        #[cfg(not(feature = "parachain"))]
-        type Migrations = zrml_orderbook::migrations::TranslateOrderStructure<Runtime>;
->>>>>>> 6ee0368e
+        type Migrations = (MigrateToLiquidityTree<Runtime>, TranslateOrderStructure<Runtime>);
 
         pub type Executive = frame_executive::Executive<
             Runtime,
