--- conflicted
+++ resolved
@@ -51,13 +51,9 @@
         };
         #[cfg(feature = "try-runtime")]
         use frame_try_runtime::{TryStateSelect, UpgradeCheckSelect};
-<<<<<<< HEAD
         use sp_runtime::{generic, DispatchResult};
         use zeitgeist_primitives::traits::DeployPoolApi;
         use zrml_neo_swaps::types::MarketCreatorFee;
-=======
-        use sp_runtime::generic;
->>>>>>> 08d28434
 
         pub type Block = generic::Block<Header, UncheckedExtrinsic>;
 
