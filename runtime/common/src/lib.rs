// Copyright 2022-2023 Forecasting Technologies LTD.
// Copyright 2021-2022 Zeitgeist PM LLC.
// Copyright 2019-2020 Parity Technologies (UK) Ltd.
//
// This file is part of Zeitgeist.
//
// Zeitgeist is free software: you can redistribute it and/or modify it
// under the terms of the GNU General Public License as published by the
// Free Software Foundation, either version 3 of the License, or (at
// your option) any later version.
//
// Zeitgeist is distributed in the hope that it will be useful, but
// WITHOUT ANY WARRANTY; without even the implied warranty of
// MERCHANTABILITY or FITNESS FOR A PARTICULAR PURPOSE. See the GNU
// General Public License for more details.
//
// You should have received a copy of the GNU General Public License
// along with Zeitgeist. If not, see <https://www.gnu.org/licenses/>.
//
// This file incorporates work covered by the following copyright and
// permission notice:
//
//     Copyright (C) 2020-2022 Acala Foundation.
//     SPDX-License-Identifier: GPL-3.0-or-later WITH Classpath-exception-2.0
//
//     This program is free software: you can redistribute it and/or modify
//     it under the terms of the GNU General Public License as published by
//     the Free Software Foundation, either version 3 of the License, or
//     (at your option) any later version.
//
//     This program is distributed in the hope that it will be useful,
//     but WITHOUT ANY WARRANTY; without even the implied warranty of
//     MERCHANTABILITY or FITNESS FOR A PARTICULAR PURPOSE. See the
//     GNU General Public License for more details.
//
//     You should have received a copy of the GNU General Public License
//     along with this program. If not, see <https://www.gnu.org/licenses/>.

#![cfg_attr(not(feature = "std"), no_std)]
#![recursion_limit = "512"]
#![allow(clippy::crate_in_macro_def)]

pub mod fees;
pub mod weights;

#[macro_export]
macro_rules! decl_common_types {
    () => {
        use frame_support::traits::{
            Currency, Imbalance, NeverEnsureOrigin, OnRuntimeUpgrade, OnUnbalanced,
        };
        #[cfg(feature = "try-runtime")]
        use frame_try_runtime::{TryStateSelect, UpgradeCheckSelect};
        use sp_runtime::{generic, DispatchResult};
        use zeitgeist_primitives::traits::DeployPoolApi;
        use zrml_neo_swaps::types::MarketCreatorFee;

        pub type Block = generic::Block<Header, UncheckedExtrinsic>;

        type Address = sp_runtime::MultiAddress<AccountId, ()>;

        #[cfg(feature = "parachain")]
        type Migrations = (zrml_prediction_markets::migrations::MigrateMarkets<Runtime>,);

        #[cfg(not(feature = "parachain"))]
        type Migrations = (zrml_prediction_markets::migrations::MigrateMarkets<Runtime>,);

        pub type Executive = frame_executive::Executive<
            Runtime,
            Block,
            frame_system::ChainContext<Runtime>,
            Runtime,
            AllPalletsWithSystem,
            Migrations,
        >;

        pub type Header = generic::Header<BlockNumber, BlakeTwo256>;
        pub(crate) type NodeBlock = generic::Block<Header, sp_runtime::OpaqueExtrinsic>;
        type RikiddoSigmoidFeeMarketVolumeEma = zrml_rikiddo::Instance1;
        pub type SignedExtra = (
            CheckNonZeroSender<Runtime>,
            CheckSpecVersion<Runtime>,
            CheckTxVersion<Runtime>,
            CheckGenesis<Runtime>,
            CheckEra<Runtime>,
            CheckNonce<Runtime>,
            CheckWeight<Runtime>,
            // https://docs.rs/pallet-asset-tx-payment/latest/src/pallet_asset_tx_payment/lib.rs.html#32-34
            pallet_asset_tx_payment::ChargeAssetTxPayment<Runtime>,
        );
        pub type SignedPayload = generic::SignedPayload<RuntimeCall, SignedExtra>;
        pub type UncheckedExtrinsic =
            generic::UncheckedExtrinsic<Address, RuntimeCall, Signature, SignedExtra>;

        // Governance
        type AdvisoryCommitteeInstance = pallet_collective::Instance1;
        type AdvisoryCommitteeMembershipInstance = pallet_membership::Instance1;
        type CouncilInstance = pallet_collective::Instance2;
        type CouncilMembershipInstance = pallet_membership::Instance2;
        type TechnicalCommitteeInstance = pallet_collective::Instance3;
        type TechnicalCommitteeMembershipInstance = pallet_membership::Instance3;

        // Council vote proportions
        // At least 50%
        type EnsureRootOrHalfCouncil = EitherOfDiverse<
            EnsureRoot<AccountId>,
            EnsureProportionAtLeast<AccountId, CouncilInstance, 1, 2>,
        >;

        // At least 66%
        type EnsureRootOrTwoThirdsCouncil = EitherOfDiverse<
            EnsureRoot<AccountId>,
            EnsureProportionAtLeast<AccountId, CouncilInstance, 2, 3>,
        >;

        // At least 75%
        type EnsureRootOrThreeFourthsCouncil = EitherOfDiverse<
            EnsureRoot<AccountId>,
            EnsureProportionAtLeast<AccountId, CouncilInstance, 3, 4>,
        >;

        // At least 100%
        type EnsureRootOrAllCouncil = EitherOfDiverse<
            EnsureRoot<AccountId>,
            EnsureProportionAtLeast<AccountId, CouncilInstance, 1, 1>,
        >;

        // Technical committee vote proportions
        // At least 50%
        #[cfg(feature = "parachain")]
        type EnsureRootOrHalfTechnicalCommittee = EitherOfDiverse<
            EnsureRoot<AccountId>,
            EnsureProportionAtLeast<AccountId, TechnicalCommitteeInstance, 1, 2>,
        >;

        // At least 66%
        type EnsureRootOrTwoThirdsTechnicalCommittee = EitherOfDiverse<
            EnsureRoot<AccountId>,
            EnsureProportionAtLeast<AccountId, TechnicalCommitteeInstance, 2, 3>,
        >;

        // At least 100%
        type EnsureRootOrAllTechnicalCommittee = EitherOfDiverse<
            EnsureRoot<AccountId>,
            EnsureProportionAtLeast<AccountId, TechnicalCommitteeInstance, 1, 1>,
        >;

        // Advisory Committee vote proportions
        // More than 33%
        type EnsureRootOrMoreThanOneThirdAdvisoryCommittee = EitherOfDiverse<
            EnsureRoot<AccountId>,
            EnsureProportionMoreThan<AccountId, AdvisoryCommitteeInstance, 1, 3>,
        >;

        // More than 50%
        type EnsureRootOrMoreThanHalfAdvisoryCommittee = EitherOfDiverse<
            EnsureRoot<AccountId>,
            EnsureProportionMoreThan<AccountId, AdvisoryCommitteeInstance, 1, 2>,
        >;

        // More than 66%
        type EnsureRootOrMoreThanTwoThirdsAdvisoryCommittee = EitherOfDiverse<
            EnsureRoot<AccountId>,
            EnsureProportionMoreThan<AccountId, AdvisoryCommitteeInstance, 2, 3>,
        >;

        // At least 66%
        type EnsureRootOrTwoThirdsAdvisoryCommittee = EitherOfDiverse<
            EnsureRoot<AccountId>,
            EnsureProportionAtLeast<AccountId, AdvisoryCommitteeInstance, 2, 3>,
        >;

        // At least 100%
        type EnsureRootOrAllAdvisoryCommittee = EitherOfDiverse<
            EnsureRoot<AccountId>,
            EnsureProportionAtLeast<AccountId, AdvisoryCommitteeInstance, 1, 1>,
        >;

        #[cfg(feature = "std")]
        /// The version information used to identify this runtime when compiled natively.
        pub fn native_version() -> NativeVersion {
            NativeVersion { runtime_version: VERSION, can_author_with: Default::default() }
        }

        // Accounts protected from being deleted due to a too low amount of funds.
        pub struct DustRemovalWhitelist;

        impl Contains<AccountId> for DustRemovalWhitelist
        where
            frame_support::PalletId: AccountIdConversion<AccountId>,
        {
            fn contains(ai: &AccountId) -> bool {
                let mut pallets = vec![
                    AuthorizedPalletId::get(),
                    CourtPalletId::get(),
                    GlobalDisputesPalletId::get(),
                    LiquidityMiningPalletId::get(),
                    OrderbookPalletId::get(),
                    PmPalletId::get(),
                    SimpleDisputesPalletId::get(),
                    SwapsPalletId::get(),
                    TreasuryPalletId::get(),
                ];

                if let Some(pallet_id) = frame_support::PalletId::try_from_sub_account::<u128>(ai) {
                    return pallets.contains(&pallet_id.0);
                }

                for pallet_id in pallets {
                    let pallet_acc: AccountId = pallet_id.into_account_truncating();

                    if pallet_acc == *ai {
                        return true;
                    }
                }

                false
            }
        }

        common_runtime::impl_fee_types!();

        pub mod opaque {
            //! Opaque types. These are used by the CLI to instantiate machinery that don't need to
            //! know the specifics of the runtime. They can then be made to be agnostic over
            //! specific formats of data like extrinsics, allowing for them to continue syncing the
            //! network through upgrades to even the core data structures.

            use super::Header;
            use alloc::vec::Vec;
            use sp_runtime::{generic, impl_opaque_keys};

            pub type Block = generic::Block<Header, sp_runtime::OpaqueExtrinsic>;

            #[cfg(feature = "parachain")]
            impl_opaque_keys! {
                pub struct SessionKeys {
                    pub nimbus: crate::AuthorInherent,
                    pub vrf: session_keys_primitives::VrfSessionKey,
                }
            }

            #[cfg(not(feature = "parachain"))]
            impl_opaque_keys! {
                pub struct SessionKeys {
                    pub aura: crate::Aura,
                    pub grandpa: crate::Grandpa,
                }
            }
        }
    };
}

// Construct runtime
#[macro_export]
macro_rules! create_runtime {
    ($($additional_pallets:tt)*) => {
        use alloc::{boxed::Box, vec::Vec};
        // Pallets are enumerated based on the dependency graph.
        //
        // For example, `PredictionMarkets` is pĺaced after `SimpleDisputes` because
        // `PredictionMarkets` depends on `SimpleDisputes`.

        construct_runtime!(
            pub enum Runtime where
                Block = crate::Block,
                NodeBlock = crate::NodeBlock,
                UncheckedExtrinsic = crate::UncheckedExtrinsic,
            {
                // System
                System: frame_system::{Call, Config, Event<T>, Pallet, Storage} = 0,
                Timestamp: pallet_timestamp::{Call, Pallet, Storage, Inherent} = 1,
                RandomnessCollectiveFlip: pallet_randomness_collective_flip::{Pallet, Storage} = 2,
                Scheduler: pallet_scheduler::{Pallet, Call, Storage, Event<T>} = 3,
                Preimage: pallet_preimage::{Pallet, Call, Storage, Event<T>} = 4,

                // Money
                Balances: pallet_balances::{Call, Config<T>, Event<T>, Pallet, Storage} = 10,
                TransactionPayment: pallet_transaction_payment::{Config, Event<T>, Pallet, Storage} = 11,
                Treasury: pallet_treasury::{Call, Config, Event<T>, Pallet, Storage} = 12,
                Vesting: pallet_vesting::{Call, Config<T>, Event<T>, Pallet, Storage} = 13,
                Multisig: pallet_multisig::{Call, Event<T>, Pallet, Storage} = 14,
                Bounties: pallet_bounties::{Call, Event<T>, Pallet, Storage} =  15,
                AssetTxPayment: pallet_asset_tx_payment::{Event<T>, Pallet} = 16,

                // Governance
                Democracy: pallet_democracy::{Pallet, Call, Storage, Config<T>, Event<T>} = 20,
                AdvisoryCommittee: pallet_collective::<Instance1>::{Call, Config<T>, Event<T>, Origin<T>, Pallet, Storage} = 21,
                AdvisoryCommitteeMembership: pallet_membership::<Instance1>::{Call, Config<T>, Event<T>, Pallet, Storage} = 22,
                Council: pallet_collective::<Instance2>::{Call, Config<T>, Event<T>, Origin<T>, Pallet, Storage} = 23,
                CouncilMembership: pallet_membership::<Instance2>::{Call, Config<T>, Event<T>, Pallet, Storage} = 24,
                TechnicalCommittee: pallet_collective::<Instance3>::{Call, Config<T>, Event<T>, Origin<T>, Pallet, Storage} = 25,
                TechnicalCommitteeMembership: pallet_membership::<Instance3>::{Call, Config<T>, Event<T>, Pallet, Storage} = 26,

                // Other Parity pallets
                Identity: pallet_identity::{Call, Event<T>, Pallet, Storage} = 30,
                Utility: pallet_utility::{Call, Event, Pallet, Storage} = 31,
                Proxy: pallet_proxy::{Call, Event<T>, Pallet, Storage} = 32,
                Contracts: pallet_contracts = 33,

                // Third-party
                AssetManager: orml_currencies::{Call, Pallet, Storage} = 40,
                Tokens: orml_tokens::{Config<T>, Event<T>, Pallet, Storage} = 41,

                // Zeitgeist
                MarketCommons: zrml_market_commons::{Pallet, Storage} = 50,
                Authorized: zrml_authorized::{Call, Event<T>, Pallet, Storage} = 51,
                Court: zrml_court::{Call, Event<T>, Pallet, Storage} = 52,
                LiquidityMining: zrml_liquidity_mining::{Call, Config<T>, Event<T>, Pallet, Storage} = 53,
                RikiddoSigmoidFeeMarketEma: zrml_rikiddo::<Instance1>::{Pallet, Storage} = 54,
                SimpleDisputes: zrml_simple_disputes::{Call, Event<T>, Pallet, Storage} = 55,
                Swaps: zrml_swaps::{Call, Event<T>, Pallet, Storage} = 56,
                PredictionMarkets: zrml_prediction_markets::{Call, Event<T>, Pallet, Storage} = 57,
                Styx: zrml_styx::{Call, Event<T>, Pallet, Storage} = 58,
                GlobalDisputes: zrml_global_disputes::{Call, Event<T>, Pallet, Storage} = 59,
<<<<<<< HEAD
                NeoSwaps: zrml_neo_swaps::{Call, Event<T>, Pallet, Storage} = 60,
=======
                Orderbook: zrml_orderbook_v1::{Call, Event<T>, Pallet, Storage} = 60,
>>>>>>> 575ebecf

                $($additional_pallets)*
            }
        );
    }
}

#[macro_export]
macro_rules! create_runtime_with_additional_pallets {
    ($($additional_pallets:tt)*) => {
        #[cfg(feature = "parachain")]
        create_runtime!(
            // System
            ParachainSystem: cumulus_pallet_parachain_system::{Call, Config, Event<T>, Inherent, Pallet, Storage, ValidateUnsigned} = 100,
            ParachainInfo: parachain_info::{Config, Pallet, Storage} = 101,

            // Consensus
            ParachainStaking: pallet_parachain_staking::{Call, Config<T>, Event<T>, Pallet, Storage} = 110,
            AuthorInherent: pallet_author_inherent::{Call, Inherent, Pallet, Storage} = 111,
            AuthorFilter: pallet_author_slot_filter::{Call, Config, Event, Pallet, Storage} = 112,
            AuthorMapping: pallet_author_mapping::{Call, Config<T>, Event<T>, Pallet, Storage} = 113,

            // XCM
            CumulusXcm: cumulus_pallet_xcm::{Event<T>, Origin, Pallet} = 120,
            DmpQueue: cumulus_pallet_dmp_queue::{Call, Event<T>, Pallet, Storage} = 121,
            PolkadotXcm: pallet_xcm::{Call, Config, Event<T>, Origin, Pallet, Storage} = 122,
            XcmpQueue: cumulus_pallet_xcmp_queue::{Call, Event<T>, Pallet, Storage} = 123,
            AssetRegistry: orml_asset_registry::{Call, Config<T>, Event<T>, Pallet, Storage} = 124,
            UnknownTokens: orml_unknown_tokens::{Pallet, Storage, Event} = 125,
            XTokens: orml_xtokens::{Pallet, Storage, Call, Event<T>} = 126,

            // Others
            $($additional_pallets)*
        );

        #[cfg(not(feature = "parachain"))]
        create_runtime!(
            // Consensus
            Aura: pallet_aura::{Config<T>, Pallet, Storage} = 100,
            Grandpa: pallet_grandpa::{Call, Config, Event, Pallet, Storage} = 101,

            // Others
            $($additional_pallets)*
        );
    }
}

#[macro_export]
macro_rules! impl_config_traits {
    {} => {
        use common_runtime::weights;
        #[cfg(feature = "parachain")]
        use xcm_config::config::*;

        // Configure Pallets
        #[cfg(feature = "parachain")]
        impl cumulus_pallet_dmp_queue::Config for Runtime {
            type RuntimeEvent = RuntimeEvent;
            type ExecuteOverweightOrigin = EnsureRootOrHalfTechnicalCommittee;
            type XcmExecutor = xcm_executor::XcmExecutor<XcmConfig>;
        }

        #[cfg(feature = "parachain")]
        impl cumulus_pallet_parachain_system::Config for Runtime {
            type CheckAssociatedRelayNumber = cumulus_pallet_parachain_system::RelayNumberStrictlyIncreases;
            type DmpMessageHandler = DmpQueue;
            type RuntimeEvent = RuntimeEvent;
            type OnSystemEvent = ();
            type OutboundXcmpMessageSource = XcmpQueue;
            type ReservedDmpWeight = crate::parachain_params::ReservedDmpWeight;
            type ReservedXcmpWeight = crate::parachain_params::ReservedXcmpWeight;
            type SelfParaId = parachain_info::Pallet<Runtime>;
            type XcmpMessageHandler = XcmpQueue;
        }

        #[cfg(feature = "parachain")]
        impl cumulus_pallet_xcm::Config for Runtime {
            type RuntimeEvent = RuntimeEvent;
            type XcmExecutor = xcm_executor::XcmExecutor<XcmConfig>;
        }

        #[cfg(feature = "parachain")]
        impl cumulus_pallet_xcmp_queue::Config for Runtime {
            type ChannelInfo = ParachainSystem;
            type ControllerOrigin = EnsureRootOrTwoThirdsTechnicalCommittee;
            type ControllerOriginConverter = XcmOriginToTransactDispatchOrigin;
            type ExecuteOverweightOrigin = EnsureRootOrHalfTechnicalCommittee;
            type PriceForSiblingDelivery = ();
            type RuntimeEvent = RuntimeEvent;
            type VersionWrapper = ();
            type WeightInfo = weights::cumulus_pallet_xcmp_queue::WeightInfo<Runtime>;
            type XcmExecutor = xcm_executor::XcmExecutor<XcmConfig>;
        }

        impl frame_system::Config for Runtime {
            type AccountData = pallet_balances::AccountData<Balance>;
            type AccountId = AccountId;
            type BaseCallFilter = IsCallable;
            type BlockHashCount = BlockHashCount;
            type BlockLength = RuntimeBlockLength;
            type BlockNumber = BlockNumber;
            type BlockWeights = RuntimeBlockWeights;
            type RuntimeCall = RuntimeCall;
            type DbWeight = RocksDbWeight;
            type RuntimeEvent = RuntimeEvent;
            type Hash = Hash;
            type Hashing = BlakeTwo256;
            type Header = generic::Header<BlockNumber, BlakeTwo256>;
            type Index = Index;
            type Lookup = AccountIdLookup<AccountId, ()>;
            type MaxConsumers = ConstU32<16>;
            type OnKilledAccount = ();
            type OnNewAccount = ();
            #[cfg(feature = "parachain")]
            type OnSetCode = cumulus_pallet_parachain_system::ParachainSetCode<Self>;
            #[cfg(not(feature = "parachain"))]
            type OnSetCode = ();
            type RuntimeOrigin = RuntimeOrigin;
            type PalletInfo = PalletInfo;
            type SS58Prefix = SS58Prefix;
            type SystemWeightInfo = weights::frame_system::WeightInfo<Runtime>;
            type Version = Version;
        }

        #[cfg(not(feature = "parachain"))]
        impl pallet_aura::Config for Runtime {
            type AuthorityId = sp_consensus_aura::sr25519::AuthorityId;
            type DisabledValidators = ();
            type MaxAuthorities = MaxAuthorities;
        }

        #[cfg(feature = "parachain")]
        impl pallet_author_inherent::Config for Runtime {
            type AccountLookup = AuthorMapping;
            type CanAuthor = AuthorFilter;
            type SlotBeacon = cumulus_pallet_parachain_system::RelaychainBlockNumberProvider<Self>;
            type WeightInfo = weights::pallet_author_inherent::WeightInfo<Runtime>;
        }

        #[cfg(feature = "parachain")]
        impl pallet_author_mapping::Config for Runtime {
            type DepositAmount = CollatorDeposit;
            type DepositCurrency = Balances;
            type RuntimeEvent = RuntimeEvent;
            type Keys = session_keys_primitives::VrfId;
            type WeightInfo = weights::pallet_author_mapping::WeightInfo<Runtime>;
        }

        #[cfg(feature = "parachain")]
        impl pallet_author_slot_filter::Config for Runtime {
            type RuntimeEvent = RuntimeEvent;
            type RandomnessSource = RandomnessCollectiveFlip;
            type PotentialAuthors = ParachainStaking;
            type WeightInfo = weights::pallet_author_slot_filter::WeightInfo<Runtime>;
        }

        frame_support::parameter_types! {
            pub const MaxSetIdSessionEntries: u32 = 12;
        }

        #[cfg(not(feature = "parachain"))]
        impl pallet_grandpa::Config for Runtime {
            type RuntimeEvent = RuntimeEvent;
            type KeyOwnerProofSystem = ();
            type KeyOwnerProof =
                <Self::KeyOwnerProofSystem as frame_support::traits::KeyOwnerProofSystem<(
                    KeyTypeId,
                    pallet_grandpa::AuthorityId,
                )>>::Proof;
            type KeyOwnerIdentification =
                <Self::KeyOwnerProofSystem as frame_support::traits::KeyOwnerProofSystem<(
                    KeyTypeId,
                    pallet_grandpa::AuthorityId,
                )>>::IdentificationTuple;
            type HandleEquivocation = ();
            type MaxAuthorities = MaxAuthorities;
            type MaxSetIdSessionEntries = MaxSetIdSessionEntries;
            // Currently the benchmark does yield an invalid weight implementation
            // type WeightInfo = weights::pallet_grandpa::WeightInfo<Runtime>;
            type WeightInfo = ();
        }

        #[cfg(feature = "parachain")]
        impl pallet_xcm::Config for Runtime {
            type ExecuteXcmOrigin = EnsureXcmOrigin<RuntimeOrigin, LocalOriginToLocation>;
            type RuntimeCall = RuntimeCall;
            type RuntimeEvent = RuntimeEvent;
            type RuntimeOrigin = RuntimeOrigin;
            type SendXcmOrigin = EnsureXcmOrigin<RuntimeOrigin, LocalOriginToLocation>;
            type UniversalLocation = UniversalLocation;
            type Weigher = FixedWeightBounds<UnitWeightCost, RuntimeCall, MaxInstructions>;
            type XcmExecuteFilter = Nothing;
            // ^ Disable dispatchable execute on the XCM pallet.
            // Needs to be `Everything` for local testing.
            type XcmExecutor = xcm_executor::XcmExecutor<XcmConfig>;
            type XcmTeleportFilter = Everything;
            type XcmReserveTransferFilter = Nothing;
            type XcmRouter = XcmRouter;

            type Currency = Balances;
            type CurrencyMatcher = ();
            type TrustedLockers = ();
            type SovereignAccountOf = LocationToAccountId;
            type MaxLockers = ConstU32<8>;
            type WeightInfo = pallet_xcm::TestWeightInfo;
            #[cfg(feature = "runtime-benchmarks")]
            type ReachableDest = ReachableDest;

            const VERSION_DISCOVERY_QUEUE_SIZE: u32 = 100;
            // ^ Override for AdvertisedXcmVersion default
            type AdvertisedXcmVersion = pallet_xcm::CurrentXcmVersion;
        }

        #[cfg(feature = "parachain")]
        impl pallet_parachain_staking::Config for Runtime {
            type BlockAuthor = AuthorInherent;
            type CandidateBondLessDelay = CandidateBondLessDelay;
            type Currency = Balances;
            type DelegationBondLessDelay = DelegationBondLessDelay;
            type RuntimeEvent = RuntimeEvent;
            type LeaveCandidatesDelay = LeaveCandidatesDelay;
            type LeaveDelegatorsDelay = LeaveDelegatorsDelay;
            type MaxBottomDelegationsPerCandidate = MaxBottomDelegationsPerCandidate;
            type MaxTopDelegationsPerCandidate = MaxTopDelegationsPerCandidate;
            type MaxDelegationsPerDelegator = MaxDelegationsPerDelegator;
            type MinBlocksPerRound = MinBlocksPerRound;
            type MinCandidateStk = MinCollatorStk;
            type MinCollatorStk = MinCollatorStk;
            type MinDelegation = MinDelegatorStk;
            type MinDelegatorStk = MinDelegatorStk;
            type MinSelectedCandidates = MinSelectedCandidates;
            type MonetaryGovernanceOrigin = EnsureRoot<AccountId>;
            type OnCollatorPayout = ();
            type PayoutCollatorReward = ();
            type OnNewRound = ();
            type RevokeDelegationDelay = RevokeDelegationDelay;
            type RewardPaymentDelay = RewardPaymentDelay;
            type WeightInfo = weights::pallet_parachain_staking::WeightInfo<Runtime>;
        }

        #[cfg(feature = "parachain")]
        impl orml_asset_registry::Config for Runtime {
            type AssetId = CurrencyId;
            type AssetProcessor = CustomAssetProcessor;
            type AuthorityOrigin = AsEnsureOriginWithArg<EnsureRootOrTwoThirdsCouncil>;
            type Balance = Balance;
            type CustomMetadata = CustomMetadata;
            type RuntimeEvent = RuntimeEvent;
            type WeightInfo = ();
        }

        impl orml_currencies::Config for Runtime {
            type GetNativeCurrencyId = GetNativeCurrencyId;
            type MultiCurrency = Tokens;
            type NativeCurrency = BasicCurrencyAdapter<Runtime, Balances>;
            type WeightInfo = weights::orml_currencies::WeightInfo<Runtime>;
        }

        pub struct CurrencyHooks<R>(sp_std::marker::PhantomData<R>);
        impl<C: orml_tokens::Config> orml_traits::currency::MutationHooks<AccountId, CurrencyId, Balance> for CurrencyHooks<C> {
            type OnDust = orml_tokens::TransferDust<Runtime, ZeitgeistTreasuryAccount>;
            type OnKilledTokenAccount = ();
            type OnNewTokenAccount = ();
            type OnSlash = ();
            type PostDeposit = ();
            type PostTransfer = ();
            type PreDeposit = ();
            type PreTransfer = ();
        }

        impl orml_tokens::Config for Runtime {
            type Amount = Amount;
            type Balance = Balance;
            type CurrencyHooks = CurrencyHooks<Runtime>;
            type CurrencyId = CurrencyId;
            type DustRemovalWhitelist = DustRemovalWhitelist;
            type RuntimeEvent = RuntimeEvent;
            type ExistentialDeposits = ExistentialDeposits;
            type MaxLocks = MaxLocks;
            type MaxReserves = MaxReserves;
            type ReserveIdentifier = [u8; 8];
            type WeightInfo = weights::orml_tokens::WeightInfo<Runtime>;
        }

        #[cfg(feature = "parachain")]
        impl orml_unknown_tokens::Config for Runtime {
            type RuntimeEvent = RuntimeEvent;
        }

        #[cfg(feature = "parachain")]
        impl orml_xtokens::Config for Runtime {
            type AccountIdToMultiLocation = AccountIdToMultiLocation;
            type Balance = Balance;
            type BaseXcmWeight = BaseXcmWeight;
            type CurrencyId = CurrencyId;
            type CurrencyIdConvert = AssetConvert;
            type RuntimeEvent = RuntimeEvent;
            type MaxAssetsForTransfer = MaxAssetsForTransfer;
            type MinXcmFee = ParachainMinFee;
            type MultiLocationsFilter = Everything;
            type ReserveProvider = orml_traits::location::AbsoluteReserveProvider;
            type SelfLocation = SelfLocation;
            type UniversalLocation = UniversalLocation;
            type Weigher = FixedWeightBounds<UnitWeightCost, RuntimeCall, MaxInstructions>;
            type XcmExecutor = xcm_executor::XcmExecutor<XcmConfig>;
        }

        impl pallet_balances::Config for Runtime {
            type AccountStore = System;
            type Balance = Balance;
            type DustRemoval = Treasury;
            type RuntimeEvent = RuntimeEvent;
            type ExistentialDeposit = ExistentialDeposit;
            type MaxLocks = MaxLocks;
            type MaxReserves = MaxReserves;
            type ReserveIdentifier = [u8; 8];
            type WeightInfo = weights::pallet_balances::WeightInfo<Runtime>;
        }

        impl pallet_collective::Config<AdvisoryCommitteeInstance> for Runtime {
            type DefaultVote = PrimeDefaultVote;
            type RuntimeEvent = RuntimeEvent;
            type MaxMembers = AdvisoryCommitteeMaxMembers;
            type MaxProposals = AdvisoryCommitteeMaxProposals;
            type MotionDuration = AdvisoryCommitteeMotionDuration;
            type RuntimeOrigin = RuntimeOrigin;
            type Proposal = RuntimeCall;
            type WeightInfo = weights::pallet_collective::WeightInfo<Runtime>;
        }

        impl pallet_collective::Config<CouncilInstance> for Runtime {
            type DefaultVote = PrimeDefaultVote;
            type RuntimeEvent = RuntimeEvent;
            type MaxMembers = CouncilMaxMembers;
            type MaxProposals = CouncilMaxProposals;
            type MotionDuration = CouncilMotionDuration;
            type RuntimeOrigin = RuntimeOrigin;
            type Proposal = RuntimeCall;
            type WeightInfo = weights::pallet_collective::WeightInfo<Runtime>;
        }

        impl pallet_collective::Config<TechnicalCommitteeInstance> for Runtime {
            type DefaultVote = PrimeDefaultVote;
            type RuntimeEvent = RuntimeEvent;
            type MaxMembers = TechnicalCommitteeMaxMembers;
            type MaxProposals = TechnicalCommitteeMaxProposals;
            type MotionDuration = TechnicalCommitteeMotionDuration;
            type RuntimeOrigin = RuntimeOrigin;
            type Proposal = RuntimeCall;
            type WeightInfo = weights::pallet_collective::WeightInfo<Runtime>;
        }

        impl pallet_contracts::Config for Runtime {
            type AddressGenerator = pallet_contracts::DefaultAddressGenerator;
            type CallFilter = ContractsCallfilter;
            type CallStack = [pallet_contracts::Frame::<Runtime>; 5];
            type ChainExtension = ();
            type Currency = Balances;
            type DeletionQueueDepth = ContractsDeletionQueueDepth;
            type DeletionWeightLimit = ContractsDeletionWeightLimit;
            type DepositPerItem = ContractsDepositPerItem;
            type DepositPerByte = ContractsDepositPerByte;
            type MaxCodeLen = ContractsMaxCodeLen;
            type MaxDebugBufferLen = ContractsMaxDebugBufferLen;
            type MaxStorageKeyLen = ContractsMaxStorageKeyLen;
            type Randomness = RandomnessCollectiveFlip;
            type RuntimeEvent = RuntimeEvent;
            type RuntimeCall = RuntimeCall;
            type Schedule = ContractsSchedule;
            type Time = Timestamp;
            type UnsafeUnstableInterface = ContractsUnsafeUnstableInterface;
            type WeightPrice = pallet_transaction_payment::Pallet<Runtime>;
            type WeightInfo = weights::pallet_contracts::WeightInfo<Runtime>;
        }

        impl pallet_democracy::Config for Runtime {
            type RuntimeEvent = RuntimeEvent;
            type Currency = Balances;
            type EnactmentPeriod = EnactmentPeriod;
            type LaunchPeriod = LaunchPeriod;
            type VotingPeriod = VotingPeriod;
            type VoteLockingPeriod = VoteLockingPeriod;
            type MinimumDeposit = MinimumDeposit;
            /// Origin that can decide what their next motion is.
            type ExternalOrigin = EnsureRootOrHalfCouncil;
            /// Origin that can have the next scheduled referendum be a straight majority-carries vote.
            type ExternalMajorityOrigin = EnsureRootOrHalfCouncil;
            /// Origina that can have the next scheduled referendum be a straight default-carries
            /// (NTB) vote.
            type ExternalDefaultOrigin = EnsureRootOrAllCouncil;
            /// Origin that can have an ExternalMajority/ExternalDefault vote
            /// be tabled immediately and with a shorter voting/enactment period.
            type FastTrackOrigin = EnsureRootOrTwoThirdsTechnicalCommittee;
            /// Origin from which the next majority-carries (or more permissive) referendum may be tabled
            /// to vote immediately and asynchronously in a similar manner to the emergency origin.
            type InstantOrigin = EnsureRootOrAllTechnicalCommittee;
            type InstantAllowed = InstantAllowed;
            type FastTrackVotingPeriod = FastTrackVotingPeriod;
            /// Origin from which any referendum may be cancelled in an emergency.
            type CancellationOrigin = EnsureRootOrThreeFourthsCouncil;
            /// Origin from which proposals may be blacklisted.
            type BlacklistOrigin = EnsureRootOrAllCouncil;
            /// Origin from which a proposal may be cancelled and its backers slashed.
            type CancelProposalOrigin = EnsureRootOrAllTechnicalCommittee;
            /// Origin for anyone able to veto proposals.
            type VetoOrigin = pallet_collective::EnsureMember<AccountId, TechnicalCommitteeInstance>;
            type CooloffPeriod = CooloffPeriod;
            type Slash = Treasury;
            type Scheduler = Scheduler;
            type PalletsOrigin = OriginCaller;
            type MaxVotes = MaxVotes;
            type WeightInfo = weights::pallet_democracy::WeightInfo<Runtime>;
            type MaxProposals = MaxProposals;
            type Preimages = Preimage;
            type MaxBlacklisted = ConstU32<100>;
            type MaxDeposits = ConstU32<100>;
        }

        impl pallet_identity::Config for Runtime {
            type BasicDeposit = BasicDeposit;
            type Currency = Balances;
            type RuntimeEvent = RuntimeEvent;
            type FieldDeposit = FieldDeposit;
            type ForceOrigin = EnsureRootOrTwoThirdsAdvisoryCommittee;
            type MaxAdditionalFields = MaxAdditionalFields;
            type MaxRegistrars = MaxRegistrars;
            type MaxSubAccounts = MaxSubAccounts;
            type RegistrarOrigin = EnsureRootOrHalfCouncil;
            type Slashed = Treasury;
            type SubAccountDeposit = SubAccountDeposit;
            type WeightInfo = weights::pallet_identity::WeightInfo<Runtime>;
        }

        impl pallet_membership::Config<AdvisoryCommitteeMembershipInstance> for Runtime {
            type AddOrigin = EnsureRootOrTwoThirdsCouncil;
            type RuntimeEvent = RuntimeEvent;
            type MaxMembers = AdvisoryCommitteeMaxMembers;
            type MembershipChanged = AdvisoryCommittee;
            type MembershipInitialized = AdvisoryCommittee;
            type PrimeOrigin = EnsureRootOrTwoThirdsCouncil;
            type RemoveOrigin = EnsureRootOrTwoThirdsCouncil;
            type ResetOrigin = EnsureRootOrTwoThirdsCouncil;
            type SwapOrigin = EnsureRootOrTwoThirdsCouncil;
            type WeightInfo = weights::pallet_membership::WeightInfo<Runtime>;
        }

        impl pallet_membership::Config<CouncilMembershipInstance> for Runtime {
            type AddOrigin = EnsureRootOrThreeFourthsCouncil;
            type RuntimeEvent = RuntimeEvent;
            type MaxMembers = CouncilMaxMembers;
            type MembershipChanged = Council;
            type MembershipInitialized = Council;
            type PrimeOrigin = EnsureRootOrThreeFourthsCouncil;
            type RemoveOrigin = EnsureRootOrThreeFourthsCouncil;
            type ResetOrigin = EnsureRootOrThreeFourthsCouncil;
            type SwapOrigin = EnsureRootOrThreeFourthsCouncil;
            type WeightInfo = weights::pallet_membership::WeightInfo<Runtime>;
        }

        impl pallet_membership::Config<TechnicalCommitteeMembershipInstance> for Runtime {
            type AddOrigin = EnsureRootOrTwoThirdsCouncil;
            type RuntimeEvent = RuntimeEvent;
            type MaxMembers = TechnicalCommitteeMaxMembers;
            type MembershipChanged = TechnicalCommittee;
            type MembershipInitialized = TechnicalCommittee;
            type PrimeOrigin = EnsureRootOrTwoThirdsCouncil;
            type RemoveOrigin = EnsureRootOrTwoThirdsCouncil;
            type ResetOrigin = EnsureRootOrTwoThirdsCouncil;
            type SwapOrigin = EnsureRootOrTwoThirdsCouncil;
            type WeightInfo = weights::pallet_membership::WeightInfo<Runtime>;
        }

        impl pallet_multisig::Config for Runtime {
            type RuntimeEvent = RuntimeEvent;
            type RuntimeCall = RuntimeCall;
            type Currency = Balances;
            type DepositBase = DepositBase;
            type DepositFactor = DepositFactor;
            type MaxSignatories = ConstU32<100>;
            type WeightInfo = weights::pallet_multisig::WeightInfo<Runtime>;
        }

        impl pallet_preimage::Config for Runtime {
            type WeightInfo = weights::pallet_preimage::WeightInfo<Runtime>;
            type RuntimeEvent = RuntimeEvent;
            type Currency = Balances;
            type ManagerOrigin = EnsureRoot<AccountId>;
            type BaseDeposit = PreimageBaseDeposit;
            type ByteDeposit = PreimageByteDeposit;
        }

        impl InstanceFilter<RuntimeCall> for ProxyType {
            fn filter(&self, c: &RuntimeCall) -> bool {
                match self {
                    ProxyType::Any => true,
                    ProxyType::CancelProxy => {
                        matches!(c, RuntimeCall::Proxy(pallet_proxy::Call::reject_announcement { .. }))
                    }
                    ProxyType::Governance => matches!(
                        c,
                        RuntimeCall::Democracy(..)
                            | RuntimeCall::Council(..)
                            | RuntimeCall::TechnicalCommittee(..)
                            | RuntimeCall::AdvisoryCommittee(..)
                            | RuntimeCall::Treasury(..)
                    ),
                    #[cfg(feature = "parachain")]
                    ProxyType::Staking => matches!(c, RuntimeCall::ParachainStaking(..)),
                    #[cfg(not(feature = "parachain"))]
                    ProxyType::Staking => false,
                    ProxyType::CreateEditMarket => matches!(
                        c,
                        RuntimeCall::PredictionMarkets(zrml_prediction_markets::Call::create_market { .. })
                            | RuntimeCall::PredictionMarkets(
                                zrml_prediction_markets::Call::edit_market { .. }
                            )
                    ),
                    ProxyType::ReportOutcome => matches!(
                        c,
                        RuntimeCall::PredictionMarkets(zrml_prediction_markets::Call::report { .. })
                    ),
                    ProxyType::Dispute => matches!(
                        c,
                        RuntimeCall::PredictionMarkets(zrml_prediction_markets::Call::dispute { .. })
                    ),
                    ProxyType::ProvideLiquidity => matches!(
                        c,
                        RuntimeCall::Swaps(zrml_swaps::Call::pool_join { .. })
                            | RuntimeCall::Swaps(zrml_swaps::Call::pool_exit { .. })
                            | RuntimeCall::PredictionMarkets(
                                zrml_prediction_markets::Call::deploy_swap_pool_for_market { .. }
                            )
                    ),
                    ProxyType::BuySellCompleteSets => matches!(
                        c,
                        RuntimeCall::PredictionMarkets(
                            zrml_prediction_markets::Call::buy_complete_set { .. }
                        ) | RuntimeCall::PredictionMarkets(
                            zrml_prediction_markets::Call::sell_complete_set { .. }
                        )
                    ),
                    ProxyType::Trading => matches!(
                        c,
                        RuntimeCall::Swaps(zrml_swaps::Call::swap_exact_amount_in { .. })
                            | RuntimeCall::Swaps(zrml_swaps::Call::swap_exact_amount_out { .. })
                            | RuntimeCall::Orderbook(zrml_orderbook_v1::Call::place_order { .. })
                            | RuntimeCall::Orderbook(zrml_orderbook_v1::Call::fill_order { .. })
                            | RuntimeCall::Orderbook(zrml_orderbook_v1::Call::remove_order { .. })
                    ),
                    ProxyType::HandleAssets => matches!(
                        c,
                        RuntimeCall::Swaps(zrml_swaps::Call::pool_join { .. })
                            | RuntimeCall::Swaps(zrml_swaps::Call::pool_exit { .. })
                            | RuntimeCall::Swaps(zrml_swaps::Call::swap_exact_amount_in { .. })
                            | RuntimeCall::Swaps(zrml_swaps::Call::swap_exact_amount_out { .. })
                            | RuntimeCall::PredictionMarkets(
                                zrml_prediction_markets::Call::buy_complete_set { .. }
                            )
                            | RuntimeCall::PredictionMarkets(
                                zrml_prediction_markets::Call::sell_complete_set { .. }
                            )
                            | RuntimeCall::PredictionMarkets(
                                zrml_prediction_markets::Call::deploy_swap_pool_for_market { .. }
                            )
                            | RuntimeCall::PredictionMarkets(
                                zrml_prediction_markets::Call::deploy_swap_pool_and_additional_liquidity { .. }
                            )
                            | RuntimeCall::Orderbook(zrml_orderbook_v1::Call::place_order { .. })
                            | RuntimeCall::Orderbook(zrml_orderbook_v1::Call::fill_order { .. })
                            | RuntimeCall::Orderbook(zrml_orderbook_v1::Call::remove_order { .. })
                    ),
                }
            }

            fn is_superset(&self, o: &Self) -> bool {
                match (self, o) {
                    (x, y) if x == y => true,
                    (ProxyType::Any, _) => true,
                    (_, ProxyType::Any) => false,
                    _ => false,
                }
            }
        }

        impl pallet_proxy::Config for Runtime {
            type RuntimeEvent = RuntimeEvent;
            type RuntimeCall = RuntimeCall;
            type Currency = Balances;
            type ProxyType = ProxyType;
            type ProxyDepositBase = ProxyDepositBase;
            type ProxyDepositFactor = ProxyDepositFactor;
            type MaxProxies = ConstU32<32>;
            type WeightInfo = weights::pallet_proxy::WeightInfo<Runtime>;
            type MaxPending = ConstU32<32>;
            type CallHasher = BlakeTwo256;
            type AnnouncementDepositBase = AnnouncementDepositBase;
            type AnnouncementDepositFactor = AnnouncementDepositFactor;
        }

        impl pallet_randomness_collective_flip::Config for Runtime {}

        impl pallet_scheduler::Config for Runtime {
            type RuntimeEvent = RuntimeEvent;
            type RuntimeOrigin = RuntimeOrigin;
            type PalletsOrigin = OriginCaller;
            type RuntimeCall = RuntimeCall;
            type MaximumWeight = MaximumSchedulerWeight;
            type ScheduleOrigin = EnsureRoot<AccountId>;
            type MaxScheduledPerBlock = MaxScheduledPerBlock;
            type WeightInfo = weights::pallet_scheduler::WeightInfo<Runtime>;
            type OriginPrivilegeCmp = EqualPrivilegeOnly;
            type Preimages = Preimage;
        }

        // Timestamp
        /// Custom getter for minimum timestamp delta.
        /// This ensures that consensus systems like Aura don't break assertions
        /// in a benchmark environment
        pub struct MinimumPeriod;
        impl MinimumPeriod {
            /// Returns the value of this parameter type.
            pub fn get() -> u64 {
                #[cfg(feature = "runtime-benchmarks")]
                {
                    use frame_benchmarking::benchmarking::get_whitelist;
                    // Should that condition be true, we can assume that we are in a benchmark environment.
                    if !get_whitelist().is_empty() {
                        return u64::MAX;
                    }
                }

                MinimumPeriodValue::get()
            }
        }
        impl<I: From<u64>> frame_support::traits::Get<I> for MinimumPeriod {
            fn get() -> I {
                I::from(Self::get())
            }
        }
        impl frame_support::traits::TypedGet for MinimumPeriod {
            type Type = u64;
            fn get() -> u64 {
                Self::get()
            }
        }

        impl pallet_timestamp::Config for Runtime {
            type MinimumPeriod = MinimumPeriod;
            type Moment = u64;
            #[cfg(feature = "parachain")]
            type OnTimestampSet = ();
            #[cfg(not(feature = "parachain"))]
            type OnTimestampSet = Aura;
            type WeightInfo = weights::pallet_timestamp::WeightInfo<Runtime>;
        }

        common_runtime::impl_foreign_fees!();

        impl pallet_asset_tx_payment::Config for Runtime {
            type RuntimeEvent = RuntimeEvent;
            type Fungibles = Tokens;
            type OnChargeAssetTransaction = TokensTxCharger;
        }

        impl pallet_transaction_payment::Config for Runtime {
            type RuntimeEvent = RuntimeEvent;
            type FeeMultiplierUpdate = SlowAdjustingFeeUpdate<Runtime>;
            type LengthToFee = ConstantMultiplier<Balance, TransactionByteFee>;
            type OnChargeTransaction =
                pallet_transaction_payment::CurrencyAdapter<Balances, DealWithFees>;
            type OperationalFeeMultiplier = OperationalFeeMultiplier;
            type WeightToFee = IdentityFee<Balance>;
        }

        impl pallet_treasury::Config for Runtime {
            type ApproveOrigin = EnsureRootOrTwoThirdsCouncil;
            type Burn = Burn;
            type BurnDestination = ();
            type Currency = Balances;
            type RuntimeEvent = RuntimeEvent;
            type MaxApprovals = MaxApprovals;
            type OnSlash = Treasury;
            type PalletId = TreasuryPalletId;
            type ProposalBond = ProposalBond;
            type ProposalBondMinimum = ProposalBondMinimum;
            type ProposalBondMaximum = ProposalBondMaximum;
            type RejectOrigin = EnsureRootOrTwoThirdsCouncil;
            type SpendFunds = Bounties;
            type SpendOrigin = EnsureWithSuccess<EnsureRoot<AccountId>, AccountId, MaxTreasurySpend>;
            type SpendPeriod = SpendPeriod;
            type WeightInfo = weights::pallet_treasury::WeightInfo<Runtime>;
        }

        impl pallet_bounties::Config for Runtime {
            type BountyDepositBase = BountyDepositBase;
            type BountyDepositPayoutDelay = BountyDepositPayoutDelay;
            type BountyUpdatePeriod = BountyUpdatePeriod;
            type BountyValueMinimum = BountyValueMinimum;
            type ChildBountyManager = ();
            type CuratorDepositMax = CuratorDepositMax;
            type CuratorDepositMin = CuratorDepositMin;
            type CuratorDepositMultiplier = CuratorDepositMultiplier;
            type DataDepositPerByte = DataDepositPerByte;
            type RuntimeEvent = RuntimeEvent;
            type MaximumReasonLength = MaximumReasonLength;
            type WeightInfo = weights::pallet_bounties::WeightInfo<Runtime>;
        }

        impl pallet_utility::Config for Runtime {
            type RuntimeEvent = RuntimeEvent;
            type RuntimeCall = RuntimeCall;
            type PalletsOrigin = OriginCaller;
            type WeightInfo = weights::pallet_utility::WeightInfo<Runtime>;
        }

        impl pallet_vesting::Config for Runtime {
            type RuntimeEvent = RuntimeEvent;
            type Currency = Balances;
            type BlockNumberToBalance = sp_runtime::traits::ConvertInto;
            type MinVestedTransfer = MinVestedTransfer;
            type UnvestedFundsAllowedWithdrawReasons = UnvestedFundsAllowedWithdrawReasons;
            type WeightInfo = weights::pallet_vesting::WeightInfo<Runtime>;

            // `VestingInfo` encode length is 36bytes. 28 schedules gets encoded as 1009 bytes, which is the
            // highest number of schedules that encodes less than 2^10.
            const MAX_VESTING_SCHEDULES: u32 = 28;
        }

        #[cfg(feature = "parachain")]
        impl parachain_info::Config for Runtime {}

        impl zrml_authorized::Config for Runtime {
            type AuthorizedDisputeResolutionOrigin = EnsureRootOrMoreThanHalfAdvisoryCommittee;
            type CorrectionPeriod = CorrectionPeriod;
            type DisputeResolution = zrml_prediction_markets::Pallet<Runtime>;
            type RuntimeEvent = RuntimeEvent;
            type MarketCommons = MarketCommons;
            type PalletId = AuthorizedPalletId;
            type WeightInfo = zrml_authorized::weights::WeightInfo<Runtime>;
        }

        impl zrml_court::Config for Runtime {
            type AppealBond = AppealBond;
            type BlocksPerYear = BlocksPerYear;
            type VotePeriod = CourtVotePeriod;
            type AggregationPeriod = CourtAggregationPeriod;
            type AppealPeriod = CourtAppealPeriod;
            type LockId = CourtLockId;
            type PalletId = CourtPalletId;
            type Currency = Balances;
            type DisputeResolution = zrml_prediction_markets::Pallet<Runtime>;
            type RuntimeEvent = RuntimeEvent;
            type InflationPeriod = InflationPeriod;
            type MarketCommons = MarketCommons;
            type MaxAppeals = MaxAppeals;
            type MaxDelegations = MaxDelegations;
            type MaxSelectedDraws = MaxSelectedDraws;
            type MaxCourtParticipants = MaxCourtParticipants;
            type MinJurorStake = MinJurorStake;
            type MonetaryGovernanceOrigin = EnsureRoot<AccountId>;
            type Random = RandomnessCollectiveFlip;
            type RequestInterval = RequestInterval;
            type Slash = Treasury;
            type TreasuryPalletId = TreasuryPalletId;
            type WeightInfo = zrml_court::weights::WeightInfo<Runtime>;
        }

        impl zrml_liquidity_mining::Config for Runtime {
            type RuntimeEvent = RuntimeEvent;
            type MarketCommons = MarketCommons;
            type MarketId = MarketId;
            type PalletId = LiquidityMiningPalletId;
            type WeightInfo = zrml_liquidity_mining::weights::WeightInfo<Runtime>;
        }

        impl zrml_market_commons::Config for Runtime {
            type Currency = Balances;
            type MarketId = MarketId;
            type PredictionMarketsPalletId = PmPalletId;
            type Timestamp = Timestamp;
        }

        // NoopLiquidityMining implements LiquidityMiningPalletApi with no-ops.
        // Has to be public because it will be exposed by Runtime.
        pub struct NoopLiquidityMining;

        impl zrml_liquidity_mining::LiquidityMiningPalletApi for NoopLiquidityMining {
            type AccountId = AccountId;
            type Balance = Balance;
            type BlockNumber = BlockNumber;
            type MarketId = MarketId;

            fn add_shares(_: Self::AccountId, _: Self::MarketId, _: Self::Balance) {}

            fn distribute_market_incentives(
                _: &Self::MarketId,
            ) -> frame_support::pallet_prelude::DispatchResult {
                Ok(())
            }

            fn remove_shares(_: &Self::AccountId, _: &Self::MarketId, _: Self::Balance) {}
        }

        impl zrml_prediction_markets::Config for Runtime {
            type AdvisoryBond = AdvisoryBond;
            type AdvisoryBondSlashPercentage = AdvisoryBondSlashPercentage;
            type ApproveOrigin = EnsureRootOrMoreThanOneThirdAdvisoryCommittee;
            type Authorized = Authorized;
            type Court = Court;
            type CloseOrigin = EnsureRoot<AccountId>;
            type DestroyOrigin = EnsureRootOrAllAdvisoryCommittee;
            type DeployPool = NeoSwaps;
            type DisputeBond = DisputeBond;
            type RuntimeEvent = RuntimeEvent;
            type GlobalDisputes = GlobalDisputes;
            // LiquidityMining is currently unstable.
            // NoopLiquidityMining will be applied only to mainnet once runtimes are separated.
            type LiquidityMining = NoopLiquidityMining;
            // type LiquidityMining = LiquidityMining;
            type MaxCategories = MaxCategories;
            type MaxCreatorFee = MaxCreatorFee;
            type MaxDisputes = MaxDisputes;
            type MaxMarketLifetime = MaxMarketLifetime;
            type MinDisputeDuration = MinDisputeDuration;
            type MaxDisputeDuration = MaxDisputeDuration;
            type MaxGracePeriod = MaxGracePeriod;
            type MaxOracleDuration = MaxOracleDuration;
            type MinOracleDuration = MinOracleDuration;
            type MaxSubsidyPeriod = MaxSubsidyPeriod;
            type MinCategories = MinCategories;
            type MinSubsidyPeriod = MinSubsidyPeriod;
            type MaxEditReasonLen = MaxEditReasonLen;
            type MaxRejectReasonLen = MaxRejectReasonLen;
            type OracleBond = OracleBond;
            type OutsiderBond = OutsiderBond;
            type PalletId = PmPalletId;
            type RejectOrigin = EnsureRootOrMoreThanTwoThirdsAdvisoryCommittee;
            type RequestEditOrigin = EnsureRootOrMoreThanOneThirdAdvisoryCommittee;
            type ResolveOrigin = EnsureRoot<AccountId>;
            type AssetManager = AssetManager;
            #[cfg(feature = "parachain")]
            type AssetRegistry = AssetRegistry;
            type SimpleDisputes = SimpleDisputes;
            type Slash = Treasury;
            type Swaps = Swaps;
            type ValidityBond = ValidityBond;
            type WeightInfo = zrml_prediction_markets::weights::WeightInfo<Runtime>;
        }

        impl zrml_rikiddo::Config<RikiddoSigmoidFeeMarketVolumeEma> for Runtime {
            type Timestamp = Timestamp;
            type Balance = Balance;
            type FixedTypeU = FixedU128<U33>;
            type FixedTypeS = FixedI128<U33>;
            type BalanceFractionalDecimals = BalanceFractionalDecimals;
            type PoolId = PoolId;
            type Rikiddo = RikiddoSigmoidMV<
                Self::FixedTypeU,
                Self::FixedTypeS,
                FeeSigmoid<Self::FixedTypeS>,
                EmaMarketVolume<Self::FixedTypeU>,
            >;
        }

        impl zrml_simple_disputes::Config for Runtime {
            type AssetManager = AssetManager;
            type OutcomeBond = OutcomeBond;
            type OutcomeFactor = OutcomeFactor;
            type DisputeResolution = zrml_prediction_markets::Pallet<Runtime>;
            type RuntimeEvent = RuntimeEvent;
            type MarketCommons = MarketCommons;
            type MaxDisputes = MaxDisputes;
            type PalletId = SimpleDisputesPalletId;
            type WeightInfo = zrml_simple_disputes::weights::WeightInfo<Runtime>;
        }

        impl zrml_global_disputes::Config for Runtime {
            type AddOutcomePeriod = AddOutcomePeriod;
            type Currency = Balances;
            type DisputeResolution = zrml_prediction_markets::Pallet<Runtime>;
            type RuntimeEvent = RuntimeEvent;
            type GlobalDisputeLockId = GlobalDisputeLockId;
            type GlobalDisputesPalletId = GlobalDisputesPalletId;
            type MarketCommons = MarketCommons;
            type MaxGlobalDisputeVotes = MaxGlobalDisputeVotes;
            type MaxOwners = MaxOwners;
            type MinOutcomeVoteAmount = MinOutcomeVoteAmount;
            type RemoveKeysLimit = RemoveKeysLimit;
            type GdVotingPeriod = GdVotingPeriod;
            type VotingOutcomeFee = VotingOutcomeFee;
            type WeightInfo = zrml_global_disputes::weights::WeightInfo<Runtime>;
        }

        impl zrml_swaps::Config for Runtime {
            type RuntimeEvent = RuntimeEvent;
            type ExitFee = ExitFee;
            type FixedTypeU = FixedU128<U33>;
            type FixedTypeS = FixedI128<U33>;
            // LiquidityMining is currently unstable.
            // NoopLiquidityMining will be applied only to mainnet once runtimes are separated.
            type LiquidityMining = NoopLiquidityMining;
            // type LiquidityMining = LiquidityMining;
            type MarketCommons = MarketCommons;
            type MinAssets = MinAssets;
            type MaxAssets = MaxAssets;
            type MaxInRatio = MaxInRatio;
            type MaxOutRatio = MaxOutRatio;
            type MaxSwapFee = MaxSwapFee;
            type MaxTotalWeight = MaxTotalWeight;
            type MaxWeight = MaxWeight;
            type MinSubsidy = MinSubsidy;
            type MinSubsidyPerAccount = MinSubsidyPerAccount;
            type MinWeight = MinWeight;
            type PalletId = SwapsPalletId;
            type RikiddoSigmoidFeeMarketEma = RikiddoSigmoidFeeMarketEma;
            type AssetManager = AssetManager;
            type WeightInfo = zrml_swaps::weights::WeightInfo<Runtime>;
        }

        impl zrml_styx::Config for Runtime {
            type RuntimeEvent = RuntimeEvent;
            type SetBurnAmountOrigin = EnsureRootOrHalfCouncil;
            type Currency = Balances;
            type WeightInfo = zrml_styx::weights::WeightInfo<Runtime>;
        }

<<<<<<< HEAD
        impl zrml_neo_swaps::Config for Runtime {
            type CompleteSetOperations = PredictionMarkets;
            type ExternalFees = MarketCreatorFee<Runtime>;
            type MarketCommons = MarketCommons;
            type MultiCurrency = AssetManager;
            type RuntimeEvent = RuntimeEvent;
            type WeightInfo = zrml_neo_swaps::weights::WeightInfo<Runtime>;
            type MaxSwapFee = NeoSwapsMaxSwapFee;
            type PalletId = NeoSwapsPalletId;
=======
        impl zrml_orderbook_v1::Config for Runtime {
            type AssetManager = AssetManager;
            type RuntimeEvent = RuntimeEvent;
            type MarketCommons = MarketCommons;
            type PalletId = OrderbookPalletId;
            type WeightInfo = zrml_orderbook_v1::weights::WeightInfo<Runtime>;
>>>>>>> 575ebecf
        }
    }
}

// Implement runtime apis
#[macro_export]
macro_rules! create_runtime_api {
    ($($additional_apis:tt)*) => {
        // Prints debug output of the `contracts` pallet to stdout if the node is
        // started with `-lruntime::contracts=debug`.
        const CONTRACTS_DEBUG_OUTPUT: bool = true;

        impl_runtime_apis! {
            #[cfg(feature = "parachain")]
            impl cumulus_primitives_core::CollectCollationInfo<Block> for Runtime {
                fn collect_collation_info(
                    header: &<Block as BlockT>::Header
                ) -> cumulus_primitives_core::CollationInfo {
                    ParachainSystem::collect_collation_info(header)
                }
            }

            #[cfg(feature = "parachain")]
            impl nimbus_primitives::NimbusApi<Block> for Runtime {
                fn can_author(
                    author: nimbus_primitives::NimbusId,
                    slot: u32,
                    parent_header: &<Block as BlockT>::Header
                ) -> bool {

                    // Ensure that an update is enforced when we are close to maximum block number
                    let block_number = if let Some(bn) = parent_header.number.checked_add(1) {
                        bn
                    } else {
                        log::error!("ERROR: No block numbers left");
                        return false;
                    };

                    use frame_support::traits::OnInitialize;
                    System::initialize(
                        &block_number,
                        &parent_header.hash(),
                        &parent_header.digest,
                    );
                    RandomnessCollectiveFlip::on_initialize(block_number);

                    // Because the staking solution calculates the next staking set at the beginning
                    // of the first block in the new round, the only way to accurately predict the
                    // authors is to compute the selection during prediction.
                    if pallet_parachain_staking::Pallet::<Self>::round().should_update(block_number) {
                        // get author account id
                        use nimbus_primitives::AccountLookup;
                        let author_account_id = if let Some(account) =
                            pallet_author_mapping::Pallet::<Self>::lookup_account(&author) {
                            account
                        } else {
                            // return false if author mapping not registered like in can_author impl
                            return false
                        };
                        // predict eligibility post-selection by computing selection results now
                        let (eligible, _) =
                            pallet_author_slot_filter::compute_pseudo_random_subset::<Self>(
                                pallet_parachain_staking::Pallet::<Self>::compute_top_candidates(),
                                &slot
                            );
                        eligible.contains(&author_account_id)
                    } else {
                        AuthorInherent::can_author(&author, &slot)
                    }
                }
            }

            #[cfg(feature = "runtime-benchmarks")]
            impl frame_benchmarking::Benchmark<Block> for Runtime {
                fn benchmark_metadata(extra: bool) -> (
                    Vec<frame_benchmarking::BenchmarkList>,
                    Vec<frame_support::traits::StorageInfo>,
                ) {
                    use frame_benchmarking::{list_benchmark, baseline::Pallet as BaselineBench, Benchmarking, BenchmarkList};
                    use frame_support::traits::StorageInfoTrait;
                    use frame_system_benchmarking::Pallet as SystemBench;
                    use orml_benchmarking::list_benchmark as orml_list_benchmark;

                    let mut list = Vec::<BenchmarkList>::new();

                    list_benchmark!(list, extra, frame_benchmarking, BaselineBench::<Runtime>);
                    list_benchmark!(list, extra, frame_system, SystemBench::<Runtime>);
                    orml_list_benchmark!(list, extra, orml_currencies, crate::benchmarks::currencies);
                    orml_list_benchmark!(list, extra, orml_tokens, crate::benchmarks::tokens);
                    list_benchmark!(list, extra, pallet_balances, Balances);
                    list_benchmark!(list, extra, pallet_bounties, Bounties);
                    list_benchmark!(list, extra, pallet_collective, AdvisoryCommittee);
                    list_benchmark!(list, extra, pallet_contracts, Contracts);
                    list_benchmark!(list, extra, pallet_democracy, Democracy);
                    list_benchmark!(list, extra, pallet_identity, Identity);
                    list_benchmark!(list, extra, pallet_membership, AdvisoryCommitteeMembership);
                    list_benchmark!(list, extra, pallet_multisig, Multisig);
                    list_benchmark!(list, extra, pallet_preimage, Preimage);
                    list_benchmark!(list, extra, pallet_proxy, Proxy);
                    list_benchmark!(list, extra, pallet_scheduler, Scheduler);
                    list_benchmark!(list, extra, pallet_timestamp, Timestamp);
                    list_benchmark!(list, extra, pallet_treasury, Treasury);
                    list_benchmark!(list, extra, pallet_utility, Utility);
                    list_benchmark!(list, extra, pallet_vesting, Vesting);
                    list_benchmark!(list, extra, zrml_swaps, Swaps);
                    list_benchmark!(list, extra, zrml_authorized, Authorized);
                    list_benchmark!(list, extra, zrml_court, Court);
                    list_benchmark!(list, extra, zrml_simple_disputes, SimpleDisputes);
                    list_benchmark!(list, extra, zrml_global_disputes, GlobalDisputes);
                    list_benchmark!(list, extra, zrml_orderbook_v1, Orderbook);
                    #[cfg(not(feature = "parachain"))]
                    list_benchmark!(list, extra, zrml_prediction_markets, PredictionMarkets);
                    list_benchmark!(list, extra, zrml_liquidity_mining, LiquidityMining);
                    list_benchmark!(list, extra, zrml_styx, Styx);
                    list_benchmark!(list, extra, zrml_neo_swaps, NeoSwaps);

                    cfg_if::cfg_if! {
                        if #[cfg(feature = "parachain")] {
                            list_benchmark!(list, extra, cumulus_pallet_xcmp_queue, XcmpQueue);
                            list_benchmark!(list, extra, pallet_author_inherent, AuthorInherent);
                            list_benchmark!(list, extra, pallet_author_mapping, AuthorMapping);
                            list_benchmark!(list, extra, pallet_author_slot_filter, AuthorFilter);
                            list_benchmark!(list, extra, pallet_parachain_staking, ParachainStaking);
                        } else {
                            list_benchmark!(list, extra, pallet_grandpa, Grandpa);
                        }
                    }

                    (list, AllPalletsWithSystem::storage_info())
                }

                fn dispatch_benchmark(
                    config: frame_benchmarking::BenchmarkConfig,
                ) -> Result<Vec<frame_benchmarking::BenchmarkBatch>, sp_runtime::RuntimeString> {
                    use frame_benchmarking::{
                        add_benchmark, baseline::{Pallet as BaselineBench, Config as BaselineConfig}, vec, BenchmarkBatch, Benchmarking, TrackedStorageKey, Vec
                    };
                    use frame_system_benchmarking::Pallet as SystemBench;
                    use orml_benchmarking::{add_benchmark as orml_add_benchmark};

                    impl frame_system_benchmarking::Config for Runtime {}
                    impl BaselineConfig for Runtime {}

                    let whitelist: Vec<TrackedStorageKey> = vec![
                        // Block Number
                        hex_literal::hex!(  "26aa394eea5630e07c48ae0c9558cef7"
                                            "02a5c1b19ab7a04f536c519aca4983ac")
                            .to_vec().into(),
                        // Total Issuance
                        hex_literal::hex!(  "c2261276cc9d1f8598ea4b6a74b15c2f"
                                            "57c875e4cff74148e4628f264b974c80")
                            .to_vec().into(),
                        // Execution Phase
                        hex_literal::hex!(  "26aa394eea5630e07c48ae0c9558cef7"
                                            "ff553b5a9862a516939d82b3d3d8661a")
                            .to_vec().into(),
                        // Event Count
                        hex_literal::hex!(  "26aa394eea5630e07c48ae0c9558cef7"
                                            "0a98fdbe9ce6c55837576c60c7af3850")
                            .to_vec().into(),
                        // System Events
                        hex_literal::hex!(  "26aa394eea5630e07c48ae0c9558cef7"
                                            "80d41e5e16056765bc8461851072c9d7")
                            .to_vec().into(),
                        // System BlockWeight
                        hex_literal::hex!(  "26aa394eea5630e07c48ae0c9558cef7"
                                            "34abf5cb34d6244378cddbf18e849d96")
                            .to_vec().into(),
                        // ParachainStaking Round
                        hex_literal::hex!(  "a686a3043d0adcf2fa655e57bc595a78"
                                            "13792e785168f725b60e2969c7fc2552")
                            .to_vec().into(),
                        // Treasury Account (zge/tsry)
                        hex_literal::hex!(  "26aa394eea5630e07c48ae0c9558cef7"
                                            "b99d880ec681799c0cf30e8886371da9"
                                            "7be2919ac397ba499ea5e57132180ec6"
                                            "6d6f646c7a67652f7473727900000000"
                                            "00000000000000000000000000000000"
                        ).to_vec().into(),
                        // ParachainInfo ParachainId
                        hex_literal::hex!(  "0d715f2646c8f85767b5d2764bb27826"
                                            "04a74d81251e398fd8a0a4d55023bb3f")
                            .to_vec().into(),
                    ];

                    let mut batches = Vec::<BenchmarkBatch>::new();
                    let params = (&config, &whitelist);

                    add_benchmark!(params, batches, frame_benchmarking, BaselineBench::<Runtime>);
                    add_benchmark!(params, batches, frame_system, SystemBench::<Runtime>);
                    orml_add_benchmark!(params, batches, orml_currencies, crate::benchmarks::currencies);
                    orml_add_benchmark!(params, batches, orml_tokens, crate::benchmarks::tokens);
                    add_benchmark!(params, batches, pallet_balances, Balances);
                    add_benchmark!(params, batches, pallet_bounties, Bounties);
                    add_benchmark!(params, batches, pallet_collective, AdvisoryCommittee);
                    add_benchmark!(params, batches, pallet_contracts, Contracts);
                    add_benchmark!(params, batches, pallet_democracy, Democracy);
                    add_benchmark!(params, batches, pallet_identity, Identity);
                    add_benchmark!(params, batches, pallet_membership, AdvisoryCommitteeMembership);
                    add_benchmark!(params, batches, pallet_multisig, Multisig);
                    add_benchmark!(params, batches, pallet_preimage, Preimage);
                    add_benchmark!(params, batches, pallet_proxy, Proxy);
                    add_benchmark!(params, batches, pallet_scheduler, Scheduler);
                    add_benchmark!(params, batches, pallet_timestamp, Timestamp);
                    add_benchmark!(params, batches, pallet_treasury, Treasury);
                    add_benchmark!(params, batches, pallet_utility, Utility);
                    add_benchmark!(params, batches, pallet_vesting, Vesting);
                    add_benchmark!(params, batches, zrml_swaps, Swaps);
                    add_benchmark!(params, batches, zrml_authorized, Authorized);
                    add_benchmark!(params, batches, zrml_court, Court);
                    add_benchmark!(params, batches, zrml_simple_disputes, SimpleDisputes);
                    add_benchmark!(params, batches, zrml_global_disputes, GlobalDisputes);
                    add_benchmark!(params, batches, zrml_orderbook_v1, Orderbook);
                    #[cfg(not(feature = "parachain"))]
                    add_benchmark!(params, batches, zrml_prediction_markets, PredictionMarkets);
                    add_benchmark!(params, batches, zrml_liquidity_mining, LiquidityMining);
                    add_benchmark!(params, batches, zrml_styx, Styx);
                    add_benchmark!(params, batches, zrml_neo_swaps, NeoSwaps);


                    cfg_if::cfg_if! {
                        if #[cfg(feature = "parachain")] {
                            add_benchmark!(params, batches, cumulus_pallet_xcmp_queue, XcmpQueue);
                            add_benchmark!(params, batches, pallet_author_inherent, AuthorInherent);
                            add_benchmark!(params, batches, pallet_author_mapping, AuthorMapping);
                            add_benchmark!(params, batches, pallet_author_slot_filter, AuthorFilter);
                            add_benchmark!(params, batches, pallet_parachain_staking, ParachainStaking);

                        } else {
                            add_benchmark!(params, batches, pallet_grandpa, Grandpa);
                        }
                    }

                    if batches.is_empty() {
                        return Err("Benchmark not found for this pallet.".into());
                    }
                    Ok(batches)
                }
            }

            impl frame_system_rpc_runtime_api::AccountNonceApi<Block, AccountId, Index> for Runtime {
                fn account_nonce(account: AccountId) -> Index {
                    System::account_nonce(account)
                }
            }

            impl pallet_contracts::ContractsApi<Block, AccountId, Balance, BlockNumber, Hash>
                for Runtime
            {
                fn call(
                    origin: AccountId,
                    dest: AccountId,
                    value: Balance,
                    gas_limit: Option<Weight>,
                    storage_deposit_limit: Option<Balance>,
                    input_data: Vec<u8>,
                ) -> pallet_contracts_primitives::ContractExecResult<Balance> {
                    let gas_limit = gas_limit.unwrap_or(RuntimeBlockWeights::get().max_block);
                    Contracts::bare_call(
                        origin,
                        dest,
                        value,
                        gas_limit,
                        storage_deposit_limit,
                        input_data,
                        CONTRACTS_DEBUG_OUTPUT,
                        pallet_contracts::Determinism::Deterministic,
                    )
                }

                fn instantiate(
                    origin: AccountId,
                    value: Balance,
                    gas_limit: Option<Weight>,
                    storage_deposit_limit: Option<Balance>,
                    code: pallet_contracts_primitives::Code<Hash>,
                    data: Vec<u8>,
                    salt: Vec<u8>,
                ) -> pallet_contracts_primitives::ContractInstantiateResult<AccountId, Balance>
                {
                    let gas_limit = gas_limit.unwrap_or(RuntimeBlockWeights::get().max_block);
                    Contracts::bare_instantiate(
                        origin,
                        value,
                        gas_limit,
                        storage_deposit_limit,
                        code,
                        data,
                        salt,
                        CONTRACTS_DEBUG_OUTPUT,
                    )
                }

                fn upload_code(
                    origin: AccountId,
                    code: Vec<u8>,
                    storage_deposit_limit: Option<Balance>,
                    determinism: pallet_contracts::Determinism,
                ) -> pallet_contracts_primitives::CodeUploadResult<Hash, Balance>
                {
                    Contracts::bare_upload_code(
                        origin,
                        code,
                        storage_deposit_limit,
                        determinism,
                    )
                }

                fn get_storage(
                    address: AccountId,
                    key: Vec<u8>,
                ) -> pallet_contracts_primitives::GetStorageResult {
                    Contracts::get_storage(address, key)
                }
            }

            impl pallet_transaction_payment_rpc_runtime_api::TransactionPaymentApi<Block, Balance> for Runtime {
                fn query_fee_details(
                    uxt: <Block as BlockT>::Extrinsic,
                    len: u32,
                ) -> pallet_transaction_payment::FeeDetails<Balance> {
                    TransactionPayment::query_fee_details(uxt, len)
                }

                fn query_info(
                    uxt: <Block as BlockT>::Extrinsic,
                    len: u32,
                ) -> pallet_transaction_payment_rpc_runtime_api::RuntimeDispatchInfo<Balance> {
                    TransactionPayment::query_info(uxt, len)
                }

                fn query_weight_to_fee(weight: Weight) -> Balance {
                    TransactionPayment::weight_to_fee(weight)
                }

                fn query_length_to_fee(length: u32) -> Balance {
                    TransactionPayment::length_to_fee(length)
                }
            }

            impl pallet_transaction_payment_rpc_runtime_api::TransactionPaymentCallApi<Block, Balance, RuntimeCall>
            for Runtime
            {
                fn query_call_info(
                    call: RuntimeCall,
                    len: u32,
                ) -> pallet_transaction_payment::RuntimeDispatchInfo<Balance> {
                    TransactionPayment::query_call_info(call, len)
                }

                fn query_call_fee_details(
                    call: RuntimeCall,
                    len: u32,
                ) -> pallet_transaction_payment::FeeDetails<Balance> {
                    TransactionPayment::query_call_fee_details(call, len)
                }

                fn query_weight_to_fee(weight: Weight) -> Balance {
                    TransactionPayment::weight_to_fee(weight)
                }

                fn query_length_to_fee(length: u32) -> Balance {
                    TransactionPayment::length_to_fee(length)
                }
            }

            #[cfg(feature = "parachain")]
            impl session_keys_primitives::VrfApi<Block> for Runtime {
                fn get_last_vrf_output() -> Option<<Block as BlockT>::Hash> {
                    None
                }
                fn vrf_key_lookup(
                    nimbus_id: nimbus_primitives::NimbusId
                ) -> Option<session_keys_primitives::VrfId> {
                    use session_keys_primitives::KeysLookup;
                    AuthorMapping::lookup_keys(&nimbus_id)
                }
            }

            impl sp_api::Core<Block> for Runtime {
                fn execute_block(block: Block) {
                    Executive::execute_block(block)
                }

                fn initialize_block(header: &<Block as BlockT>::Header) {
                    Executive::initialize_block(header)
                }

                fn version() -> RuntimeVersion {
                    VERSION
                }
            }

            impl sp_api::Metadata<Block> for Runtime {
                fn metadata() -> OpaqueMetadata {
                    OpaqueMetadata::new(Runtime::metadata().into())
                }
            }

            impl sp_block_builder::BlockBuilder<Block> for Runtime {
                fn apply_extrinsic(extrinsic: <Block as BlockT>::Extrinsic) -> ApplyExtrinsicResult {
                    Executive::apply_extrinsic(extrinsic)
                }

                fn check_inherents(
                    block: Block,
                    data: sp_inherents::InherentData,
                ) -> sp_inherents::CheckInherentsResult {
                    data.check_extrinsics(&block)
                }

                fn finalize_block() -> <Block as BlockT>::Header {
                    Executive::finalize_block()
                }

                fn inherent_extrinsics(data: sp_inherents::InherentData) -> Vec<<Block as BlockT>::Extrinsic> {
                    data.create_extrinsics()
                }
            }

            #[cfg(not(feature = "parachain"))]
            impl sp_consensus_aura::AuraApi<Block, sp_consensus_aura::sr25519::AuthorityId> for Runtime {
                fn authorities() -> Vec<sp_consensus_aura::sr25519::AuthorityId> {
                    Aura::authorities().into_inner()
                }

                fn slot_duration() -> sp_consensus_aura::SlotDuration {
                    sp_consensus_aura::SlotDuration::from_millis(Aura::slot_duration())
                }
            }

            #[cfg(not(feature = "parachain"))]
            impl sp_finality_grandpa::GrandpaApi<Block> for Runtime {
                fn current_set_id() -> pallet_grandpa::fg_primitives::SetId {
                    Grandpa::current_set_id()
                }

                fn generate_key_ownership_proof(
                    _set_id: pallet_grandpa::fg_primitives::SetId,
                    _authority_id: pallet_grandpa::AuthorityId,
                ) -> Option<pallet_grandpa::fg_primitives::OpaqueKeyOwnershipProof> {
                    None
                }

                fn grandpa_authorities() -> pallet_grandpa::AuthorityList {
                    Grandpa::grandpa_authorities()
                }

                fn submit_report_equivocation_unsigned_extrinsic(
                    _equivocation_proof: pallet_grandpa::fg_primitives::EquivocationProof<
                        <Block as BlockT>::Hash,
                        sp_runtime::traits::NumberFor<Block>,
                    >,
                    _key_owner_proof: pallet_grandpa::fg_primitives::OpaqueKeyOwnershipProof,
                ) -> Option<()> {
                    None
                }
            }

            impl sp_offchain::OffchainWorkerApi<Block> for Runtime {
                fn offchain_worker(header: &<Block as BlockT>::Header) {
                    Executive::offchain_worker(header)
                }
            }

            impl sp_session::SessionKeys<Block> for Runtime {
                fn decode_session_keys(encoded: Vec<u8>) -> Option<Vec<(Vec<u8>, KeyTypeId)>> {
                    opaque::SessionKeys::decode_into_raw_public_keys(&encoded)
                }

                fn generate_session_keys(seed: Option<Vec<u8>>) -> Vec<u8> {
                    opaque::SessionKeys::generate(seed)
                }
            }

            impl sp_transaction_pool::runtime_api::TaggedTransactionQueue<Block> for Runtime {
                fn validate_transaction(
                    source: TransactionSource,
                    tx: <Block as BlockT>::Extrinsic,
                    block_hash: <Block as BlockT>::Hash,
                ) -> TransactionValidity {
                    // Filtered calls should not enter the tx pool as they'll fail if inserted.
                    // If this call is not allowed, we return early.
                    if !<Runtime as frame_system::Config>::BaseCallFilter::contains(&tx.function) {
                        return frame_support::pallet_prelude::InvalidTransaction::Call.into();
                    }

                    Executive::validate_transaction(source, tx, block_hash)
                }
            }

            impl zrml_swaps_runtime_api::SwapsApi<Block, PoolId, AccountId, Balance, MarketId>
            for Runtime
            {
                fn get_spot_price(
                    pool_id: &PoolId,
                    asset_in: &Asset<MarketId>,
                    asset_out: &Asset<MarketId>,
                    with_fees: bool,
                ) -> SerdeWrapper<Balance> {
                    SerdeWrapper(Swaps::get_spot_price(pool_id, asset_in, asset_out, with_fees).ok().unwrap_or(0))
                }

                fn pool_account_id(pool_id: &PoolId) -> AccountId {
                    Swaps::pool_account_id(pool_id)
                }

                fn pool_shares_id(pool_id: PoolId) -> Asset<SerdeWrapper<MarketId>> {
                    Asset::PoolShare(SerdeWrapper(pool_id))
                }

                fn get_all_spot_prices(
                    pool_id: &PoolId,
                    with_fees: bool,
                ) -> Result<Vec<(Asset<MarketId>, Balance)>, DispatchError> {
                    Swaps::get_all_spot_prices(pool_id, with_fees)
                }
            }

            #[cfg(feature = "try-runtime")]
            impl frame_try_runtime::TryRuntime<Block> for Runtime {
                fn on_runtime_upgrade(checks: UpgradeCheckSelect) -> (Weight, Weight) {
                    let weight = Executive::try_runtime_upgrade(checks).unwrap();
                    (weight, RuntimeBlockWeights::get().max_block)
                }

                fn execute_block(
                    block: Block,
                    state_root_check: bool,
                    signature_check: bool,
                    select: TryStateSelect,
                ) -> Weight {
                    // NOTE: intentional unwrap: we don't want to propagate the error backwards, and want to
                    // have a backtrace here.
                    Executive::try_execute_block(block, state_root_check, signature_check, select).unwrap()
                }
            }

            $($additional_apis)*
        }

        // Check the timestamp and parachain inherents
        #[cfg(feature = "parachain")]
        struct CheckInherents;

        #[cfg(feature = "parachain")]
        impl cumulus_pallet_parachain_system::CheckInherents<Block> for CheckInherents {
            fn check_inherents(
                block: &Block,
                relay_state_proof: &cumulus_pallet_parachain_system::RelayChainStateProof,
            ) -> sp_inherents::CheckInherentsResult {
                let relay_chain_slot = relay_state_proof
                    .read_slot()
                    .expect("Could not read the relay chain slot from the proof");

                let inherent_data =
                    cumulus_primitives_timestamp::InherentDataProvider::from_relay_chain_slot_and_duration(
                        relay_chain_slot,
                        core::time::Duration::from_secs(6),
                    )
                    .create_inherent_data()
                    .expect("Could not create the timestamp inherent data");

                inherent_data.check_extrinsics(block)
            }
        }

        // Nimbus's Executive wrapper allows relay validators to verify the seal digest
        #[cfg(feature = "parachain")]
        cumulus_pallet_parachain_system::register_validate_block! {
            Runtime = Runtime,
            BlockExecutor = pallet_author_inherent::BlockExecutor::<Runtime, Executive>,
            CheckInherents = CheckInherents,
        }
    }
}

#[macro_export]
macro_rules! create_common_benchmark_logic {
    {} => {
        #[cfg(feature = "runtime-benchmarks")]
        pub(crate) mod benchmarks {
            pub(crate) mod currencies {
                use super::utils::{lookup_of_account, set_balance};
                use crate::{
                    AccountId, Amount, AssetManager, Balance, CurrencyId, ExistentialDeposit,
                    GetNativeCurrencyId, Runtime
                };
                use frame_benchmarking::{account, vec, whitelisted_caller};
                use frame_system::RawOrigin;
                use sp_runtime::traits::UniqueSaturatedInto;
                use orml_benchmarking::runtime_benchmarks;
                use orml_traits::MultiCurrency;
                use zeitgeist_primitives::{
                    constants::BASE,
                    types::Asset,
                };

                const SEED: u32 = 0;
                const NATIVE: CurrencyId = GetNativeCurrencyId::get();
                const ASSET: CurrencyId = Asset::CategoricalOutcome(0, 0);

                runtime_benchmarks! {
                    { Runtime, orml_currencies }

                    // `transfer` non-native currency
                    transfer_non_native_currency {
                        let amount: Balance = 1_000 * BASE;
                        let from: AccountId = whitelisted_caller();
                        set_balance(ASSET, &from, amount);

                        let to: AccountId = account("to", 0, SEED);
                        let to_lookup = lookup_of_account(to.clone());
                    }: transfer(RawOrigin::Signed(from), to_lookup, ASSET, amount)
                    verify {
                        assert_eq!(<AssetManager as MultiCurrency<_>>::total_balance(ASSET, &to), amount);
                    }

                    // `transfer` native currency and in worst case
                    #[extra]
                    transfer_native_currency_worst_case {
                        let existential_deposit = ExistentialDeposit::get();
                        let amount: Balance = existential_deposit.saturating_mul(1000);
                        let from: AccountId = whitelisted_caller();
                        set_balance(NATIVE, &from, amount);

                        let to: AccountId = account("to", 0, SEED);
                        let to_lookup = lookup_of_account(to.clone());
                    }: transfer(RawOrigin::Signed(from), to_lookup, NATIVE, amount)
                    verify {
                        assert_eq!(<AssetManager as MultiCurrency<_>>::total_balance(NATIVE, &to), amount);
                    }

                    // `transfer_native_currency` in worst case
                    // * will create the `to` account.
                    // * will kill the `from` account.
                    transfer_native_currency {
                        let existential_deposit = ExistentialDeposit::get();
                        let amount: Balance = existential_deposit.saturating_mul(1000);
                        let from: AccountId = whitelisted_caller();
                        set_balance(NATIVE, &from, amount);

                        let to: AccountId = account("to", 0, SEED);
                        let to_lookup = lookup_of_account(to.clone());
                    }: _(RawOrigin::Signed(from), to_lookup, amount)
                    verify {
                        assert_eq!(<AssetManager as MultiCurrency<_>>::total_balance(NATIVE, &to), amount);
                    }

                    // `update_balance` for non-native currency
                    update_balance_non_native_currency {
                        let balance: Balance = 2 * BASE;
                        let amount: Amount = balance.unique_saturated_into();
                        let who: AccountId = account("who", 0, SEED);
                        let who_lookup = lookup_of_account(who.clone());
                    }: update_balance(RawOrigin::Root, who_lookup, ASSET, amount)
                    verify {
                        assert_eq!(<AssetManager as MultiCurrency<_>>::total_balance(ASSET, &who), balance);
                    }

                    // `update_balance` for native currency
                    // * will create the `who` account.
                    update_balance_native_currency_creating {
                        let existential_deposit = ExistentialDeposit::get();
                        let balance: Balance = existential_deposit.saturating_mul(1000);
                        let amount: Amount = balance.unique_saturated_into();
                        let who: AccountId = account("who", 0, SEED);
                        let who_lookup = lookup_of_account(who.clone());
                    }: update_balance(RawOrigin::Root, who_lookup, NATIVE, amount)
                    verify {
                        assert_eq!(<AssetManager as MultiCurrency<_>>::total_balance(NATIVE, &who), balance);
                    }

                    // `update_balance` for native currency
                    // * will kill the `who` account.
                    update_balance_native_currency_killing {
                        let existential_deposit = ExistentialDeposit::get();
                        let balance: Balance = existential_deposit.saturating_mul(1000);
                        let amount: Amount = balance.unique_saturated_into();
                        let who: AccountId = account("who", 0, SEED);
                        let who_lookup = lookup_of_account(who.clone());
                        set_balance(NATIVE, &who, balance);
                    }: update_balance(RawOrigin::Root, who_lookup, NATIVE, -amount)
                    verify {
                        assert_eq!(<AssetManager as MultiCurrency<_>>::free_balance(NATIVE, &who), 0);
                    }
                }

                #[cfg(test)]
                mod tests {
                    use super::*;
                    use crate::benchmarks::utils::tests::new_test_ext;
                    use orml_benchmarking::impl_benchmark_test_suite;

                    impl_benchmark_test_suite!(new_test_ext(),);
                }
            }

            pub(crate) mod tokens {
                use super::utils::{lookup_of_account, set_balance as update_balance};
                use crate::{AccountId, Balance, CurrencyId, Tokens, Runtime};
                use frame_benchmarking::{account, vec, whitelisted_caller};
                use frame_system::RawOrigin;
                use orml_benchmarking::runtime_benchmarks;
                use orml_traits::MultiCurrency;
                use zeitgeist_primitives::{constants::BASE, types::Asset};

                const SEED: u32 = 0;
                const ASSET: CurrencyId = Asset::CategoricalOutcome(0, 0);

                runtime_benchmarks! {
                    { Runtime, orml_tokens }

                    transfer {
                        let amount: Balance = BASE;

                        let from: AccountId = whitelisted_caller();
                        update_balance(ASSET, &from, amount);

                        let to: AccountId = account("to", 0, SEED);
                        let to_lookup = lookup_of_account(to.clone());
                    }: _(RawOrigin::Signed(from), to_lookup, ASSET, amount)
                    verify {
                        assert_eq!(<Tokens as MultiCurrency<_>>::total_balance(ASSET, &to), amount);
                    }

                    transfer_all {
                        let amount: Balance = BASE;

                        let from: AccountId = whitelisted_caller();
                        update_balance(ASSET, &from, amount);

                        let to: AccountId = account("to", 0, SEED);
                        let to_lookup = lookup_of_account(to);
                    }: _(RawOrigin::Signed(from.clone()), to_lookup, ASSET, false)
                    verify {
                        assert_eq!(<Tokens as MultiCurrency<_>>::total_balance(ASSET, &from), 0);
                    }

                    transfer_keep_alive {
                        let from: AccountId = whitelisted_caller();
                        update_balance(ASSET, &from, 2 * BASE);

                        let to: AccountId = account("to", 0, SEED);
                        let to_lookup = lookup_of_account(to.clone());
                    }: _(RawOrigin::Signed(from), to_lookup, ASSET, BASE)
                    verify {
                        assert_eq!(<Tokens as MultiCurrency<_>>::total_balance(ASSET, &to), BASE);
                    }

                    force_transfer {
                        let from: AccountId = account("from", 0, SEED);
                        let from_lookup = lookup_of_account(from.clone());
                        update_balance(ASSET, &from, 2 * BASE);

                        let to: AccountId = account("to", 0, SEED);
                        let to_lookup = lookup_of_account(to.clone());
                    }: _(RawOrigin::Root, from_lookup, to_lookup, ASSET, BASE)
                    verify {
                        assert_eq!(<Tokens as MultiCurrency<_>>::total_balance(ASSET, &to), BASE);
                    }

                    set_balance {
                        let who: AccountId = account("who", 0, SEED);
                        let who_lookup = lookup_of_account(who.clone());

                    }: _(RawOrigin::Root, who_lookup, ASSET, BASE, BASE)
                    verify {
                        assert_eq!(<Tokens as MultiCurrency<_>>::total_balance(ASSET, &who), 2 * BASE);
                    }
                }

                #[cfg(test)]
                mod tests {
                    use super::*;
                    use crate::benchmarks::utils::tests::new_test_ext;
                    use orml_benchmarking::impl_benchmark_test_suite;

                    impl_benchmark_test_suite!(new_test_ext(),);
                }
            }

            pub(crate) mod utils {
                use crate::{AccountId, AssetManager, Balance, CurrencyId, Runtime,
                };
                use frame_support::assert_ok;
                use orml_traits::MultiCurrencyExtended;
                use sp_runtime::traits::{SaturatedConversion, StaticLookup};

                pub fn lookup_of_account(
                    who: AccountId,
                ) -> <<Runtime as frame_system::Config>::Lookup as StaticLookup>::Source {
                    <Runtime as frame_system::Config>::Lookup::unlookup(who)
                }

                pub fn set_balance(currency_id: CurrencyId, who: &AccountId, balance: Balance) {
                    assert_ok!(<AssetManager as MultiCurrencyExtended<_>>::update_balance(
                        currency_id,
                        who,
                        balance.saturated_into()
                    ));
                }

                #[cfg(test)]
                pub mod tests {
                    pub fn new_test_ext() -> sp_io::TestExternalities {
                        frame_system::GenesisConfig::default().build_storage::<crate::Runtime>().unwrap().into()
                    }
                }
            }
        }
    }
}

#[macro_export]
macro_rules! create_common_tests {
    {} => {
        #[cfg(test)]
        mod common_tests {
            common_runtime::fee_tests!();

            mod dust_removal {
                use crate::*;
                use frame_support::PalletId;
                use test_case::test_case;

                #[test_case(AuthorizedPalletId::get(); "authorized")]
                #[test_case(CourtPalletId::get(); "court")]
                #[test_case(LiquidityMiningPalletId::get(); "liquidity_mining")]
                #[test_case(PmPalletId::get(); "prediction_markets")]
                #[test_case(SimpleDisputesPalletId::get(); "simple_disputes")]
                #[test_case(SwapsPalletId::get(); "swaps")]
                #[test_case(TreasuryPalletId::get(); "treasury")]
                fn whitelisted_pallet_accounts_dont_get_reaped(pallet_id: PalletId) {
                    let mut t: sp_io::TestExternalities =
                        frame_system::GenesisConfig::default().build_storage::<Runtime>().unwrap().into();
                    t.execute_with(|| {
                        let pallet_main_account: AccountId = pallet_id.into_account_truncating();
                        let pallet_sub_account: AccountId = pallet_id.into_sub_account_truncating(42);
                        assert!(DustRemovalWhitelist::contains(&pallet_main_account));
                        assert!(DustRemovalWhitelist::contains(&pallet_sub_account));
                    });
                }

                #[test]
                fn non_whitelisted_accounts_get_reaped() {
                    let mut t: sp_io::TestExternalities =
                        frame_system::GenesisConfig::default().build_storage::<Runtime>().unwrap().into();
                    t.execute_with(|| {
                        let not_whitelisted = AccountId::from([0u8; 32]);
                        assert!(!DustRemovalWhitelist::contains(&not_whitelisted))
                    });
                }
            }
        }
    }
}<|MERGE_RESOLUTION|>--- conflicted
+++ resolved
@@ -313,11 +313,8 @@
                 PredictionMarkets: zrml_prediction_markets::{Call, Event<T>, Pallet, Storage} = 57,
                 Styx: zrml_styx::{Call, Event<T>, Pallet, Storage} = 58,
                 GlobalDisputes: zrml_global_disputes::{Call, Event<T>, Pallet, Storage} = 59,
-<<<<<<< HEAD
                 NeoSwaps: zrml_neo_swaps::{Call, Event<T>, Pallet, Storage} = 60,
-=======
-                Orderbook: zrml_orderbook_v1::{Call, Event<T>, Pallet, Storage} = 60,
->>>>>>> 575ebecf
+                Orderbook: zrml_orderbook_v1::{Call, Event<T>, Pallet, Storage} = 61,
 
                 $($additional_pallets)*
             }
@@ -1244,7 +1241,6 @@
             type WeightInfo = zrml_styx::weights::WeightInfo<Runtime>;
         }
 
-<<<<<<< HEAD
         impl zrml_neo_swaps::Config for Runtime {
             type CompleteSetOperations = PredictionMarkets;
             type ExternalFees = MarketCreatorFee<Runtime>;
@@ -1254,14 +1250,14 @@
             type WeightInfo = zrml_neo_swaps::weights::WeightInfo<Runtime>;
             type MaxSwapFee = NeoSwapsMaxSwapFee;
             type PalletId = NeoSwapsPalletId;
-=======
+        }
+
         impl zrml_orderbook_v1::Config for Runtime {
             type AssetManager = AssetManager;
             type RuntimeEvent = RuntimeEvent;
             type MarketCommons = MarketCommons;
             type PalletId = OrderbookPalletId;
             type WeightInfo = zrml_orderbook_v1::weights::WeightInfo<Runtime>;
->>>>>>> 575ebecf
         }
     }
 }
