--- conflicted
+++ resolved
@@ -55,30 +55,23 @@
         use orml_traits::MultiCurrency;
         use sp_runtime::{generic, DispatchError, DispatchResult, SaturatedConversion};
         use zeitgeist_primitives::traits::{DeployPoolApi, DistributeFees, MarketCommonsPalletApi};
-<<<<<<< HEAD
         use zrml_market_commons::migrations::MigrateScoringRuleAndMarketStatus;
+        use zrml_neo_swaps::migration::MigrateToLiquidityTree;
         use zrml_orderbook::migrations::TranslateOrderStructure;
         use zrml_prediction_markets::migrations::DrainDeprecatedStorage;
         use zrml_swaps::migrations::MigratePools;
-=======
-        use zrml_neo_swaps::migration::MigrateToLiquidityTree;
-        use zrml_orderbook::migrations::TranslateOrderStructure;
->>>>>>> d26dc8c8
 
         pub type Block = generic::Block<Header, UncheckedExtrinsic>;
 
         type Address = sp_runtime::MultiAddress<AccountId, ()>;
 
-<<<<<<< HEAD
         type Migrations = (
             MigratePools<Runtime>,
             DrainDeprecatedStorage<Runtime>,
             MigrateScoringRuleAndMarketStatus<Runtime>,
             TranslateOrderStructure<Runtime>,
+            MigrateToLiquidityTree<Runtime>,
         );
-=======
-        type Migrations = (MigrateToLiquidityTree<Runtime>, TranslateOrderStructure<Runtime>);
->>>>>>> d26dc8c8
 
         pub type Executive = frame_executive::Executive<
             Runtime,
