// Copyright 2021-2022 Zeitgeist PM LLC.
// Copyright 2019-2020 Parity Technologies (UK) Ltd.
//
// This file is part of Zeitgeist.
//
// Zeitgeist is free software: you can redistribute it and/or modify it
// under the terms of the GNU General Public License as published by the
// Free Software Foundation, either version 3 of the License, or (at
// your option) any later version.
//
// Zeitgeist is distributed in the hope that it will be useful, but
// WITHOUT ANY WARRANTY; without even the implied warranty of
// MERCHANTABILITY or FITNESS FOR A PARTICULAR PURPOSE. See the GNU
// General Public License for more details.
//
// You should have received a copy of the GNU General Public License
// along with Zeitgeist. If not, see <https://www.gnu.org/licenses/>.
//
// This file incorporates work covered by the following copyright and
// permission notice:
//
//     Copyright (C) 2020-2022 Acala Foundation.
//     SPDX-License-Identifier: GPL-3.0-or-later WITH Classpath-exception-2.0
//
//     This program is free software: you can redistribute it and/or modify
//     it under the terms of the GNU General Public License as published by
//     the Free Software Foundation, either version 3 of the License, or
//     (at your option) any later version.
//
//     This program is distributed in the hope that it will be useful,
//     but WITHOUT ANY WARRANTY; without even the implied warranty of
//     MERCHANTABILITY or FITNESS FOR A PARTICULAR PURPOSE. See the
//     GNU General Public License for more details.
//
//     You should have received a copy of the GNU General Public License
//     along with this program. If not, see <https://www.gnu.org/licenses/>.

#![cfg_attr(not(feature = "std"), no_std)]
#![recursion_limit = "512"]
#![allow(clippy::crate_in_macro_def)]

pub mod weights;

#[macro_export]
macro_rules! decl_common_types {
    {} => {
        use sp_runtime::generic;
        use frame_support::traits::{Currency, Imbalance, OnUnbalanced, NeverEnsureOrigin, TryStateSelect};

        pub type Block = generic::Block<Header, UncheckedExtrinsic>;

        type Address = sp_runtime::MultiAddress<AccountId, ()>;

        #[cfg(feature = "parachain")]
        pub type Executive = frame_executive::Executive<
            Runtime,
            Block,
            frame_system::ChainContext<Runtime>,
            Runtime,
            AllPalletsWithSystem,
            (
<<<<<<< HEAD
                pallet_parachain_staking::migrations::MigrateAtStakeAutoCompound<Runtime>,
                zrml_prediction_markets::migrations::RecordBonds<Runtime>,
=======
                zrml_prediction_markets::migrations::UpdateMarketsForBaseAssetAndRecordBonds<Runtime>,
>>>>>>> b77b5acd
                zrml_prediction_markets::migrations::AddFieldToAuthorityReport<Runtime>,
            ),
        >;

        #[cfg(not(feature = "parachain"))]
        pub type Executive = frame_executive::Executive<
            Runtime,
            Block,
            frame_system::ChainContext<Runtime>,
            Runtime,
            AllPalletsWithSystem,
            (
                zrml_prediction_markets::migrations::UpdateMarketsForBaseAssetAndRecordBonds<Runtime>,
                zrml_prediction_markets::migrations::AddFieldToAuthorityReport<Runtime>,
            ),
        >;

        pub type Header = generic::Header<BlockNumber, BlakeTwo256>;
        pub(crate) type NodeBlock = generic::Block<Header, sp_runtime::OpaqueExtrinsic>;
        type RikiddoSigmoidFeeMarketVolumeEma = zrml_rikiddo::Instance1;
        pub type SignedExtra = (
            CheckNonZeroSender<Runtime>,
            CheckSpecVersion<Runtime>,
            CheckTxVersion<Runtime>,
            CheckGenesis<Runtime>,
            CheckEra<Runtime>,
            CheckNonce<Runtime>,
            CheckWeight<Runtime>,
            ChargeTransactionPayment<Runtime>,
        );
        pub type SignedPayload = generic::SignedPayload<Call, SignedExtra>;
        pub type UncheckedExtrinsic = generic::UncheckedExtrinsic<Address, Call, Signature, SignedExtra>;

        // Governance
        type AdvisoryCommitteeInstance = pallet_collective::Instance1;
        type AdvisoryCommitteeMembershipInstance = pallet_membership::Instance1;
        type CouncilInstance = pallet_collective::Instance2;
        type CouncilMembershipInstance = pallet_membership::Instance2;
        type TechnicalCommitteeInstance = pallet_collective::Instance3;
        type TechnicalCommitteeMembershipInstance = pallet_membership::Instance3;

        // Council vote proportions
        // At least 50%
        type EnsureRootOrHalfCouncil =
            EitherOfDiverse<EnsureRoot<AccountId>, EnsureProportionAtLeast<AccountId, CouncilInstance, 1, 2>>;

        // At least 66%
        type EnsureRootOrTwoThirdsCouncil =
            EitherOfDiverse<EnsureRoot<AccountId>, EnsureProportionAtLeast<AccountId, CouncilInstance, 2, 3>>;

        // At least 75%
        type EnsureRootOrThreeFourthsCouncil =
            EitherOfDiverse<EnsureRoot<AccountId>, EnsureProportionAtLeast<AccountId, CouncilInstance, 3, 4>>;

        // At least 100%
        type EnsureRootOrAllCouncil =
            EitherOfDiverse<EnsureRoot<AccountId>, EnsureProportionAtLeast<AccountId, CouncilInstance, 1, 1>>;

        // Technical committee vote proportions
        // At least 50%
        #[cfg(feature = "parachain")]
        type EnsureRootOrHalfTechnicalCommittee = EitherOfDiverse<
            EnsureRoot<AccountId>,
            EnsureProportionAtLeast<AccountId, TechnicalCommitteeInstance, 1, 2>,
        >;

        // At least 66%
        type EnsureRootOrTwoThirdsTechnicalCommittee = EitherOfDiverse<
            EnsureRoot<AccountId>,
            EnsureProportionAtLeast<AccountId, TechnicalCommitteeInstance, 2, 3>,
        >;

        // At least 100%
        type EnsureRootOrAllTechnicalCommittee = EitherOfDiverse<
            EnsureRoot<AccountId>,
            EnsureProportionAtLeast<AccountId, TechnicalCommitteeInstance, 1, 1>,
        >;

        // Advisory committee vote proportions
        // At least 50%
        type EnsureRootOrHalfAdvisoryCommittee = EitherOfDiverse<
            EnsureRoot<AccountId>,
            EnsureProportionAtLeast<AccountId, AdvisoryCommitteeInstance, 1, 2>,
        >;

        // Technical committee vote proportions
        // At least 66%
        type EnsureRootOrTwoThirdsAdvisoryCommittee = EitherOfDiverse<
            EnsureRoot<AccountId>,
            EnsureProportionAtLeast<AccountId, AdvisoryCommitteeInstance, 2, 3>,
        >;

        // At least 100%
        type EnsureRootOrAllAdvisoryCommittee = EitherOfDiverse<
            EnsureRoot<AccountId>,
            EnsureProportionAtLeast<AccountId, AdvisoryCommitteeInstance, 1, 1>,
        >;

        #[cfg(feature = "std")]
        pub fn native_version() -> NativeVersion {
            NativeVersion { runtime_version: VERSION, can_author_with: Default::default() }
        }

        // Accounts protected from being deleted due to a too low amount of funds.
        pub struct DustRemovalWhitelist;

        impl Contains<AccountId> for DustRemovalWhitelist
        where
            frame_support::PalletId: AccountIdConversion<AccountId>,
        {
            fn contains(ai: &AccountId) -> bool {
                let mut pallets = vec![
                    AuthorizedPalletId::get(),
                    CourtPalletId::get(),
                    LiquidityMiningPalletId::get(),
                    PmPalletId::get(),
                    SimpleDisputesPalletId::get(),
                    SwapsPalletId::get(),
                    TreasuryPalletId::get(),
                ];

                #[cfg(feature = "with-global-disputes")]
                pallets.push(GlobalDisputesPalletId::get());

                if let Some(pallet_id) = frame_support::PalletId::try_from_sub_account::<u128>(ai) {
                    return pallets.contains(&pallet_id.0);
                }

                for pallet_id in pallets {
                    let pallet_acc: AccountId = pallet_id.into_account_truncating();

                    if pallet_acc == *ai {
                        return true;
                    }
                }

                false
            }
        }

        pub struct DealWithFees;

        type NegativeImbalance = <Balances as Currency<AccountId>>::NegativeImbalance;
        impl OnUnbalanced<NegativeImbalance> for DealWithFees
        {
            fn on_unbalanceds<B>(mut fees_then_tips: impl Iterator<Item = NegativeImbalance>) {
                if let Some(mut fees) = fees_then_tips.next() {
                    if let Some(tips) = fees_then_tips.next() {
                        tips.merge_into(&mut fees);
                    }
                    let mut split = fees.ration(
                        FEES_AND_TIPS_TREASURY_PERCENTAGE,
                        FEES_AND_TIPS_BURN_PERCENTAGE,
                    );
                    Treasury::on_unbalanced(split.0);
                }
            }
        }

        pub mod opaque {
            //! Opaque types. These are used by the CLI to instantiate machinery that don't need to know
            //! the specifics of the runtime. They can then be made to be agnostic over specific formats
            //! of data like extrinsics, allowing for them to continue syncing the network through upgrades
            //! to even the core data structures.

            use super::Header;
            use alloc::vec::Vec;
            use sp_runtime::{generic, impl_opaque_keys};

            pub type Block = generic::Block<Header, sp_runtime::OpaqueExtrinsic>;

            #[cfg(feature = "parachain")]
            impl_opaque_keys! {
                pub struct SessionKeys {
                    pub nimbus: crate::AuthorInherent,
                    pub vrf: session_keys_primitives::VrfSessionKey,
                }
            }

            #[cfg(not(feature = "parachain"))]
            impl_opaque_keys! {
                pub struct SessionKeys {
                    pub aura: crate::Aura,
                    pub grandpa: crate::Grandpa,
                }
            }
        }
    }
}

// Construct runtime
#[macro_export]
macro_rules! create_runtime {
    ($($additional_pallets:tt)*) => {
        use alloc::{boxed::Box, vec::Vec};
        // Pallets are enumerated based on the dependency graph.
        //
        // For example, `PredictionMarkets` is pĺaced after `SimpleDisputes` because
        // `PredictionMarkets` depends on `SimpleDisputes`.

        construct_runtime!(
            pub enum Runtime where
                Block = crate::Block,
                NodeBlock = crate::NodeBlock,
                UncheckedExtrinsic = crate::UncheckedExtrinsic,
            {
                // System
                System: frame_system::{Call, Config, Event<T>, Pallet, Storage} = 0,
                Timestamp: pallet_timestamp::{Call, Pallet, Storage, Inherent} = 1,
                RandomnessCollectiveFlip: pallet_randomness_collective_flip::{Pallet, Storage} = 2,
                Scheduler: pallet_scheduler::{Pallet, Call, Storage, Event<T>} = 3,
                Preimage: pallet_preimage::{Pallet, Call, Storage, Event<T>} = 4,

                // Money
                Balances: pallet_balances::{Call, Config<T>, Event<T>, Pallet, Storage} = 10,
                TransactionPayment: pallet_transaction_payment::{Config, Event<T>, Pallet, Storage} = 11,
                Treasury: pallet_treasury::{Call, Config, Event<T>, Pallet, Storage} = 12,
                Vesting: pallet_vesting::{Call, Config<T>, Event<T>, Pallet, Storage} = 13,
                MultiSig: pallet_multisig::{Call, Event<T>, Pallet, Storage} = 14,
                Bounties: pallet_bounties::{Call, Event<T>, Pallet, Storage} =  15,

                // Governance
                Democracy: pallet_democracy::{Pallet, Call, Storage, Config<T>, Event<T>} = 20,
                AdvisoryCommittee: pallet_collective::<Instance1>::{Call, Config<T>, Event<T>, Origin<T>, Pallet, Storage} = 21,
                AdvisoryCommitteeMembership: pallet_membership::<Instance1>::{Call, Config<T>, Event<T>, Pallet, Storage} = 22,
                Council: pallet_collective::<Instance2>::{Call, Config<T>, Event<T>, Origin<T>, Pallet, Storage} = 23,
                CouncilMembership: pallet_membership::<Instance2>::{Call, Config<T>, Event<T>, Pallet, Storage} = 24,
                TechnicalCommittee: pallet_collective::<Instance3>::{Call, Config<T>, Event<T>, Origin<T>, Pallet, Storage} = 25,
                TechnicalCommitteeMembership: pallet_membership::<Instance3>::{Call, Config<T>, Event<T>, Pallet, Storage} = 26,

                // Other Parity pallets
                Identity: pallet_identity::{Call, Event<T>, Pallet, Storage} = 30,
                Utility: pallet_utility::{Call, Event, Pallet, Storage} = 31,
                Proxy: pallet_proxy::{Call, Event<T>, Pallet, Storage} = 32,

                // Third-party
                AssetManager: orml_currencies::{Call, Pallet, Storage} = 40,
                Tokens: orml_tokens::{Config<T>, Event<T>, Pallet, Storage} = 41,

                // Zeitgeist
                MarketCommons: zrml_market_commons::{Pallet, Storage} = 50,
                Authorized: zrml_authorized::{Call, Event<T>, Pallet, Storage} = 51,
                Court: zrml_court::{Call, Event<T>, Pallet, Storage} = 52,
                LiquidityMining: zrml_liquidity_mining::{Call, Config<T>, Event<T>, Pallet, Storage} = 53,
                RikiddoSigmoidFeeMarketEma: zrml_rikiddo::<Instance1>::{Pallet, Storage} = 54,
                SimpleDisputes: zrml_simple_disputes::{Event<T>, Pallet, Storage} = 55,
                Swaps: zrml_swaps::{Call, Event<T>, Pallet, Storage} = 56,
                PredictionMarkets: zrml_prediction_markets::{Call, Event<T>, Pallet, Storage} = 57,
                Styx: zrml_styx::{Call, Event<T>, Pallet, Storage} = 58,

                $($additional_pallets)*
            }
        );
    }
}

#[macro_export]
macro_rules! create_runtime_with_additional_pallets {
    ($($additional_pallets:tt)*) => {
        #[cfg(feature = "parachain")]
        create_runtime!(
            // System
            ParachainSystem: cumulus_pallet_parachain_system::{Call, Config, Event<T>, Inherent, Pallet, Storage, ValidateUnsigned} = 100,
            ParachainInfo: parachain_info::{Config, Pallet, Storage} = 101,

            // Consensus
            ParachainStaking: pallet_parachain_staking::{Call, Config<T>, Event<T>, Pallet, Storage} = 110,
            AuthorInherent: pallet_author_inherent::{Call, Inherent, Pallet, Storage} = 111,
            AuthorFilter: pallet_author_slot_filter::{Call, Config, Event, Pallet, Storage} = 112,
            AuthorMapping: pallet_author_mapping::{Call, Config<T>, Event<T>, Pallet, Storage} = 113,

            // XCM
            CumulusXcm: cumulus_pallet_xcm::{Event<T>, Origin, Pallet} = 120,
            DmpQueue: cumulus_pallet_dmp_queue::{Call, Event<T>, Pallet, Storage} = 121,
            PolkadotXcm: pallet_xcm::{Call, Config, Event<T>, Origin, Pallet, Storage} = 122,
            XcmpQueue: cumulus_pallet_xcmp_queue::{Call, Event<T>, Pallet, Storage} = 123,
            AssetRegistry: orml_asset_registry::{Call, Config<T>, Event<T>, Pallet, Storage} = 124,
            UnknownTokens: orml_unknown_tokens::{Pallet, Storage, Event} = 125,
            XTokens: orml_xtokens::{Pallet, Storage, Call, Event<T>} = 126,

            // Third-party
            Crowdloan: pallet_crowdloan_rewards::{Call, Config<T>, Event<T>, Pallet, Storage} = 130,

            // Others
            $($additional_pallets)*
        );

        #[cfg(not(feature = "parachain"))]
        create_runtime!(
            // Consensus
            Aura: pallet_aura::{Config<T>, Pallet, Storage} = 100,
            Grandpa: pallet_grandpa::{Call, Config, Event, Pallet, Storage} = 101,

            // Others
            $($additional_pallets)*
        );
    }
}

#[macro_export]
macro_rules! impl_config_traits {
    {} => {
        use common_runtime::weights;
        #[cfg(feature = "parachain")]
        use xcm_config::config::*;

        // Configure Pallets
        #[cfg(feature = "parachain")]
        impl cumulus_pallet_dmp_queue::Config for Runtime {
            type Event = Event;
            type ExecuteOverweightOrigin = EnsureRootOrHalfTechnicalCommittee;
            type XcmExecutor = xcm_executor::XcmExecutor<XcmConfig>;
        }

        #[cfg(feature = "parachain")]
        impl cumulus_pallet_parachain_system::Config for Runtime {
            type CheckAssociatedRelayNumber = cumulus_pallet_parachain_system::RelayNumberStrictlyIncreases;
            type DmpMessageHandler = DmpQueue;
            type Event = Event;
            type OnSystemEvent = ();
            type OutboundXcmpMessageSource = XcmpQueue;
            type ReservedDmpWeight = crate::parachain_params::ReservedDmpWeight;
            type ReservedXcmpWeight = crate::parachain_params::ReservedXcmpWeight;
            type SelfParaId = parachain_info::Pallet<Runtime>;
            type XcmpMessageHandler = XcmpQueue;
        }

        #[cfg(feature = "parachain")]
        impl cumulus_pallet_xcm::Config for Runtime {
            type Event = Event;
            type XcmExecutor = xcm_executor::XcmExecutor<XcmConfig>;
        }

        #[cfg(feature = "parachain")]
        impl cumulus_pallet_xcmp_queue::Config for Runtime {
            type ChannelInfo = ParachainSystem;
            type ControllerOrigin = EnsureRootOrTwoThirdsTechnicalCommittee;
            type ControllerOriginConverter = XcmOriginToTransactDispatchOrigin;
            type Event = Event;
            type ExecuteOverweightOrigin = EnsureRootOrHalfTechnicalCommittee;
            type VersionWrapper = ();
            type WeightInfo = weights::cumulus_pallet_xcmp_queue::WeightInfo<Runtime>;
            type XcmExecutor = xcm_executor::XcmExecutor<XcmConfig>;
        }

        impl frame_system::Config for Runtime {
            type AccountData = pallet_balances::AccountData<Balance>;
            type AccountId = AccountId;
            type BaseCallFilter = IsCallable;
            type BlockHashCount = BlockHashCount;
            type BlockLength = RuntimeBlockLength;
            type BlockNumber = BlockNumber;
            type BlockWeights = RuntimeBlockWeights;
            type Call = Call;
            type DbWeight = RocksDbWeight;
            type Event = Event;
            type Hash = Hash;
            type Hashing = BlakeTwo256;
            type Header = generic::Header<BlockNumber, BlakeTwo256>;
            type Index = Index;
            type Lookup = AccountIdLookup<AccountId, ()>;
            type MaxConsumers = ConstU32<16>;
            type OnKilledAccount = ();
            type OnNewAccount = ();
            #[cfg(feature = "parachain")]
            type OnSetCode = cumulus_pallet_parachain_system::ParachainSetCode<Self>;
            #[cfg(not(feature = "parachain"))]
            type OnSetCode = ();
            type Origin = Origin;
            type PalletInfo = PalletInfo;
            type SS58Prefix = SS58Prefix;
            type SystemWeightInfo = weights::frame_system::WeightInfo<Runtime>;
            type Version = Version;
        }

        #[cfg(not(feature = "parachain"))]
        impl pallet_aura::Config for Runtime {
            type AuthorityId = sp_consensus_aura::sr25519::AuthorityId;
            type DisabledValidators = ();
            type MaxAuthorities = MaxAuthorities;
        }

        #[cfg(feature = "parachain")]
        impl pallet_author_inherent::Config for Runtime {
            type AccountLookup = AuthorMapping;
            type CanAuthor = AuthorFilter;
            type SlotBeacon = cumulus_pallet_parachain_system::RelaychainBlockNumberProvider<Self>;
            type WeightInfo = weights::pallet_author_inherent::WeightInfo<Runtime>;
        }

        #[cfg(feature = "parachain")]
        impl pallet_author_mapping::Config for Runtime {
            type DepositAmount = CollatorDeposit;
            type DepositCurrency = Balances;
            type Event = Event;
            type Keys = session_keys_primitives::VrfId;
            type WeightInfo = weights::pallet_author_mapping::WeightInfo<Runtime>;
        }

        #[cfg(feature = "parachain")]
        impl pallet_author_slot_filter::Config for Runtime {
            type Event = Event;
            type RandomnessSource = RandomnessCollectiveFlip;
            type PotentialAuthors = ParachainStaking;
            type WeightInfo = weights::pallet_author_slot_filter::WeightInfo<Runtime>;
        }

        #[cfg(not(feature = "parachain"))]
        impl pallet_grandpa::Config for Runtime {
            type Event = Event;
            type Call = Call;
            type KeyOwnerProofSystem = ();
            type KeyOwnerProof =
                <Self::KeyOwnerProofSystem as frame_support::traits::KeyOwnerProofSystem<(
                    KeyTypeId,
                    pallet_grandpa::AuthorityId,
                )>>::Proof;
            type KeyOwnerIdentification =
                <Self::KeyOwnerProofSystem as frame_support::traits::KeyOwnerProofSystem<(
                    KeyTypeId,
                    pallet_grandpa::AuthorityId,
                )>>::IdentificationTuple;
            type HandleEquivocation = ();
            type MaxAuthorities = MaxAuthorities;
            // Currently the benchmark does yield an invalid weight implementation
            // type WeightInfo = weights::pallet_grandpa::WeightInfo<Runtime>;
            type WeightInfo = ();
        }

        #[cfg(feature = "parachain")]
        impl pallet_xcm::Config for Runtime {
            type Event = Event;
            type SendXcmOrigin = EnsureXcmOrigin<Origin, LocalOriginToLocation>;
            type XcmRouter = XcmRouter;
            type ExecuteXcmOrigin = EnsureXcmOrigin<Origin, LocalOriginToLocation>;
            type XcmExecuteFilter = Nothing;
            // ^ Disable dispatchable execute on the XCM pallet.
            // Needs to be `Everything` for local testing.
            type XcmExecutor = xcm_executor::XcmExecutor<XcmConfig>;
            type XcmTeleportFilter = Everything;
            type XcmReserveTransferFilter = Nothing;
            type Weigher = FixedWeightBounds<UnitWeightCost, Call, MaxInstructions>;
            type LocationInverter = LocationInverter<Ancestry>;
            type Origin = Origin;
            type Call = Call;

            const VERSION_DISCOVERY_QUEUE_SIZE: u32 = 100;
            // ^ Override for AdvertisedXcmVersion default
            type AdvertisedXcmVersion = pallet_xcm::CurrentXcmVersion;
        }

        #[cfg(feature = "parachain")]
        impl pallet_parachain_staking::Config for Runtime {
            type BlockAuthor = AuthorInherent;
            type CandidateBondLessDelay = CandidateBondLessDelay;
            type Currency = Balances;
            type DelegationBondLessDelay = DelegationBondLessDelay;
            type Event = Event;
            type LeaveCandidatesDelay = LeaveCandidatesDelay;
            type LeaveDelegatorsDelay = LeaveDelegatorsDelay;
            type MaxBottomDelegationsPerCandidate = MaxBottomDelegationsPerCandidate;
            type MaxTopDelegationsPerCandidate = MaxTopDelegationsPerCandidate;
            type MaxDelegationsPerDelegator = MaxDelegationsPerDelegator;
            type MinBlocksPerRound = MinBlocksPerRound;
            type MinCandidateStk = MinCollatorStk;
            type MinCollatorStk = MinCollatorStk;
            type MinDelegation = MinDelegatorStk;
            type MinDelegatorStk = MinDelegatorStk;
            type MinSelectedCandidates = MinSelectedCandidates;
            type MonetaryGovernanceOrigin = EnsureRoot<AccountId>;
            type OnCollatorPayout = ();
            type OnNewRound = ();
            type RevokeDelegationDelay = RevokeDelegationDelay;
            type RewardPaymentDelay = RewardPaymentDelay;
            type WeightInfo = weights::pallet_parachain_staking::WeightInfo<Runtime>;
        }

        #[cfg(feature = "parachain")]
        impl orml_asset_registry::Config for Runtime {
            type AssetId = CurrencyId;
            type AssetProcessor = CustomAssetProcessor;
            type AuthorityOrigin = AsEnsureOriginWithArg<EnsureRootOrTwoThirdsCouncil>;
            type Balance = Balance;
            type CustomMetadata = CustomMetadata;
            type Event = Event;
            type WeightInfo = ();
        }

        impl orml_currencies::Config for Runtime {
            type GetNativeCurrencyId = GetNativeCurrencyId;
            type MultiCurrency = Tokens;
            type NativeCurrency = BasicCurrencyAdapter<Runtime, Balances>;
            type WeightInfo = weights::orml_currencies::WeightInfo<Runtime>;
        }

        impl orml_tokens::Config for Runtime {
            type Amount = Amount;
            type Balance = Balance;
            type CurrencyId = CurrencyId;
            type DustRemovalWhitelist = DustRemovalWhitelist;
            type Event = Event;
            type ExistentialDeposits = ExistentialDeposits;
            type MaxLocks = MaxLocks;
            type MaxReserves = MaxReserves;
            type OnDust = orml_tokens::TransferDust<Runtime, DustAccount>;
            type OnKilledTokenAccount = ();
            type OnNewTokenAccount = ();
            type ReserveIdentifier = [u8; 8];
            type WeightInfo = weights::orml_tokens::WeightInfo<Runtime>;
        }

        #[cfg(feature = "parachain")]
        impl orml_unknown_tokens::Config for Runtime {
            type Event = Event;
        }

        #[cfg(feature = "parachain")]
        impl orml_xtokens::Config for Runtime {
            type AccountIdToMultiLocation = AccountIdToMultiLocation;
            type Balance = Balance;
            type BaseXcmWeight = BaseXcmWeight;
            type CurrencyId = CurrencyId;
            type CurrencyIdConvert = AssetConvert;
            type Event = Event;
            type LocationInverter = LocationInverter<Ancestry>;
            type MaxAssetsForTransfer = MaxAssetsForTransfer;
            type MinXcmFee = ParachainMinFee;
            type MultiLocationsFilter = Everything;
            type ReserveProvider = orml_traits::location::AbsoluteReserveProvider;
            type SelfLocation = SelfLocation;
            type Weigher = FixedWeightBounds<UnitWeightCost, Call, MaxInstructions>;
            type XcmExecutor = xcm_executor::XcmExecutor<XcmConfig>;
        }

        #[cfg(feature = "parachain")]
        impl pallet_crowdloan_rewards::Config for Runtime {
            type Event = Event;
            type InitializationPayment = InitializationPayment;
            type Initialized = Initialized;
            type MaxInitContributors = MaxInitContributorsBatchSizes;
            type MinimumReward = MinimumReward;
            type RelayChainAccountId = AccountId;
            type RewardCurrency = Balances;
            type RewardAddressAssociateOrigin = EnsureSigned<Self::AccountId>;
            type RewardAddressChangeOrigin = frame_system::EnsureSigned<Self::AccountId>;
            type RewardAddressRelayVoteThreshold = RelaySignaturesThreshold;
            type SignatureNetworkIdentifier = SignatureNetworkIdentifier;
            type VestingBlockNumber = cumulus_primitives_core::relay_chain::BlockNumber;
            type VestingBlockProvider =
                cumulus_pallet_parachain_system::RelaychainBlockNumberProvider<Self>;
            type WeightInfo = pallet_crowdloan_rewards::weights::SubstrateWeight<Runtime>;
        }

        impl pallet_balances::Config for Runtime {
            type AccountStore = System;
            type Balance = Balance;
            type DustRemoval = ();
            type Event = Event;
            type ExistentialDeposit = ExistentialDeposit;
            type MaxLocks = MaxLocks;
            type MaxReserves = MaxReserves;
            type ReserveIdentifier = [u8; 8];
            type WeightInfo = weights::pallet_balances::WeightInfo<Runtime>;
        }

        impl pallet_collective::Config<AdvisoryCommitteeInstance> for Runtime {
            type DefaultVote = PrimeDefaultVote;
            type Event = Event;
            type MaxMembers = AdvisoryCommitteeMaxMembers;
            type MaxProposals = AdvisoryCommitteeMaxProposals;
            type MotionDuration = AdvisoryCommitteeMotionDuration;
            type Origin = Origin;
            type Proposal = Call;
            type WeightInfo = weights::pallet_collective::WeightInfo<Runtime>;
        }

        impl pallet_collective::Config<CouncilInstance> for Runtime {
            type DefaultVote = PrimeDefaultVote;
            type Event = Event;
            type MaxMembers = CouncilMaxMembers;
            type MaxProposals = CouncilMaxProposals;
            type MotionDuration = CouncilMotionDuration;
            type Origin = Origin;
            type Proposal = Call;
            type WeightInfo = weights::pallet_collective::WeightInfo<Runtime>;
        }

        impl pallet_collective::Config<TechnicalCommitteeInstance> for Runtime {
            type DefaultVote = PrimeDefaultVote;
            type Event = Event;
            type MaxMembers = TechnicalCommitteeMaxMembers;
            type MaxProposals = TechnicalCommitteeMaxProposals;
            type MotionDuration = TechnicalCommitteeMotionDuration;
            type Origin = Origin;
            type Proposal = Call;
            type WeightInfo = weights::pallet_collective::WeightInfo<Runtime>;
        }

        impl pallet_democracy::Config for Runtime {
            type Proposal = Call;
            type Event = Event;
            type Currency = Balances;
            type EnactmentPeriod = EnactmentPeriod;
            type LaunchPeriod = LaunchPeriod;
            type VotingPeriod = VotingPeriod;
            type VoteLockingPeriod = VoteLockingPeriod;
            type MinimumDeposit = MinimumDeposit;
            /// Origin that can decide what their next motion is.
            type ExternalOrigin = EnsureRootOrHalfCouncil;
            /// Origin that can have the next scheduled referendum be a straight majority-carries vote.
            type ExternalMajorityOrigin = EnsureRootOrHalfCouncil;
            /// Origina that can have the next scheduled referendum be a straight default-carries
            /// (NTB) vote.
            type ExternalDefaultOrigin = EnsureRootOrAllCouncil;
            /// Origin that can have an ExternalMajority/ExternalDefault vote
            /// be tabled immediately and with a shorter voting/enactment period.
            type FastTrackOrigin = EnsureRootOrTwoThirdsTechnicalCommittee;
            /// Origin from which the next majority-carries (or more permissive) referendum may be tabled
            /// to vote immediately and asynchronously in a similar manner to the emergency origin.
            type InstantOrigin = EnsureRootOrAllTechnicalCommittee;
            type InstantAllowed = InstantAllowed;
            type FastTrackVotingPeriod = FastTrackVotingPeriod;
            /// Origin from which any referendum may be cancelled in an emergency.
            type CancellationOrigin = EnsureRootOrThreeFourthsCouncil;
            /// Origin from which proposals may be blacklisted.
            type BlacklistOrigin = EnsureRootOrAllCouncil;
            /// Origin from which a proposal may be cancelled and its backers slashed.
            type CancelProposalOrigin = EnsureRootOrAllTechnicalCommittee;
            /// Origin for anyone able to veto proposals.
            type VetoOrigin = pallet_collective::EnsureMember<AccountId, TechnicalCommitteeInstance>;
            type CooloffPeriod = CooloffPeriod;
            type PreimageByteDeposit = PreimageByteDeposit;
            type OperationalPreimageOrigin = pallet_collective::EnsureMember<AccountId, CouncilInstance>;
            type Slash = Treasury;
            type Scheduler = Scheduler;
            type PalletsOrigin = OriginCaller;
            type MaxVotes = MaxVotes;
            type WeightInfo = weights::pallet_democracy::WeightInfo<Runtime>;
            type MaxProposals = MaxProposals;
        }

        impl pallet_identity::Config for Runtime {
            type BasicDeposit = BasicDeposit;
            type Currency = Balances;
            type Event = Event;
            type FieldDeposit = FieldDeposit;
            type ForceOrigin = EnsureRootOrTwoThirdsAdvisoryCommittee;
            type MaxAdditionalFields = MaxAdditionalFields;
            type MaxRegistrars = MaxRegistrars;
            type MaxSubAccounts = MaxSubAccounts;
            type RegistrarOrigin = EnsureRootOrHalfCouncil;
            type Slashed = Treasury;
            type SubAccountDeposit = SubAccountDeposit;
            type WeightInfo = weights::pallet_identity::WeightInfo<Runtime>;
        }

        impl pallet_membership::Config<AdvisoryCommitteeMembershipInstance> for Runtime {
            type AddOrigin = EnsureRootOrTwoThirdsCouncil;
            type Event = Event;
            type MaxMembers = AdvisoryCommitteeMaxMembers;
            type MembershipChanged = AdvisoryCommittee;
            type MembershipInitialized = AdvisoryCommittee;
            type PrimeOrigin = EnsureRootOrTwoThirdsCouncil;
            type RemoveOrigin = EnsureRootOrTwoThirdsCouncil;
            type ResetOrigin = EnsureRootOrTwoThirdsCouncil;
            type SwapOrigin = EnsureRootOrTwoThirdsCouncil;
            type WeightInfo = weights::pallet_membership::WeightInfo<Runtime>;
        }

        impl pallet_membership::Config<CouncilMembershipInstance> for Runtime {
            type AddOrigin = EnsureRootOrThreeFourthsCouncil;
            type Event = Event;
            type MaxMembers = CouncilMaxMembers;
            type MembershipChanged = Council;
            type MembershipInitialized = Council;
            type PrimeOrigin = EnsureRootOrThreeFourthsCouncil;
            type RemoveOrigin = EnsureRootOrThreeFourthsCouncil;
            type ResetOrigin = EnsureRootOrThreeFourthsCouncil;
            type SwapOrigin = EnsureRootOrThreeFourthsCouncil;
            type WeightInfo = weights::pallet_membership::WeightInfo<Runtime>;
        }

        impl pallet_membership::Config<TechnicalCommitteeMembershipInstance> for Runtime {
            type AddOrigin = EnsureRootOrTwoThirdsCouncil;
            type Event = Event;
            type MaxMembers = TechnicalCommitteeMaxMembers;
            type MembershipChanged = TechnicalCommittee;
            type MembershipInitialized = TechnicalCommittee;
            type PrimeOrigin = EnsureRootOrTwoThirdsCouncil;
            type RemoveOrigin = EnsureRootOrTwoThirdsCouncil;
            type ResetOrigin = EnsureRootOrTwoThirdsCouncil;
            type SwapOrigin = EnsureRootOrTwoThirdsCouncil;
            type WeightInfo = weights::pallet_membership::WeightInfo<Runtime>;
        }

        impl pallet_multisig::Config for Runtime {
            type Event = Event;
            type Call = Call;
            type Currency = Balances;
            type DepositBase = DepositBase;
            type DepositFactor = DepositFactor;
            type MaxSignatories = ConstU16<100>;
            type WeightInfo = weights::pallet_multisig::WeightInfo<Runtime>;
        }

        impl pallet_preimage::Config for Runtime {
            type WeightInfo = weights::pallet_preimage::WeightInfo<Runtime>;
            type Event = Event;
            type Currency = Balances;
            type ManagerOrigin = EnsureRoot<AccountId>;
            type MaxSize = PreimageMaxSize;
            type BaseDeposit = PreimageBaseDeposit;
            type ByteDeposit = PreimageByteDeposit;
        }

        impl InstanceFilter<Call> for ProxyType {
            fn filter(&self, c: &Call) -> bool {
                match self {
                    ProxyType::Any => true,
                    ProxyType::CancelProxy => {
                        matches!(c, Call::Proxy(pallet_proxy::Call::reject_announcement { .. }))
                    }
                    ProxyType::Governance => matches!(
                        c,
                        Call::Democracy(..)
                            | Call::Council(..)
                            | Call::TechnicalCommittee(..)
                            | Call::AdvisoryCommittee(..)
                            | Call::Treasury(..)
                    ),
                    #[cfg(feature = "parachain")]
                    ProxyType::Staking => matches!(c, Call::ParachainStaking(..)),
                    #[cfg(not(feature = "parachain"))]
                    ProxyType::Staking => false,
                }
            }

            fn is_superset(&self, o: &Self) -> bool {
                match (self, o) {
                    (x, y) if x == y => true,
                    (ProxyType::Any, _) => true,
                    (_, ProxyType::Any) => false,
                    _ => false,
                }
            }
        }

        impl pallet_proxy::Config for Runtime {
            type Event = Event;
            type Call = Call;
            type Currency = Balances;
            type ProxyType = ProxyType;
            type ProxyDepositBase = ProxyDepositBase;
            type ProxyDepositFactor = ProxyDepositFactor;
            type MaxProxies = ConstU32<32>;
            type WeightInfo = weights::pallet_proxy::WeightInfo<Runtime>;
            type MaxPending = ConstU32<32>;
            type CallHasher = BlakeTwo256;
            type AnnouncementDepositBase = AnnouncementDepositBase;
            type AnnouncementDepositFactor = AnnouncementDepositFactor;
        }

        impl pallet_randomness_collective_flip::Config for Runtime {}

        impl pallet_scheduler::Config for Runtime {
            type Event = Event;
            type Origin = Origin;
            type PalletsOrigin = OriginCaller;
            type Call = Call;
            type MaximumWeight = MaximumSchedulerWeight;
            type ScheduleOrigin = EnsureRoot<AccountId>;
            type MaxScheduledPerBlock = MaxScheduledPerBlock;
            type WeightInfo = weights::pallet_scheduler::WeightInfo<Runtime>;
            type OriginPrivilegeCmp = EqualPrivilegeOnly;
            type PreimageProvider = Preimage;
            type NoPreimagePostponement = NoPreimagePostponement;
        }

        impl pallet_timestamp::Config for Runtime {
            type MinimumPeriod = MinimumPeriod;
            type Moment = u64;
            #[cfg(feature = "parachain")]
            type OnTimestampSet = ();
            #[cfg(not(feature = "parachain"))]
            type OnTimestampSet = Aura;
            type WeightInfo = weights::pallet_timestamp::WeightInfo<Runtime>;
        }

        impl pallet_transaction_payment::Config for Runtime {
            type Event = Event;
            type FeeMultiplierUpdate = SlowAdjustingFeeUpdate<Runtime>;
            type LengthToFee = ConstantMultiplier<Balance, TransactionByteFee>;
            type OnChargeTransaction =
                pallet_transaction_payment::CurrencyAdapter<Balances, DealWithFees>;
            type OperationalFeeMultiplier = OperationalFeeMultiplier;
            type WeightToFee = IdentityFee<Balance>;
        }

        impl pallet_treasury::Config for Runtime {
            type ApproveOrigin = EnsureRootOrTwoThirdsCouncil;
            type Burn = Burn;
            type BurnDestination = ();
            type Currency = Balances;
            type Event = Event;
            type MaxApprovals = MaxApprovals;
            type OnSlash = ();
            type PalletId = TreasuryPalletId;
            type ProposalBond = ProposalBond;
            type ProposalBondMinimum = ProposalBondMinimum;
            type ProposalBondMaximum = ProposalBondMaximum;
            type RejectOrigin = EnsureRootOrTwoThirdsCouncil;
            type SpendFunds = Bounties;
            type SpendOrigin = NeverEnsureOrigin<Balance>;
            type SpendPeriod = SpendPeriod;
            type WeightInfo = weights::pallet_treasury::WeightInfo<Runtime>;
        }

        impl pallet_bounties::Config for Runtime {
            type BountyDepositBase = BountyDepositBase;
            type BountyDepositPayoutDelay = BountyDepositPayoutDelay;
            type BountyUpdatePeriod = BountyUpdatePeriod;
            type BountyValueMinimum = BountyValueMinimum;
            type ChildBountyManager = ();
            type CuratorDepositMax = CuratorDepositMax;
            type CuratorDepositMin = CuratorDepositMin;
            type CuratorDepositMultiplier = CuratorDepositMultiplier;
            type DataDepositPerByte = DataDepositPerByte;
            type Event = Event;
            type MaximumReasonLength = MaximumReasonLength;
            type WeightInfo = weights::pallet_bounties::WeightInfo<Runtime>;
        }

        impl pallet_utility::Config for Runtime {
            type Event = Event;
            type Call = Call;
            type PalletsOrigin = OriginCaller;
            type WeightInfo = weights::pallet_utility::WeightInfo<Runtime>;
        }

        impl pallet_vesting::Config for Runtime {
            type Event = Event;
            type Currency = Balances;
            type BlockNumberToBalance = sp_runtime::traits::ConvertInto;
            type MinVestedTransfer = MinVestedTransfer;
            type WeightInfo = weights::pallet_vesting::WeightInfo<Runtime>;

            // `VestingInfo` encode length is 36bytes. 28 schedules gets encoded as 1009 bytes, which is the
            // highest number of schedules that encodes less than 2^10.
            const MAX_VESTING_SCHEDULES: u32 = 28;
        }

        #[cfg(feature = "parachain")]
        impl parachain_info::Config for Runtime {}

        impl zrml_authorized::Config for Runtime {
            type AuthorizedDisputeResolutionOrigin = EnsureRootOrHalfAdvisoryCommittee;
            type CorrectionPeriod = CorrectionPeriod;
            type DisputeResolution = zrml_prediction_markets::Pallet<Runtime>;
            type Event = Event;
            type MarketCommons = MarketCommons;
            type PalletId = AuthorizedPalletId;
            type WeightInfo = zrml_authorized::weights::WeightInfo<Runtime>;
        }

        impl zrml_court::Config for Runtime {
            type CourtCaseDuration = CourtCaseDuration;
            type DisputeResolution = zrml_prediction_markets::Pallet<Runtime>;
            type Event = Event;
            type MarketCommons = MarketCommons;
            type PalletId = CourtPalletId;
            type Random = RandomnessCollectiveFlip;
            type StakeWeight = StakeWeight;
            type TreasuryPalletId = TreasuryPalletId;
            type WeightInfo = zrml_court::weights::WeightInfo<Runtime>;
        }

        impl zrml_liquidity_mining::Config for Runtime {
            type Event = Event;
            type MarketCommons = MarketCommons;
            type MarketId = MarketId;
            type PalletId = LiquidityMiningPalletId;
            type WeightInfo = zrml_liquidity_mining::weights::WeightInfo<Runtime>;
        }

        impl zrml_market_commons::Config for Runtime {
            type Currency = Balances;
            type MarketId = MarketId;
            type PredictionMarketsPalletId = PmPalletId;
            type Timestamp = Timestamp;
        }

        // NoopLiquidityMining implements LiquidityMiningPalletApi with no-ops.
        // Has to be public because it will be exposed by Runtime.
        pub struct NoopLiquidityMining;

        impl zrml_liquidity_mining::LiquidityMiningPalletApi for NoopLiquidityMining {
            type AccountId = AccountId;
            type Balance = Balance;
            type BlockNumber = BlockNumber;
            type MarketId = MarketId;

            fn add_shares(_: Self::AccountId, _: Self::MarketId, _: Self::Balance) {}

            fn distribute_market_incentives(
                _: &Self::MarketId,
            ) -> frame_support::pallet_prelude::DispatchResult {
                Ok(())
            }

            fn remove_shares(_: &Self::AccountId, _: &Self::MarketId, _: Self::Balance) {}
        }

        impl zrml_prediction_markets::Config for Runtime {
            type AdvisoryBond = AdvisoryBond;
            type AdvisoryBondSlashPercentage = AdvisoryBondSlashPercentage;
            type ApproveOrigin = EitherOfDiverse<
                EnsureRoot<AccountId>,
                pallet_collective::EnsureMember<AccountId, AdvisoryCommitteeInstance>
            >;
            type Authorized = Authorized;
            type Court = Court;
            type CloseOrigin = EnsureRootOrTwoThirdsAdvisoryCommittee;
            type DestroyOrigin = EnsureRootOrAllAdvisoryCommittee;
            type DisputeBond = DisputeBond;
            type DisputeFactor = DisputeFactor;
            type Event = Event;
            #[cfg(feature = "with-global-disputes")]
            type GlobalDisputes = GlobalDisputes;
            #[cfg(feature = "with-global-disputes")]
            type GlobalDisputePeriod = GlobalDisputePeriod;
            // LiquidityMining is currently unstable.
            // NoopLiquidityMining will be applied only to mainnet once runtimes are separated.
            type LiquidityMining = NoopLiquidityMining;
            // type LiquidityMining = LiquidityMining;
            type MaxCategories = MaxCategories;
            type MaxDisputes = MaxDisputes;
            type MaxMarketLifetime = MaxMarketLifetime;
            type MinDisputeDuration = MinDisputeDuration;
            type MaxDisputeDuration = MaxDisputeDuration;
            type MaxGracePeriod = MaxGracePeriod;
            type MaxOracleDuration = MaxOracleDuration;
            type MinOracleDuration = MinOracleDuration;
            type MaxSubsidyPeriod = MaxSubsidyPeriod;
            type MinCategories = MinCategories;
            type MinSubsidyPeriod = MinSubsidyPeriod;
            type MaxEditReasonLen = MaxEditReasonLen;
            type MaxRejectReasonLen = MaxRejectReasonLen;
            type OracleBond = OracleBond;
            type PalletId = PmPalletId;
            type RejectOrigin = EnsureRootOrHalfAdvisoryCommittee;
            type RequestEditOrigin = EitherOfDiverse<
                EnsureRoot<AccountId>,
                pallet_collective::EnsureMember<AccountId, AdvisoryCommitteeInstance>,
            >;
            type ResolveOrigin = EnsureRoot<AccountId>;
            type AssetManager = AssetManager;
            #[cfg(feature = "parachain")]
            type AssetRegistry = AssetRegistry;
            type SimpleDisputes = SimpleDisputes;
            type Slash = Treasury;
            type Swaps = Swaps;
            type ValidityBond = ValidityBond;
            type WeightInfo = zrml_prediction_markets::weights::WeightInfo<Runtime>;
        }

        impl zrml_rikiddo::Config<RikiddoSigmoidFeeMarketVolumeEma> for Runtime {
            type Timestamp = Timestamp;
            type Balance = Balance;
            type FixedTypeU = FixedU128<U33>;
            type FixedTypeS = FixedI128<U33>;
            type BalanceFractionalDecimals = BalanceFractionalDecimals;
            type PoolId = PoolId;
            type Rikiddo = RikiddoSigmoidMV<
                Self::FixedTypeU,
                Self::FixedTypeS,
                FeeSigmoid<Self::FixedTypeS>,
                EmaMarketVolume<Self::FixedTypeU>,
            >;
        }

        impl zrml_simple_disputes::Config for Runtime {
            type DisputeResolution = zrml_prediction_markets::Pallet<Runtime>;
            type Event = Event;
            type MarketCommons = MarketCommons;
            type PalletId = SimpleDisputesPalletId;
        }

        #[cfg(feature = "with-global-disputes")]
        impl zrml_global_disputes::Config for Runtime {
            type Currency = Balances;
            type Event = Event;
            type GlobalDisputeLockId = GlobalDisputeLockId;
            type GlobalDisputesPalletId = GlobalDisputesPalletId;
            type MarketCommons = MarketCommons;
            type MaxGlobalDisputeVotes = MaxGlobalDisputeVotes;
            type MaxOwners = MaxOwners;
            type MinOutcomeVoteAmount = MinOutcomeVoteAmount;
            type RemoveKeysLimit = RemoveKeysLimit;
            type VotingOutcomeFee = VotingOutcomeFee;
            type WeightInfo = zrml_global_disputes::weights::WeightInfo<Runtime>;
        }

        impl zrml_swaps::Config for Runtime {
            type Event = Event;
            type ExitFee = ExitFee;
            type FixedTypeU = FixedU128<U33>;
            type FixedTypeS = FixedI128<U33>;
            // LiquidityMining is currently unstable.
            // NoopLiquidityMining will be applied only to mainnet once runtimes are separated.
            type LiquidityMining = NoopLiquidityMining;
            // type LiquidityMining = LiquidityMining;
            type MarketCommons = MarketCommons;
            type MinAssets = MinAssets;
            type MaxAssets = MaxAssets;
            type MaxInRatio = MaxInRatio;
            type MaxOutRatio = MaxOutRatio;
            type MaxSwapFee = MaxSwapFee;
            type MaxTotalWeight = MaxTotalWeight;
            type MaxWeight = MaxWeight;
            type MinLiquidity = MinLiquidity;
            type MinSubsidy = MinSubsidy;
            type MinSubsidyPerAccount = MinSubsidyPerAccount;
            type MinWeight = MinWeight;
            type PalletId = SwapsPalletId;
            type RikiddoSigmoidFeeMarketEma = RikiddoSigmoidFeeMarketEma;
            type AssetManager = AssetManager;
            type WeightInfo = zrml_swaps::weights::WeightInfo<Runtime>;
        }

        impl zrml_styx::Config for Runtime {
            type Event = Event;
            type SetBurnAmountOrigin = EnsureRootOrHalfCouncil;
            type Currency = Balances;
            type WeightInfo = zrml_styx::weights::WeightInfo<Runtime>;
        }
    }
}

// Implement runtime apis
#[macro_export]
macro_rules! create_runtime_api {
    ($($additional_apis:tt)*) => {
        impl_runtime_apis! {
            #[cfg(feature = "parachain")]
            impl cumulus_primitives_core::CollectCollationInfo<Block> for Runtime {
                fn collect_collation_info(
                    header: &<Block as BlockT>::Header
                ) -> cumulus_primitives_core::CollationInfo {
                    ParachainSystem::collect_collation_info(header)
                }
            }

            #[cfg(feature = "parachain")]
            impl nimbus_primitives::NimbusApi<Block> for Runtime {
                fn can_author(
                    author: nimbus_primitives::NimbusId,
                    slot: u32,
                    parent_header: &<Block as BlockT>::Header
                ) -> bool {

                    // Ensure that an update is enforced when we are close to maximum block number
                    let block_number = if let Some(bn) = parent_header.number.checked_add(1) {
                        bn
                    } else {
                        log::error!("ERROR: No block numbers left");
                        return false;
                    };

                    use frame_support::traits::OnInitialize;
                    System::initialize(
                        &block_number,
                        &parent_header.hash(),
                        &parent_header.digest,
                    );
                    RandomnessCollectiveFlip::on_initialize(block_number);

                    // Because the staking solution calculates the next staking set at the beginning
                    // of the first block in the new round, the only way to accurately predict the
                    // authors is to compute the selection during prediction.
                    if pallet_parachain_staking::Pallet::<Self>::round().should_update(block_number) {
                        // get author account id
                        use nimbus_primitives::AccountLookup;
                        let author_account_id = if let Some(account) =
                            pallet_author_mapping::Pallet::<Self>::lookup_account(&author) {
                            account
                        } else {
                            // return false if author mapping not registered like in can_author impl
                            return false
                        };
                        // predict eligibility post-selection by computing selection results now
                        let (eligible, _) =
                            pallet_author_slot_filter::compute_pseudo_random_subset::<Self>(
                                pallet_parachain_staking::Pallet::<Self>::compute_top_candidates(),
                                &slot
                            );
                        eligible.contains(&author_account_id)
                    } else {
                        AuthorInherent::can_author(&author, &slot)
                    }
                }
            }

            #[cfg(feature = "runtime-benchmarks")]
            impl frame_benchmarking::Benchmark<Block> for Runtime {
                fn benchmark_metadata(extra: bool) -> (
                    Vec<frame_benchmarking::BenchmarkList>,
                    Vec<frame_support::traits::StorageInfo>,
                ) {
                    use frame_benchmarking::{list_benchmark, baseline::Pallet as BaselineBench, Benchmarking, BenchmarkList};
                    use frame_support::traits::StorageInfoTrait;
                    use frame_system_benchmarking::Pallet as SystemBench;
                    use orml_benchmarking::list_benchmark as orml_list_benchmark;

                    let mut list = Vec::<BenchmarkList>::new();

                    list_benchmark!(list, extra, frame_benchmarking, BaselineBench::<Runtime>);
                    list_benchmark!(list, extra, frame_system, SystemBench::<Runtime>);
                    orml_list_benchmark!(list, extra, orml_currencies, crate::benchmarks::currencies);
                    orml_list_benchmark!(list, extra, orml_tokens, crate::benchmarks::tokens);
                    list_benchmark!(list, extra, pallet_balances, Balances);
                    list_benchmark!(list, extra, pallet_bounties, Bounties);
                    list_benchmark!(list, extra, pallet_collective, AdvisoryCommittee);
                    list_benchmark!(list, extra, pallet_democracy, Democracy);
                    list_benchmark!(list, extra, pallet_identity, Identity);
                    list_benchmark!(list, extra, pallet_membership, AdvisoryCommitteeMembership);
                    list_benchmark!(list, extra, pallet_multisig, MultiSig);
                    list_benchmark!(list, extra, pallet_preimage, Preimage);
                    list_benchmark!(list, extra, pallet_proxy, Proxy);
                    list_benchmark!(list, extra, pallet_scheduler, Scheduler);
                    list_benchmark!(list, extra, pallet_timestamp, Timestamp);
                    list_benchmark!(list, extra, pallet_treasury, Treasury);
                    list_benchmark!(list, extra, pallet_utility, Utility);
                    list_benchmark!(list, extra, pallet_vesting, Vesting);
                    list_benchmark!(list, extra, zrml_swaps, Swaps);
                    list_benchmark!(list, extra, zrml_authorized, Authorized);
                    list_benchmark!(list, extra, zrml_court, Court);
                    #[cfg(feature = "with-global-disputes")]
                    list_benchmark!(list, extra, zrml_global_disputes, GlobalDisputes);
                    #[cfg(not(feature = "parachain"))]
                    list_benchmark!(list, extra, zrml_prediction_markets, PredictionMarkets);
                    list_benchmark!(list, extra, zrml_liquidity_mining, LiquidityMining);
                    list_benchmark!(list, extra, zrml_styx, Styx);

                    cfg_if::cfg_if! {
                        if #[cfg(feature = "parachain")] {
                            list_benchmark!(list, extra, cumulus_pallet_xcmp_queue, XcmpQueue);
                            list_benchmark!(list, extra, pallet_author_inherent, AuthorInherent);
                            list_benchmark!(list, extra, pallet_author_mapping, AuthorMapping);
                            list_benchmark!(list, extra, pallet_author_slot_filter, AuthorFilter);
                            list_benchmark!(list, extra, pallet_parachain_staking, ParachainStaking);
                            list_benchmark!(list, extra, pallet_crowdloan_rewards, Crowdloan);
                        } else {
                            list_benchmark!(list, extra, pallet_grandpa, Grandpa);
                        }
                    }

                    (list, AllPalletsWithSystem::storage_info())
                }

                fn dispatch_benchmark(
                    config: frame_benchmarking::BenchmarkConfig,
                ) -> Result<Vec<frame_benchmarking::BenchmarkBatch>, sp_runtime::RuntimeString> {
                    use frame_benchmarking::{
                        add_benchmark, baseline::{Pallet as BaselineBench, Config as BaselineConfig}, vec, BenchmarkBatch, Benchmarking, TrackedStorageKey, Vec
                    };
                    use frame_system_benchmarking::Pallet as SystemBench;
                    use orml_benchmarking::{add_benchmark as orml_add_benchmark};

                    impl frame_system_benchmarking::Config for Runtime {}
                    impl BaselineConfig for Runtime {}

                    let whitelist: Vec<TrackedStorageKey> = vec![
                        hex_literal::hex!("26aa394eea5630e07c48ae0c9558cef702a5c1b19ab7a04f536c519aca4983ac")
                            .to_vec()
                            .into(),
                        hex_literal::hex!("c2261276cc9d1f8598ea4b6a74b15c2f57c875e4cff74148e4628f264b974c80")
                            .to_vec()
                            .into(),
                        hex_literal::hex!("26aa394eea5630e07c48ae0c9558cef7ff553b5a9862a516939d82b3d3d8661a")
                            .to_vec()
                            .into(),
                        hex_literal::hex!("26aa394eea5630e07c48ae0c9558cef70a98fdbe9ce6c55837576c60c7af3850")
                            .to_vec()
                            .into(),
                        hex_literal::hex!("26aa394eea5630e07c48ae0c9558cef780d41e5e16056765bc8461851072c9d7")
                            .to_vec()
                            .into(),
                        hex_literal::hex!("26aa394eea5630e07c48ae0c9558cef7b99d880ec681799c0cf30e8886371da946c154ffd9992e395af90b5b13cc6f295c77033fce8a9045824a6690bbf99c6db269502f0a8d1d2a008542d5690a0749").to_vec().into(),
                        hex_literal::hex!("26aa394eea5630e07c48ae0c9558cef7b99d880ec681799c0cf30e8886371da95ecffd7b6c0f78751baa9d281e0bfa3a6d6f646c70792f74727372790000000000000000000000000000000000000000").to_vec().into(),
                    ];

                    let mut batches = Vec::<BenchmarkBatch>::new();
                    let params = (&config, &whitelist);

                    add_benchmark!(params, batches, frame_benchmarking, BaselineBench::<Runtime>);
                    add_benchmark!(params, batches, frame_system, SystemBench::<Runtime>);
                    orml_add_benchmark!(params, batches, orml_currencies, crate::benchmarks::currencies);
                    orml_add_benchmark!(params, batches, orml_tokens, crate::benchmarks::tokens);
                    add_benchmark!(params, batches, pallet_balances, Balances);
                    add_benchmark!(params, batches, pallet_bounties, Bounties);
                    add_benchmark!(params, batches, pallet_collective, AdvisoryCommittee);
                    add_benchmark!(params, batches, pallet_democracy, Democracy);
                    add_benchmark!(params, batches, pallet_identity, Identity);
                    add_benchmark!(params, batches, pallet_membership, AdvisoryCommitteeMembership);
                    add_benchmark!(params, batches, pallet_multisig, MultiSig);
                    add_benchmark!(params, batches, pallet_preimage, Preimage);
                    add_benchmark!(params, batches, pallet_proxy, Proxy);
                    add_benchmark!(params, batches, pallet_scheduler, Scheduler);
                    add_benchmark!(params, batches, pallet_timestamp, Timestamp);
                    add_benchmark!(params, batches, pallet_treasury, Treasury);
                    add_benchmark!(params, batches, pallet_utility, Utility);
                    add_benchmark!(params, batches, pallet_vesting, Vesting);
                    add_benchmark!(params, batches, zrml_swaps, Swaps);
                    add_benchmark!(params, batches, zrml_authorized, Authorized);
                    add_benchmark!(params, batches, zrml_court, Court);
                    #[cfg(feature = "with-global-disputes")]
                    add_benchmark!(params, batches, zrml_global_disputes, GlobalDisputes);
                    #[cfg(not(feature = "parachain"))]
                    add_benchmark!(params, batches, zrml_prediction_markets, PredictionMarkets);
                    add_benchmark!(params, batches, zrml_liquidity_mining, LiquidityMining);
                    add_benchmark!(params, batches, zrml_styx, Styx);


                    cfg_if::cfg_if! {
                        if #[cfg(feature = "parachain")] {
                            add_benchmark!(params, batches, cumulus_pallet_xcmp_queue, XcmpQueue);
                            add_benchmark!(params, batches, pallet_author_inherent, AuthorInherent);
                            add_benchmark!(params, batches, pallet_author_mapping, AuthorMapping);
                            add_benchmark!(params, batches, pallet_author_slot_filter, AuthorFilter);
                            add_benchmark!(params, batches, pallet_parachain_staking, ParachainStaking);
                            add_benchmark!(params, batches, pallet_crowdloan_rewards, Crowdloan);

                        } else {
                            add_benchmark!(params, batches, pallet_grandpa, Grandpa);
                        }
                    }

                    if batches.is_empty() {
                        return Err("Benchmark not found for this pallet.".into());
                    }
                    Ok(batches)
                }
            }

            impl frame_system_rpc_runtime_api::AccountNonceApi<Block, AccountId, Index> for Runtime {
                fn account_nonce(account: AccountId) -> Index {
                    System::account_nonce(account)
                }
            }

            impl pallet_transaction_payment_rpc_runtime_api::TransactionPaymentApi<Block, Balance> for Runtime {
                fn query_fee_details(
                    uxt: <Block as BlockT>::Extrinsic,
                    len: u32,
                ) -> pallet_transaction_payment::FeeDetails<Balance> {
                    TransactionPayment::query_fee_details(uxt, len)
                }

                fn query_info(
                    uxt: <Block as BlockT>::Extrinsic,
                    len: u32,
                ) -> pallet_transaction_payment_rpc_runtime_api::RuntimeDispatchInfo<Balance> {
                    TransactionPayment::query_info(uxt, len)
                }
            }

            impl pallet_transaction_payment_rpc_runtime_api::TransactionPaymentCallApi<Block, Balance, Call>
            for Runtime
            {
                fn query_call_info(
                    call: Call,
                    len: u32,
                ) -> pallet_transaction_payment::RuntimeDispatchInfo<Balance> {
                    TransactionPayment::query_call_info(call, len)
                }
                fn query_call_fee_details(
                    call: Call,
                    len: u32,
                ) -> pallet_transaction_payment::FeeDetails<Balance> {
                    TransactionPayment::query_call_fee_details(call, len)
                }
            }

            #[cfg(feature = "parachain")]
            impl session_keys_primitives::VrfApi<Block> for Runtime {
                fn get_last_vrf_output() -> Option<<Block as BlockT>::Hash> {
                    None
                }
                fn vrf_key_lookup(
                    nimbus_id: nimbus_primitives::NimbusId
                ) -> Option<session_keys_primitives::VrfId> {
                    use session_keys_primitives::KeysLookup;
                    AuthorMapping::lookup_keys(&nimbus_id)
                }
            }

            impl sp_api::Core<Block> for Runtime {
                fn execute_block(block: Block) {
                    Executive::execute_block(block)
                }

                fn initialize_block(header: &<Block as BlockT>::Header) {
                    Executive::initialize_block(header)
                }

                fn version() -> RuntimeVersion {
                    VERSION
                }
            }

            impl sp_api::Metadata<Block> for Runtime {
                fn metadata() -> OpaqueMetadata {
                    OpaqueMetadata::new(Runtime::metadata().into())
                }
            }

            impl sp_block_builder::BlockBuilder<Block> for Runtime {
                fn apply_extrinsic(extrinsic: <Block as BlockT>::Extrinsic) -> ApplyExtrinsicResult {
                    Executive::apply_extrinsic(extrinsic)
                }

                fn check_inherents(
                    block: Block,
                    data: sp_inherents::InherentData,
                ) -> sp_inherents::CheckInherentsResult {
                    data.check_extrinsics(&block)
                }

                fn finalize_block() -> <Block as BlockT>::Header {
                    Executive::finalize_block()
                }

                fn inherent_extrinsics(data: sp_inherents::InherentData) -> Vec<<Block as BlockT>::Extrinsic> {
                    data.create_extrinsics()
                }
            }

            #[cfg(not(feature = "parachain"))]
            impl sp_consensus_aura::AuraApi<Block, sp_consensus_aura::sr25519::AuthorityId> for Runtime {
                fn authorities() -> Vec<sp_consensus_aura::sr25519::AuthorityId> {
                    Aura::authorities().into_inner()
                }

                fn slot_duration() -> sp_consensus_aura::SlotDuration {
                    sp_consensus_aura::SlotDuration::from_millis(Aura::slot_duration())
                }
            }

            #[cfg(not(feature = "parachain"))]
            impl sp_finality_grandpa::GrandpaApi<Block> for Runtime {
                fn current_set_id() -> pallet_grandpa::fg_primitives::SetId {
                    Grandpa::current_set_id()
                }

                fn generate_key_ownership_proof(
                    _set_id: pallet_grandpa::fg_primitives::SetId,
                    _authority_id: pallet_grandpa::AuthorityId,
                ) -> Option<pallet_grandpa::fg_primitives::OpaqueKeyOwnershipProof> {
                    None
                }

                fn grandpa_authorities() -> pallet_grandpa::AuthorityList {
                    Grandpa::grandpa_authorities()
                }

                fn submit_report_equivocation_unsigned_extrinsic(
                    _equivocation_proof: pallet_grandpa::fg_primitives::EquivocationProof<
                        <Block as BlockT>::Hash,
                        sp_runtime::traits::NumberFor<Block>,
                    >,
                    _key_owner_proof: pallet_grandpa::fg_primitives::OpaqueKeyOwnershipProof,
                ) -> Option<()> {
                    None
                }
            }

            impl sp_offchain::OffchainWorkerApi<Block> for Runtime {
                fn offchain_worker(header: &<Block as BlockT>::Header) {
                    Executive::offchain_worker(header)
                }
            }

            impl sp_session::SessionKeys<Block> for Runtime {
                fn decode_session_keys(encoded: Vec<u8>) -> Option<Vec<(Vec<u8>, KeyTypeId)>> {
                    opaque::SessionKeys::decode_into_raw_public_keys(&encoded)
                }

                fn generate_session_keys(seed: Option<Vec<u8>>) -> Vec<u8> {
                    opaque::SessionKeys::generate(seed)
                }
            }

            impl sp_transaction_pool::runtime_api::TaggedTransactionQueue<Block> for Runtime {
                fn validate_transaction(
                    source: TransactionSource,
                    tx: <Block as BlockT>::Extrinsic,
                    block_hash: <Block as BlockT>::Hash,
                ) -> TransactionValidity {
                    // Filtered calls should not enter the tx pool as they'll fail if inserted.
                    // If this call is not allowed, we return early.
                    if !<Runtime as frame_system::Config>::BaseCallFilter::contains(&tx.function) {
                        return frame_support::pallet_prelude::InvalidTransaction::Call.into();
                    }

                    Executive::validate_transaction(source, tx, block_hash)
                }
            }

            impl zrml_swaps_runtime_api::SwapsApi<Block, PoolId, AccountId, Balance, MarketId>
            for Runtime
            {
                fn get_spot_price(
                    pool_id: &PoolId,
                    asset_in: &Asset<MarketId>,
                    asset_out: &Asset<MarketId>,
                    with_fees: bool,
                ) -> SerdeWrapper<Balance> {
                    SerdeWrapper(Swaps::get_spot_price(pool_id, asset_in, asset_out, with_fees).ok().unwrap_or(0))
                }

                fn pool_account_id(pool_id: &PoolId) -> AccountId {
                    Swaps::pool_account_id(pool_id)
                }

                fn pool_shares_id(pool_id: PoolId) -> Asset<SerdeWrapper<MarketId>> {
                    Asset::PoolShare(SerdeWrapper(pool_id))
                }
            }

            #[cfg(feature = "try-runtime")]
            impl frame_try_runtime::TryRuntime<Block> for Runtime {
                fn on_runtime_upgrade() -> (frame_support::weights::Weight, frame_support::weights::Weight) {
                    log::info!("try-runtime::on_runtime_upgrade.");
                    let weight = Executive::try_runtime_upgrade().unwrap();
                    (weight, RuntimeBlockWeights::get().max_block)
                }

                fn execute_block(block: Block, state_root_check: bool, try_state: frame_try_runtime::TryStateSelect) -> frame_support::weights::Weight {
                    log::info!(
                        "try-runtime: executing block #{} {:?} / root checks: {:?} / try-state-select: {:?}",
                        block.header.number,
                        block.header.hash(),
                        state_root_check,
                        try_state,
                    );
                    // NOTE: intentional unwrap: we don't want to propagate the error backwards, and want to
                    // have a backtrace here.
                    Executive::try_execute_block(block, state_root_check, try_state).expect("execute-block failed")
                }
            }

            $($additional_apis)*
        }

        // Check the timestamp and parachain inherents
        #[cfg(feature = "parachain")]
        struct CheckInherents;

        #[cfg(feature = "parachain")]
        impl cumulus_pallet_parachain_system::CheckInherents<Block> for CheckInherents {
            fn check_inherents(
                block: &Block,
                relay_state_proof: &cumulus_pallet_parachain_system::RelayChainStateProof,
            ) -> sp_inherents::CheckInherentsResult {
                let relay_chain_slot = relay_state_proof
                    .read_slot()
                    .expect("Could not read the relay chain slot from the proof");

                let inherent_data =
                    cumulus_primitives_timestamp::InherentDataProvider::from_relay_chain_slot_and_duration(
                        relay_chain_slot,
                        core::time::Duration::from_secs(6),
                    )
                    .create_inherent_data()
                    .expect("Could not create the timestamp inherent data");

                inherent_data.check_extrinsics(block)
            }
        }

        // Nimbus's Executive wrapper allows relay validators to verify the seal digest
        #[cfg(feature = "parachain")]
        cumulus_pallet_parachain_system::register_validate_block! {
            Runtime = Runtime,
            BlockExecutor = pallet_author_inherent::BlockExecutor::<Runtime, Executive>,
            CheckInherents = CheckInherents,
        }
    }
}

#[macro_export]
macro_rules! create_common_benchmark_logic {
    {} => {
        #[cfg(feature = "runtime-benchmarks")]
        pub(crate) mod benchmarks {
            pub(crate) mod currencies {
                use super::utils::{lookup_of_account, set_balance};
                use crate::{
                    AccountId, Amount, AssetManager, Balance, CurrencyId, ExistentialDeposit,
                    GetNativeCurrencyId, Runtime
                };
                use zeitgeist_primitives::{
                    constants::BASE,
                    types::Asset,
                };

                use frame_benchmarking::{account, whitelisted_caller};
                use frame_system::RawOrigin;
                use sp_runtime::traits::UniqueSaturatedInto;

                use orml_benchmarking::runtime_benchmarks;
                use orml_traits::MultiCurrency;

                const SEED: u32 = 0;

                const NATIVE: CurrencyId = GetNativeCurrencyId::get();
                const ASSET: CurrencyId = Asset::CategoricalOutcome(0, 0);

                runtime_benchmarks! {
                    { Runtime, orml_currencies }

                    // `transfer` non-native currency
                    transfer_non_native_currency {
                        let amount: Balance = 1_000 * BASE;
                        let from: AccountId = whitelisted_caller();
                        set_balance(ASSET, &from, amount);

                        let to: AccountId = account("to", 0, SEED);
                        let to_lookup = lookup_of_account(to.clone());
                    }: transfer(RawOrigin::Signed(from), to_lookup, ASSET, amount)
                    verify {
                        assert_eq!(<AssetManager as MultiCurrency<_>>::total_balance(ASSET, &to), amount);
                    }

                    // `transfer` native currency and in worst case
                    #[extra]
                    transfer_native_currency_worst_case {
                        let existential_deposit = ExistentialDeposit::get();
                        let amount: Balance = existential_deposit.saturating_mul(1000);
                        let from: AccountId = whitelisted_caller();
                        set_balance(NATIVE, &from, amount);

                        let to: AccountId = account("to", 0, SEED);
                        let to_lookup = lookup_of_account(to.clone());
                    }: transfer(RawOrigin::Signed(from), to_lookup, NATIVE, amount)
                    verify {
                        assert_eq!(<AssetManager as MultiCurrency<_>>::total_balance(NATIVE, &to), amount);
                    }

                    // `transfer_native_currency` in worst case
                    // * will create the `to` account.
                    // * will kill the `from` account.
                    transfer_native_currency {
                        let existential_deposit = ExistentialDeposit::get();
                        let amount: Balance = existential_deposit.saturating_mul(1000);
                        let from: AccountId = whitelisted_caller();
                        set_balance(NATIVE, &from, amount);

                        let to: AccountId = account("to", 0, SEED);
                        let to_lookup = lookup_of_account(to.clone());
                    }: _(RawOrigin::Signed(from), to_lookup, amount)
                    verify {
                        assert_eq!(<AssetManager as MultiCurrency<_>>::total_balance(NATIVE, &to), amount);
                    }

                    // `update_balance` for non-native currency
                    update_balance_non_native_currency {
                        let balance: Balance = 2 * BASE;
                        let amount: Amount = balance.unique_saturated_into();
                        let who: AccountId = account("who", 0, SEED);
                        let who_lookup = lookup_of_account(who.clone());
                    }: update_balance(RawOrigin::Root, who_lookup, ASSET, amount)
                    verify {
                        assert_eq!(<AssetManager as MultiCurrency<_>>::total_balance(ASSET, &who), balance);
                    }

                    // `update_balance` for native currency
                    // * will create the `who` account.
                    update_balance_native_currency_creating {
                        let existential_deposit = ExistentialDeposit::get();
                        let balance: Balance = existential_deposit.saturating_mul(1000);
                        let amount: Amount = balance.unique_saturated_into();
                        let who: AccountId = account("who", 0, SEED);
                        let who_lookup = lookup_of_account(who.clone());
                    }: update_balance(RawOrigin::Root, who_lookup, NATIVE, amount)
                    verify {
                        assert_eq!(<AssetManager as MultiCurrency<_>>::total_balance(NATIVE, &who), balance);
                    }

                    // `update_balance` for native currency
                    // * will kill the `who` account.
                    update_balance_native_currency_killing {
                        let existential_deposit = ExistentialDeposit::get();
                        let balance: Balance = existential_deposit.saturating_mul(1000);
                        let amount: Amount = balance.unique_saturated_into();
                        let who: AccountId = account("who", 0, SEED);
                        let who_lookup = lookup_of_account(who.clone());
                        set_balance(NATIVE, &who, balance);
                    }: update_balance(RawOrigin::Root, who_lookup, NATIVE, -amount)
                    verify {
                        assert_eq!(<AssetManager as MultiCurrency<_>>::free_balance(NATIVE, &who), 0);
                    }
                }

                #[cfg(test)]
                mod tests {
                    use super::*;
                    use crate::benchmarks::utils::tests::new_test_ext;
                    use orml_benchmarking::impl_benchmark_test_suite;

                    impl_benchmark_test_suite!(new_test_ext(),);
                }
            }

            pub(crate) mod tokens {
                use super::utils::{lookup_of_account, set_balance as update_balance};
                use crate::{AccountId, Balance, CurrencyId, Tokens, Runtime};
                use frame_benchmarking::{account, whitelisted_caller};
                use frame_system::RawOrigin;
                use orml_benchmarking::runtime_benchmarks;
                use orml_traits::MultiCurrency;
                use zeitgeist_primitives::{constants::BASE, types::Asset};

                const SEED: u32 = 0;
                const ASSET: CurrencyId = Asset::CategoricalOutcome(0, 0);

                runtime_benchmarks! {
                    { Runtime, orml_tokens }

                    transfer {
                        let amount: Balance = BASE;

                        let from: AccountId = whitelisted_caller();
                        update_balance(ASSET, &from, amount);

                        let to: AccountId = account("to", 0, SEED);
                        let to_lookup = lookup_of_account(to.clone());
                    }: _(RawOrigin::Signed(from), to_lookup, ASSET, amount)
                    verify {
                        assert_eq!(<Tokens as MultiCurrency<_>>::total_balance(ASSET, &to), amount);
                    }

                    transfer_all {
                        let amount: Balance = BASE;

                        let from: AccountId = whitelisted_caller();
                        update_balance(ASSET, &from, amount);

                        let to: AccountId = account("to", 0, SEED);
                        let to_lookup = lookup_of_account(to);
                    }: _(RawOrigin::Signed(from.clone()), to_lookup, ASSET, false)
                    verify {
                        assert_eq!(<Tokens as MultiCurrency<_>>::total_balance(ASSET, &from), 0);
                    }

                    transfer_keep_alive {
                        let from: AccountId = whitelisted_caller();
                        update_balance(ASSET, &from, 2 * BASE);

                        let to: AccountId = account("to", 0, SEED);
                        let to_lookup = lookup_of_account(to.clone());
                    }: _(RawOrigin::Signed(from), to_lookup, ASSET, BASE)
                    verify {
                        assert_eq!(<Tokens as MultiCurrency<_>>::total_balance(ASSET, &to), BASE);
                    }

                    force_transfer {
                        let from: AccountId = account("from", 0, SEED);
                        let from_lookup = lookup_of_account(from.clone());
                        update_balance(ASSET, &from, 2 * BASE);

                        let to: AccountId = account("to", 0, SEED);
                        let to_lookup = lookup_of_account(to.clone());
                    }: _(RawOrigin::Root, from_lookup, to_lookup, ASSET, BASE)
                    verify {
                        assert_eq!(<Tokens as MultiCurrency<_>>::total_balance(ASSET, &to), BASE);
                    }

                    set_balance {
                        let who: AccountId = account("who", 0, SEED);
                        let who_lookup = lookup_of_account(who.clone());

                    }: _(RawOrigin::Root, who_lookup, ASSET, BASE, BASE)
                    verify {
                        assert_eq!(<Tokens as MultiCurrency<_>>::total_balance(ASSET, &who), 2 * BASE);
                    }
                }

                #[cfg(test)]
                mod tests {
                    use super::*;
                    use crate::benchmarks::utils::tests::new_test_ext;
                    use orml_benchmarking::impl_benchmark_test_suite;

                    impl_benchmark_test_suite!(new_test_ext(),);
                }
            }

            pub(crate) mod utils {
                use crate::{AccountId, AssetManager, Balance, CurrencyId, Runtime,
                };
                use frame_support::assert_ok;
                use orml_traits::MultiCurrencyExtended;
                use sp_runtime::traits::{SaturatedConversion, StaticLookup};

                pub fn lookup_of_account(
                    who: AccountId,
                ) -> <<Runtime as frame_system::Config>::Lookup as StaticLookup>::Source {
                    <Runtime as frame_system::Config>::Lookup::unlookup(who)
                }

                pub fn set_balance(currency_id: CurrencyId, who: &AccountId, balance: Balance) {
                    assert_ok!(<AssetManager as MultiCurrencyExtended<_>>::update_balance(
                        currency_id,
                        who,
                        balance.saturated_into()
                    ));
                }

                #[cfg(test)]
                pub mod tests {
                    pub fn new_test_ext() -> sp_io::TestExternalities {
                        frame_system::GenesisConfig::default().build_storage::<crate::Runtime>().unwrap().into()
                    }
                }
            }
        }
    }
}

#[macro_export]
macro_rules! create_common_tests {
    {} => {
        #[cfg(test)]
        mod common_tests {
            mod fee_multiplier {
                use crate::parameters::{MinimumMultiplier, SlowAdjustingFeeUpdate, TargetBlockFullness};
                use frame_support::{
                    parameter_types,
                    weights::{DispatchClass, Weight},
                };
                use sp_core::H256;
                use sp_runtime::{
                    testing::Header,
                    traits::{BlakeTwo256, Convert, IdentityLookup},
                    Perbill,
                };

                type UncheckedExtrinsic = frame_system::mocking::MockUncheckedExtrinsic<Runtime>;
                type Block = frame_system::mocking::MockBlock<Runtime>;

                frame_support::construct_runtime!(
                    pub enum Runtime where
                        Block = Block,
                        NodeBlock = Block,
                        UncheckedExtrinsic = UncheckedExtrinsic,
                    {
                        System: frame_system::{Pallet, Call, Config, Storage, Event<T>}
                    }
                );

                parameter_types! {
                    pub const BlockHashCount: u64 = 250;
                    pub const AvailableBlockRatio: Perbill = Perbill::one();
                    pub BlockLength: frame_system::limits::BlockLength =
                        frame_system::limits::BlockLength::max(2 * 1024);
                    pub BlockWeights: frame_system::limits::BlockWeights =
                        frame_system::limits::BlockWeights::simple_max(Weight::from_ref_time(1024));
                }

                impl frame_system::Config for Runtime {
                    type BaseCallFilter = frame_support::traits::Everything;
                    type BlockWeights = BlockWeights;
                    type BlockLength = ();
                    type DbWeight = ();
                    type Origin = Origin;
                    type Index = u64;
                    type BlockNumber = u64;
                    type Call = Call;
                    type Hash = H256;
                    type Hashing = BlakeTwo256;
                    type AccountId = u64;
                    type Lookup = IdentityLookup<Self::AccountId>;
                    type Header = Header;
                    type Event = Event;
                    type BlockHashCount = BlockHashCount;
                    type Version = ();
                    type PalletInfo = PalletInfo;
                    type AccountData = ();
                    type OnNewAccount = ();
                    type OnKilledAccount = ();
                    type SystemWeightInfo = ();
                    type SS58Prefix = ();
                    type OnSetCode = ();
                    type MaxConsumers = frame_support::traits::ConstU32<16>;
                }

                fn run_with_system_weight<F>(w: Weight, mut assertions: F)
                where
                    F: FnMut(),
                {
                    let mut t: sp_io::TestExternalities =
                        frame_system::GenesisConfig::default().build_storage::<Runtime>().unwrap().into();
                    t.execute_with(|| {
                        System::set_block_consumed_resources(w, 0);
                        assertions()
                    });
                }

                #[test]
                fn multiplier_can_grow_from_zero() {
                    let minimum_multiplier = MinimumMultiplier::get();
                    let target = TargetBlockFullness::get()
                        * BlockWeights::get().get(DispatchClass::Normal).max_total.unwrap();
                    // if the min is too small, then this will not change, and we are doomed forever.
                    // the weight is 1/100th bigger than target.
                    run_with_system_weight(target * 101 / 100, || {
                        let next = SlowAdjustingFeeUpdate::<Runtime>::convert(minimum_multiplier);
                        assert!(next > minimum_multiplier, "{:?} !>= {:?}", next, minimum_multiplier);
                    })
                }
            }

            mod deal_with_fees {
                use crate::*;

                #[test]
                fn treasury_receives_correct_amount_of_fees_and_tips() {
                    let mut t: sp_io::TestExternalities =
                        frame_system::GenesisConfig::default().build_storage::<Runtime>().unwrap().into();
                    t.execute_with(|| {
                        let fee_balance = 3 * ExistentialDeposit::get();
                        let fee_imbalance = Balances::issue(fee_balance);
                        let tip_balance = 7 * ExistentialDeposit::get();
                        let tip_imbalance = Balances::issue(tip_balance);
                        assert_eq!(Balances::free_balance(Treasury::account_id()), 0);
                        DealWithFees::on_unbalanceds(vec![fee_imbalance, tip_imbalance].into_iter());
                        assert_eq!(
                            Balances::free_balance(Treasury::account_id()),
                            fee_balance + tip_balance,
                        );
                    });
                }
            }
        }

    }
}<|MERGE_RESOLUTION|>--- conflicted
+++ resolved
@@ -59,12 +59,8 @@
             Runtime,
             AllPalletsWithSystem,
             (
-<<<<<<< HEAD
                 pallet_parachain_staking::migrations::MigrateAtStakeAutoCompound<Runtime>,
-                zrml_prediction_markets::migrations::RecordBonds<Runtime>,
-=======
                 zrml_prediction_markets::migrations::UpdateMarketsForBaseAssetAndRecordBonds<Runtime>,
->>>>>>> b77b5acd
                 zrml_prediction_markets::migrations::AddFieldToAuthorityReport<Runtime>,
             ),
         >;
