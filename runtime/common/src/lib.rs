// Copyright 2021-2022 Zeitgeist PM LLC.
// Copyright 2019-2020 Parity Technologies (UK) Ltd.
//
// This file is part of Zeitgeist.
//
// Zeitgeist is free software: you can redistribute it and/or modify it
// under the terms of the GNU General Public License as published by the
// Free Software Foundation, either version 3 of the License, or (at
// your option) any later version.
//
// Zeitgeist is distributed in the hope that it will be useful, but
// WITHOUT ANY WARRANTY; without even the implied warranty of
// MERCHANTABILITY or FITNESS FOR A PARTICULAR PURPOSE. See the GNU
// General Public License for more details.
//
// You should have received a copy of the GNU General Public License
// along with Zeitgeist. If not, see <https://www.gnu.org/licenses/>.
//
// This file incorporates work covered by the following copyright and
// permission notice:
//
//     Copyright (C) 2020-2022 Acala Foundation.
//     SPDX-License-Identifier: GPL-3.0-or-later WITH Classpath-exception-2.0
//
//     This program is free software: you can redistribute it and/or modify
//     it under the terms of the GNU General Public License as published by
//     the Free Software Foundation, either version 3 of the License, or
//     (at your option) any later version.
//
//     This program is distributed in the hope that it will be useful,
//     but WITHOUT ANY WARRANTY; without even the implied warranty of
//     MERCHANTABILITY or FITNESS FOR A PARTICULAR PURPOSE. See the
//     GNU General Public License for more details.
//
//     You should have received a copy of the GNU General Public License
//     along with this program. If not, see <https://www.gnu.org/licenses/>.

#![cfg_attr(not(feature = "std"), no_std)]
#![recursion_limit = "512"]
#![allow(clippy::crate_in_macro_def)]

pub mod weights;

#[macro_export]
macro_rules! decl_common_types {
    {} => {
        use sp_runtime::generic;
        use frame_support::traits::{Currency, Imbalance, OnUnbalanced, NeverEnsureOrigin};

        pub type Block = generic::Block<Header, UncheckedExtrinsic>;

        type Address = sp_runtime::MultiAddress<AccountId, ()>;

        #[cfg(feature = "parachain")]
        pub type Executive = frame_executive::Executive<
            Runtime,
            Block,
            frame_system::ChainContext<Runtime>,
            Runtime,
            AllPalletsWithSystem,
<<<<<<< HEAD
            (
                zrml_prediction_markets::migrations::AddFieldToAuthorityReport<Runtime>,
            ),
=======
            zrml_prediction_markets::migrations::RecordBonds<Runtime>,
>>>>>>> db1f928f
        >;

        #[cfg(not(feature = "parachain"))]
        pub type Executive = frame_executive::Executive<
            Runtime,
            Block,
            frame_system::ChainContext<Runtime>,
            Runtime,
            AllPalletsWithSystem,
<<<<<<< HEAD
            (
                zrml_prediction_markets::migrations::AddFieldToAuthorityReport<Runtime>,
            ),
=======
            zrml_prediction_markets::migrations::RecordBonds<Runtime>,
>>>>>>> db1f928f
        >;

        pub type Header = generic::Header<BlockNumber, BlakeTwo256>;
        pub(crate) type NodeBlock = generic::Block<Header, sp_runtime::OpaqueExtrinsic>;
        type RikiddoSigmoidFeeMarketVolumeEma = zrml_rikiddo::Instance1;
        pub type SignedExtra = (
            CheckNonZeroSender<Runtime>,
            CheckSpecVersion<Runtime>,
            CheckTxVersion<Runtime>,
            CheckGenesis<Runtime>,
            CheckEra<Runtime>,
            CheckNonce<Runtime>,
            CheckWeight<Runtime>,
            ChargeTransactionPayment<Runtime>,
        );
        pub type SignedPayload = generic::SignedPayload<Call, SignedExtra>;
        pub type UncheckedExtrinsic = generic::UncheckedExtrinsic<Address, Call, Signature, SignedExtra>;

        // Governance
        type AdvisoryCommitteeInstance = pallet_collective::Instance1;
        type AdvisoryCommitteeMembershipInstance = pallet_membership::Instance1;
        type CouncilInstance = pallet_collective::Instance2;
        type CouncilMembershipInstance = pallet_membership::Instance2;
        type TechnicalCommitteeInstance = pallet_collective::Instance3;
        type TechnicalCommitteeMembershipInstance = pallet_membership::Instance3;

        // Council vote proportions
        // At least 50%
        type EnsureRootOrHalfCouncil =
            EitherOfDiverse<EnsureRoot<AccountId>, EnsureProportionAtLeast<AccountId, CouncilInstance, 1, 2>>;

        // At least 66%
        type EnsureRootOrTwoThirdsCouncil =
            EitherOfDiverse<EnsureRoot<AccountId>, EnsureProportionAtLeast<AccountId, CouncilInstance, 2, 3>>;

        // At least 75%
        type EnsureRootOrThreeFourthsCouncil =
            EitherOfDiverse<EnsureRoot<AccountId>, EnsureProportionAtLeast<AccountId, CouncilInstance, 3, 4>>;

        // At least 100%
        type EnsureRootOrAllCouncil =
            EitherOfDiverse<EnsureRoot<AccountId>, EnsureProportionAtLeast<AccountId, CouncilInstance, 1, 1>>;

        // Technical committee vote proportions
        // At least 50%
        #[cfg(feature = "parachain")]
        type EnsureRootOrHalfTechnicalCommittee = EitherOfDiverse<
            EnsureRoot<AccountId>,
            EnsureProportionAtLeast<AccountId, TechnicalCommitteeInstance, 1, 2>,
        >;

        // At least 66%
        type EnsureRootOrTwoThirdsTechnicalCommittee = EitherOfDiverse<
            EnsureRoot<AccountId>,
            EnsureProportionAtLeast<AccountId, TechnicalCommitteeInstance, 2, 3>,
        >;

        // At least 100%
        type EnsureRootOrAllTechnicalCommittee = EitherOfDiverse<
            EnsureRoot<AccountId>,
            EnsureProportionAtLeast<AccountId, TechnicalCommitteeInstance, 1, 1>,
        >;

        // Advisory committee vote proportions
        // At least 50%
        type EnsureRootOrHalfAdvisoryCommittee = EitherOfDiverse<
            EnsureRoot<AccountId>,
            EnsureProportionAtLeast<AccountId, AdvisoryCommitteeInstance, 1, 2>,
        >;

        // Technical committee vote proportions
        // At least 66%
        type EnsureRootOrTwoThirdsAdvisoryCommittee = EitherOfDiverse<
            EnsureRoot<AccountId>,
            EnsureProportionAtLeast<AccountId, AdvisoryCommitteeInstance, 2, 3>,
        >;

        // At least 100%
        type EnsureRootOrAllAdvisoryCommittee = EitherOfDiverse<
            EnsureRoot<AccountId>,
            EnsureProportionAtLeast<AccountId, AdvisoryCommitteeInstance, 1, 1>,
        >;

        #[cfg(feature = "std")]
        pub fn native_version() -> NativeVersion {
            NativeVersion { runtime_version: VERSION, can_author_with: Default::default() }
        }

        // Accounts protected from being deleted due to a too low amount of funds.
        pub struct DustRemovalWhitelist;

        impl Contains<AccountId> for DustRemovalWhitelist
        where
            frame_support::PalletId: AccountIdConversion<AccountId>,
        {
            fn contains(ai: &AccountId) -> bool {
                let mut pallets = vec![
                    AuthorizedPalletId::get(),
                    CourtPalletId::get(),
                    LiquidityMiningPalletId::get(),
                    PmPalletId::get(),
                    SimpleDisputesPalletId::get(),
                    SwapsPalletId::get(),
                    TreasuryPalletId::get(),
                ];

                #[cfg(feature = "with-global-disputes")]
                pallets.push(GlobalDisputesPalletId::get());

                if let Some(pallet_id) = frame_support::PalletId::try_from_sub_account::<u128>(ai) {
                    return pallets.contains(&pallet_id.0);
                }

                for pallet_id in pallets {
                    let pallet_acc: AccountId = pallet_id.into_account_truncating();

                    if pallet_acc == *ai {
                        return true;
                    }
                }

                false
            }
        }

        pub struct DealWithFees;

        type NegativeImbalance = <Balances as Currency<AccountId>>::NegativeImbalance;
        impl OnUnbalanced<NegativeImbalance> for DealWithFees
        {
            fn on_unbalanceds<B>(mut fees_then_tips: impl Iterator<Item = NegativeImbalance>) {
                if let Some(mut fees) = fees_then_tips.next() {
                    if let Some(tips) = fees_then_tips.next() {
                        tips.merge_into(&mut fees);
                    }
                    let mut split = fees.ration(
                        FEES_AND_TIPS_TREASURY_PERCENTAGE,
                        FEES_AND_TIPS_BURN_PERCENTAGE,
                    );
                    Treasury::on_unbalanced(split.0);
                }
            }
        }

        pub mod opaque {
            //! Opaque types. These are used by the CLI to instantiate machinery that don't need to know
            //! the specifics of the runtime. They can then be made to be agnostic over specific formats
            //! of data like extrinsics, allowing for them to continue syncing the network through upgrades
            //! to even the core data structures.

            use super::Header;
            use alloc::vec::Vec;
            use sp_runtime::{generic, impl_opaque_keys};

            pub type Block = generic::Block<Header, sp_runtime::OpaqueExtrinsic>;

            #[cfg(feature = "parachain")]
            impl_opaque_keys! {
                pub struct SessionKeys {
                    pub nimbus: crate::AuthorInherent,
                    pub vrf: session_keys_primitives::VrfSessionKey,
                }
            }

            #[cfg(not(feature = "parachain"))]
            impl_opaque_keys! {
                pub struct SessionKeys {
                    pub aura: crate::Aura,
                    pub grandpa: crate::Grandpa,
                }
            }
        }
    }
}

// Construct runtime
#[macro_export]
macro_rules! create_runtime {
    ($($additional_pallets:tt)*) => {
        use alloc::{boxed::Box, vec::Vec};
        // Pallets are enumerated based on the dependency graph.
        //
        // For example, `PredictionMarkets` is pĺaced after `SimpleDisputes` because
        // `PredictionMarkets` depends on `SimpleDisputes`.

        construct_runtime!(
            pub enum Runtime where
                Block = crate::Block,
                NodeBlock = crate::NodeBlock,
                UncheckedExtrinsic = crate::UncheckedExtrinsic,
            {
                // System
                System: frame_system::{Call, Config, Event<T>, Pallet, Storage} = 0,
                Timestamp: pallet_timestamp::{Call, Pallet, Storage, Inherent} = 1,
                RandomnessCollectiveFlip: pallet_randomness_collective_flip::{Pallet, Storage} = 2,
                Scheduler: pallet_scheduler::{Pallet, Call, Storage, Event<T>} = 3,
                Preimage: pallet_preimage::{Pallet, Call, Storage, Event<T>} = 4,

                // Money
                Balances: pallet_balances::{Call, Config<T>, Event<T>, Pallet, Storage} = 10,
                TransactionPayment: pallet_transaction_payment::{Config, Event<T>, Pallet, Storage} = 11,
                Treasury: pallet_treasury::{Call, Config, Event<T>, Pallet, Storage} = 12,
                Vesting: pallet_vesting::{Call, Config<T>, Event<T>, Pallet, Storage} = 13,
                MultiSig: pallet_multisig::{Call, Event<T>, Pallet, Storage} = 14,
                Bounties: pallet_bounties::{Call, Event<T>, Pallet, Storage} =  15,

                // Governance
                Democracy: pallet_democracy::{Pallet, Call, Storage, Config<T>, Event<T>} = 20,
                AdvisoryCommittee: pallet_collective::<Instance1>::{Call, Config<T>, Event<T>, Origin<T>, Pallet, Storage} = 21,
                AdvisoryCommitteeMembership: pallet_membership::<Instance1>::{Call, Config<T>, Event<T>, Pallet, Storage} = 22,
                Council: pallet_collective::<Instance2>::{Call, Config<T>, Event<T>, Origin<T>, Pallet, Storage} = 23,
                CouncilMembership: pallet_membership::<Instance2>::{Call, Config<T>, Event<T>, Pallet, Storage} = 24,
                TechnicalCommittee: pallet_collective::<Instance3>::{Call, Config<T>, Event<T>, Origin<T>, Pallet, Storage} = 25,
                TechnicalCommitteeMembership: pallet_membership::<Instance3>::{Call, Config<T>, Event<T>, Pallet, Storage} = 26,

                // Other Parity pallets
                Identity: pallet_identity::{Call, Event<T>, Pallet, Storage} = 30,
                Utility: pallet_utility::{Call, Event, Pallet, Storage} = 31,
                Proxy: pallet_proxy::{Call, Event<T>, Pallet, Storage} = 32,

                // Third-party
                AssetManager: orml_currencies::{Call, Pallet, Storage} = 40,
                Tokens: orml_tokens::{Config<T>, Event<T>, Pallet, Storage} = 41,

                // Zeitgeist
                MarketCommons: zrml_market_commons::{Pallet, Storage} = 50,
                Authorized: zrml_authorized::{Call, Event<T>, Pallet, Storage} = 51,
                Court: zrml_court::{Call, Event<T>, Pallet, Storage} = 52,
                LiquidityMining: zrml_liquidity_mining::{Call, Config<T>, Event<T>, Pallet, Storage} = 53,
                RikiddoSigmoidFeeMarketEma: zrml_rikiddo::<Instance1>::{Pallet, Storage} = 54,
                SimpleDisputes: zrml_simple_disputes::{Event<T>, Pallet, Storage} = 55,
                Swaps: zrml_swaps::{Call, Event<T>, Pallet, Storage} = 56,
                PredictionMarkets: zrml_prediction_markets::{Call, Event<T>, Pallet, Storage} = 57,
                Styx: zrml_styx::{Call, Event<T>, Pallet, Storage} = 58,

                $($additional_pallets)*
            }
        );
    }
}

#[macro_export]
macro_rules! create_runtime_with_additional_pallets {
    ($($additional_pallets:tt)*) => {
        #[cfg(feature = "parachain")]
        create_runtime!(
            // System
            ParachainSystem: cumulus_pallet_parachain_system::{Call, Config, Event<T>, Inherent, Pallet, Storage, ValidateUnsigned} = 100,
            ParachainInfo: parachain_info::{Config, Pallet, Storage} = 101,

            // Consensus
            ParachainStaking: pallet_parachain_staking::{Call, Config<T>, Event<T>, Pallet, Storage} = 110,
            AuthorInherent: pallet_author_inherent::{Call, Inherent, Pallet, Storage} = 111,
            AuthorFilter: pallet_author_slot_filter::{Call, Config, Event, Pallet, Storage} = 112,
            AuthorMapping: pallet_author_mapping::{Call, Config<T>, Event<T>, Pallet, Storage} = 113,

            // XCM
            CumulusXcm: cumulus_pallet_xcm::{Event<T>, Origin, Pallet} = 120,
            DmpQueue: cumulus_pallet_dmp_queue::{Call, Event<T>, Pallet, Storage} = 121,
            PolkadotXcm: pallet_xcm::{Call, Config, Event<T>, Origin, Pallet, Storage} = 122,
            XcmpQueue: cumulus_pallet_xcmp_queue::{Call, Event<T>, Pallet, Storage} = 123,
            AssetRegistry: orml_asset_registry::{Call, Config<T>, Event<T>, Pallet, Storage} = 124,
            UnknownTokens: orml_unknown_tokens::{Pallet, Storage, Event} = 125,
            XTokens: orml_xtokens::{Pallet, Storage, Call, Event<T>} = 126,

            // Third-party
            Crowdloan: pallet_crowdloan_rewards::{Call, Config<T>, Event<T>, Pallet, Storage} = 130,

            // Others
            $($additional_pallets)*
        );

        #[cfg(not(feature = "parachain"))]
        create_runtime!(
            // Consensus
            Aura: pallet_aura::{Config<T>, Pallet, Storage} = 100,
            Grandpa: pallet_grandpa::{Call, Config, Event, Pallet, Storage} = 101,

            // Others
            $($additional_pallets)*
        );
    }
}

#[macro_export]
macro_rules! impl_config_traits {
    {} => {
        use common_runtime::weights;
        #[cfg(feature = "parachain")]
        use xcm_config::config::*;

        // Configure Pallets
        #[cfg(feature = "parachain")]
        impl cumulus_pallet_dmp_queue::Config for Runtime {
            type Event = Event;
            type ExecuteOverweightOrigin = EnsureRootOrHalfTechnicalCommittee;
            type XcmExecutor = xcm_executor::XcmExecutor<XcmConfig>;
        }

        #[cfg(feature = "parachain")]
        impl cumulus_pallet_parachain_system::Config for Runtime {
            type CheckAssociatedRelayNumber = cumulus_pallet_parachain_system::RelayNumberStrictlyIncreases;
            type DmpMessageHandler = DmpQueue;
            type Event = Event;
            type OnSystemEvent = ();
            type OutboundXcmpMessageSource = XcmpQueue;
            type ReservedDmpWeight = crate::parachain_params::ReservedDmpWeight;
            type ReservedXcmpWeight = crate::parachain_params::ReservedXcmpWeight;
            type SelfParaId = parachain_info::Pallet<Runtime>;
            type XcmpMessageHandler = XcmpQueue;
        }

        #[cfg(feature = "parachain")]
        impl cumulus_pallet_xcm::Config for Runtime {
            type Event = Event;
            type XcmExecutor = xcm_executor::XcmExecutor<XcmConfig>;
        }

        #[cfg(feature = "parachain")]
        impl cumulus_pallet_xcmp_queue::Config for Runtime {
            type ChannelInfo = ParachainSystem;
            type ControllerOrigin = EnsureRootOrTwoThirdsTechnicalCommittee;
            type ControllerOriginConverter = XcmOriginToTransactDispatchOrigin;
            type Event = Event;
            type ExecuteOverweightOrigin = EnsureRootOrHalfTechnicalCommittee;
            type VersionWrapper = ();
            type WeightInfo = weights::cumulus_pallet_xcmp_queue::WeightInfo<Runtime>;
            type XcmExecutor = xcm_executor::XcmExecutor<XcmConfig>;
        }

        impl frame_system::Config for Runtime {
            type AccountData = pallet_balances::AccountData<Balance>;
            type AccountId = AccountId;
            type BaseCallFilter = IsCallable;
            type BlockHashCount = BlockHashCount;
            type BlockLength = RuntimeBlockLength;
            type BlockNumber = BlockNumber;
            type BlockWeights = RuntimeBlockWeights;
            type Call = Call;
            type DbWeight = RocksDbWeight;
            type Event = Event;
            type Hash = Hash;
            type Hashing = BlakeTwo256;
            type Header = generic::Header<BlockNumber, BlakeTwo256>;
            type Index = Index;
            type Lookup = AccountIdLookup<AccountId, ()>;
            type MaxConsumers = ConstU32<16>;
            type OnKilledAccount = ();
            type OnNewAccount = ();
            #[cfg(feature = "parachain")]
            type OnSetCode = cumulus_pallet_parachain_system::ParachainSetCode<Self>;
            #[cfg(not(feature = "parachain"))]
            type OnSetCode = ();
            type Origin = Origin;
            type PalletInfo = PalletInfo;
            type SS58Prefix = SS58Prefix;
            type SystemWeightInfo = weights::frame_system::WeightInfo<Runtime>;
            type Version = Version;
        }

        #[cfg(not(feature = "parachain"))]
        impl pallet_aura::Config for Runtime {
            type AuthorityId = sp_consensus_aura::sr25519::AuthorityId;
            type DisabledValidators = ();
            type MaxAuthorities = MaxAuthorities;
        }

        #[cfg(feature = "parachain")]
        impl pallet_author_inherent::Config for Runtime {
            type AccountLookup = AuthorMapping;
            type CanAuthor = AuthorFilter;
            type SlotBeacon = cumulus_pallet_parachain_system::RelaychainBlockNumberProvider<Self>;
            type WeightInfo = weights::pallet_author_inherent::WeightInfo<Runtime>;
        }

        #[cfg(feature = "parachain")]
        impl pallet_author_mapping::Config for Runtime {
            type DepositAmount = CollatorDeposit;
            type DepositCurrency = Balances;
            type Event = Event;
            type Keys = session_keys_primitives::VrfId;
            type WeightInfo = weights::pallet_author_mapping::WeightInfo<Runtime>;
        }

        #[cfg(feature = "parachain")]
        impl pallet_author_slot_filter::Config for Runtime {
            type Event = Event;
            type RandomnessSource = RandomnessCollectiveFlip;
            type PotentialAuthors = ParachainStaking;
            type WeightInfo = weights::pallet_author_slot_filter::WeightInfo<Runtime>;
        }

        #[cfg(not(feature = "parachain"))]
        impl pallet_grandpa::Config for Runtime {
            type Event = Event;
            type Call = Call;
            type KeyOwnerProofSystem = ();
            type KeyOwnerProof =
                <Self::KeyOwnerProofSystem as frame_support::traits::KeyOwnerProofSystem<(
                    KeyTypeId,
                    pallet_grandpa::AuthorityId,
                )>>::Proof;
            type KeyOwnerIdentification =
                <Self::KeyOwnerProofSystem as frame_support::traits::KeyOwnerProofSystem<(
                    KeyTypeId,
                    pallet_grandpa::AuthorityId,
                )>>::IdentificationTuple;
            type HandleEquivocation = ();
            type MaxAuthorities = MaxAuthorities;
            // Currently the benchmark does yield an invalid weight implementation
            // type WeightInfo = weights::pallet_grandpa::WeightInfo<Runtime>;
            type WeightInfo = ();
        }

        #[cfg(feature = "parachain")]
        impl pallet_xcm::Config for Runtime {
            type Event = Event;
            type SendXcmOrigin = EnsureXcmOrigin<Origin, LocalOriginToLocation>;
            type XcmRouter = XcmRouter;
            type ExecuteXcmOrigin = EnsureXcmOrigin<Origin, LocalOriginToLocation>;
            type XcmExecuteFilter = Nothing;
            // ^ Disable dispatchable execute on the XCM pallet.
            // Needs to be `Everything` for local testing.
            type XcmExecutor = xcm_executor::XcmExecutor<XcmConfig>;
            type XcmTeleportFilter = Everything;
            type XcmReserveTransferFilter = Nothing;
            type Weigher = FixedWeightBounds<UnitWeightCost, Call, MaxInstructions>;
            type LocationInverter = LocationInverter<Ancestry>;
            type Origin = Origin;
            type Call = Call;

            const VERSION_DISCOVERY_QUEUE_SIZE: u32 = 100;
            // ^ Override for AdvertisedXcmVersion default
            type AdvertisedXcmVersion = pallet_xcm::CurrentXcmVersion;
        }

        #[cfg(feature = "parachain")]
        impl pallet_parachain_staking::Config for Runtime {
            type BlockAuthor = AuthorInherent;
            type CandidateBondLessDelay = CandidateBondLessDelay;
            type Currency = Balances;
            type DefaultBlocksPerRound = DefaultBlocksPerRound;
            type DefaultCollatorCommission = DefaultCollatorCommission;
            type DefaultParachainBondReservePercent = DefaultParachainBondReservePercent;
            type DelegationBondLessDelay = DelegationBondLessDelay;
            type Event = Event;
            type LeaveCandidatesDelay = LeaveCandidatesDelay;
            type LeaveDelegatorsDelay = LeaveDelegatorsDelay;
            type MaxBottomDelegationsPerCandidate = MaxBottomDelegationsPerCandidate;
            type MaxTopDelegationsPerCandidate = MaxTopDelegationsPerCandidate;
            type MaxDelegationsPerDelegator = MaxDelegationsPerDelegator;
            type MinBlocksPerRound = MinBlocksPerRound;
            type MinCandidateStk = MinCollatorStk;
            type MinCollatorStk = MinCollatorStk;
            type MinDelegation = MinDelegatorStk;
            type MinDelegatorStk = MinDelegatorStk;
            type MinSelectedCandidates = MinSelectedCandidates;
            type MonetaryGovernanceOrigin = EnsureRoot<AccountId>;
            type OnCollatorPayout = ();
            type OnNewRound = ();
            type RevokeDelegationDelay = RevokeDelegationDelay;
            type RewardPaymentDelay = RewardPaymentDelay;
            type WeightInfo = weights::pallet_parachain_staking::WeightInfo<Runtime>;
        }

        #[cfg(feature = "parachain")]
        impl orml_asset_registry::Config for Runtime {
            type AssetId = CurrencyId;
            type AssetProcessor = CustomAssetProcessor;
            type AuthorityOrigin = AsEnsureOriginWithArg<EnsureRootOrTwoThirdsCouncil>;
            type Balance = Balance;
            type CustomMetadata = CustomMetadata;
            type Event = Event;
            type WeightInfo = ();
        }

        impl orml_currencies::Config for Runtime {
            type GetNativeCurrencyId = GetNativeCurrencyId;
            type MultiCurrency = Tokens;
            type NativeCurrency = BasicCurrencyAdapter<Runtime, Balances>;
            type WeightInfo = weights::orml_currencies::WeightInfo<Runtime>;
        }

        impl orml_tokens::Config for Runtime {
            type Amount = Amount;
            type Balance = Balance;
            type CurrencyId = CurrencyId;
            type DustRemovalWhitelist = DustRemovalWhitelist;
            type Event = Event;
            type ExistentialDeposits = ExistentialDeposits;
            type MaxLocks = MaxLocks;
            type MaxReserves = MaxReserves;
            type OnDust = orml_tokens::TransferDust<Runtime, DustAccount>;
            type OnKilledTokenAccount = ();
            type OnNewTokenAccount = ();
            type ReserveIdentifier = [u8; 8];
            type WeightInfo = weights::orml_tokens::WeightInfo<Runtime>;
        }

        #[cfg(feature = "parachain")]
        impl orml_unknown_tokens::Config for Runtime {
            type Event = Event;
        }

        #[cfg(feature = "parachain")]
        impl orml_xtokens::Config for Runtime {
            type AccountIdToMultiLocation = AccountIdToMultiLocation;
            type Balance = Balance;
            type BaseXcmWeight = BaseXcmWeight;
            type CurrencyId = CurrencyId;
            type CurrencyIdConvert = AssetConvert;
            type Event = Event;
            type LocationInverter = LocationInverter<Ancestry>;
            type MaxAssetsForTransfer = MaxAssetsForTransfer;
            type MinXcmFee = ParachainMinFee;
            type MultiLocationsFilter = Everything;
            type ReserveProvider = orml_traits::location::AbsoluteReserveProvider;
            type SelfLocation = SelfLocation;
            type Weigher = FixedWeightBounds<UnitWeightCost, Call, MaxInstructions>;
            type XcmExecutor = xcm_executor::XcmExecutor<XcmConfig>;
        }

        #[cfg(feature = "parachain")]
        impl pallet_crowdloan_rewards::Config for Runtime {
            type Event = Event;
            type InitializationPayment = InitializationPayment;
            type Initialized = Initialized;
            type MaxInitContributors = MaxInitContributorsBatchSizes;
            type MinimumReward = MinimumReward;
            type RelayChainAccountId = AccountId;
            type RewardCurrency = Balances;
            type RewardAddressAssociateOrigin = EnsureSigned<Self::AccountId>;
            type RewardAddressChangeOrigin = frame_system::EnsureSigned<Self::AccountId>;
            type RewardAddressRelayVoteThreshold = RelaySignaturesThreshold;
            type SignatureNetworkIdentifier = SignatureNetworkIdentifier;
            type VestingBlockNumber = cumulus_primitives_core::relay_chain::BlockNumber;
            type VestingBlockProvider =
                cumulus_pallet_parachain_system::RelaychainBlockNumberProvider<Self>;
            type WeightInfo = pallet_crowdloan_rewards::weights::SubstrateWeight<Runtime>;
        }

        impl pallet_balances::Config for Runtime {
            type AccountStore = System;
            type Balance = Balance;
            type DustRemoval = ();
            type Event = Event;
            type ExistentialDeposit = ExistentialDeposit;
            type MaxLocks = MaxLocks;
            type MaxReserves = MaxReserves;
            type ReserveIdentifier = [u8; 8];
            type WeightInfo = pallet_balances::weights::SubstrateWeight<Runtime>; // weights::pallet_balances::WeightInfo<Runtime>;
        }

        impl pallet_collective::Config<AdvisoryCommitteeInstance> for Runtime {
            type DefaultVote = PrimeDefaultVote;
            type Event = Event;
            type MaxMembers = AdvisoryCommitteeMaxMembers;
            type MaxProposals = AdvisoryCommitteeMaxProposals;
            type MotionDuration = AdvisoryCommitteeMotionDuration;
            type Origin = Origin;
            type Proposal = Call;
            type WeightInfo = weights::pallet_collective::WeightInfo<Runtime>;
        }

        impl pallet_collective::Config<CouncilInstance> for Runtime {
            type DefaultVote = PrimeDefaultVote;
            type Event = Event;
            type MaxMembers = CouncilMaxMembers;
            type MaxProposals = CouncilMaxProposals;
            type MotionDuration = CouncilMotionDuration;
            type Origin = Origin;
            type Proposal = Call;
            type WeightInfo = weights::pallet_collective::WeightInfo<Runtime>;
        }

        impl pallet_collective::Config<TechnicalCommitteeInstance> for Runtime {
            type DefaultVote = PrimeDefaultVote;
            type Event = Event;
            type MaxMembers = TechnicalCommitteeMaxMembers;
            type MaxProposals = TechnicalCommitteeMaxProposals;
            type MotionDuration = TechnicalCommitteeMotionDuration;
            type Origin = Origin;
            type Proposal = Call;
            type WeightInfo = weights::pallet_collective::WeightInfo<Runtime>;
        }

        impl pallet_democracy::Config for Runtime {
            type Proposal = Call;
            type Event = Event;
            type Currency = Balances;
            type EnactmentPeriod = EnactmentPeriod;
            type LaunchPeriod = LaunchPeriod;
            type VotingPeriod = VotingPeriod;
            type VoteLockingPeriod = VoteLockingPeriod;
            type MinimumDeposit = MinimumDeposit;
            /// Origin that can decide what their next motion is.
            type ExternalOrigin = EnsureRootOrHalfCouncil;
            /// Origin that can have the next scheduled referendum be a straight majority-carries vote.
            type ExternalMajorityOrigin = EnsureRootOrHalfCouncil;
            /// Origina that can have the next scheduled referendum be a straight default-carries
            /// (NTB) vote.
            type ExternalDefaultOrigin = EnsureRootOrAllCouncil;
            /// Origin that can have an ExternalMajority/ExternalDefault vote
            /// be tabled immediately and with a shorter voting/enactment period.
            type FastTrackOrigin = EnsureRootOrTwoThirdsTechnicalCommittee;
            /// Origin from which the next majority-carries (or more permissive) referendum may be tabled
            /// to vote immediately and asynchronously in a similar manner to the emergency origin.
            type InstantOrigin = EnsureRootOrAllTechnicalCommittee;
            type InstantAllowed = InstantAllowed;
            type FastTrackVotingPeriod = FastTrackVotingPeriod;
            /// Origin from which any referendum may be cancelled in an emergency.
            type CancellationOrigin = EnsureRootOrThreeFourthsCouncil;
            /// Origin from which proposals may be blacklisted.
            type BlacklistOrigin = EnsureRootOrAllCouncil;
            /// Origin from which a proposal may be cancelled and its backers slashed.
            type CancelProposalOrigin = EnsureRootOrAllTechnicalCommittee;
            /// Origin for anyone able to veto proposals.
            type VetoOrigin = pallet_collective::EnsureMember<AccountId, TechnicalCommitteeInstance>;
            type CooloffPeriod = CooloffPeriod;
            type PreimageByteDeposit = PreimageByteDeposit;
            type OperationalPreimageOrigin = pallet_collective::EnsureMember<AccountId, CouncilInstance>;
            type Slash = Treasury;
            type Scheduler = Scheduler;
            type PalletsOrigin = OriginCaller;
            type MaxVotes = MaxVotes;
            type WeightInfo = weights::pallet_democracy::WeightInfo<Runtime>;
            type MaxProposals = MaxProposals;
        }

        impl pallet_identity::Config for Runtime {
            type BasicDeposit = BasicDeposit;
            type Currency = Balances;
            type Event = Event;
            type FieldDeposit = FieldDeposit;
            type ForceOrigin = EnsureRootOrTwoThirdsAdvisoryCommittee;
            type MaxAdditionalFields = MaxAdditionalFields;
            type MaxRegistrars = MaxRegistrars;
            type MaxSubAccounts = MaxSubAccounts;
            type RegistrarOrigin = EnsureRootOrHalfCouncil;
            type Slashed = Treasury;
            type SubAccountDeposit = SubAccountDeposit;
            type WeightInfo = weights::pallet_identity::WeightInfo<Runtime>;
        }

        impl pallet_membership::Config<AdvisoryCommitteeMembershipInstance> for Runtime {
            type AddOrigin = EnsureRootOrTwoThirdsCouncil;
            type Event = Event;
            type MaxMembers = AdvisoryCommitteeMaxMembers;
            type MembershipChanged = AdvisoryCommittee;
            type MembershipInitialized = AdvisoryCommittee;
            type PrimeOrigin = EnsureRootOrTwoThirdsCouncil;
            type RemoveOrigin = EnsureRootOrTwoThirdsCouncil;
            type ResetOrigin = EnsureRootOrTwoThirdsCouncil;
            type SwapOrigin = EnsureRootOrTwoThirdsCouncil;
            type WeightInfo = weights::pallet_membership::WeightInfo<Runtime>;
        }

        impl pallet_membership::Config<CouncilMembershipInstance> for Runtime {
            type AddOrigin = EnsureRootOrThreeFourthsCouncil;
            type Event = Event;
            type MaxMembers = CouncilMaxMembers;
            type MembershipChanged = Council;
            type MembershipInitialized = Council;
            type PrimeOrigin = EnsureRootOrThreeFourthsCouncil;
            type RemoveOrigin = EnsureRootOrThreeFourthsCouncil;
            type ResetOrigin = EnsureRootOrThreeFourthsCouncil;
            type SwapOrigin = EnsureRootOrThreeFourthsCouncil;
            type WeightInfo = weights::pallet_membership::WeightInfo<Runtime>;
        }

        impl pallet_membership::Config<TechnicalCommitteeMembershipInstance> for Runtime {
            type AddOrigin = EnsureRootOrTwoThirdsCouncil;
            type Event = Event;
            type MaxMembers = TechnicalCommitteeMaxMembers;
            type MembershipChanged = TechnicalCommittee;
            type MembershipInitialized = TechnicalCommittee;
            type PrimeOrigin = EnsureRootOrTwoThirdsCouncil;
            type RemoveOrigin = EnsureRootOrTwoThirdsCouncil;
            type ResetOrigin = EnsureRootOrTwoThirdsCouncil;
            type SwapOrigin = EnsureRootOrTwoThirdsCouncil;
            type WeightInfo = weights::pallet_membership::WeightInfo<Runtime>;
        }

        impl pallet_multisig::Config for Runtime {
            type Event = Event;
            type Call = Call;
            type Currency = Balances;
            type DepositBase = DepositBase;
            type DepositFactor = DepositFactor;
            type MaxSignatories = ConstU16<100>;
            type WeightInfo = weights::pallet_multisig::WeightInfo<Runtime>;
        }

        impl pallet_preimage::Config for Runtime {
            type WeightInfo = weights::pallet_preimage::WeightInfo<Runtime>;
            type Event = Event;
            type Currency = Balances;
            type ManagerOrigin = EnsureRoot<AccountId>;
            type MaxSize = PreimageMaxSize;
            type BaseDeposit = PreimageBaseDeposit;
            type ByteDeposit = PreimageByteDeposit;
        }

        impl InstanceFilter<Call> for ProxyType {
            fn filter(&self, c: &Call) -> bool {
                match self {
                    ProxyType::Any => true,
                    ProxyType::CancelProxy => {
                        matches!(c, Call::Proxy(pallet_proxy::Call::reject_announcement { .. }))
                    }
                    ProxyType::Governance => matches!(
                        c,
                        Call::Democracy(..)
                            | Call::Council(..)
                            | Call::TechnicalCommittee(..)
                            | Call::AdvisoryCommittee(..)
                            | Call::Treasury(..)
                    ),
                    #[cfg(feature = "parachain")]
                    ProxyType::Staking => matches!(c, Call::ParachainStaking(..)),
                    #[cfg(not(feature = "parachain"))]
                    ProxyType::Staking => false,
                }
            }

            fn is_superset(&self, o: &Self) -> bool {
                match (self, o) {
                    (x, y) if x == y => true,
                    (ProxyType::Any, _) => true,
                    (_, ProxyType::Any) => false,
                    _ => false,
                }
            }
        }

        impl pallet_proxy::Config for Runtime {
            type Event = Event;
            type Call = Call;
            type Currency = Balances;
            type ProxyType = ProxyType;
            type ProxyDepositBase = ProxyDepositBase;
            type ProxyDepositFactor = ProxyDepositFactor;
            type MaxProxies = ConstU32<32>;
            type WeightInfo = weights::pallet_proxy::WeightInfo<Runtime>;
            type MaxPending = ConstU32<32>;
            type CallHasher = BlakeTwo256;
            type AnnouncementDepositBase = AnnouncementDepositBase;
            type AnnouncementDepositFactor = AnnouncementDepositFactor;
        }

        impl pallet_randomness_collective_flip::Config for Runtime {}

        impl pallet_scheduler::Config for Runtime {
            type Event = Event;
            type Origin = Origin;
            type PalletsOrigin = OriginCaller;
            type Call = Call;
            type MaximumWeight = MaximumSchedulerWeight;
            type ScheduleOrigin = EnsureRoot<AccountId>;
            type MaxScheduledPerBlock = MaxScheduledPerBlock;
            type WeightInfo = weights::pallet_scheduler::WeightInfo<Runtime>;
            type OriginPrivilegeCmp = EqualPrivilegeOnly;
            type PreimageProvider = Preimage;
            type NoPreimagePostponement = NoPreimagePostponement;
        }

        impl pallet_timestamp::Config for Runtime {
            type MinimumPeriod = MinimumPeriod;
            type Moment = u64;
            #[cfg(feature = "parachain")]
            type OnTimestampSet = ();
            #[cfg(not(feature = "parachain"))]
            type OnTimestampSet = Aura;
            type WeightInfo = weights::pallet_timestamp::WeightInfo<Runtime>;
        }

        impl pallet_transaction_payment::Config for Runtime {
            type Event = Event;
            type FeeMultiplierUpdate = SlowAdjustingFeeUpdate<Runtime>;
            type LengthToFee = ConstantMultiplier<Balance, TransactionByteFee>;
            type OnChargeTransaction =
                pallet_transaction_payment::CurrencyAdapter<Balances, DealWithFees>;
            type OperationalFeeMultiplier = OperationalFeeMultiplier;
            type WeightToFee = IdentityFee<Balance>;
        }

        impl pallet_treasury::Config for Runtime {
            type ApproveOrigin = EnsureRootOrTwoThirdsCouncil;
            type Burn = Burn;
            type BurnDestination = ();
            type Currency = Balances;
            type Event = Event;
            type MaxApprovals = MaxApprovals;
            type OnSlash = ();
            type PalletId = TreasuryPalletId;
            type ProposalBond = ProposalBond;
            type ProposalBondMinimum = ProposalBondMinimum;
            type ProposalBondMaximum = ProposalBondMaximum;
            type RejectOrigin = EnsureRootOrTwoThirdsCouncil;
            type SpendFunds = Bounties;
            type SpendOrigin = NeverEnsureOrigin<Balance>;
            type SpendPeriod = SpendPeriod;
            type WeightInfo = weights::pallet_treasury::WeightInfo<Runtime>;
        }

        impl pallet_bounties::Config for Runtime {
            type BountyDepositBase = BountyDepositBase;
            type BountyDepositPayoutDelay = BountyDepositPayoutDelay;
            type BountyUpdatePeriod = BountyUpdatePeriod;
            type BountyValueMinimum = BountyValueMinimum;
            type ChildBountyManager = ();
            type CuratorDepositMax = CuratorDepositMax;
            type CuratorDepositMin = CuratorDepositMin;
            type CuratorDepositMultiplier = CuratorDepositMultiplier;
            type DataDepositPerByte = DataDepositPerByte;
            type Event = Event;
            type MaximumReasonLength = MaximumReasonLength;
            type WeightInfo = weights::pallet_bounties::WeightInfo<Runtime>;
        }

        impl pallet_utility::Config for Runtime {
            type Event = Event;
            type Call = Call;
            type PalletsOrigin = OriginCaller;
            type WeightInfo = weights::pallet_utility::WeightInfo<Runtime>;
        }

        impl pallet_vesting::Config for Runtime {
            type Event = Event;
            type Currency = Balances;
            type BlockNumberToBalance = sp_runtime::traits::ConvertInto;
            type MinVestedTransfer = MinVestedTransfer;
            type WeightInfo = pallet_vesting::weights::SubstrateWeight<Runtime>; // weights::pallet_vesting::WeightInfo<Runtime>;

            // `VestingInfo` encode length is 36bytes. 28 schedules gets encoded as 1009 bytes, which is the
            // highest number of schedules that encodes less than 2^10.
            const MAX_VESTING_SCHEDULES: u32 = 28;
        }

        #[cfg(feature = "parachain")]
        impl parachain_info::Config for Runtime {}

        impl zrml_authorized::Config for Runtime {
            type AuthorizedDisputeResolutionOrigin = EnsureRootOrHalfAdvisoryCommittee;
            type CorrectionPeriod = CorrectionPeriod;
            type DisputeResolution = zrml_prediction_markets::Pallet<Runtime>;
            type Event = Event;
            type MarketCommons = MarketCommons;
            type PalletId = AuthorizedPalletId;
            type WeightInfo = zrml_authorized::weights::WeightInfo<Runtime>;
        }

        impl zrml_court::Config for Runtime {
            type CourtCaseDuration = CourtCaseDuration;
            type DisputeResolution = zrml_prediction_markets::Pallet<Runtime>;
            type Event = Event;
            type MarketCommons = MarketCommons;
            type PalletId = CourtPalletId;
            type Random = RandomnessCollectiveFlip;
            type StakeWeight = StakeWeight;
            type TreasuryPalletId = TreasuryPalletId;
            type WeightInfo = zrml_court::weights::WeightInfo<Runtime>;
        }

        impl zrml_liquidity_mining::Config for Runtime {
            type Event = Event;
            type MarketCommons = MarketCommons;
            type MarketId = MarketId;
            type PalletId = LiquidityMiningPalletId;
            type WeightInfo = zrml_liquidity_mining::weights::WeightInfo<Runtime>;
        }

        impl zrml_market_commons::Config for Runtime {
            type Currency = Balances;
            type MarketId = MarketId;
            type PredictionMarketsPalletId = PmPalletId;
            type Timestamp = Timestamp;
        }

        // NoopLiquidityMining implements LiquidityMiningPalletApi with no-ops.
        // Has to be public because it will be exposed by Runtime.
        pub struct NoopLiquidityMining;

        impl zrml_liquidity_mining::LiquidityMiningPalletApi for NoopLiquidityMining {
            type AccountId = AccountId;
            type Balance = Balance;
            type BlockNumber = BlockNumber;
            type MarketId = MarketId;

            fn add_shares(_: Self::AccountId, _: Self::MarketId, _: Self::Balance) {}

            fn distribute_market_incentives(
                _: &Self::MarketId,
            ) -> frame_support::pallet_prelude::DispatchResult {
                Ok(())
            }

            fn remove_shares(_: &Self::AccountId, _: &Self::MarketId, _: Self::Balance) {}
        }

        impl zrml_prediction_markets::Config for Runtime {
            type AdvisoryBond = AdvisoryBond;
            type AdvisoryBondSlashPercentage = AdvisoryBondSlashPercentage;
            type ApproveOrigin = EitherOfDiverse<
                EnsureRoot<AccountId>,
                pallet_collective::EnsureMember<AccountId, AdvisoryCommitteeInstance>
            >;
            type Authorized = Authorized;
            type Court = Court;
            type CloseOrigin = EnsureRootOrTwoThirdsAdvisoryCommittee;
            type DestroyOrigin = EnsureRootOrAllAdvisoryCommittee;
            type DisputeBond = DisputeBond;
            type DisputeFactor = DisputeFactor;
            type Event = Event;
            #[cfg(feature = "with-global-disputes")]
            type GlobalDisputes = GlobalDisputes;
            #[cfg(feature = "with-global-disputes")]
            type GlobalDisputePeriod = GlobalDisputePeriod;
            // LiquidityMining is currently unstable.
            // NoopLiquidityMining will be applied only to mainnet once runtimes are separated.
            type LiquidityMining = NoopLiquidityMining;
            // type LiquidityMining = LiquidityMining;
            type MaxCategories = MaxCategories;
            type MaxDisputes = MaxDisputes;
            type MinDisputeDuration = MinDisputeDuration;
            type MaxDisputeDuration = MaxDisputeDuration;
            type MaxGracePeriod = MaxGracePeriod;
            type MaxOracleDuration = MaxOracleDuration;
            type MinOracleDuration = MinOracleDuration;
            type MaxSubsidyPeriod = MaxSubsidyPeriod;
            type MaxMarketPeriod = MaxMarketPeriod;
            type MinCategories = MinCategories;
            type MinSubsidyPeriod = MinSubsidyPeriod;
            type MaxEditReasonLen = MaxEditReasonLen;
            type MaxRejectReasonLen = MaxRejectReasonLen;
            type OracleBond = OracleBond;
            type PalletId = PmPalletId;
            type RejectOrigin = EnsureRootOrHalfAdvisoryCommittee;
            type RequestEditOrigin = EitherOfDiverse<
                EnsureRoot<AccountId>,
                pallet_collective::EnsureMember<AccountId, AdvisoryCommitteeInstance>,
            >;
            type ResolveOrigin = EnsureRoot<AccountId>;
            type AssetManager = AssetManager;
            type SimpleDisputes = SimpleDisputes;
            type Slash = Treasury;
            type Swaps = Swaps;
            type ValidityBond = ValidityBond;
            type WeightInfo = zrml_prediction_markets::weights::WeightInfo<Runtime>;
        }

        impl zrml_rikiddo::Config<RikiddoSigmoidFeeMarketVolumeEma> for Runtime {
            type Timestamp = Timestamp;
            type Balance = Balance;
            type FixedTypeU = FixedU128<U33>;
            type FixedTypeS = FixedI128<U33>;
            type BalanceFractionalDecimals = BalanceFractionalDecimals;
            type PoolId = PoolId;
            type Rikiddo = RikiddoSigmoidMV<
                Self::FixedTypeU,
                Self::FixedTypeS,
                FeeSigmoid<Self::FixedTypeS>,
                EmaMarketVolume<Self::FixedTypeU>,
            >;
        }

        impl zrml_simple_disputes::Config for Runtime {
            type DisputeResolution = zrml_prediction_markets::Pallet<Runtime>;
            type Event = Event;
            type MarketCommons = MarketCommons;
            type PalletId = SimpleDisputesPalletId;
        }

        #[cfg(feature = "with-global-disputes")]
        impl zrml_global_disputes::Config for Runtime {
            type Currency = Balances;
            type Event = Event;
            type GlobalDisputeLockId = GlobalDisputeLockId;
            type GlobalDisputesPalletId = GlobalDisputesPalletId;
            type MarketCommons = MarketCommons;
            type MaxGlobalDisputeVotes = MaxGlobalDisputeVotes;
            type MaxOwners = MaxOwners;
            type MinOutcomeVoteAmount = MinOutcomeVoteAmount;
            type RemoveKeysLimit = RemoveKeysLimit;
            type VotingOutcomeFee = VotingOutcomeFee;
            type WeightInfo = zrml_global_disputes::weights::WeightInfo<Runtime>;
        }

        impl zrml_swaps::Config for Runtime {
            type Event = Event;
            type ExitFee = ExitFee;
            type FixedTypeU = FixedU128<U33>;
            type FixedTypeS = FixedI128<U33>;
            // LiquidityMining is currently unstable.
            // NoopLiquidityMining will be applied only to mainnet once runtimes are separated.
            type LiquidityMining = NoopLiquidityMining;
            // type LiquidityMining = LiquidityMining;
            type MarketCommons = MarketCommons;
            type MinAssets = MinAssets;
            type MaxAssets = MaxAssets;
            type MaxInRatio = MaxInRatio;
            type MaxOutRatio = MaxOutRatio;
            type MaxSwapFee = MaxSwapFee;
            type MaxTotalWeight = MaxTotalWeight;
            type MaxWeight = MaxWeight;
            type MinLiquidity = MinLiquidity;
            type MinSubsidy = MinSubsidy;
            type MinSubsidyPerAccount = MinSubsidyPerAccount;
            type MinWeight = MinWeight;
            type PalletId = SwapsPalletId;
            type RikiddoSigmoidFeeMarketEma = RikiddoSigmoidFeeMarketEma;
            type AssetManager = AssetManager;
            type WeightInfo = zrml_swaps::weights::WeightInfo<Runtime>;
        }

        impl zrml_styx::Config for Runtime {
            type Event = Event;
            type SetBurnAmountOrigin = EnsureRootOrHalfCouncil;
            type Currency = Balances;
            type WeightInfo = zrml_styx::weights::WeightInfo<Runtime>;
        }
    }
}

// Implement runtime apis
#[macro_export]
macro_rules! create_runtime_api {
    ($($additional_apis:tt)*) => {
        impl_runtime_apis! {
            #[cfg(feature = "parachain")]
            impl cumulus_primitives_core::CollectCollationInfo<Block> for Runtime {
                fn collect_collation_info(
                    header: &<Block as BlockT>::Header
                ) -> cumulus_primitives_core::CollationInfo {
                    ParachainSystem::collect_collation_info(header)
                }
            }

            #[cfg(feature = "parachain")]
            // Required to satisify trait bounds at the client implementation.
            impl nimbus_primitives::AuthorFilterAPI<Block, NimbusId> for Runtime {
                fn can_author(_: NimbusId, _: u32, _: &<Block as BlockT>::Header) -> bool {
                    panic!("AuthorFilterAPI is no longer supported. Please update your client.")
                }
            }

            #[cfg(feature = "parachain")]
            impl nimbus_primitives::NimbusApi<Block> for Runtime {
                fn can_author(
                    author: nimbus_primitives::NimbusId,
                    slot: u32,
                    parent_header: &<Block as BlockT>::Header
                ) -> bool {

                    // Ensure that an update is enforced when we are close to maximum block number
                    let block_number = if let Some(bn) = parent_header.number.checked_add(1) {
                        bn
                    } else {
                        log::error!("ERROR: No block numbers left");
                        return false;
                    };

                    use frame_support::traits::OnInitialize;
                    System::initialize(
                        &block_number,
                        &parent_header.hash(),
                        &parent_header.digest,
                    );
                    RandomnessCollectiveFlip::on_initialize(block_number);

                    // Because the staking solution calculates the next staking set at the beginning
                    // of the first block in the new round, the only way to accurately predict the
                    // authors is to compute the selection during prediction.
                    if pallet_parachain_staking::Pallet::<Self>::round().should_update(block_number) {
                        // get author account id
                        use nimbus_primitives::AccountLookup;
                        let author_account_id = if let Some(account) =
                            pallet_author_mapping::Pallet::<Self>::lookup_account(&author) {
                            account
                        } else {
                            // return false if author mapping not registered like in can_author impl
                            return false
                        };
                        // predict eligibility post-selection by computing selection results now
                        let (eligible, _) =
                            pallet_author_slot_filter::compute_pseudo_random_subset::<Self>(
                                pallet_parachain_staking::Pallet::<Self>::compute_top_candidates(),
                                &slot
                            );
                        eligible.contains(&author_account_id)
                    } else {
                        AuthorInherent::can_author(&author, &slot)
                    }
                }
            }

            #[cfg(feature = "runtime-benchmarks")]
            impl frame_benchmarking::Benchmark<Block> for Runtime {
                fn benchmark_metadata(extra: bool) -> (
                    Vec<frame_benchmarking::BenchmarkList>,
                    Vec<frame_support::traits::StorageInfo>,
                ) {
                    use frame_benchmarking::{list_benchmark, baseline::Pallet as BaselineBench, Benchmarking, BenchmarkList};
                    use frame_support::traits::StorageInfoTrait;
                    use frame_system_benchmarking::Pallet as SystemBench;
                    use orml_benchmarking::list_benchmark as orml_list_benchmark;

                    let mut list = Vec::<BenchmarkList>::new();

                    list_benchmark!(list, extra, frame_benchmarking, BaselineBench::<Runtime>);
                    list_benchmark!(list, extra, frame_system, SystemBench::<Runtime>);
                    orml_list_benchmark!(list, extra, orml_currencies, crate::benchmarks::currencies);
                    orml_list_benchmark!(list, extra, orml_tokens, crate::benchmarks::tokens);
                    list_benchmark!(list, extra, pallet_balances, Balances);
                    list_benchmark!(list, extra, pallet_bounties, Bounties);
                    list_benchmark!(list, extra, pallet_collective, AdvisoryCommittee);
                    list_benchmark!(list, extra, pallet_democracy, Democracy);
                    list_benchmark!(list, extra, pallet_identity, Identity);
                    list_benchmark!(list, extra, pallet_membership, AdvisoryCommitteeMembership);
                    list_benchmark!(list, extra, pallet_multisig, MultiSig);
                    list_benchmark!(list, extra, pallet_preimage, Preimage);
                    list_benchmark!(list, extra, pallet_proxy, Proxy);
                    list_benchmark!(list, extra, pallet_scheduler, Scheduler);
                    list_benchmark!(list, extra, pallet_timestamp, Timestamp);
                    list_benchmark!(list, extra, pallet_treasury, Treasury);
                    list_benchmark!(list, extra, pallet_utility, Utility);
                    list_benchmark!(list, extra, pallet_vesting, Vesting);
                    list_benchmark!(list, extra, zrml_swaps, Swaps);
                    list_benchmark!(list, extra, zrml_authorized, Authorized);
                    list_benchmark!(list, extra, zrml_court, Court);
                    #[cfg(feature = "with-global-disputes")]
                    list_benchmark!(list, extra, zrml_global_disputes, GlobalDisputes);
                    list_benchmark!(list, extra, zrml_prediction_markets, PredictionMarkets);
                    list_benchmark!(list, extra, zrml_liquidity_mining, LiquidityMining);
                    list_benchmark!(list, extra, zrml_styx, Styx);

                    cfg_if::cfg_if! {
                        if #[cfg(feature = "parachain")] {
                            list_benchmark!(list, extra, cumulus_pallet_xcmp_queue, XcmpQueue);
                            list_benchmark!(list, extra, pallet_author_inherent, AuthorInherent);
                            list_benchmark!(list, extra, pallet_author_mapping, AuthorMapping);
                            list_benchmark!(list, extra, pallet_author_slot_filter, AuthorFilter);
                            list_benchmark!(list, extra, pallet_parachain_staking, ParachainStaking);
                            list_benchmark!(list, extra, pallet_crowdloan_rewards, Crowdloan);
                        } else {
                            list_benchmark!(list, extra, pallet_grandpa, Grandpa);
                        }
                    }

                    (list, AllPalletsWithSystem::storage_info())
                }

                fn dispatch_benchmark(
                    config: frame_benchmarking::BenchmarkConfig,
                ) -> Result<Vec<frame_benchmarking::BenchmarkBatch>, sp_runtime::RuntimeString> {
                    use frame_benchmarking::{
                        add_benchmark, baseline::{Pallet as BaselineBench, Config as BaselineConfig}, vec, BenchmarkBatch, Benchmarking, TrackedStorageKey, Vec
                    };
                    use frame_system_benchmarking::Pallet as SystemBench;
                    use orml_benchmarking::{add_benchmark as orml_add_benchmark};

                    impl frame_system_benchmarking::Config for Runtime {}
                    impl BaselineConfig for Runtime {}

                    let whitelist: Vec<TrackedStorageKey> = vec![
                        hex_literal::hex!("26aa394eea5630e07c48ae0c9558cef702a5c1b19ab7a04f536c519aca4983ac")
                            .to_vec()
                            .into(),
                        hex_literal::hex!("c2261276cc9d1f8598ea4b6a74b15c2f57c875e4cff74148e4628f264b974c80")
                            .to_vec()
                            .into(),
                        hex_literal::hex!("26aa394eea5630e07c48ae0c9558cef7ff553b5a9862a516939d82b3d3d8661a")
                            .to_vec()
                            .into(),
                        hex_literal::hex!("26aa394eea5630e07c48ae0c9558cef70a98fdbe9ce6c55837576c60c7af3850")
                            .to_vec()
                            .into(),
                        hex_literal::hex!("26aa394eea5630e07c48ae0c9558cef780d41e5e16056765bc8461851072c9d7")
                            .to_vec()
                            .into(),
                        hex_literal::hex!("26aa394eea5630e07c48ae0c9558cef7b99d880ec681799c0cf30e8886371da946c154ffd9992e395af90b5b13cc6f295c77033fce8a9045824a6690bbf99c6db269502f0a8d1d2a008542d5690a0749").to_vec().into(),
                        hex_literal::hex!("26aa394eea5630e07c48ae0c9558cef7b99d880ec681799c0cf30e8886371da95ecffd7b6c0f78751baa9d281e0bfa3a6d6f646c70792f74727372790000000000000000000000000000000000000000").to_vec().into(),
                    ];

                    let mut batches = Vec::<BenchmarkBatch>::new();
                    let params = (&config, &whitelist);

                    add_benchmark!(params, batches, frame_benchmarking, BaselineBench::<Runtime>);
                    add_benchmark!(params, batches, frame_system, SystemBench::<Runtime>);
                    orml_add_benchmark!(params, batches, orml_currencies, crate::benchmarks::currencies);
                    orml_add_benchmark!(params, batches, orml_tokens, crate::benchmarks::tokens);
                    add_benchmark!(params, batches, pallet_balances, Balances);
                    add_benchmark!(params, batches, pallet_bounties, Bounties);
                    add_benchmark!(params, batches, pallet_collective, AdvisoryCommittee);
                    add_benchmark!(params, batches, pallet_democracy, Democracy);
                    add_benchmark!(params, batches, pallet_identity, Identity);
                    add_benchmark!(params, batches, pallet_membership, AdvisoryCommitteeMembership);
                    add_benchmark!(params, batches, pallet_multisig, MultiSig);
                    add_benchmark!(params, batches, pallet_preimage, Preimage);
                    add_benchmark!(params, batches, pallet_proxy, Proxy);
                    add_benchmark!(params, batches, pallet_scheduler, Scheduler);
                    add_benchmark!(params, batches, pallet_timestamp, Timestamp);
                    add_benchmark!(params, batches, pallet_treasury, Treasury);
                    add_benchmark!(params, batches, pallet_utility, Utility);
                    add_benchmark!(params, batches, pallet_vesting, Vesting);
                    add_benchmark!(params, batches, zrml_swaps, Swaps);
                    add_benchmark!(params, batches, zrml_authorized, Authorized);
                    add_benchmark!(params, batches, zrml_court, Court);
                    #[cfg(feature = "with-global-disputes")]
                    add_benchmark!(params, batches, zrml_global_disputes, GlobalDisputes);
                    add_benchmark!(params, batches, zrml_prediction_markets, PredictionMarkets);
                    add_benchmark!(params, batches, zrml_liquidity_mining, LiquidityMining);
                    add_benchmark!(params, batches, zrml_styx, Styx);


                    cfg_if::cfg_if! {
                        if #[cfg(feature = "parachain")] {
                            add_benchmark!(params, batches, cumulus_pallet_xcmp_queue, XcmpQueue);
                            add_benchmark!(params, batches, pallet_author_inherent, AuthorInherent);
                            add_benchmark!(params, batches, pallet_author_mapping, AuthorMapping);
                            add_benchmark!(params, batches, pallet_author_slot_filter, AuthorFilter);
                            add_benchmark!(params, batches, pallet_parachain_staking, ParachainStaking);
                            add_benchmark!(params, batches, pallet_crowdloan_rewards, Crowdloan);

                        } else {
                            add_benchmark!(params, batches, pallet_grandpa, Grandpa);
                        }
                    }

                    if batches.is_empty() {
                        return Err("Benchmark not found for this pallet.".into());
                    }
                    Ok(batches)
                }
            }

            impl frame_system_rpc_runtime_api::AccountNonceApi<Block, AccountId, Index> for Runtime {
                fn account_nonce(account: AccountId) -> Index {
                    System::account_nonce(account)
                }
            }

            impl pallet_transaction_payment_rpc_runtime_api::TransactionPaymentApi<Block, Balance> for Runtime {
                fn query_fee_details(
                    uxt: <Block as BlockT>::Extrinsic,
                    len: u32,
                ) -> pallet_transaction_payment::FeeDetails<Balance> {
                    TransactionPayment::query_fee_details(uxt, len)
                }

                fn query_info(
                    uxt: <Block as BlockT>::Extrinsic,
                    len: u32,
                ) -> pallet_transaction_payment_rpc_runtime_api::RuntimeDispatchInfo<Balance> {
                    TransactionPayment::query_info(uxt, len)
                }
            }

            #[cfg(feature = "parachain")]
            impl session_keys_primitives::VrfApi<Block> for Runtime {
                fn get_last_vrf_output() -> Option<<Block as BlockT>::Hash> {
                    None
                }
                fn vrf_key_lookup(
                    nimbus_id: nimbus_primitives::NimbusId
                ) -> Option<session_keys_primitives::VrfId> {
                    use session_keys_primitives::KeysLookup;
                    AuthorMapping::lookup_keys(&nimbus_id)
                }
            }

            impl sp_api::Core<Block> for Runtime {
                fn execute_block(block: Block) {
                    Executive::execute_block(block)
                }

                fn initialize_block(header: &<Block as BlockT>::Header) {
                    Executive::initialize_block(header)
                }

                fn version() -> RuntimeVersion {
                    VERSION
                }
            }

            impl sp_api::Metadata<Block> for Runtime {
                fn metadata() -> OpaqueMetadata {
                    OpaqueMetadata::new(Runtime::metadata().into())
                }
            }

            impl sp_block_builder::BlockBuilder<Block> for Runtime {
                fn apply_extrinsic(extrinsic: <Block as BlockT>::Extrinsic) -> ApplyExtrinsicResult {
                    Executive::apply_extrinsic(extrinsic)
                }

                fn check_inherents(
                    block: Block,
                    data: sp_inherents::InherentData,
                ) -> sp_inherents::CheckInherentsResult {
                    data.check_extrinsics(&block)
                }

                fn finalize_block() -> <Block as BlockT>::Header {
                    Executive::finalize_block()
                }

                fn inherent_extrinsics(data: sp_inherents::InherentData) -> Vec<<Block as BlockT>::Extrinsic> {
                    data.create_extrinsics()
                }
            }

            #[cfg(not(feature = "parachain"))]
            impl sp_consensus_aura::AuraApi<Block, sp_consensus_aura::sr25519::AuthorityId> for Runtime {
                fn authorities() -> Vec<sp_consensus_aura::sr25519::AuthorityId> {
                    Aura::authorities().into_inner()
                }

                fn slot_duration() -> sp_consensus_aura::SlotDuration {
                    sp_consensus_aura::SlotDuration::from_millis(Aura::slot_duration())
                }
            }

            #[cfg(not(feature = "parachain"))]
            impl sp_finality_grandpa::GrandpaApi<Block> for Runtime {
                fn current_set_id() -> pallet_grandpa::fg_primitives::SetId {
                    Grandpa::current_set_id()
                }

                fn generate_key_ownership_proof(
                    _set_id: pallet_grandpa::fg_primitives::SetId,
                    _authority_id: pallet_grandpa::AuthorityId,
                ) -> Option<pallet_grandpa::fg_primitives::OpaqueKeyOwnershipProof> {
                    None
                }

                fn grandpa_authorities() -> pallet_grandpa::AuthorityList {
                    Grandpa::grandpa_authorities()
                }

                fn submit_report_equivocation_unsigned_extrinsic(
                    _equivocation_proof: pallet_grandpa::fg_primitives::EquivocationProof<
                        <Block as BlockT>::Hash,
                        sp_runtime::traits::NumberFor<Block>,
                    >,
                    _key_owner_proof: pallet_grandpa::fg_primitives::OpaqueKeyOwnershipProof,
                ) -> Option<()> {
                    None
                }
            }

            impl sp_offchain::OffchainWorkerApi<Block> for Runtime {
                fn offchain_worker(header: &<Block as BlockT>::Header) {
                    Executive::offchain_worker(header)
                }
            }

            impl sp_session::SessionKeys<Block> for Runtime {
                fn decode_session_keys(encoded: Vec<u8>) -> Option<Vec<(Vec<u8>, KeyTypeId)>> {
                    opaque::SessionKeys::decode_into_raw_public_keys(&encoded)
                }

                fn generate_session_keys(seed: Option<Vec<u8>>) -> Vec<u8> {
                    opaque::SessionKeys::generate(seed)
                }
            }

            impl sp_transaction_pool::runtime_api::TaggedTransactionQueue<Block> for Runtime {
                fn validate_transaction(
                    source: TransactionSource,
                    tx: <Block as BlockT>::Extrinsic,
                    block_hash: <Block as BlockT>::Hash,
                ) -> TransactionValidity {
                    // Filtered calls should not enter the tx pool as they'll fail if inserted.
                    // If this call is not allowed, we return early.
                    if !<Runtime as frame_system::Config>::BaseCallFilter::contains(&tx.function) {
                        return frame_support::pallet_prelude::InvalidTransaction::Call.into();
                    }

                    Executive::validate_transaction(source, tx, block_hash)
                }
            }

            impl zrml_swaps_runtime_api::SwapsApi<Block, PoolId, AccountId, Balance, MarketId>
            for Runtime
            {
                fn get_spot_price(
                    pool_id: &PoolId,
                    asset_in: &Asset<MarketId>,
                    asset_out: &Asset<MarketId>,
                    with_fees: bool,
                ) -> SerdeWrapper<Balance> {
                    SerdeWrapper(Swaps::get_spot_price(pool_id, asset_in, asset_out, with_fees).ok().unwrap_or(0))
                }

                fn pool_account_id(pool_id: &PoolId) -> AccountId {
                    Swaps::pool_account_id(pool_id)
                }

                fn pool_shares_id(pool_id: PoolId) -> Asset<SerdeWrapper<MarketId>> {
                    Asset::PoolShare(SerdeWrapper(pool_id))
                }
            }

            #[cfg(feature = "try-runtime")]
            impl frame_try_runtime::TryRuntime<Block> for Runtime {
                fn on_runtime_upgrade() -> (frame_support::weights::Weight, frame_support::weights::Weight) {
                    log::info!("try-runtime::on_runtime_upgrade.");
                    let weight = Executive::try_runtime_upgrade().unwrap();
                    (weight, RuntimeBlockWeights::get().max_block)
                }

                fn execute_block_no_check(block: Block) -> frame_support::weights::Weight {
                    Executive::execute_block_no_check(block)
                }
            }

            $($additional_apis)*
        }

        // Check the timestamp and parachain inherents
        #[cfg(feature = "parachain")]
        struct CheckInherents;

        #[cfg(feature = "parachain")]
        impl cumulus_pallet_parachain_system::CheckInherents<Block> for CheckInherents {
            fn check_inherents(
                block: &Block,
                relay_state_proof: &cumulus_pallet_parachain_system::RelayChainStateProof,
            ) -> sp_inherents::CheckInherentsResult {
                let relay_chain_slot = relay_state_proof
                    .read_slot()
                    .expect("Could not read the relay chain slot from the proof");

                let inherent_data =
                    cumulus_primitives_timestamp::InherentDataProvider::from_relay_chain_slot_and_duration(
                        relay_chain_slot,
                        core::time::Duration::from_secs(6),
                    )
                    .create_inherent_data()
                    .expect("Could not create the timestamp inherent data");

                inherent_data.check_extrinsics(block)
            }
        }

        // Nimbus's Executive wrapper allows relay validators to verify the seal digest
        #[cfg(feature = "parachain")]
        cumulus_pallet_parachain_system::register_validate_block! {
            Runtime = Runtime,
            BlockExecutor = pallet_author_inherent::BlockExecutor::<Runtime, Executive>,
            CheckInherents = CheckInherents,
        }
    }
}

#[macro_export]
macro_rules! create_common_benchmark_logic {
    {} => {
        #[cfg(feature = "runtime-benchmarks")]
        pub(crate) mod benchmarks {
            pub(crate) mod currencies {
                use super::utils::{lookup_of_account, set_balance};
                use crate::{
                    AccountId, Amount, AssetManager, Balance, CurrencyId, ExistentialDeposit,
                    GetNativeCurrencyId, Runtime
                };
                use zeitgeist_primitives::{
                    constants::BASE,
                    types::Asset,
                };

                use frame_benchmarking::{account, whitelisted_caller};
                use frame_system::RawOrigin;
                use sp_runtime::traits::UniqueSaturatedInto;

                use orml_benchmarking::runtime_benchmarks;
                use orml_traits::MultiCurrency;

                const SEED: u32 = 0;

                const NATIVE: CurrencyId = GetNativeCurrencyId::get();
                const ASSET: CurrencyId = Asset::CategoricalOutcome(0, 0);

                runtime_benchmarks! {
                    { Runtime, orml_currencies }

                    // `transfer` non-native currency
                    transfer_non_native_currency {
                        let amount: Balance = 1_000 * BASE;
                        let from: AccountId = whitelisted_caller();
                        set_balance(ASSET, &from, amount);

                        let to: AccountId = account("to", 0, SEED);
                        let to_lookup = lookup_of_account(to.clone());
                    }: transfer(RawOrigin::Signed(from), to_lookup, ASSET, amount)
                    verify {
                        assert_eq!(<AssetManager as MultiCurrency<_>>::total_balance(ASSET, &to), amount);
                    }

                    // `transfer` native currency and in worst case
                    #[extra]
                    transfer_native_currency_worst_case {
                        let existential_deposit = ExistentialDeposit::get();
                        let amount: Balance = existential_deposit.saturating_mul(1000);
                        let from: AccountId = whitelisted_caller();
                        set_balance(NATIVE, &from, amount);

                        let to: AccountId = account("to", 0, SEED);
                        let to_lookup = lookup_of_account(to.clone());
                    }: transfer(RawOrigin::Signed(from), to_lookup, NATIVE, amount)
                    verify {
                        assert_eq!(<AssetManager as MultiCurrency<_>>::total_balance(NATIVE, &to), amount);
                    }

                    // `transfer_native_currency` in worst case
                    // * will create the `to` account.
                    // * will kill the `from` account.
                    transfer_native_currency {
                        let existential_deposit = ExistentialDeposit::get();
                        let amount: Balance = existential_deposit.saturating_mul(1000);
                        let from: AccountId = whitelisted_caller();
                        set_balance(NATIVE, &from, amount);

                        let to: AccountId = account("to", 0, SEED);
                        let to_lookup = lookup_of_account(to.clone());
                    }: _(RawOrigin::Signed(from), to_lookup, amount)
                    verify {
                        assert_eq!(<AssetManager as MultiCurrency<_>>::total_balance(NATIVE, &to), amount);
                    }

                    // `update_balance` for non-native currency
                    update_balance_non_native_currency {
                        let balance: Balance = 2 * BASE;
                        let amount: Amount = balance.unique_saturated_into();
                        let who: AccountId = account("who", 0, SEED);
                        let who_lookup = lookup_of_account(who.clone());
                    }: update_balance(RawOrigin::Root, who_lookup, ASSET, amount)
                    verify {
                        assert_eq!(<AssetManager as MultiCurrency<_>>::total_balance(ASSET, &who), balance);
                    }

                    // `update_balance` for native currency
                    // * will create the `who` account.
                    update_balance_native_currency_creating {
                        let existential_deposit = ExistentialDeposit::get();
                        let balance: Balance = existential_deposit.saturating_mul(1000);
                        let amount: Amount = balance.unique_saturated_into();
                        let who: AccountId = account("who", 0, SEED);
                        let who_lookup = lookup_of_account(who.clone());
                    }: update_balance(RawOrigin::Root, who_lookup, NATIVE, amount)
                    verify {
                        assert_eq!(<AssetManager as MultiCurrency<_>>::total_balance(NATIVE, &who), balance);
                    }

                    // `update_balance` for native currency
                    // * will kill the `who` account.
                    update_balance_native_currency_killing {
                        let existential_deposit = ExistentialDeposit::get();
                        let balance: Balance = existential_deposit.saturating_mul(1000);
                        let amount: Amount = balance.unique_saturated_into();
                        let who: AccountId = account("who", 0, SEED);
                        let who_lookup = lookup_of_account(who.clone());
                        set_balance(NATIVE, &who, balance);
                    }: update_balance(RawOrigin::Root, who_lookup, NATIVE, -amount)
                    verify {
                        assert_eq!(<AssetManager as MultiCurrency<_>>::free_balance(NATIVE, &who), 0);
                    }
                }

                #[cfg(test)]
                mod tests {
                    use super::*;
                    use crate::benchmarks::utils::tests::new_test_ext;
                    use orml_benchmarking::impl_benchmark_test_suite;

                    impl_benchmark_test_suite!(new_test_ext(),);
                }
            }

            pub(crate) mod tokens {
                use super::utils::{lookup_of_account, set_balance as update_balance};
                use crate::{AccountId, Balance, CurrencyId, Tokens, Runtime};
                use frame_benchmarking::{account, whitelisted_caller};
                use frame_system::RawOrigin;
                use orml_benchmarking::runtime_benchmarks;
                use orml_traits::MultiCurrency;
                use zeitgeist_primitives::{constants::BASE, types::Asset};

                const SEED: u32 = 0;
                const ASSET: CurrencyId = Asset::CategoricalOutcome(0, 0);

                runtime_benchmarks! {
                    { Runtime, orml_tokens }

                    transfer {
                        let amount: Balance = BASE;

                        let from: AccountId = whitelisted_caller();
                        update_balance(ASSET, &from, amount);

                        let to: AccountId = account("to", 0, SEED);
                        let to_lookup = lookup_of_account(to.clone());
                    }: _(RawOrigin::Signed(from), to_lookup, ASSET, amount)
                    verify {
                        assert_eq!(<Tokens as MultiCurrency<_>>::total_balance(ASSET, &to), amount);
                    }

                    transfer_all {
                        let amount: Balance = BASE;

                        let from: AccountId = whitelisted_caller();
                        update_balance(ASSET, &from, amount);

                        let to: AccountId = account("to", 0, SEED);
                        let to_lookup = lookup_of_account(to);
                    }: _(RawOrigin::Signed(from.clone()), to_lookup, ASSET, false)
                    verify {
                        assert_eq!(<Tokens as MultiCurrency<_>>::total_balance(ASSET, &from), 0);
                    }

                    transfer_keep_alive {
                        let from: AccountId = whitelisted_caller();
                        update_balance(ASSET, &from, 2 * BASE);

                        let to: AccountId = account("to", 0, SEED);
                        let to_lookup = lookup_of_account(to.clone());
                    }: _(RawOrigin::Signed(from), to_lookup, ASSET, BASE)
                    verify {
                        assert_eq!(<Tokens as MultiCurrency<_>>::total_balance(ASSET, &to), BASE);
                    }

                    force_transfer {
                        let from: AccountId = account("from", 0, SEED);
                        let from_lookup = lookup_of_account(from.clone());
                        update_balance(ASSET, &from, 2 * BASE);

                        let to: AccountId = account("to", 0, SEED);
                        let to_lookup = lookup_of_account(to.clone());
                    }: _(RawOrigin::Root, from_lookup, to_lookup, ASSET, BASE)
                    verify {
                        assert_eq!(<Tokens as MultiCurrency<_>>::total_balance(ASSET, &to), BASE);
                    }

                    set_balance {
                        let who: AccountId = account("who", 0, SEED);
                        let who_lookup = lookup_of_account(who.clone());

                    }: _(RawOrigin::Root, who_lookup, ASSET, BASE, BASE)
                    verify {
                        assert_eq!(<Tokens as MultiCurrency<_>>::total_balance(ASSET, &who), 2 * BASE);
                    }
                }

                #[cfg(test)]
                mod tests {
                    use super::*;
                    use crate::benchmarks::utils::tests::new_test_ext;
                    use orml_benchmarking::impl_benchmark_test_suite;

                    impl_benchmark_test_suite!(new_test_ext(),);
                }
            }

            pub(crate) mod utils {
                use crate::{AccountId, AssetManager, Balance, CurrencyId, Runtime,
                };
                use frame_support::assert_ok;
                use orml_traits::MultiCurrencyExtended;
                use sp_runtime::traits::{SaturatedConversion, StaticLookup};

                pub fn lookup_of_account(
                    who: AccountId,
                ) -> <<Runtime as frame_system::Config>::Lookup as StaticLookup>::Source {
                    <Runtime as frame_system::Config>::Lookup::unlookup(who)
                }

                pub fn set_balance(currency_id: CurrencyId, who: &AccountId, balance: Balance) {
                    assert_ok!(<AssetManager as MultiCurrencyExtended<_>>::update_balance(
                        currency_id,
                        who,
                        balance.saturated_into()
                    ));
                }

                #[cfg(test)]
                pub mod tests {
                    pub fn new_test_ext() -> sp_io::TestExternalities {
                        frame_system::GenesisConfig::default().build_storage::<crate::Runtime>().unwrap().into()
                    }
                }
            }
        }
    }
}

#[macro_export]
macro_rules! create_common_tests {
    {} => {
        #[cfg(test)]
        mod common_tests {
            mod fee_multiplier {
                use crate::parameters::{MinimumMultiplier, SlowAdjustingFeeUpdate, TargetBlockFullness};
                use frame_support::{
                    parameter_types,
                    weights::{DispatchClass, Weight},
                };
                use sp_core::H256;
                use sp_runtime::{
                    testing::Header,
                    traits::{BlakeTwo256, Convert, IdentityLookup},
                    Perbill,
                };

                type UncheckedExtrinsic = frame_system::mocking::MockUncheckedExtrinsic<Runtime>;
                type Block = frame_system::mocking::MockBlock<Runtime>;

                frame_support::construct_runtime!(
                    pub enum Runtime where
                        Block = Block,
                        NodeBlock = Block,
                        UncheckedExtrinsic = UncheckedExtrinsic,
                    {
                        System: frame_system::{Pallet, Call, Config, Storage, Event<T>}
                    }
                );

                parameter_types! {
                    pub const BlockHashCount: u64 = 250;
                    pub const AvailableBlockRatio: Perbill = Perbill::one();
                    pub BlockLength: frame_system::limits::BlockLength =
                        frame_system::limits::BlockLength::max(2 * 1024);
                    pub BlockWeights: frame_system::limits::BlockWeights =
                        frame_system::limits::BlockWeights::simple_max(1024);
                }

                impl frame_system::Config for Runtime {
                    type BaseCallFilter = frame_support::traits::Everything;
                    type BlockWeights = BlockWeights;
                    type BlockLength = ();
                    type DbWeight = ();
                    type Origin = Origin;
                    type Index = u64;
                    type BlockNumber = u64;
                    type Call = Call;
                    type Hash = H256;
                    type Hashing = BlakeTwo256;
                    type AccountId = u64;
                    type Lookup = IdentityLookup<Self::AccountId>;
                    type Header = Header;
                    type Event = Event;
                    type BlockHashCount = BlockHashCount;
                    type Version = ();
                    type PalletInfo = PalletInfo;
                    type AccountData = ();
                    type OnNewAccount = ();
                    type OnKilledAccount = ();
                    type SystemWeightInfo = ();
                    type SS58Prefix = ();
                    type OnSetCode = ();
                    type MaxConsumers = frame_support::traits::ConstU32<16>;
                }

                fn run_with_system_weight<F>(w: Weight, mut assertions: F)
                where
                    F: FnMut(),
                {
                    let mut t: sp_io::TestExternalities =
                        frame_system::GenesisConfig::default().build_storage::<Runtime>().unwrap().into();
                    t.execute_with(|| {
                        System::set_block_consumed_resources(w, 0);
                        assertions()
                    });
                }

                #[test]
                fn multiplier_can_grow_from_zero() {
                    let minimum_multiplier = MinimumMultiplier::get();
                    let target = TargetBlockFullness::get()
                        * BlockWeights::get().get(DispatchClass::Normal).max_total.unwrap();
                    // if the min is too small, then this will not change, and we are doomed forever.
                    // the weight is 1/100th bigger than target.
                    run_with_system_weight(target * 101 / 100, || {
                        let next = SlowAdjustingFeeUpdate::<Runtime>::convert(minimum_multiplier);
                        assert!(next > minimum_multiplier, "{:?} !>= {:?}", next, minimum_multiplier);
                    })
                }
            }

            mod deal_with_fees {
                use crate::*;

                #[test]
                fn treasury_receives_correct_amount_of_fees_and_tips() {
                    let mut t: sp_io::TestExternalities =
                        frame_system::GenesisConfig::default().build_storage::<Runtime>().unwrap().into();
                    t.execute_with(|| {
                        let fee_balance = 3 * ExistentialDeposit::get();
                        let fee_imbalance = Balances::issue(fee_balance);
                        let tip_balance = 7 * ExistentialDeposit::get();
                        let tip_imbalance = Balances::issue(tip_balance);
                        assert_eq!(Balances::free_balance(Treasury::account_id()), 0);
                        DealWithFees::on_unbalanceds(vec![fee_imbalance, tip_imbalance].into_iter());
                        assert_eq!(
                            Balances::free_balance(Treasury::account_id()),
                            fee_balance + tip_balance,
                        );
                    });
                }
            }
        }

    }
}<|MERGE_RESOLUTION|>--- conflicted
+++ resolved
@@ -58,13 +58,10 @@
             frame_system::ChainContext<Runtime>,
             Runtime,
             AllPalletsWithSystem,
-<<<<<<< HEAD
             (
+                zrml_prediction_markets::migrations::RecordBonds<Runtime>,
                 zrml_prediction_markets::migrations::AddFieldToAuthorityReport<Runtime>,
             ),
-=======
-            zrml_prediction_markets::migrations::RecordBonds<Runtime>,
->>>>>>> db1f928f
         >;
 
         #[cfg(not(feature = "parachain"))]
@@ -74,13 +71,10 @@
             frame_system::ChainContext<Runtime>,
             Runtime,
             AllPalletsWithSystem,
-<<<<<<< HEAD
             (
+                zrml_prediction_markets::migrations::RecordBonds<Runtime>,
                 zrml_prediction_markets::migrations::AddFieldToAuthorityReport<Runtime>,
             ),
-=======
-            zrml_prediction_markets::migrations::RecordBonds<Runtime>,
->>>>>>> db1f928f
         >;
 
         pub type Header = generic::Header<BlockNumber, BlakeTwo256>;
