--- conflicted
+++ resolved
@@ -86,16 +86,12 @@
             generic, DispatchError, DispatchResult, RuntimeDebug, SaturatedConversion,
         };
         use zeitgeist_primitives::traits::{DeployPoolApi, DistributeFees, MarketCommonsPalletApi};
-<<<<<<< HEAD
-=======
-        use zrml_market_commons::migrations::{MigrateDisputeMechanism, RemoveMarkets};
->>>>>>> b046f04d
+
 
         pub type Block = generic::Block<Header, UncheckedExtrinsic>;
 
         type Address = sp_runtime::MultiAddress<AccountId, ()>;
 
-<<<<<<< HEAD
         parameter_types! {
             pub const CampaignAssetsPalletStr: &'static str = "CampaignAssets";
             pub const CustomAssetsPalletStr: &'static str = "CustomAssets";
@@ -120,10 +116,6 @@
             RemoveRikiddo,
             RemoveSimpleDisputes,
         );
-=======
-        type Migrations =
-            (RemoveMarkets<Runtime, RemovableMarketIds>, MigrateDisputeMechanism<Runtime>);
->>>>>>> b046f04d
 
         pub type Executive = frame_executive::Executive<
             Runtime,
