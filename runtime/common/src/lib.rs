// Copyright 2021-2022 Zeitgeist PM LLC.
// Copyright 2019-2020 Parity Technologies (UK) Ltd.
//
// This file is part of Zeitgeist.
//
// Zeitgeist is free software: you can redistribute it and/or modify it
// under the terms of the GNU General Public License as published by the
// Free Software Foundation, either version 3 of the License, or (at
// your option) any later version.
//
// Zeitgeist is distributed in the hope that it will be useful, but
// WITHOUT ANY WARRANTY; without even the implied warranty of
// MERCHANTABILITY or FITNESS FOR A PARTICULAR PURPOSE. See the GNU
// General Public License for more details.
//
// You should have received a copy of the GNU General Public License
// along with Zeitgeist. If not, see <https://www.gnu.org/licenses/>.
//
// This file incorporates work covered by the following copyright and
// permission notice:
//
//     Copyright (C) 2020-2022 Acala Foundation.
//     SPDX-License-Identifier: GPL-3.0-or-later WITH Classpath-exception-2.0
//
//     This program is free software: you can redistribute it and/or modify
//     it under the terms of the GNU General Public License as published by
//     the Free Software Foundation, either version 3 of the License, or
//     (at your option) any later version.
//
//     This program is distributed in the hope that it will be useful,
//     but WITHOUT ANY WARRANTY; without even the implied warranty of
//     MERCHANTABILITY or FITNESS FOR A PARTICULAR PURPOSE. See the
//     GNU General Public License for more details.
//
//     You should have received a copy of the GNU General Public License
//     along with this program. If not, see <https://www.gnu.org/licenses/>.

#![cfg_attr(not(feature = "std"), no_std)]
#![recursion_limit = "512"]
#![allow(clippy::crate_in_macro_def)]

pub mod weights;

#[macro_export]
macro_rules! decl_common_types {
    {} => {
        use sp_runtime::generic;
<<<<<<< HEAD
        use frame_support::traits::{Currency, Imbalance, OnUnbalanced, NeverEnsureOrigin, TryStateSelect};
=======
        use frame_support::traits::{Currency, Imbalance, OnUnbalanced, NeverEnsureOrigin};
>>>>>>> f8f5c79c

        pub type Block = generic::Block<Header, UncheckedExtrinsic>;

        type Address = sp_runtime::MultiAddress<AccountId, ()>;

        #[cfg(feature = "parachain")]
        pub type Executive = frame_executive::Executive<
            Runtime,
            Block,
            frame_system::ChainContext<Runtime>,
            Runtime,
            AllPalletsWithSystem,
            (),
        >;

        #[cfg(not(feature = "parachain"))]
        pub type Executive = frame_executive::Executive<
            Runtime,
            Block,
            frame_system::ChainContext<Runtime>,
            Runtime,
            AllPalletsWithSystem,
            (),
        >;

        pub type Header = generic::Header<BlockNumber, BlakeTwo256>;
        pub(crate) type NodeBlock = generic::Block<Header, sp_runtime::OpaqueExtrinsic>;
        type RikiddoSigmoidFeeMarketVolumeEma = zrml_rikiddo::Instance1;
        pub type SignedExtra = (
            CheckNonZeroSender<Runtime>,
            CheckSpecVersion<Runtime>,
            CheckTxVersion<Runtime>,
            CheckGenesis<Runtime>,
            CheckEra<Runtime>,
            CheckNonce<Runtime>,
            CheckWeight<Runtime>,
            ChargeTransactionPayment<Runtime>,
        );
        pub type SignedPayload = generic::SignedPayload<Call, SignedExtra>;
        pub type UncheckedExtrinsic = generic::UncheckedExtrinsic<Address, Call, Signature, SignedExtra>;

        // Governance
        type AdvisoryCommitteeInstance = pallet_collective::Instance1;
        type AdvisoryCommitteeMembershipInstance = pallet_membership::Instance1;
        type CouncilInstance = pallet_collective::Instance2;
        type CouncilMembershipInstance = pallet_membership::Instance2;
        type TechnicalCommitteeInstance = pallet_collective::Instance3;
        type TechnicalCommitteeMembershipInstance = pallet_membership::Instance3;

        // Council vote proportions
        // At least 50%
        type EnsureRootOrHalfCouncil =
            EitherOfDiverse<EnsureRoot<AccountId>, EnsureProportionAtLeast<AccountId, CouncilInstance, 1, 2>>;

        // At least 66%
        type EnsureRootOrTwoThirdsCouncil =
            EitherOfDiverse<EnsureRoot<AccountId>, EnsureProportionAtLeast<AccountId, CouncilInstance, 2, 3>>;

        // At least 75%
        type EnsureRootOrThreeFourthsCouncil =
            EitherOfDiverse<EnsureRoot<AccountId>, EnsureProportionAtLeast<AccountId, CouncilInstance, 3, 4>>;

        // At least 100%
        type EnsureRootOrAllCouncil =
            EitherOfDiverse<EnsureRoot<AccountId>, EnsureProportionAtLeast<AccountId, CouncilInstance, 1, 1>>;

        // Technical committee vote proportions
        // At least 50%
        #[cfg(feature = "parachain")]
        type EnsureRootOrHalfTechnicalCommittee = EitherOfDiverse<
            EnsureRoot<AccountId>,
            EnsureProportionAtLeast<AccountId, TechnicalCommitteeInstance, 1, 2>,
        >;

        // At least 66%
        type EnsureRootOrTwoThirdsTechnicalCommittee = EitherOfDiverse<
            EnsureRoot<AccountId>,
            EnsureProportionAtLeast<AccountId, TechnicalCommitteeInstance, 2, 3>,
        >;

        // At least 100%
        type EnsureRootOrAllTechnicalCommittee = EitherOfDiverse<
            EnsureRoot<AccountId>,
            EnsureProportionAtLeast<AccountId, TechnicalCommitteeInstance, 1, 1>,
        >;

        // Advisory committee vote proportions
        // At least 50%
        type EnsureRootOrHalfAdvisoryCommittee = EitherOfDiverse<
            EnsureRoot<AccountId>,
            EnsureProportionAtLeast<AccountId, AdvisoryCommitteeInstance, 1, 2>,
        >;

        // Technical committee vote proportions
        // At least 66%
        type EnsureRootOrTwoThirdsAdvisoryCommittee = EitherOfDiverse<
            EnsureRoot<AccountId>,
            EnsureProportionAtLeast<AccountId, AdvisoryCommitteeInstance, 2, 3>,
        >;

        // At least 100%
        type EnsureRootOrAllAdvisoryCommittee = EitherOfDiverse<
            EnsureRoot<AccountId>,
            EnsureProportionAtLeast<AccountId, AdvisoryCommitteeInstance, 1, 1>,
        >;

        #[cfg(feature = "std")]
        pub fn native_version() -> NativeVersion {
            NativeVersion { runtime_version: VERSION, can_author_with: Default::default() }
        }

        // Accounts protected from being deleted due to a too low amount of funds.
        pub struct DustRemovalWhitelist;

        impl Contains<AccountId> for DustRemovalWhitelist
        where
            frame_support::PalletId: AccountIdConversion<AccountId>,
        {
            fn contains(ai: &AccountId) -> bool {
                let mut pallets = vec![
                    AuthorizedPalletId::get(),
                    CourtPalletId::get(),
                    LiquidityMiningPalletId::get(),
                    PmPalletId::get(),
                    SimpleDisputesPalletId::get(),
                    SwapsPalletId::get(),
                    TreasuryPalletId::get(),
                ];

                #[cfg(feature = "with-global-disputes")]
                pallets.push(GlobalDisputesPalletId::get());

                if let Some(pallet_id) = frame_support::PalletId::try_from_sub_account::<u128>(ai) {
                    return pallets.contains(&pallet_id.0);
                }

                for pallet_id in pallets {
                    let pallet_acc: AccountId = pallet_id.into_account_truncating();

                    if pallet_acc == *ai {
                        return true;
                    }
                }

                false
            }
        }

        pub struct DealWithFees;

        type NegativeImbalance = <Balances as Currency<AccountId>>::NegativeImbalance;
        impl OnUnbalanced<NegativeImbalance> for DealWithFees
        {
            fn on_unbalanceds<B>(mut fees_then_tips: impl Iterator<Item = NegativeImbalance>) {
                if let Some(mut fees) = fees_then_tips.next() {
                    if let Some(tips) = fees_then_tips.next() {
                        tips.merge_into(&mut fees);
                    }
                    let mut split = fees.ration(
                        FEES_AND_TIPS_TREASURY_PERCENTAGE,
                        FEES_AND_TIPS_BURN_PERCENTAGE,
                    );
                    Treasury::on_unbalanced(split.0);
                }
            }
        }

        pub mod opaque {
            //! Opaque types. These are used by the CLI to instantiate machinery that don't need to know
            //! the specifics of the runtime. They can then be made to be agnostic over specific formats
            //! of data like extrinsics, allowing for them to continue syncing the network through upgrades
            //! to even the core data structures.

            use super::Header;
            use alloc::vec::Vec;
            use sp_runtime::{generic, impl_opaque_keys};

            pub type Block = generic::Block<Header, sp_runtime::OpaqueExtrinsic>;

            #[cfg(feature = "parachain")]
            impl_opaque_keys! {
                pub struct SessionKeys {
                    pub nimbus: crate::AuthorInherent,
                    pub vrf: session_keys_primitives::VrfSessionKey,
                }
            }

            #[cfg(not(feature = "parachain"))]
            impl_opaque_keys! {
                pub struct SessionKeys {
                    pub aura: crate::Aura,
                    pub grandpa: crate::Grandpa,
                }
            }
        }
    }
}

// Construct runtime
#[macro_export]
macro_rules! create_runtime {
    ($($additional_pallets:tt)*) => {
        use alloc::{boxed::Box, vec::Vec};
        // Pallets are enumerated based on the dependency graph.
        //
        // For example, `PredictionMarkets` is pĺaced after `SimpleDisputes` because
        // `PredictionMarkets` depends on `SimpleDisputes`.

        construct_runtime!(
            pub enum Runtime where
                Block = crate::Block,
                NodeBlock = crate::NodeBlock,
                UncheckedExtrinsic = crate::UncheckedExtrinsic,
            {
                // System
                System: frame_system::{Call, Config, Event<T>, Pallet, Storage} = 0,
                Timestamp: pallet_timestamp::{Call, Pallet, Storage, Inherent} = 1,
                RandomnessCollectiveFlip: pallet_randomness_collective_flip::{Pallet, Storage} = 2,
                Scheduler: pallet_scheduler::{Pallet, Call, Storage, Event<T>} = 3,
                Preimage: pallet_preimage::{Pallet, Call, Storage, Event<T>} = 4,

                // Money
                Balances: pallet_balances::{Call, Config<T>, Event<T>, Pallet, Storage} = 10,
                TransactionPayment: pallet_transaction_payment::{Config, Event<T>, Pallet, Storage} = 11,
                Treasury: pallet_treasury::{Call, Config, Event<T>, Pallet, Storage} = 12,
                Vesting: pallet_vesting::{Call, Config<T>, Event<T>, Pallet, Storage} = 13,
                MultiSig: pallet_multisig::{Call, Event<T>, Pallet, Storage} = 14,
                Bounties: pallet_bounties::{Call, Event<T>, Pallet, Storage} =  15,

                // Governance
                Democracy: pallet_democracy::{Pallet, Call, Storage, Config<T>, Event<T>} = 20,
                AdvisoryCommittee: pallet_collective::<Instance1>::{Call, Config<T>, Event<T>, Origin<T>, Pallet, Storage} = 21,
                AdvisoryCommitteeMembership: pallet_membership::<Instance1>::{Call, Config<T>, Event<T>, Pallet, Storage} = 22,
                Council: pallet_collective::<Instance2>::{Call, Config<T>, Event<T>, Origin<T>, Pallet, Storage} = 23,
                CouncilMembership: pallet_membership::<Instance2>::{Call, Config<T>, Event<T>, Pallet, Storage} = 24,
                TechnicalCommittee: pallet_collective::<Instance3>::{Call, Config<T>, Event<T>, Origin<T>, Pallet, Storage} = 25,
                TechnicalCommitteeMembership: pallet_membership::<Instance3>::{Call, Config<T>, Event<T>, Pallet, Storage} = 26,

                // Other Parity pallets
                Identity: pallet_identity::{Call, Event<T>, Pallet, Storage} = 30,
                Utility: pallet_utility::{Call, Event, Pallet, Storage} = 31,
                Proxy: pallet_proxy::{Call, Event<T>, Pallet, Storage} = 32,

                // Third-party
                AssetManager: orml_currencies::{Call, Pallet, Storage} = 40,
                Tokens: orml_tokens::{Config<T>, Event<T>, Pallet, Storage} = 41,

                // Zeitgeist
                MarketCommons: zrml_market_commons::{Pallet, Storage} = 50,
                Authorized: zrml_authorized::{Call, Event<T>, Pallet, Storage} = 51,
                Court: zrml_court::{Call, Event<T>, Pallet, Storage} = 52,
                LiquidityMining: zrml_liquidity_mining::{Call, Config<T>, Event<T>, Pallet, Storage} = 53,
                RikiddoSigmoidFeeMarketEma: zrml_rikiddo::<Instance1>::{Pallet, Storage} = 54,
                SimpleDisputes: zrml_simple_disputes::{Event<T>, Pallet, Storage} = 55,
                Swaps: zrml_swaps::{Call, Event<T>, Pallet, Storage} = 56,
                PredictionMarkets: zrml_prediction_markets::{Call, Event<T>, Pallet, Storage} = 57,
                Styx: zrml_styx::{Call, Event<T>, Pallet, Storage} = 58,

                $($additional_pallets)*
            }
        );
    }
}

#[macro_export]
macro_rules! create_runtime_with_additional_pallets {
    ($($additional_pallets:tt)*) => {
        #[cfg(feature = "parachain")]
        create_runtime!(
            // System
            ParachainSystem: cumulus_pallet_parachain_system::{Call, Config, Event<T>, Inherent, Pallet, Storage, ValidateUnsigned} = 100,
            ParachainInfo: parachain_info::{Config, Pallet, Storage} = 101,

            // Consensus
            ParachainStaking: pallet_parachain_staking::{Call, Config<T>, Event<T>, Pallet, Storage} = 110,
            AuthorInherent: pallet_author_inherent::{Call, Inherent, Pallet, Storage} = 111,
            AuthorFilter: pallet_author_slot_filter::{Call, Config, Event, Pallet, Storage} = 112,
            AuthorMapping: pallet_author_mapping::{Call, Config<T>, Event<T>, Pallet, Storage} = 113,

            // XCM
            CumulusXcm: cumulus_pallet_xcm::{Event<T>, Origin, Pallet} = 120,
            DmpQueue: cumulus_pallet_dmp_queue::{Call, Event<T>, Pallet, Storage} = 121,
            PolkadotXcm: pallet_xcm::{Call, Config, Event<T>, Origin, Pallet, Storage} = 122,
            XcmpQueue: cumulus_pallet_xcmp_queue::{Call, Event<T>, Pallet, Storage} = 123,
            AssetRegistry: orml_asset_registry::{Call, Config<T>, Event<T>, Pallet, Storage} = 124,
            UnknownTokens: orml_unknown_tokens::{Pallet, Storage, Event} = 125,
            XTokens: orml_xtokens::{Pallet, Storage, Call, Event<T>} = 126,

            // Third-party
            Crowdloan: pallet_crowdloan_rewards::{Call, Config<T>, Event<T>, Pallet, Storage} = 130,

            // Others
            $($additional_pallets)*
        );

        #[cfg(not(feature = "parachain"))]
        create_runtime!(
            // Consensus
            Aura: pallet_aura::{Config<T>, Pallet, Storage} = 100,
            Grandpa: pallet_grandpa::{Call, Config, Event, Pallet, Storage} = 101,

            // Others
            $($additional_pallets)*
        );
    }
}

#[macro_export]
macro_rules! impl_config_traits {
    {} => {
        use common_runtime::weights;
        #[cfg(feature = "parachain")]
        use xcm_config::config::*;

        // Configure Pallets
        #[cfg(feature = "parachain")]
        impl cumulus_pallet_dmp_queue::Config for Runtime {
            type Event = Event;
            type ExecuteOverweightOrigin = EnsureRootOrHalfTechnicalCommittee;
            type XcmExecutor = xcm_executor::XcmExecutor<XcmConfig>;
        }

        #[cfg(feature = "parachain")]
        impl cumulus_pallet_parachain_system::Config for Runtime {
            type CheckAssociatedRelayNumber = cumulus_pallet_parachain_system::RelayNumberStrictlyIncreases;
            type DmpMessageHandler = DmpQueue;
            type Event = Event;
            type OnSystemEvent = ();
            type OutboundXcmpMessageSource = XcmpQueue;
            type ReservedDmpWeight = crate::parachain_params::ReservedDmpWeight;
            type ReservedXcmpWeight = crate::parachain_params::ReservedXcmpWeight;
            type SelfParaId = parachain_info::Pallet<Runtime>;
            type XcmpMessageHandler = XcmpQueue;
        }

        #[cfg(feature = "parachain")]
        impl cumulus_pallet_xcm::Config for Runtime {
            type Event = Event;
            type XcmExecutor = xcm_executor::XcmExecutor<XcmConfig>;
        }

        #[cfg(feature = "parachain")]
        impl cumulus_pallet_xcmp_queue::Config for Runtime {
            type ChannelInfo = ParachainSystem;
            type ControllerOrigin = EnsureRootOrTwoThirdsTechnicalCommittee;
            type ControllerOriginConverter = XcmOriginToTransactDispatchOrigin;
            type Event = Event;
            type ExecuteOverweightOrigin = EnsureRootOrHalfTechnicalCommittee;
            type VersionWrapper = ();
            type WeightInfo = weights::cumulus_pallet_xcmp_queue::WeightInfo<Runtime>;
            type XcmExecutor = xcm_executor::XcmExecutor<XcmConfig>;
        }

        impl frame_system::Config for Runtime {
            type AccountData = pallet_balances::AccountData<Balance>;
            type AccountId = AccountId;
            type BaseCallFilter = IsCallable;
            type BlockHashCount = BlockHashCount;
            type BlockLength = RuntimeBlockLength;
            type BlockNumber = BlockNumber;
            type BlockWeights = RuntimeBlockWeights;
            type Call = Call;
            type DbWeight = RocksDbWeight;
            type Event = Event;
            type Hash = Hash;
            type Hashing = BlakeTwo256;
            type Header = generic::Header<BlockNumber, BlakeTwo256>;
            type Index = Index;
            type Lookup = AccountIdLookup<AccountId, ()>;
            type MaxConsumers = ConstU32<16>;
            type OnKilledAccount = ();
            type OnNewAccount = ();
            #[cfg(feature = "parachain")]
            type OnSetCode = cumulus_pallet_parachain_system::ParachainSetCode<Self>;
            #[cfg(not(feature = "parachain"))]
            type OnSetCode = ();
            type Origin = Origin;
            type PalletInfo = PalletInfo;
            type SS58Prefix = SS58Prefix;
            type SystemWeightInfo = weights::frame_system::WeightInfo<Runtime>;
            type Version = Version;
        }

        #[cfg(not(feature = "parachain"))]
        impl pallet_aura::Config for Runtime {
            type AuthorityId = sp_consensus_aura::sr25519::AuthorityId;
            type DisabledValidators = ();
            type MaxAuthorities = MaxAuthorities;
        }

        #[cfg(feature = "parachain")]
        impl pallet_author_inherent::Config for Runtime {
            type AccountLookup = AuthorMapping;
            type CanAuthor = AuthorFilter;
            type SlotBeacon = cumulus_pallet_parachain_system::RelaychainBlockNumberProvider<Self>;
            type WeightInfo = weights::pallet_author_inherent::WeightInfo<Runtime>;
        }

        #[cfg(feature = "parachain")]
        impl pallet_author_mapping::Config for Runtime {
            type DepositAmount = CollatorDeposit;
            type DepositCurrency = Balances;
            type Event = Event;
            type Keys = session_keys_primitives::VrfId;
            type WeightInfo = weights::pallet_author_mapping::WeightInfo<Runtime>;
        }

        #[cfg(feature = "parachain")]
        impl pallet_author_slot_filter::Config for Runtime {
            type Event = Event;
            type RandomnessSource = RandomnessCollectiveFlip;
            type PotentialAuthors = ParachainStaking;
            type WeightInfo = weights::pallet_author_slot_filter::WeightInfo<Runtime>;
        }

        #[cfg(not(feature = "parachain"))]
        impl pallet_grandpa::Config for Runtime {
            type Event = Event;
            type Call = Call;
            type KeyOwnerProofSystem = ();
            type KeyOwnerProof =
                <Self::KeyOwnerProofSystem as frame_support::traits::KeyOwnerProofSystem<(
                    KeyTypeId,
                    pallet_grandpa::AuthorityId,
                )>>::Proof;
            type KeyOwnerIdentification =
                <Self::KeyOwnerProofSystem as frame_support::traits::KeyOwnerProofSystem<(
                    KeyTypeId,
                    pallet_grandpa::AuthorityId,
                )>>::IdentificationTuple;
            type HandleEquivocation = ();
            type MaxAuthorities = MaxAuthorities;
            // Currently the benchmark does yield an invalid weight implementation
            // type WeightInfo = weights::pallet_grandpa::WeightInfo<Runtime>;
            type WeightInfo = ();
        }

        #[cfg(feature = "parachain")]
        impl pallet_xcm::Config for Runtime {
            type Event = Event;
            type SendXcmOrigin = EnsureXcmOrigin<Origin, LocalOriginToLocation>;
            type XcmRouter = XcmRouter;
            type ExecuteXcmOrigin = EnsureXcmOrigin<Origin, LocalOriginToLocation>;
            type XcmExecuteFilter = Nothing;
            // ^ Disable dispatchable execute on the XCM pallet.
            // Needs to be `Everything` for local testing.
            type XcmExecutor = xcm_executor::XcmExecutor<XcmConfig>;
            type XcmTeleportFilter = Everything;
            type XcmReserveTransferFilter = Nothing;
            type Weigher = FixedWeightBounds<UnitWeightCost, Call, MaxInstructions>;
            type LocationInverter = LocationInverter<Ancestry>;
            type Origin = Origin;
            type Call = Call;

            const VERSION_DISCOVERY_QUEUE_SIZE: u32 = 100;
            // ^ Override for AdvertisedXcmVersion default
            type AdvertisedXcmVersion = pallet_xcm::CurrentXcmVersion;
        }

        #[cfg(feature = "parachain")]
        impl pallet_parachain_staking::Config for Runtime {
            type BlockAuthor = AuthorInherent;
            type CandidateBondLessDelay = CandidateBondLessDelay;
            type Currency = Balances;
            type DelegationBondLessDelay = DelegationBondLessDelay;
            type Event = Event;
            type LeaveCandidatesDelay = LeaveCandidatesDelay;
            type LeaveDelegatorsDelay = LeaveDelegatorsDelay;
            type MaxBottomDelegationsPerCandidate = MaxBottomDelegationsPerCandidate;
            type MaxTopDelegationsPerCandidate = MaxTopDelegationsPerCandidate;
            type MaxDelegationsPerDelegator = MaxDelegationsPerDelegator;
            type MinBlocksPerRound = MinBlocksPerRound;
            type MinCandidateStk = MinCollatorStk;
            type MinCollatorStk = MinCollatorStk;
            type MinDelegation = MinDelegatorStk;
            type MinDelegatorStk = MinDelegatorStk;
            type MinSelectedCandidates = MinSelectedCandidates;
            type MonetaryGovernanceOrigin = EnsureRoot<AccountId>;
            type OnCollatorPayout = ();
            type OnNewRound = ();
            type RevokeDelegationDelay = RevokeDelegationDelay;
            type RewardPaymentDelay = RewardPaymentDelay;
            type WeightInfo = weights::pallet_parachain_staking::WeightInfo<Runtime>;
        }

        #[cfg(feature = "parachain")]
        impl orml_asset_registry::Config for Runtime {
            type AssetId = CurrencyId;
            type AssetProcessor = CustomAssetProcessor;
            type AuthorityOrigin = AsEnsureOriginWithArg<EnsureRootOrTwoThirdsCouncil>;
            type Balance = Balance;
            type CustomMetadata = CustomMetadata;
            type Event = Event;
            type WeightInfo = ();
        }

        impl orml_currencies::Config for Runtime {
            type GetNativeCurrencyId = GetNativeCurrencyId;
            type MultiCurrency = Tokens;
            type NativeCurrency = BasicCurrencyAdapter<Runtime, Balances>;
            type WeightInfo = weights::orml_currencies::WeightInfo<Runtime>;
        }

        impl orml_tokens::Config for Runtime {
            type Amount = Amount;
            type Balance = Balance;
            type CurrencyId = CurrencyId;
            type DustRemovalWhitelist = DustRemovalWhitelist;
            type Event = Event;
            type ExistentialDeposits = ExistentialDeposits;
            type MaxLocks = MaxLocks;
            type MaxReserves = MaxReserves;
            type OnDust = orml_tokens::TransferDust<Runtime, DustAccount>;
            type OnKilledTokenAccount = ();
            type OnNewTokenAccount = ();
            type ReserveIdentifier = [u8; 8];
            type WeightInfo = weights::orml_tokens::WeightInfo<Runtime>;
        }

        #[cfg(feature = "parachain")]
        impl orml_unknown_tokens::Config for Runtime {
            type Event = Event;
        }

        #[cfg(feature = "parachain")]
        impl orml_xtokens::Config for Runtime {
            type AccountIdToMultiLocation = AccountIdToMultiLocation;
            type Balance = Balance;
            type BaseXcmWeight = BaseXcmWeight;
            type CurrencyId = CurrencyId;
            type CurrencyIdConvert = AssetConvert;
            type Event = Event;
            type LocationInverter = LocationInverter<Ancestry>;
            type MaxAssetsForTransfer = MaxAssetsForTransfer;
            type MinXcmFee = ParachainMinFee;
            type MultiLocationsFilter = Everything;
            type ReserveProvider = orml_traits::location::AbsoluteReserveProvider;
            type SelfLocation = SelfLocation;
            type Weigher = FixedWeightBounds<UnitWeightCost, Call, MaxInstructions>;
            type XcmExecutor = xcm_executor::XcmExecutor<XcmConfig>;
        }

        #[cfg(feature = "parachain")]
        impl pallet_crowdloan_rewards::Config for Runtime {
            type Event = Event;
            type InitializationPayment = InitializationPayment;
            type Initialized = Initialized;
            type MaxInitContributors = MaxInitContributorsBatchSizes;
            type MinimumReward = MinimumReward;
            type RelayChainAccountId = AccountId;
            type RewardCurrency = Balances;
            type RewardAddressAssociateOrigin = EnsureSigned<Self::AccountId>;
            type RewardAddressChangeOrigin = frame_system::EnsureSigned<Self::AccountId>;
            type RewardAddressRelayVoteThreshold = RelaySignaturesThreshold;
            type SignatureNetworkIdentifier = SignatureNetworkIdentifier;
            type VestingBlockNumber = cumulus_primitives_core::relay_chain::BlockNumber;
            type VestingBlockProvider =
                cumulus_pallet_parachain_system::RelaychainBlockNumberProvider<Self>;
            type WeightInfo = pallet_crowdloan_rewards::weights::SubstrateWeight<Runtime>;
        }

        impl pallet_balances::Config for Runtime {
            type AccountStore = System;
            type Balance = Balance;
            type DustRemoval = ();
            type Event = Event;
            type ExistentialDeposit = ExistentialDeposit;
            type MaxLocks = MaxLocks;
            type MaxReserves = MaxReserves;
            type ReserveIdentifier = [u8; 8];
            type WeightInfo = pallet_balances::weights::SubstrateWeight<Runtime>; // weights::pallet_balances::WeightInfo<Runtime>;
        }

        impl pallet_collective::Config<AdvisoryCommitteeInstance> for Runtime {
            type DefaultVote = PrimeDefaultVote;
            type Event = Event;
            type MaxMembers = AdvisoryCommitteeMaxMembers;
            type MaxProposals = AdvisoryCommitteeMaxProposals;
            type MotionDuration = AdvisoryCommitteeMotionDuration;
            type Origin = Origin;
            type Proposal = Call;
            type WeightInfo = weights::pallet_collective::WeightInfo<Runtime>;
        }

        impl pallet_collective::Config<CouncilInstance> for Runtime {
            type DefaultVote = PrimeDefaultVote;
            type Event = Event;
            type MaxMembers = CouncilMaxMembers;
            type MaxProposals = CouncilMaxProposals;
            type MotionDuration = CouncilMotionDuration;
            type Origin = Origin;
            type Proposal = Call;
            type WeightInfo = weights::pallet_collective::WeightInfo<Runtime>;
        }

        impl pallet_collective::Config<TechnicalCommitteeInstance> for Runtime {
            type DefaultVote = PrimeDefaultVote;
            type Event = Event;
            type MaxMembers = TechnicalCommitteeMaxMembers;
            type MaxProposals = TechnicalCommitteeMaxProposals;
            type MotionDuration = TechnicalCommitteeMotionDuration;
            type Origin = Origin;
            type Proposal = Call;
            type WeightInfo = weights::pallet_collective::WeightInfo<Runtime>;
        }

        impl pallet_democracy::Config for Runtime {
            type Proposal = Call;
            type Event = Event;
            type Currency = Balances;
            type EnactmentPeriod = EnactmentPeriod;
            type LaunchPeriod = LaunchPeriod;
            type VotingPeriod = VotingPeriod;
            type VoteLockingPeriod = VoteLockingPeriod;
            type MinimumDeposit = MinimumDeposit;
            /// Origin that can decide what their next motion is.
            type ExternalOrigin = EnsureRootOrHalfCouncil;
            /// Origin that can have the next scheduled referendum be a straight majority-carries vote.
            type ExternalMajorityOrigin = EnsureRootOrHalfCouncil;
            /// Origina that can have the next scheduled referendum be a straight default-carries
            /// (NTB) vote.
            type ExternalDefaultOrigin = EnsureRootOrAllCouncil;
            /// Origin that can have an ExternalMajority/ExternalDefault vote
            /// be tabled immediately and with a shorter voting/enactment period.
            type FastTrackOrigin = EnsureRootOrTwoThirdsTechnicalCommittee;
            /// Origin from which the next majority-carries (or more permissive) referendum may be tabled
            /// to vote immediately and asynchronously in a similar manner to the emergency origin.
            type InstantOrigin = EnsureRootOrAllTechnicalCommittee;
            type InstantAllowed = InstantAllowed;
            type FastTrackVotingPeriod = FastTrackVotingPeriod;
            /// Origin from which any referendum may be cancelled in an emergency.
            type CancellationOrigin = EnsureRootOrThreeFourthsCouncil;
            /// Origin from which proposals may be blacklisted.
            type BlacklistOrigin = EnsureRootOrAllCouncil;
            /// Origin from which a proposal may be cancelled and its backers slashed.
            type CancelProposalOrigin = EnsureRootOrAllTechnicalCommittee;
            /// Origin for anyone able to veto proposals.
            type VetoOrigin = pallet_collective::EnsureMember<AccountId, TechnicalCommitteeInstance>;
            type CooloffPeriod = CooloffPeriod;
            type PreimageByteDeposit = PreimageByteDeposit;
            type OperationalPreimageOrigin = pallet_collective::EnsureMember<AccountId, CouncilInstance>;
            type Slash = Treasury;
            type Scheduler = Scheduler;
            type PalletsOrigin = OriginCaller;
            type MaxVotes = MaxVotes;
            type WeightInfo = weights::pallet_democracy::WeightInfo<Runtime>;
            type MaxProposals = MaxProposals;
        }

        impl pallet_identity::Config for Runtime {
            type BasicDeposit = BasicDeposit;
            type Currency = Balances;
            type Event = Event;
            type FieldDeposit = FieldDeposit;
            type ForceOrigin = EnsureRootOrTwoThirdsAdvisoryCommittee;
            type MaxAdditionalFields = MaxAdditionalFields;
            type MaxRegistrars = MaxRegistrars;
            type MaxSubAccounts = MaxSubAccounts;
            type RegistrarOrigin = EnsureRootOrHalfCouncil;
            type Slashed = Treasury;
            type SubAccountDeposit = SubAccountDeposit;
            type WeightInfo = weights::pallet_identity::WeightInfo<Runtime>;
        }

        impl pallet_membership::Config<AdvisoryCommitteeMembershipInstance> for Runtime {
            type AddOrigin = EnsureRootOrTwoThirdsCouncil;
            type Event = Event;
            type MaxMembers = AdvisoryCommitteeMaxMembers;
            type MembershipChanged = AdvisoryCommittee;
            type MembershipInitialized = AdvisoryCommittee;
            type PrimeOrigin = EnsureRootOrTwoThirdsCouncil;
            type RemoveOrigin = EnsureRootOrTwoThirdsCouncil;
            type ResetOrigin = EnsureRootOrTwoThirdsCouncil;
            type SwapOrigin = EnsureRootOrTwoThirdsCouncil;
            type WeightInfo = weights::pallet_membership::WeightInfo<Runtime>;
        }

        impl pallet_membership::Config<CouncilMembershipInstance> for Runtime {
            type AddOrigin = EnsureRootOrThreeFourthsCouncil;
            type Event = Event;
            type MaxMembers = CouncilMaxMembers;
            type MembershipChanged = Council;
            type MembershipInitialized = Council;
            type PrimeOrigin = EnsureRootOrThreeFourthsCouncil;
            type RemoveOrigin = EnsureRootOrThreeFourthsCouncil;
            type ResetOrigin = EnsureRootOrThreeFourthsCouncil;
            type SwapOrigin = EnsureRootOrThreeFourthsCouncil;
            type WeightInfo = weights::pallet_membership::WeightInfo<Runtime>;
        }

        impl pallet_membership::Config<TechnicalCommitteeMembershipInstance> for Runtime {
            type AddOrigin = EnsureRootOrTwoThirdsCouncil;
            type Event = Event;
            type MaxMembers = TechnicalCommitteeMaxMembers;
            type MembershipChanged = TechnicalCommittee;
            type MembershipInitialized = TechnicalCommittee;
            type PrimeOrigin = EnsureRootOrTwoThirdsCouncil;
            type RemoveOrigin = EnsureRootOrTwoThirdsCouncil;
            type ResetOrigin = EnsureRootOrTwoThirdsCouncil;
            type SwapOrigin = EnsureRootOrTwoThirdsCouncil;
            type WeightInfo = weights::pallet_membership::WeightInfo<Runtime>;
        }

        impl pallet_multisig::Config for Runtime {
            type Event = Event;
            type Call = Call;
            type Currency = Balances;
            type DepositBase = DepositBase;
            type DepositFactor = DepositFactor;
            type MaxSignatories = ConstU16<100>;
            type WeightInfo = weights::pallet_multisig::WeightInfo<Runtime>;
        }

        impl pallet_preimage::Config for Runtime {
            type WeightInfo = weights::pallet_preimage::WeightInfo<Runtime>;
            type Event = Event;
            type Currency = Balances;
            type ManagerOrigin = EnsureRoot<AccountId>;
            type MaxSize = PreimageMaxSize;
            type BaseDeposit = PreimageBaseDeposit;
            type ByteDeposit = PreimageByteDeposit;
        }

        impl InstanceFilter<Call> for ProxyType {
            fn filter(&self, c: &Call) -> bool {
                match self {
                    ProxyType::Any => true,
                    ProxyType::CancelProxy => {
                        matches!(c, Call::Proxy(pallet_proxy::Call::reject_announcement { .. }))
                    }
                    ProxyType::Governance => matches!(
                        c,
                        Call::Democracy(..)
                            | Call::Council(..)
                            | Call::TechnicalCommittee(..)
                            | Call::AdvisoryCommittee(..)
                            | Call::Treasury(..)
                    ),
                    #[cfg(feature = "parachain")]
                    ProxyType::Staking => matches!(c, Call::ParachainStaking(..)),
                    #[cfg(not(feature = "parachain"))]
                    ProxyType::Staking => false,
                }
            }

            fn is_superset(&self, o: &Self) -> bool {
                match (self, o) {
                    (x, y) if x == y => true,
                    (ProxyType::Any, _) => true,
                    (_, ProxyType::Any) => false,
                    _ => false,
                }
            }
        }

        impl pallet_proxy::Config for Runtime {
            type Event = Event;
            type Call = Call;
            type Currency = Balances;
            type ProxyType = ProxyType;
            type ProxyDepositBase = ProxyDepositBase;
            type ProxyDepositFactor = ProxyDepositFactor;
            type MaxProxies = ConstU32<32>;
            type WeightInfo = weights::pallet_proxy::WeightInfo<Runtime>;
            type MaxPending = ConstU32<32>;
            type CallHasher = BlakeTwo256;
            type AnnouncementDepositBase = AnnouncementDepositBase;
            type AnnouncementDepositFactor = AnnouncementDepositFactor;
        }

        impl pallet_randomness_collective_flip::Config for Runtime {}

        impl pallet_scheduler::Config for Runtime {
            type Event = Event;
            type Origin = Origin;
            type PalletsOrigin = OriginCaller;
            type Call = Call;
            type MaximumWeight = MaximumSchedulerWeight;
            type ScheduleOrigin = EnsureRoot<AccountId>;
            type MaxScheduledPerBlock = MaxScheduledPerBlock;
            type WeightInfo = weights::pallet_scheduler::WeightInfo<Runtime>;
            type OriginPrivilegeCmp = EqualPrivilegeOnly;
            type PreimageProvider = Preimage;
            type NoPreimagePostponement = NoPreimagePostponement;
        }

        impl pallet_timestamp::Config for Runtime {
            type MinimumPeriod = MinimumPeriod;
            type Moment = u64;
            #[cfg(feature = "parachain")]
            type OnTimestampSet = ();
            #[cfg(not(feature = "parachain"))]
            type OnTimestampSet = Aura;
            type WeightInfo = weights::pallet_timestamp::WeightInfo<Runtime>;
        }

        impl pallet_transaction_payment::Config for Runtime {
            type Event = Event;
            type FeeMultiplierUpdate = SlowAdjustingFeeUpdate<Runtime>;
            type LengthToFee = ConstantMultiplier<Balance, TransactionByteFee>;
            type OnChargeTransaction =
                pallet_transaction_payment::CurrencyAdapter<Balances, DealWithFees>;
            type OperationalFeeMultiplier = OperationalFeeMultiplier;
            type WeightToFee = IdentityFee<Balance>;
        }

        impl pallet_treasury::Config for Runtime {
            type ApproveOrigin = EnsureRootOrTwoThirdsCouncil;
            type Burn = Burn;
            type BurnDestination = ();
            type Currency = Balances;
            type Event = Event;
            type MaxApprovals = MaxApprovals;
            type OnSlash = ();
            type PalletId = TreasuryPalletId;
            type ProposalBond = ProposalBond;
            type ProposalBondMinimum = ProposalBondMinimum;
            type ProposalBondMaximum = ProposalBondMaximum;
            type RejectOrigin = EnsureRootOrTwoThirdsCouncil;
            type SpendFunds = Bounties;
            type SpendOrigin = NeverEnsureOrigin<Balance>;
            type SpendPeriod = SpendPeriod;
            type WeightInfo = weights::pallet_treasury::WeightInfo<Runtime>;
        }

        impl pallet_bounties::Config for Runtime {
            type BountyDepositBase = BountyDepositBase;
            type BountyDepositPayoutDelay = BountyDepositPayoutDelay;
            type BountyUpdatePeriod = BountyUpdatePeriod;
            type BountyValueMinimum = BountyValueMinimum;
            type ChildBountyManager = ();
            type CuratorDepositMax = CuratorDepositMax;
            type CuratorDepositMin = CuratorDepositMin;
            type CuratorDepositMultiplier = CuratorDepositMultiplier;
            type DataDepositPerByte = DataDepositPerByte;
            type Event = Event;
            type MaximumReasonLength = MaximumReasonLength;
            type WeightInfo = weights::pallet_bounties::WeightInfo<Runtime>;
        }

        impl pallet_utility::Config for Runtime {
            type Event = Event;
            type Call = Call;
            type PalletsOrigin = OriginCaller;
            type WeightInfo = weights::pallet_utility::WeightInfo<Runtime>;
        }

        impl pallet_vesting::Config for Runtime {
            type Event = Event;
            type Currency = Balances;
            type BlockNumberToBalance = sp_runtime::traits::ConvertInto;
            type MinVestedTransfer = MinVestedTransfer;
            type WeightInfo = pallet_vesting::weights::SubstrateWeight<Runtime>; // weights::pallet_vesting::WeightInfo<Runtime>;

            // `VestingInfo` encode length is 36bytes. 28 schedules gets encoded as 1009 bytes, which is the
            // highest number of schedules that encodes less than 2^10.
            const MAX_VESTING_SCHEDULES: u32 = 28;
        }

        #[cfg(feature = "parachain")]
        impl parachain_info::Config for Runtime {}

        impl zrml_authorized::Config for Runtime {
            type Event = Event;
            type MarketCommons = MarketCommons;
            type AuthorizedDisputeResolutionOrigin = EnsureRootOrHalfAdvisoryCommittee;
            type PalletId = AuthorizedPalletId;
            type WeightInfo = zrml_authorized::weights::WeightInfo<Runtime>;
        }

        impl zrml_court::Config for Runtime {
            type CourtCaseDuration = CourtCaseDuration;
            type Event = Event;
            type MarketCommons = MarketCommons;
            type PalletId = CourtPalletId;
            type Random = RandomnessCollectiveFlip;
            type StakeWeight = StakeWeight;
            type TreasuryPalletId = TreasuryPalletId;
            type WeightInfo = zrml_court::weights::WeightInfo<Runtime>;
        }

        impl zrml_liquidity_mining::Config for Runtime {
            type Event = Event;
            type MarketCommons = MarketCommons;
            type MarketId = MarketId;
            type PalletId = LiquidityMiningPalletId;
            type WeightInfo = zrml_liquidity_mining::weights::WeightInfo<Runtime>;
        }

        impl zrml_market_commons::Config for Runtime {
            type Currency = Balances;
            type MarketId = MarketId;
            type PredictionMarketsPalletId = PmPalletId;
            type Timestamp = Timestamp;
        }

        // NoopLiquidityMining implements LiquidityMiningPalletApi with no-ops.
        // Has to be public because it will be exposed by Runtime.
        pub struct NoopLiquidityMining;

        impl zrml_liquidity_mining::LiquidityMiningPalletApi for NoopLiquidityMining {
            type AccountId = AccountId;
            type Balance = Balance;
            type BlockNumber = BlockNumber;
            type MarketId = MarketId;

            fn add_shares(_: Self::AccountId, _: Self::MarketId, _: Self::Balance) {}

            fn distribute_market_incentives(
                _: &Self::MarketId,
            ) -> frame_support::pallet_prelude::DispatchResult {
                Ok(())
            }

            fn remove_shares(_: &Self::AccountId, _: &Self::MarketId, _: Self::Balance) {}
        }

        impl zrml_prediction_markets::Config for Runtime {
            type AdvisoryBond = AdvisoryBond;
            type AdvisoryBondSlashPercentage = AdvisoryBondSlashPercentage;
            type ApproveOrigin = EitherOfDiverse<
                EnsureRoot<AccountId>,
                pallet_collective::EnsureMember<AccountId, AdvisoryCommitteeInstance>
            >;
            type Authorized = Authorized;
            type Court = Court;
            type CloseOrigin = EnsureRootOrTwoThirdsAdvisoryCommittee;
            type DestroyOrigin = EnsureRootOrAllAdvisoryCommittee;
            type DisputeBond = DisputeBond;
            type DisputeFactor = DisputeFactor;
            type Event = Event;
            #[cfg(feature = "with-global-disputes")]
            type GlobalDisputes = GlobalDisputes;
            #[cfg(feature = "with-global-disputes")]
            type GlobalDisputePeriod = GlobalDisputePeriod;
            // LiquidityMining is currently unstable.
            // NoopLiquidityMining will be applied only to mainnet once runtimes are separated.
            type LiquidityMining = NoopLiquidityMining;
            // type LiquidityMining = LiquidityMining;
            type MarketCommons = MarketCommons;
            type MaxCategories = MaxCategories;
            type MaxDisputes = MaxDisputes;
            type MinDisputeDuration = MinDisputeDuration;
            type MaxDisputeDuration = MaxDisputeDuration;
            type MaxGracePeriod = MaxGracePeriod;
            type MaxOracleDuration = MaxOracleDuration;
            type MinOracleDuration = MinOracleDuration;
            type MaxSubsidyPeriod = MaxSubsidyPeriod;
            type MaxMarketPeriod = MaxMarketPeriod;
            type MinCategories = MinCategories;
            type MinSubsidyPeriod = MinSubsidyPeriod;
            type MaxEditReasonLen = MaxEditReasonLen;
            type MaxRejectReasonLen = MaxRejectReasonLen;
            type OracleBond = OracleBond;
            type PalletId = PmPalletId;
            type RejectOrigin = EnsureRootOrHalfAdvisoryCommittee;
<<<<<<< HEAD
            type ReportingPeriod = ReportingPeriod;
=======
>>>>>>> f8f5c79c
            type RequestEditOrigin = EitherOfDiverse<
                EnsureRoot<AccountId>,
                pallet_collective::EnsureMember<AccountId, AdvisoryCommitteeInstance>,
            >;
            type ResolveOrigin = EnsureRoot<AccountId>;
            type AssetManager = AssetManager;
            type SimpleDisputes = SimpleDisputes;
            type Slash = Treasury;
            type Swaps = Swaps;
            type ValidityBond = ValidityBond;
            type WeightInfo = zrml_prediction_markets::weights::WeightInfo<Runtime>;
        }

        impl zrml_rikiddo::Config<RikiddoSigmoidFeeMarketVolumeEma> for Runtime {
            type Timestamp = Timestamp;
            type Balance = Balance;
            type FixedTypeU = FixedU128<U33>;
            type FixedTypeS = FixedI128<U33>;
            type BalanceFractionalDecimals = BalanceFractionalDecimals;
            type PoolId = PoolId;
            type Rikiddo = RikiddoSigmoidMV<
                Self::FixedTypeU,
                Self::FixedTypeS,
                FeeSigmoid<Self::FixedTypeS>,
                EmaMarketVolume<Self::FixedTypeU>,
            >;
        }

        impl zrml_simple_disputes::Config for Runtime {
            type Event = Event;
            type MarketCommons = MarketCommons;
            type PalletId = SimpleDisputesPalletId;
        }

        #[cfg(feature = "with-global-disputes")]
        impl zrml_global_disputes::Config for Runtime {
            type Currency = Balances;
            type Event = Event;
            type GlobalDisputeLockId = GlobalDisputeLockId;
            type GlobalDisputesPalletId = GlobalDisputesPalletId;
            type MarketCommons = MarketCommons;
            type MaxGlobalDisputeVotes = MaxGlobalDisputeVotes;
            type MaxOwners = MaxOwners;
            type MinOutcomeVoteAmount = MinOutcomeVoteAmount;
            type RemoveKeysLimit = RemoveKeysLimit;
            type VotingOutcomeFee = VotingOutcomeFee;
            type WeightInfo = zrml_global_disputes::weights::WeightInfo<Runtime>;
        }

        impl zrml_swaps::Config for Runtime {
            type Event = Event;
            type ExitFee = ExitFee;
            type FixedTypeU = FixedU128<U33>;
            type FixedTypeS = FixedI128<U33>;
            // LiquidityMining is currently unstable.
            // NoopLiquidityMining will be applied only to mainnet once runtimes are separated.
            type LiquidityMining = NoopLiquidityMining;
            // type LiquidityMining = LiquidityMining;
            type MarketCommons = MarketCommons;
            type MinAssets = MinAssets;
            type MaxAssets = MaxAssets;
            type MaxInRatio = MaxInRatio;
            type MaxOutRatio = MaxOutRatio;
            type MaxSwapFee = MaxSwapFee;
            type MaxTotalWeight = MaxTotalWeight;
            type MaxWeight = MaxWeight;
            type MinLiquidity = MinLiquidity;
            type MinSubsidy = MinSubsidy;
            type MinSubsidyPerAccount = MinSubsidyPerAccount;
            type MinWeight = MinWeight;
            type PalletId = SwapsPalletId;
            type RikiddoSigmoidFeeMarketEma = RikiddoSigmoidFeeMarketEma;
            type AssetManager = AssetManager;
            type WeightInfo = zrml_swaps::weights::WeightInfo<Runtime>;
        }

        impl zrml_styx::Config for Runtime {
            type Event = Event;
            type SetBurnAmountOrigin = EnsureRootOrHalfCouncil;
            type Currency = Balances;
            type WeightInfo = zrml_styx::weights::WeightInfo<Runtime>;
        }
    }
}

// Implement runtime apis
#[macro_export]
macro_rules! create_runtime_api {
    ($($additional_apis:tt)*) => {
        impl_runtime_apis! {
            #[cfg(feature = "parachain")]
            impl cumulus_primitives_core::CollectCollationInfo<Block> for Runtime {
                fn collect_collation_info(
                    header: &<Block as BlockT>::Header
                ) -> cumulus_primitives_core::CollationInfo {
                    ParachainSystem::collect_collation_info(header)
                }
            }

            #[cfg(feature = "parachain")]
            impl nimbus_primitives::NimbusApi<Block> for Runtime {
                fn can_author(
                    author: nimbus_primitives::NimbusId,
                    slot: u32,
                    parent_header: &<Block as BlockT>::Header
                ) -> bool {

                    // Ensure that an update is enforced when we are close to maximum block number
                    let block_number = if let Some(bn) = parent_header.number.checked_add(1) {
                        bn
                    } else {
                        log::error!("ERROR: No block numbers left");
                        return false;
                    };

                    use frame_support::traits::OnInitialize;
                    System::initialize(
                        &block_number,
                        &parent_header.hash(),
                        &parent_header.digest,
                    );
                    RandomnessCollectiveFlip::on_initialize(block_number);

                    // Because the staking solution calculates the next staking set at the beginning
                    // of the first block in the new round, the only way to accurately predict the
                    // authors is to compute the selection during prediction.
                    if pallet_parachain_staking::Pallet::<Self>::round().should_update(block_number) {
                        // get author account id
                        use nimbus_primitives::AccountLookup;
                        let author_account_id = if let Some(account) =
                            pallet_author_mapping::Pallet::<Self>::lookup_account(&author) {
                            account
                        } else {
                            // return false if author mapping not registered like in can_author impl
                            return false
                        };
                        // predict eligibility post-selection by computing selection results now
                        let (eligible, _) =
                            pallet_author_slot_filter::compute_pseudo_random_subset::<Self>(
                                pallet_parachain_staking::Pallet::<Self>::compute_top_candidates(),
                                &slot
                            );
                        eligible.contains(&author_account_id)
                    } else {
                        AuthorInherent::can_author(&author, &slot)
                    }
                }
            }

            #[cfg(feature = "runtime-benchmarks")]
            impl frame_benchmarking::Benchmark<Block> for Runtime {
                fn benchmark_metadata(extra: bool) -> (
                    Vec<frame_benchmarking::BenchmarkList>,
                    Vec<frame_support::traits::StorageInfo>,
                ) {
                    use frame_benchmarking::{list_benchmark, baseline::Pallet as BaselineBench, Benchmarking, BenchmarkList};
                    use frame_support::traits::StorageInfoTrait;
                    use frame_system_benchmarking::Pallet as SystemBench;
                    use orml_benchmarking::list_benchmark as orml_list_benchmark;

                    let mut list = Vec::<BenchmarkList>::new();

                    list_benchmark!(list, extra, frame_benchmarking, BaselineBench::<Runtime>);
                    list_benchmark!(list, extra, frame_system, SystemBench::<Runtime>);
                    orml_list_benchmark!(list, extra, orml_currencies, crate::benchmarks::currencies);
                    orml_list_benchmark!(list, extra, orml_tokens, crate::benchmarks::tokens);
                    list_benchmark!(list, extra, pallet_balances, Balances);
                    list_benchmark!(list, extra, pallet_bounties, Bounties);
                    list_benchmark!(list, extra, pallet_collective, AdvisoryCommittee);
                    list_benchmark!(list, extra, pallet_democracy, Democracy);
                    list_benchmark!(list, extra, pallet_identity, Identity);
                    list_benchmark!(list, extra, pallet_membership, AdvisoryCommitteeMembership);
                    list_benchmark!(list, extra, pallet_multisig, MultiSig);
                    list_benchmark!(list, extra, pallet_preimage, Preimage);
                    list_benchmark!(list, extra, pallet_proxy, Proxy);
                    list_benchmark!(list, extra, pallet_scheduler, Scheduler);
                    list_benchmark!(list, extra, pallet_timestamp, Timestamp);
                    list_benchmark!(list, extra, pallet_treasury, Treasury);
                    list_benchmark!(list, extra, pallet_utility, Utility);
                    list_benchmark!(list, extra, pallet_vesting, Vesting);
                    list_benchmark!(list, extra, zrml_swaps, Swaps);
                    list_benchmark!(list, extra, zrml_authorized, Authorized);
                    list_benchmark!(list, extra, zrml_court, Court);
                    #[cfg(feature = "with-global-disputes")]
                    list_benchmark!(list, extra, zrml_global_disputes, GlobalDisputes);
                    list_benchmark!(list, extra, zrml_prediction_markets, PredictionMarkets);
                    list_benchmark!(list, extra, zrml_liquidity_mining, LiquidityMining);
                    list_benchmark!(list, extra, zrml_styx, Styx);

                    cfg_if::cfg_if! {
                        if #[cfg(feature = "parachain")] {
                            list_benchmark!(list, extra, cumulus_pallet_xcmp_queue, XcmpQueue);
                            list_benchmark!(list, extra, pallet_author_inherent, AuthorInherent);
                            list_benchmark!(list, extra, pallet_author_mapping, AuthorMapping);
                            list_benchmark!(list, extra, pallet_author_slot_filter, AuthorFilter);
                            list_benchmark!(list, extra, pallet_parachain_staking, ParachainStaking);
                            list_benchmark!(list, extra, pallet_crowdloan_rewards, Crowdloan);
                        } else {
                            list_benchmark!(list, extra, pallet_grandpa, Grandpa);
                        }
                    }

                    (list, AllPalletsWithSystem::storage_info())
                }

                fn dispatch_benchmark(
                    config: frame_benchmarking::BenchmarkConfig,
                ) -> Result<Vec<frame_benchmarking::BenchmarkBatch>, sp_runtime::RuntimeString> {
                    use frame_benchmarking::{
                        add_benchmark, baseline::{Pallet as BaselineBench, Config as BaselineConfig}, vec, BenchmarkBatch, Benchmarking, TrackedStorageKey, Vec
                    };
                    use frame_system_benchmarking::Pallet as SystemBench;
                    use orml_benchmarking::{add_benchmark as orml_add_benchmark};

                    impl frame_system_benchmarking::Config for Runtime {}
                    impl BaselineConfig for Runtime {}

                    let whitelist: Vec<TrackedStorageKey> = vec![
                        hex_literal::hex!("26aa394eea5630e07c48ae0c9558cef702a5c1b19ab7a04f536c519aca4983ac")
                            .to_vec()
                            .into(),
                        hex_literal::hex!("c2261276cc9d1f8598ea4b6a74b15c2f57c875e4cff74148e4628f264b974c80")
                            .to_vec()
                            .into(),
                        hex_literal::hex!("26aa394eea5630e07c48ae0c9558cef7ff553b5a9862a516939d82b3d3d8661a")
                            .to_vec()
                            .into(),
                        hex_literal::hex!("26aa394eea5630e07c48ae0c9558cef70a98fdbe9ce6c55837576c60c7af3850")
                            .to_vec()
                            .into(),
                        hex_literal::hex!("26aa394eea5630e07c48ae0c9558cef780d41e5e16056765bc8461851072c9d7")
                            .to_vec()
                            .into(),
                        hex_literal::hex!("26aa394eea5630e07c48ae0c9558cef7b99d880ec681799c0cf30e8886371da946c154ffd9992e395af90b5b13cc6f295c77033fce8a9045824a6690bbf99c6db269502f0a8d1d2a008542d5690a0749").to_vec().into(),
                        hex_literal::hex!("26aa394eea5630e07c48ae0c9558cef7b99d880ec681799c0cf30e8886371da95ecffd7b6c0f78751baa9d281e0bfa3a6d6f646c70792f74727372790000000000000000000000000000000000000000").to_vec().into(),
                    ];

                    let mut batches = Vec::<BenchmarkBatch>::new();
                    let params = (&config, &whitelist);

                    add_benchmark!(params, batches, frame_benchmarking, BaselineBench::<Runtime>);
                    add_benchmark!(params, batches, frame_system, SystemBench::<Runtime>);
                    orml_add_benchmark!(params, batches, orml_currencies, crate::benchmarks::currencies);
                    orml_add_benchmark!(params, batches, orml_tokens, crate::benchmarks::tokens);
                    add_benchmark!(params, batches, pallet_balances, Balances);
                    add_benchmark!(params, batches, pallet_bounties, Bounties);
                    add_benchmark!(params, batches, pallet_collective, AdvisoryCommittee);
                    add_benchmark!(params, batches, pallet_democracy, Democracy);
                    add_benchmark!(params, batches, pallet_identity, Identity);
                    add_benchmark!(params, batches, pallet_membership, AdvisoryCommitteeMembership);
                    add_benchmark!(params, batches, pallet_multisig, MultiSig);
                    add_benchmark!(params, batches, pallet_preimage, Preimage);
                    add_benchmark!(params, batches, pallet_proxy, Proxy);
                    add_benchmark!(params, batches, pallet_scheduler, Scheduler);
                    add_benchmark!(params, batches, pallet_timestamp, Timestamp);
                    add_benchmark!(params, batches, pallet_treasury, Treasury);
                    add_benchmark!(params, batches, pallet_utility, Utility);
                    add_benchmark!(params, batches, pallet_vesting, Vesting);
                    add_benchmark!(params, batches, zrml_swaps, Swaps);
                    add_benchmark!(params, batches, zrml_authorized, Authorized);
                    add_benchmark!(params, batches, zrml_court, Court);
                    #[cfg(feature = "with-global-disputes")]
                    add_benchmark!(params, batches, zrml_global_disputes, GlobalDisputes);
                    add_benchmark!(params, batches, zrml_prediction_markets, PredictionMarkets);
                    add_benchmark!(params, batches, zrml_liquidity_mining, LiquidityMining);
                    add_benchmark!(params, batches, zrml_styx, Styx);


                    cfg_if::cfg_if! {
                        if #[cfg(feature = "parachain")] {
                            add_benchmark!(params, batches, cumulus_pallet_xcmp_queue, XcmpQueue);
                            add_benchmark!(params, batches, pallet_author_inherent, AuthorInherent);
                            add_benchmark!(params, batches, pallet_author_mapping, AuthorMapping);
                            add_benchmark!(params, batches, pallet_author_slot_filter, AuthorFilter);
                            add_benchmark!(params, batches, pallet_parachain_staking, ParachainStaking);
                            add_benchmark!(params, batches, pallet_crowdloan_rewards, Crowdloan);

                        } else {
                            add_benchmark!(params, batches, pallet_grandpa, Grandpa);
                        }
                    }

                    if batches.is_empty() {
                        return Err("Benchmark not found for this pallet.".into());
                    }
                    Ok(batches)
                }
            }

            impl frame_system_rpc_runtime_api::AccountNonceApi<Block, AccountId, Index> for Runtime {
                fn account_nonce(account: AccountId) -> Index {
                    System::account_nonce(account)
                }
            }

            impl pallet_transaction_payment_rpc_runtime_api::TransactionPaymentApi<Block, Balance> for Runtime {
                fn query_fee_details(
                    uxt: <Block as BlockT>::Extrinsic,
                    len: u32,
                ) -> pallet_transaction_payment::FeeDetails<Balance> {
                    TransactionPayment::query_fee_details(uxt, len)
                }

                fn query_info(
                    uxt: <Block as BlockT>::Extrinsic,
                    len: u32,
                ) -> pallet_transaction_payment_rpc_runtime_api::RuntimeDispatchInfo<Balance> {
                    TransactionPayment::query_info(uxt, len)
                }
            }

            #[cfg(feature = "parachain")]
            impl session_keys_primitives::VrfApi<Block> for Runtime {
                fn get_last_vrf_output() -> Option<<Block as BlockT>::Hash> {
                    None
                }
                fn vrf_key_lookup(
                    nimbus_id: nimbus_primitives::NimbusId
                ) -> Option<session_keys_primitives::VrfId> {
                    use session_keys_primitives::KeysLookup;
                    AuthorMapping::lookup_keys(&nimbus_id)
                }
            }

            impl sp_api::Core<Block> for Runtime {
                fn execute_block(block: Block) {
                    Executive::execute_block(block)
                }

                fn initialize_block(header: &<Block as BlockT>::Header) {
                    Executive::initialize_block(header)
                }

                fn version() -> RuntimeVersion {
                    VERSION
                }
            }

            impl sp_api::Metadata<Block> for Runtime {
                fn metadata() -> OpaqueMetadata {
                    OpaqueMetadata::new(Runtime::metadata().into())
                }
            }

            impl sp_block_builder::BlockBuilder<Block> for Runtime {
                fn apply_extrinsic(extrinsic: <Block as BlockT>::Extrinsic) -> ApplyExtrinsicResult {
                    Executive::apply_extrinsic(extrinsic)
                }

                fn check_inherents(
                    block: Block,
                    data: sp_inherents::InherentData,
                ) -> sp_inherents::CheckInherentsResult {
                    data.check_extrinsics(&block)
                }

                fn finalize_block() -> <Block as BlockT>::Header {
                    Executive::finalize_block()
                }

                fn inherent_extrinsics(data: sp_inherents::InherentData) -> Vec<<Block as BlockT>::Extrinsic> {
                    data.create_extrinsics()
                }
            }

            #[cfg(not(feature = "parachain"))]
            impl sp_consensus_aura::AuraApi<Block, sp_consensus_aura::sr25519::AuthorityId> for Runtime {
                fn authorities() -> Vec<sp_consensus_aura::sr25519::AuthorityId> {
                    Aura::authorities().into_inner()
                }

                fn slot_duration() -> sp_consensus_aura::SlotDuration {
                    sp_consensus_aura::SlotDuration::from_millis(Aura::slot_duration())
                }
            }

            #[cfg(not(feature = "parachain"))]
            impl sp_finality_grandpa::GrandpaApi<Block> for Runtime {
                fn current_set_id() -> pallet_grandpa::fg_primitives::SetId {
                    Grandpa::current_set_id()
                }

                fn generate_key_ownership_proof(
                    _set_id: pallet_grandpa::fg_primitives::SetId,
                    _authority_id: pallet_grandpa::AuthorityId,
                ) -> Option<pallet_grandpa::fg_primitives::OpaqueKeyOwnershipProof> {
                    None
                }

                fn grandpa_authorities() -> pallet_grandpa::AuthorityList {
                    Grandpa::grandpa_authorities()
                }

                fn submit_report_equivocation_unsigned_extrinsic(
                    _equivocation_proof: pallet_grandpa::fg_primitives::EquivocationProof<
                        <Block as BlockT>::Hash,
                        sp_runtime::traits::NumberFor<Block>,
                    >,
                    _key_owner_proof: pallet_grandpa::fg_primitives::OpaqueKeyOwnershipProof,
                ) -> Option<()> {
                    None
                }
            }

            impl sp_offchain::OffchainWorkerApi<Block> for Runtime {
                fn offchain_worker(header: &<Block as BlockT>::Header) {
                    Executive::offchain_worker(header)
                }
            }

            impl sp_session::SessionKeys<Block> for Runtime {
                fn decode_session_keys(encoded: Vec<u8>) -> Option<Vec<(Vec<u8>, KeyTypeId)>> {
                    opaque::SessionKeys::decode_into_raw_public_keys(&encoded)
                }

                fn generate_session_keys(seed: Option<Vec<u8>>) -> Vec<u8> {
                    opaque::SessionKeys::generate(seed)
                }
            }

            impl sp_transaction_pool::runtime_api::TaggedTransactionQueue<Block> for Runtime {
                fn validate_transaction(
                    source: TransactionSource,
                    tx: <Block as BlockT>::Extrinsic,
                    block_hash: <Block as BlockT>::Hash,
                ) -> TransactionValidity {
                    // Filtered calls should not enter the tx pool as they'll fail if inserted.
                    // If this call is not allowed, we return early.
                    if !<Runtime as frame_system::Config>::BaseCallFilter::contains(&tx.function) {
                        return frame_support::pallet_prelude::InvalidTransaction::Call.into();
                    }

                    Executive::validate_transaction(source, tx, block_hash)
                }
            }

            impl zrml_swaps_runtime_api::SwapsApi<Block, PoolId, AccountId, Balance, MarketId>
            for Runtime
            {
                fn get_spot_price(
                    pool_id: &PoolId,
                    asset_in: &Asset<MarketId>,
                    asset_out: &Asset<MarketId>,
                    with_fees: bool,
                ) -> SerdeWrapper<Balance> {
                    SerdeWrapper(Swaps::get_spot_price(pool_id, asset_in, asset_out, with_fees).ok().unwrap_or(0))
                }

                fn pool_account_id(pool_id: &PoolId) -> AccountId {
                    Swaps::pool_account_id(pool_id)
                }

                fn pool_shares_id(pool_id: PoolId) -> Asset<SerdeWrapper<MarketId>> {
                    Asset::PoolShare(SerdeWrapper(pool_id))
                }
            }

            #[cfg(feature = "try-runtime")]
            impl frame_try_runtime::TryRuntime<Block> for Runtime {
                fn on_runtime_upgrade() -> (frame_support::weights::Weight, frame_support::weights::Weight) {
                    log::info!("try-runtime::on_runtime_upgrade.");
                    let weight = Executive::try_runtime_upgrade().unwrap();
                    (weight, RuntimeBlockWeights::get().max_block)
                }

                fn execute_block(block: Block, state_root_check: bool, try_state: frame_try_runtime::TryStateSelect) -> frame_support::weights::Weight {
                    log::info!(
                        "try-runtime: executing block {:?} / root checks: {:?} / try-state-select: {:?}",
                        block.header.hash(),
                        state_root_check,
                        try_state,
                    );
                    // NOTE: intentional unwrap: we don't want to propagate the error backwards, and want to
                    // have a backtrace here.
                    Executive::try_execute_block(block, state_root_check, try_state).expect("execute-block failed")
                }
            }

            $($additional_apis)*
        }

        // Check the timestamp and parachain inherents
        #[cfg(feature = "parachain")]
        struct CheckInherents;

        #[cfg(feature = "parachain")]
        impl cumulus_pallet_parachain_system::CheckInherents<Block> for CheckInherents {
            fn check_inherents(
                block: &Block,
                relay_state_proof: &cumulus_pallet_parachain_system::RelayChainStateProof,
            ) -> sp_inherents::CheckInherentsResult {
                let relay_chain_slot = relay_state_proof
                    .read_slot()
                    .expect("Could not read the relay chain slot from the proof");

                let inherent_data =
                    cumulus_primitives_timestamp::InherentDataProvider::from_relay_chain_slot_and_duration(
                        relay_chain_slot,
                        core::time::Duration::from_secs(6),
                    )
                    .create_inherent_data()
                    .expect("Could not create the timestamp inherent data");

                inherent_data.check_extrinsics(block)
            }
        }

        // Nimbus's Executive wrapper allows relay validators to verify the seal digest
        #[cfg(feature = "parachain")]
        cumulus_pallet_parachain_system::register_validate_block! {
            Runtime = Runtime,
            BlockExecutor = pallet_author_inherent::BlockExecutor::<Runtime, Executive>,
            CheckInherents = CheckInherents,
        }
    }
}

#[macro_export]
macro_rules! create_common_benchmark_logic {
    {} => {
        #[cfg(feature = "runtime-benchmarks")]
        pub(crate) mod benchmarks {
            pub(crate) mod currencies {
                use super::utils::{lookup_of_account, set_balance};
                use crate::{
                    AccountId, Amount, AssetManager, Balance, CurrencyId, ExistentialDeposit,
                    GetNativeCurrencyId, Runtime
                };
                use zeitgeist_primitives::{
                    constants::BASE,
                    types::Asset,
                };

                use frame_benchmarking::{account, whitelisted_caller};
                use frame_system::RawOrigin;
                use sp_runtime::traits::UniqueSaturatedInto;

                use orml_benchmarking::runtime_benchmarks;
                use orml_traits::MultiCurrency;

                const SEED: u32 = 0;

                const NATIVE: CurrencyId = GetNativeCurrencyId::get();
                const ASSET: CurrencyId = Asset::CategoricalOutcome(0, 0);

                runtime_benchmarks! {
                    { Runtime, orml_currencies }

                    // `transfer` non-native currency
                    transfer_non_native_currency {
                        let amount: Balance = 1_000 * BASE;
                        let from: AccountId = whitelisted_caller();
                        set_balance(ASSET, &from, amount);

                        let to: AccountId = account("to", 0, SEED);
                        let to_lookup = lookup_of_account(to.clone());
                    }: transfer(RawOrigin::Signed(from), to_lookup, ASSET, amount)
                    verify {
                        assert_eq!(<AssetManager as MultiCurrency<_>>::total_balance(ASSET, &to), amount);
                    }

                    // `transfer` native currency and in worst case
                    #[extra]
                    transfer_native_currency_worst_case {
                        let existential_deposit = ExistentialDeposit::get();
                        let amount: Balance = existential_deposit.saturating_mul(1000);
                        let from: AccountId = whitelisted_caller();
                        set_balance(NATIVE, &from, amount);

                        let to: AccountId = account("to", 0, SEED);
                        let to_lookup = lookup_of_account(to.clone());
                    }: transfer(RawOrigin::Signed(from), to_lookup, NATIVE, amount)
                    verify {
                        assert_eq!(<AssetManager as MultiCurrency<_>>::total_balance(NATIVE, &to), amount);
                    }

                    // `transfer_native_currency` in worst case
                    // * will create the `to` account.
                    // * will kill the `from` account.
                    transfer_native_currency {
                        let existential_deposit = ExistentialDeposit::get();
                        let amount: Balance = existential_deposit.saturating_mul(1000);
                        let from: AccountId = whitelisted_caller();
                        set_balance(NATIVE, &from, amount);

                        let to: AccountId = account("to", 0, SEED);
                        let to_lookup = lookup_of_account(to.clone());
                    }: _(RawOrigin::Signed(from), to_lookup, amount)
                    verify {
                        assert_eq!(<AssetManager as MultiCurrency<_>>::total_balance(NATIVE, &to), amount);
                    }

                    // `update_balance` for non-native currency
                    update_balance_non_native_currency {
                        let balance: Balance = 2 * BASE;
                        let amount: Amount = balance.unique_saturated_into();
                        let who: AccountId = account("who", 0, SEED);
                        let who_lookup = lookup_of_account(who.clone());
                    }: update_balance(RawOrigin::Root, who_lookup, ASSET, amount)
                    verify {
                        assert_eq!(<AssetManager as MultiCurrency<_>>::total_balance(ASSET, &who), balance);
                    }

                    // `update_balance` for native currency
                    // * will create the `who` account.
                    update_balance_native_currency_creating {
                        let existential_deposit = ExistentialDeposit::get();
                        let balance: Balance = existential_deposit.saturating_mul(1000);
                        let amount: Amount = balance.unique_saturated_into();
                        let who: AccountId = account("who", 0, SEED);
                        let who_lookup = lookup_of_account(who.clone());
                    }: update_balance(RawOrigin::Root, who_lookup, NATIVE, amount)
                    verify {
                        assert_eq!(<AssetManager as MultiCurrency<_>>::total_balance(NATIVE, &who), balance);
                    }

                    // `update_balance` for native currency
                    // * will kill the `who` account.
                    update_balance_native_currency_killing {
                        let existential_deposit = ExistentialDeposit::get();
                        let balance: Balance = existential_deposit.saturating_mul(1000);
                        let amount: Amount = balance.unique_saturated_into();
                        let who: AccountId = account("who", 0, SEED);
                        let who_lookup = lookup_of_account(who.clone());
                        set_balance(NATIVE, &who, balance);
                    }: update_balance(RawOrigin::Root, who_lookup, NATIVE, -amount)
                    verify {
                        assert_eq!(<AssetManager as MultiCurrency<_>>::free_balance(NATIVE, &who), 0);
                    }
                }

                #[cfg(test)]
                mod tests {
                    use super::*;
                    use crate::benchmarks::utils::tests::new_test_ext;
                    use orml_benchmarking::impl_benchmark_test_suite;

                    impl_benchmark_test_suite!(new_test_ext(),);
                }
            }

            pub(crate) mod tokens {
                use super::utils::{lookup_of_account, set_balance as update_balance};
                use crate::{AccountId, Balance, CurrencyId, Tokens, Runtime};
                use frame_benchmarking::{account, whitelisted_caller};
                use frame_system::RawOrigin;
                use orml_benchmarking::runtime_benchmarks;
                use orml_traits::MultiCurrency;
                use zeitgeist_primitives::{constants::BASE, types::Asset};

                const SEED: u32 = 0;
                const ASSET: CurrencyId = Asset::CategoricalOutcome(0, 0);

                runtime_benchmarks! {
                    { Runtime, orml_tokens }

                    transfer {
                        let amount: Balance = BASE;

                        let from: AccountId = whitelisted_caller();
                        update_balance(ASSET, &from, amount);

                        let to: AccountId = account("to", 0, SEED);
                        let to_lookup = lookup_of_account(to.clone());
                    }: _(RawOrigin::Signed(from), to_lookup, ASSET, amount)
                    verify {
                        assert_eq!(<Tokens as MultiCurrency<_>>::total_balance(ASSET, &to), amount);
                    }

                    transfer_all {
                        let amount: Balance = BASE;

                        let from: AccountId = whitelisted_caller();
                        update_balance(ASSET, &from, amount);

                        let to: AccountId = account("to", 0, SEED);
                        let to_lookup = lookup_of_account(to);
                    }: _(RawOrigin::Signed(from.clone()), to_lookup, ASSET, false)
                    verify {
                        assert_eq!(<Tokens as MultiCurrency<_>>::total_balance(ASSET, &from), 0);
                    }

                    transfer_keep_alive {
                        let from: AccountId = whitelisted_caller();
                        update_balance(ASSET, &from, 2 * BASE);

                        let to: AccountId = account("to", 0, SEED);
                        let to_lookup = lookup_of_account(to.clone());
                    }: _(RawOrigin::Signed(from), to_lookup, ASSET, BASE)
                    verify {
                        assert_eq!(<Tokens as MultiCurrency<_>>::total_balance(ASSET, &to), BASE);
                    }

                    force_transfer {
                        let from: AccountId = account("from", 0, SEED);
                        let from_lookup = lookup_of_account(from.clone());
                        update_balance(ASSET, &from, 2 * BASE);

                        let to: AccountId = account("to", 0, SEED);
                        let to_lookup = lookup_of_account(to.clone());
                    }: _(RawOrigin::Root, from_lookup, to_lookup, ASSET, BASE)
                    verify {
                        assert_eq!(<Tokens as MultiCurrency<_>>::total_balance(ASSET, &to), BASE);
                    }

                    set_balance {
                        let who: AccountId = account("who", 0, SEED);
                        let who_lookup = lookup_of_account(who.clone());

                    }: _(RawOrigin::Root, who_lookup, ASSET, BASE, BASE)
                    verify {
                        assert_eq!(<Tokens as MultiCurrency<_>>::total_balance(ASSET, &who), 2 * BASE);
                    }
                }

                #[cfg(test)]
                mod tests {
                    use super::*;
                    use crate::benchmarks::utils::tests::new_test_ext;
                    use orml_benchmarking::impl_benchmark_test_suite;

                    impl_benchmark_test_suite!(new_test_ext(),);
                }
            }

            pub(crate) mod utils {
                use crate::{AccountId, AssetManager, Balance, CurrencyId, Runtime,
                };
                use frame_support::assert_ok;
                use orml_traits::MultiCurrencyExtended;
                use sp_runtime::traits::{SaturatedConversion, StaticLookup};

                pub fn lookup_of_account(
                    who: AccountId,
                ) -> <<Runtime as frame_system::Config>::Lookup as StaticLookup>::Source {
                    <Runtime as frame_system::Config>::Lookup::unlookup(who)
                }

                pub fn set_balance(currency_id: CurrencyId, who: &AccountId, balance: Balance) {
                    assert_ok!(<AssetManager as MultiCurrencyExtended<_>>::update_balance(
                        currency_id,
                        who,
                        balance.saturated_into()
                    ));
                }

                #[cfg(test)]
                pub mod tests {
                    pub fn new_test_ext() -> sp_io::TestExternalities {
                        frame_system::GenesisConfig::default().build_storage::<crate::Runtime>().unwrap().into()
                    }
                }
            }
        }
    }
}

#[macro_export]
macro_rules! create_common_tests {
    {} => {
        #[cfg(test)]
        mod common_tests {
            mod fee_multiplier {
                use crate::parameters::{MinimumMultiplier, SlowAdjustingFeeUpdate, TargetBlockFullness};
                use frame_support::{
                    parameter_types,
                    weights::{DispatchClass, Weight},
                };
                use sp_core::H256;
                use sp_runtime::{
                    testing::Header,
                    traits::{BlakeTwo256, Convert, IdentityLookup},
                    Perbill,
                };

                type UncheckedExtrinsic = frame_system::mocking::MockUncheckedExtrinsic<Runtime>;
                type Block = frame_system::mocking::MockBlock<Runtime>;

                frame_support::construct_runtime!(
                    pub enum Runtime where
                        Block = Block,
                        NodeBlock = Block,
                        UncheckedExtrinsic = UncheckedExtrinsic,
                    {
                        System: frame_system::{Pallet, Call, Config, Storage, Event<T>}
                    }
                );

                parameter_types! {
                    pub const BlockHashCount: u64 = 250;
                    pub const AvailableBlockRatio: Perbill = Perbill::one();
                    pub BlockLength: frame_system::limits::BlockLength =
                        frame_system::limits::BlockLength::max(2 * 1024);
                    pub BlockWeights: frame_system::limits::BlockWeights =
                        frame_system::limits::BlockWeights::simple_max(Weight::from_ref_time(1024));
                }

                impl frame_system::Config for Runtime {
                    type BaseCallFilter = frame_support::traits::Everything;
                    type BlockWeights = BlockWeights;
                    type BlockLength = ();
                    type DbWeight = ();
                    type Origin = Origin;
                    type Index = u64;
                    type BlockNumber = u64;
                    type Call = Call;
                    type Hash = H256;
                    type Hashing = BlakeTwo256;
                    type AccountId = u64;
                    type Lookup = IdentityLookup<Self::AccountId>;
                    type Header = Header;
                    type Event = Event;
                    type BlockHashCount = BlockHashCount;
                    type Version = ();
                    type PalletInfo = PalletInfo;
                    type AccountData = ();
                    type OnNewAccount = ();
                    type OnKilledAccount = ();
                    type SystemWeightInfo = ();
                    type SS58Prefix = ();
                    type OnSetCode = ();
                    type MaxConsumers = frame_support::traits::ConstU32<16>;
                }

                fn run_with_system_weight<F>(w: Weight, mut assertions: F)
                where
                    F: FnMut(),
                {
                    let mut t: sp_io::TestExternalities =
                        frame_system::GenesisConfig::default().build_storage::<Runtime>().unwrap().into();
                    t.execute_with(|| {
                        System::set_block_consumed_resources(w, 0);
                        assertions()
                    });
                }

                #[test]
                fn multiplier_can_grow_from_zero() {
                    let minimum_multiplier = MinimumMultiplier::get();
                    let target = TargetBlockFullness::get()
                        * BlockWeights::get().get(DispatchClass::Normal).max_total.unwrap();
                    // if the min is too small, then this will not change, and we are doomed forever.
                    // the weight is 1/100th bigger than target.
                    run_with_system_weight(target * 101 / 100, || {
                        let next = SlowAdjustingFeeUpdate::<Runtime>::convert(minimum_multiplier);
                        assert!(next > minimum_multiplier, "{:?} !>= {:?}", next, minimum_multiplier);
                    })
                }
            }

            mod deal_with_fees {
                use crate::*;

                #[test]
                fn treasury_receives_correct_amount_of_fees_and_tips() {
                    let mut t: sp_io::TestExternalities =
                        frame_system::GenesisConfig::default().build_storage::<Runtime>().unwrap().into();
                    t.execute_with(|| {
                        let fee_balance = 3 * ExistentialDeposit::get();
                        let fee_imbalance = Balances::issue(fee_balance);
                        let tip_balance = 7 * ExistentialDeposit::get();
                        let tip_imbalance = Balances::issue(tip_balance);
                        assert_eq!(Balances::free_balance(Treasury::account_id()), 0);
                        DealWithFees::on_unbalanceds(vec![fee_imbalance, tip_imbalance].into_iter());
                        assert_eq!(
                            Balances::free_balance(Treasury::account_id()),
                            fee_balance + tip_balance,
                        );
                    });
                }
            }
        }

    }
}<|MERGE_RESOLUTION|>--- conflicted
+++ resolved
@@ -45,11 +45,7 @@
 macro_rules! decl_common_types {
     {} => {
         use sp_runtime::generic;
-<<<<<<< HEAD
         use frame_support::traits::{Currency, Imbalance, OnUnbalanced, NeverEnsureOrigin, TryStateSelect};
-=======
-        use frame_support::traits::{Currency, Imbalance, OnUnbalanced, NeverEnsureOrigin};
->>>>>>> f8f5c79c
 
         pub type Block = generic::Block<Header, UncheckedExtrinsic>;
 
@@ -1006,10 +1002,6 @@
             type OracleBond = OracleBond;
             type PalletId = PmPalletId;
             type RejectOrigin = EnsureRootOrHalfAdvisoryCommittee;
-<<<<<<< HEAD
-            type ReportingPeriod = ReportingPeriod;
-=======
->>>>>>> f8f5c79c
             type RequestEditOrigin = EitherOfDiverse<
                 EnsureRoot<AccountId>,
                 pallet_collective::EnsureMember<AccountId, AdvisoryCommitteeInstance>,
