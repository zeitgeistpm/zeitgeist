// Copyright 2022-2024 Forecasting Technologies LTD.
// Copyright 2021-2022 Zeitgeist PM LLC.
// Copyright 2019-2020 Parity Technologies (UK) Ltd.
//
// This file is part of Zeitgeist.
//
// Zeitgeist is free software: you can redistribute it and/or modify it
// under the terms of the GNU General Public License as published by the
// Free Software Foundation, either version 3 of the License, or (at
// your option) any later version.
//
// Zeitgeist is distributed in the hope that it will be useful, but
// WITHOUT ANY WARRANTY; without even the implied warranty of
// MERCHANTABILITY or FITNESS FOR A PARTICULAR PURPOSE. See the GNU
// General Public License for more details.
//
// You should have received a copy of the GNU General Public License
// along with Zeitgeist. If not, see <https://www.gnu.org/licenses/>.
//
// This file incorporates work covered by the following copyright and
// permission notice:
//
//     Copyright (C) 2020-2022 Acala Foundation.
//     SPDX-License-Identifier: GPL-3.0-or-later WITH Classpath-exception-2.0
//
//     This program is free software: you can redistribute it and/or modify
//     it under the terms of the GNU General Public License as published by
//     the Free Software Foundation, either version 3 of the License, or
//     (at your option) any later version.
//
//     This program is distributed in the hope that it will be useful,
//     but WITHOUT ANY WARRANTY; without even the implied warranty of
//     MERCHANTABILITY or FITNESS FOR A PARTICULAR PURPOSE. See the
//     GNU General Public License for more details.
//
//     You should have received a copy of the GNU General Public License
//     along with this program. If not, see <https://www.gnu.org/licenses/>.
//
// This file incorporates work covered by the following copyright and
// permission notice:
//
//     Copyright (C) Parity Technologies (UK) Ltd.
//     SPDX-License-Identifier: Apache-2.0
//
//     Licensed under the Apache License, Version 2.0 (the "License");
//     you may not use this file except in compliance with the License.
//     You may obtain a copy of the License at
//
//     	http://www.apache.org/licenses/LICENSE-2.0
//
//     Unless required by applicable law or agreed to in writing, software
//     distributed under the License is distributed on an "AS IS" BASIS,
//     WITHOUT WARRANTIES OR CONDITIONS OF ANY KIND, either express or implied.
//     See the License for the specific language governing permissions and
//     limitations under the License.

#![cfg_attr(not(feature = "std"), no_std)]
#![recursion_limit = "512"]
#![allow(clippy::crate_in_macro_def)]

pub mod fees;
pub mod weights;

#[macro_export]
macro_rules! decl_common_types {
    () => {
        use core::marker::PhantomData;
        use frame_support::{
            migration::storage_key_iter,
            migrations::RemovePallet,
            pallet_prelude::StorageVersion,
            parameter_types,
            storage::child,
            traits::{Currency, Get, Imbalance, NeverEnsureOrigin, OnRuntimeUpgrade, OnUnbalanced},
            BoundedVec, Twox64Concat,
        };
        #[cfg(feature = "try-runtime")]
        use frame_try_runtime::{TryStateSelect, UpgradeCheckSelect};
        use orml_traits::MultiCurrency;
        use parity_scale_codec::{Decode, Encode, MaxEncodedLen};
        use scale_info::TypeInfo;
        use sp_core::storage::ChildInfo;
        use sp_runtime::{
            generic, DispatchError, DispatchResult, RuntimeDebug, SaturatedConversion,
        };
        use zeitgeist_primitives::traits::{DeployPoolApi, DistributeFees, MarketCommonsPalletApi};
        use zrml_market_commons::migrations::MigrateScoringRuleAmmCdaHybridAndMarketId;
        use zrml_neo_swaps::migration::MigratePoolReservesToBoundedBTreeMap;

        pub type Block = generic::Block<Header, UncheckedExtrinsic>;

        type Address = sp_runtime::MultiAddress<AccountId, ()>;

<<<<<<< HEAD
        type Migrations = (pallet_contracts::Migration<Runtime>,);
=======
        struct FixStorageVersions;

        impl OnRuntimeUpgrade for FixStorageVersions {
            fn on_runtime_upgrade() -> frame_support::weights::Weight {
                log::info!("FixStorageVersions: Starting...");
                StorageVersion::new(4).put::<AdvisoryCommittee>();
                StorageVersion::new(4).put::<AdvisoryCommitteeMembership>();
                StorageVersion::new(1).put::<Balances>();
                StorageVersion::new(4).put::<Council>();
                StorageVersion::new(4).put::<CouncilMembership>();
                StorageVersion::new(4).put::<TechnicalCommittee>();
                StorageVersion::new(4).put::<TechnicalCommitteeMembership>();
                StorageVersion::new(4).put::<Bounties>();
                StorageVersion::new(1).put::<CampaignAssets>();
                StorageVersion::new(1).put::<MarketAssets>();
                StorageVersion::new(1).put::<CustomAssets>();
                StorageVersion::new(15).put::<Contracts>();
                log::info!("FixStorageVersions: Done!");
                <Runtime as frame_system::Config>::DbWeight::get().writes(12)
            }

            #[cfg(feature = "try-runtime")]
            fn pre_upgrade() -> Result<Vec<u8>, DispatchError> {
                Ok(vec![])
            }

            #[cfg(feature = "try-runtime")]
            fn post_upgrade(_: Vec<u8>) -> Result<(), DispatchError> {
                Ok(())
            }
        }

        type TrieId = BoundedVec<u8, ConstU32<128>>;

        // `ContractInfo` struct that we need for `ClearContractsChildTries` but pallet-contracts
        // doesn't expose publicly.
        #[derive(Encode, Decode, Clone, PartialEq, Eq, RuntimeDebug, TypeInfo, MaxEncodedLen)]
        pub struct ContractInfo {
            pub trie_id: TrieId,
            pub code_hash: <Runtime as frame_system::Config>::Hash,
            pub storage_bytes: u32,
            pub storage_items: u32,
            pub storage_byte_deposit: Balance,
            pub storage_item_deposit: Balance,
            pub storage_base_deposit: Balance,
        }

        struct ClearContractsChildTries;

        impl OnRuntimeUpgrade for ClearContractsChildTries {
            fn on_runtime_upgrade() -> frame_support::weights::Weight {
                log::info!("ClearContractsChildTries: Starting...");
                let mut total_reads = 0u64;
                let mut total_writes = 0u64;
                for (_, contract_info) in storage_key_iter::<AccountId, ContractInfo, Twox64Concat>(
                    b"Contracts",
                    b"ContractInfoOf",
                ) {
                    let trie_id = contract_info.trie_id;
                    let inner_trie_id = trie_id.into_inner();
                    let child_info = ChildInfo::new_default(&inner_trie_id);
                    let multi_removal_result = child::clear_storage(&child_info, None, None);
                    let writes = multi_removal_result.loops as u64;
                    log::info!(
                        "ClearContractsChildTries: Cleared trie {:?} in {:?} loops",
                        inner_trie_id,
                        writes
                    );
                    total_reads = total_reads.saturating_add(1);
                    total_writes = total_writes.saturating_add(writes);
                }
                log::info!("ClearContractsChildTries: Done!");
                <Runtime as frame_system::Config>::DbWeight::get()
                    .reads_writes(total_reads, total_writes)
            }

            #[cfg(feature = "try-runtime")]
            fn pre_upgrade() -> Result<Vec<u8>, DispatchError> {
                Ok(vec![])
            }

            #[cfg(feature = "try-runtime")]
            fn post_upgrade(_: Vec<u8>) -> Result<(), DispatchError> {
                Ok(())
            }
        }

        parameter_types! {
            pub const ContractsPalletStr: &'static str = "Contracts";
        }

        type ResetContracts = RemovePallet<ContractsPalletStr, RocksDbWeight>;

        type Migrations = (ClearContractsChildTries, ResetContracts, FixStorageVersions);
>>>>>>> 38e279de

        pub type Executive = frame_executive::Executive<
            Runtime,
            Block,
            frame_system::ChainContext<Runtime>,
            Runtime,
            AllPalletsWithSystem,
            Migrations,
        >;

        pub type Header = generic::Header<BlockNumber, BlakeTwo256>;
        pub(crate) type NodeBlock = generic::Block<Header, sp_runtime::OpaqueExtrinsic>;
        type RikiddoSigmoidFeeMarketVolumeEma = zrml_rikiddo::Instance1;
        pub type SignedExtra = (
            CheckNonZeroSender<Runtime>,
            CheckSpecVersion<Runtime>,
            CheckTxVersion<Runtime>,
            CheckGenesis<Runtime>,
            CheckEra<Runtime>,
            CheckNonce<Runtime>,
            CheckWeight<Runtime>,
            // https://docs.rs/pallet-asset-tx-payment/latest/src/pallet_asset_tx_payment/lib.rs.html#32-34
            pallet_asset_tx_payment::ChargeAssetTxPayment<Runtime>,
        );
        pub type EventRecord = frame_system::EventRecord<
            <Runtime as frame_system::Config>::RuntimeEvent,
            <Runtime as frame_system::Config>::Hash,
        >;
        pub type SignedPayload = generic::SignedPayload<RuntimeCall, SignedExtra>;
        pub type UncheckedExtrinsic =
            generic::UncheckedExtrinsic<Address, RuntimeCall, Signature, SignedExtra>;

        // Asset instances
        type CustomAssetsInstance = pallet_assets::Instance1;
        type CampaignAssetsInstance = pallet_assets::Instance2;
        type MarketAssetsInstance = pallet_assets::Instance3;

        // Governance
        type AdvisoryCommitteeInstance = pallet_collective::Instance1;
        type AdvisoryCommitteeMembershipInstance = pallet_membership::Instance1;
        type CouncilInstance = pallet_collective::Instance2;
        type CouncilMembershipInstance = pallet_membership::Instance2;
        type TechnicalCommitteeInstance = pallet_collective::Instance3;
        type TechnicalCommitteeMembershipInstance = pallet_membership::Instance3;

        // Council vote proportions
        // At least 50%
        type EnsureRootOrHalfCouncil = EitherOfDiverse<
            EnsureRoot<AccountId>,
            EnsureProportionAtLeast<AccountId, CouncilInstance, 1, 2>,
        >;

        // At least 66%
        type EnsureRootOrTwoThirdsCouncil = EitherOfDiverse<
            EnsureRoot<AccountId>,
            EnsureProportionAtLeast<AccountId, CouncilInstance, 2, 3>,
        >;

        // At least 75%
        type EnsureRootOrThreeFourthsCouncil = EitherOfDiverse<
            EnsureRoot<AccountId>,
            EnsureProportionAtLeast<AccountId, CouncilInstance, 3, 4>,
        >;

        // At least 100%
        type EnsureRootOrAllCouncil = EitherOfDiverse<
            EnsureRoot<AccountId>,
            EnsureProportionAtLeast<AccountId, CouncilInstance, 1, 1>,
        >;

        // Technical committee vote proportions
        // At least 50%
        #[cfg(feature = "parachain")]
        type EnsureRootOrHalfTechnicalCommittee = EitherOfDiverse<
            EnsureRoot<AccountId>,
            EnsureProportionAtLeast<AccountId, TechnicalCommitteeInstance, 1, 2>,
        >;

        // At least 66%
        type EnsureRootOrTwoThirdsTechnicalCommittee = EitherOfDiverse<
            EnsureRoot<AccountId>,
            EnsureProportionAtLeast<AccountId, TechnicalCommitteeInstance, 2, 3>,
        >;

        // At least 100%
        type EnsureRootOrAllTechnicalCommittee = EitherOfDiverse<
            EnsureRoot<AccountId>,
            EnsureProportionAtLeast<AccountId, TechnicalCommitteeInstance, 1, 1>,
        >;

        // Advisory Committee vote proportions
        // More than 33%
        type EnsureRootOrMoreThanOneThirdAdvisoryCommittee = EitherOfDiverse<
            EnsureRoot<AccountId>,
            EnsureProportionMoreThan<AccountId, AdvisoryCommitteeInstance, 1, 3>,
        >;

        // More than 50%
        type EnsureRootOrMoreThanHalfAdvisoryCommittee = EitherOfDiverse<
            EnsureRoot<AccountId>,
            EnsureProportionMoreThan<AccountId, AdvisoryCommitteeInstance, 1, 2>,
        >;

        // More than 66%
        type EnsureRootOrMoreThanTwoThirdsAdvisoryCommittee = EitherOfDiverse<
            EnsureRoot<AccountId>,
            EnsureProportionMoreThan<AccountId, AdvisoryCommitteeInstance, 2, 3>,
        >;

        // At least 66%
        type EnsureRootOrTwoThirdsAdvisoryCommittee = EitherOfDiverse<
            EnsureRoot<AccountId>,
            EnsureProportionAtLeast<AccountId, AdvisoryCommitteeInstance, 2, 3>,
        >;

        #[cfg(feature = "std")]
        /// The version information used to identify this runtime when compiled natively.
        pub fn native_version() -> NativeVersion {
            NativeVersion { runtime_version: VERSION, can_author_with: Default::default() }
        }

        // Accounts protected from being deleted due to a too low amount of funds.
        pub struct DustRemovalWhitelist;

        impl Contains<AccountId> for DustRemovalWhitelist
        where
            frame_support::PalletId: AccountIdConversion<AccountId>,
        {
            fn contains(ai: &AccountId) -> bool {
                let mut pallets = vec![
                    AuthorizedPalletId::get(),
                    CourtPalletId::get(),
                    GlobalDisputesPalletId::get(),
                    HybridRouterPalletId::get(),
                    LiquidityMiningPalletId::get(),
                    OrderbookPalletId::get(),
                    ParimutuelPalletId::get(),
                    PmPalletId::get(),
                    SimpleDisputesPalletId::get(),
                    SwapsPalletId::get(),
                    TreasuryPalletId::get(),
                ];

                if let Some(pallet_id) = frame_support::PalletId::try_from_sub_account::<u128>(ai) {
                    return pallets.contains(&pallet_id.0);
                }

                for pallet_id in pallets {
                    let pallet_acc: AccountId = pallet_id.into_account_truncating();

                    if pallet_acc == *ai {
                        return true;
                    }
                }

                false
            }
        }

        common_runtime::impl_fee_types!();

        pub mod opaque {
            //! Opaque types. These are used by the CLI to instantiate machinery that don't need to
            //! know the specifics of the runtime. They can then be made to be agnostic over
            //! specific formats of data like extrinsics, allowing for them to continue syncing the
            //! network through upgrades to even the core data structures.

            use super::Header;
            use alloc::vec::Vec;
            use sp_runtime::{generic, impl_opaque_keys};

            pub type Block = generic::Block<Header, sp_runtime::OpaqueExtrinsic>;

            #[cfg(feature = "parachain")]
            impl_opaque_keys! {
                pub struct SessionKeys {
                    pub nimbus: crate::AuthorInherent,
                    pub vrf: session_keys_primitives::VrfSessionKey,
                }
            }

            #[cfg(not(feature = "parachain"))]
            impl_opaque_keys! {
                pub struct SessionKeys {
                    pub aura: crate::Aura,
                    pub grandpa: crate::Grandpa,
                }
            }
        }
    };
}

// Construct runtime
#[macro_export]
macro_rules! create_runtime {
    ($($additional_pallets:tt)*) => {
        use alloc::{boxed::Box, vec::Vec};
        // Pallets are enumerated based on the dependency graph.
        //
        // For example, `PredictionMarkets` is pĺaced after `SimpleDisputes` because
        // `PredictionMarkets` depends on `SimpleDisputes`.

        construct_runtime!(
            pub enum Runtime {
                // System
                System: frame_system::{Call, Config<T>, Event<T>, Pallet, Storage} = 0,
                Timestamp: pallet_timestamp::{Call, Pallet, Storage, Inherent} = 1,
                RandomnessCollectiveFlip: pallet_insecure_randomness_collective_flip::{Pallet, Storage} = 2,
                Scheduler: pallet_scheduler::{Pallet, Call, Storage, Event<T>} = 3,
                Preimage: pallet_preimage::{Pallet, Call, Storage, Event<T>} = 4,

                // Money
                Balances: pallet_balances::{Call, Config<T>, Event<T>, Pallet, Storage} = 10,
                TransactionPayment: pallet_transaction_payment::{Config<T>, Event<T>, Pallet, Storage} = 11,
                Treasury: pallet_treasury::{Call, Config<T>, Event<T>, Pallet, Storage} = 12,
                Vesting: pallet_vesting::{Call, Config<T>, Event<T>, Pallet, Storage} = 13,
                Multisig: pallet_multisig::{Call, Event<T>, Pallet, Storage} = 14,
                Bounties: pallet_bounties::{Call, Event<T>, Pallet, Storage} =  15,
                AssetTxPayment: pallet_asset_tx_payment::{Event<T>, Pallet} = 16,
                CustomAssets: pallet_assets::<Instance1>::{Call, Pallet, Storage, Event<T>} = 17,
                CampaignAssets: pallet_assets::<Instance2>::{Call, Pallet, Storage, Event<T>} = 18,
                MarketAssets: pallet_assets::<Instance3>::{Call, Pallet, Storage, Event<T>} = 19,

                // Governance
                Democracy: pallet_democracy::{Pallet, Call, Storage, Config<T>, Event<T>} = 20,
                AdvisoryCommittee: pallet_collective::<Instance1>::{Call, Config<T>, Event<T>, Origin<T>, Pallet, Storage} = 21,
                AdvisoryCommitteeMembership: pallet_membership::<Instance1>::{Call, Config<T>, Event<T>, Pallet, Storage} = 22,
                Council: pallet_collective::<Instance2>::{Call, Config<T>, Event<T>, Origin<T>, Pallet, Storage} = 23,
                CouncilMembership: pallet_membership::<Instance2>::{Call, Config<T>, Event<T>, Pallet, Storage} = 24,
                TechnicalCommittee: pallet_collective::<Instance3>::{Call, Config<T>, Event<T>, Origin<T>, Pallet, Storage} = 25,
                TechnicalCommitteeMembership: pallet_membership::<Instance3>::{Call, Config<T>, Event<T>, Pallet, Storage} = 26,

                // Other Parity pallets
                Identity: pallet_identity::{Call, Event<T>, Pallet, Storage} = 30,
                Utility: pallet_utility::{Call, Event, Pallet, Storage} = 31,
                Proxy: pallet_proxy::{Call, Event<T>, Pallet, Storage} = 32,
                Contracts: pallet_contracts = 33,

                // Third-party
                AssetManager: orml_currencies::{Call, Pallet, Storage} = 40,
                Tokens: orml_tokens::{Config<T>, Event<T>, Pallet, Storage} = 41,

                // Zeitgeist
                MarketCommons: zrml_market_commons::{Pallet, Storage} = 50,
                Authorized: zrml_authorized::{Call, Event<T>, Pallet, Storage} = 51,
                Court: zrml_court::{Call, Event<T>, Pallet, Storage} = 52,
                LiquidityMining: zrml_liquidity_mining::{Call, Config<T>, Event<T>, Pallet, Storage} = 53,
                RikiddoSigmoidFeeMarketEma: zrml_rikiddo::<Instance1>::{Pallet, Storage} = 54,
                SimpleDisputes: zrml_simple_disputes::{Call, Event<T>, Pallet, Storage} = 55,
                Swaps: zrml_swaps::{Call, Event<T>, Pallet, Storage} = 56,
                PredictionMarkets: zrml_prediction_markets::{Call, Event<T>, Pallet, Storage} = 57,
                Styx: zrml_styx::{Call, Event<T>, Pallet, Storage} = 58,
                GlobalDisputes: zrml_global_disputes::{Call, Event<T>, Pallet, Storage} = 59,
                NeoSwaps: zrml_neo_swaps::{Call, Event<T>, Pallet, Storage} = 60,
                Orderbook: zrml_orderbook::{Call, Event<T>, Pallet, Storage} = 61,
                Parimutuel: zrml_parimutuel::{Call, Event<T>, Pallet, Storage} = 62,
                AssetRouter: zrml_asset_router::{Pallet} = 63,
                HybridRouter: zrml_hybrid_router::{Call, Event<T>, Pallet, Storage} = 64,

                $($additional_pallets)*
            }
        );
    }
}

#[macro_export]
macro_rules! create_runtime_with_additional_pallets {
    ($($additional_pallets:tt)*) => {
        #[cfg(feature = "parachain")]
        create_runtime!(
            // System
            ParachainSystem: cumulus_pallet_parachain_system::{Call, Config<T>, Event<T>, Inherent, Pallet, Storage, ValidateUnsigned} = 100,
            ParachainInfo: parachain_info::{Config<T>, Pallet, Storage} = 101,

            // Consensus
            ParachainStaking: pallet_parachain_staking::{Call, Config<T>, Event<T>, Pallet, Storage} = 110,
            AuthorInherent: pallet_author_inherent::{Call, Inherent, Pallet, Storage} = 111,
            AuthorFilter: pallet_author_slot_filter::{Call, Config<T>, Event, Pallet, Storage} = 112,
            AuthorMapping: pallet_author_mapping::{Call, Config<T>, Event<T>, Pallet, Storage} = 113,

            // XCM
            CumulusXcm: cumulus_pallet_xcm::{Event<T>, Origin, Pallet} = 120,
            DmpQueue: cumulus_pallet_dmp_queue::{Call, Event<T>, Pallet, Storage} = 121,
            PolkadotXcm: pallet_xcm::{Call, Config<T>, Event<T>, Origin, Pallet, Storage} = 122,
            XcmpQueue: cumulus_pallet_xcmp_queue::{Call, Event<T>, Pallet, Storage} = 123,
            AssetRegistry: orml_asset_registry::{Call, Config<T>, Event<T>, Pallet, Storage} = 124,
            UnknownTokens: orml_unknown_tokens::{Pallet, Storage, Event} = 125,
            XTokens: orml_xtokens::{Pallet, Storage, Call, Event<T>} = 126,

            // Others
            $($additional_pallets)*
        );

        #[cfg(not(feature = "parachain"))]
        create_runtime!(
            // Consensus
            Aura: pallet_aura::{Config<T>, Pallet, Storage} = 100,
            Grandpa: pallet_grandpa::{Call, Config<T>, Event, Pallet, Storage} = 101,

            // Others
            $($additional_pallets)*
        );
    }
}

#[macro_export]
macro_rules! impl_config_traits {
    () => {
        use common_runtime::weights;
        #[cfg(feature = "parachain")]
        use xcm_config::config::*;

        // Configure Pallets
        #[cfg(feature = "parachain")]
        impl cumulus_pallet_dmp_queue::Config for Runtime {
            type RuntimeEvent = RuntimeEvent;
            type ExecuteOverweightOrigin = EnsureRootOrHalfTechnicalCommittee;
            type XcmExecutor = xcm_executor::XcmExecutor<XcmConfig>;
        }

        #[cfg(feature = "parachain")]
        impl cumulus_pallet_parachain_system::Config for Runtime {
            type CheckAssociatedRelayNumber =
                cumulus_pallet_parachain_system::RelayNumberStrictlyIncreases;
            type DmpMessageHandler = DmpQueue;
            type RuntimeEvent = RuntimeEvent;
            type OnSystemEvent = ();
            type OutboundXcmpMessageSource = XcmpQueue;
            type ReservedDmpWeight = crate::parachain_params::ReservedDmpWeight;
            type ReservedXcmpWeight = crate::parachain_params::ReservedXcmpWeight;
            type SelfParaId = parachain_info::Pallet<Runtime>;
            type XcmpMessageHandler = XcmpQueue;
        }

        #[cfg(feature = "parachain")]
        impl cumulus_pallet_xcm::Config for Runtime {
            type RuntimeEvent = RuntimeEvent;
            type XcmExecutor = xcm_executor::XcmExecutor<XcmConfig>;
        }

        #[cfg(feature = "parachain")]
        impl cumulus_pallet_xcmp_queue::Config for Runtime {
            type ChannelInfo = ParachainSystem;
            type ControllerOrigin = EnsureRootOrTwoThirdsTechnicalCommittee;
            type ControllerOriginConverter = XcmOriginToTransactDispatchOrigin;
            type ExecuteOverweightOrigin = EnsureRootOrHalfTechnicalCommittee;
            type PriceForSiblingDelivery = ();
            type RuntimeEvent = RuntimeEvent;
            type VersionWrapper = ();
            type WeightInfo = weights::cumulus_pallet_xcmp_queue::WeightInfo<Runtime>;
            type XcmExecutor = xcm_executor::XcmExecutor<XcmConfig>;
        }

        impl frame_system::Config for Runtime {
            type AccountData = pallet_balances::AccountData<Balance>;
            type AccountId = AccountId;
            type BaseCallFilter = IsCallable;
            type Block = Block;
            type BlockHashCount = BlockHashCount;
            type BlockLength = RuntimeBlockLength;
            type BlockWeights = RuntimeBlockWeights;
            type RuntimeCall = RuntimeCall;
            type DbWeight = RocksDbWeight;
            type RuntimeEvent = RuntimeEvent;
            type Hash = Hash;
            type Hashing = BlakeTwo256;
            type Lookup = AccountIdLookup<AccountId, ()>;
            type Nonce = Nonce;
            type MaxConsumers = ConstU32<16>;
            type OnKilledAccount = ();
            type OnNewAccount = ();
            #[cfg(feature = "parachain")]
            type OnSetCode = cumulus_pallet_parachain_system::ParachainSetCode<Self>;
            #[cfg(not(feature = "parachain"))]
            type OnSetCode = ();
            type RuntimeOrigin = RuntimeOrigin;
            type PalletInfo = PalletInfo;
            type SS58Prefix = SS58Prefix;
            type SystemWeightInfo = weights::frame_system::WeightInfo<Runtime>;
            type Version = Version;
        }

        #[cfg(not(feature = "parachain"))]
        impl pallet_aura::Config for Runtime {
            type AllowMultipleBlocksPerSlot = AllowMultipleBlocksPerSlot;
            type AuthorityId = sp_consensus_aura::sr25519::AuthorityId;
            type DisabledValidators = ();
            type MaxAuthorities = MaxAuthorities;
        }

        #[cfg(feature = "parachain")]
        impl pallet_author_inherent::Config for Runtime {
            type AccountLookup = AuthorMapping;
            type AuthorId = AccountId;
            type CanAuthor = AuthorFilter;
            type SlotBeacon = cumulus_pallet_parachain_system::RelaychainDataProvider<Self>;
            type WeightInfo = weights::pallet_author_inherent::WeightInfo<Runtime>;
        }

        #[cfg(feature = "parachain")]
        impl pallet_author_mapping::Config for Runtime {
            type DepositAmount = CollatorDeposit;
            type DepositCurrency = Balances;
            type RuntimeEvent = RuntimeEvent;
            type Keys = session_keys_primitives::VrfId;
            type WeightInfo = weights::pallet_author_mapping::WeightInfo<Runtime>;
        }

        #[cfg(feature = "parachain")]
        impl pallet_author_slot_filter::Config for Runtime {
            type RuntimeEvent = RuntimeEvent;
            type RandomnessSource = RandomnessCollectiveFlip;
            type PotentialAuthors = ParachainStaking;
            type WeightInfo = weights::pallet_author_slot_filter::WeightInfo<Runtime>;
        }

        frame_support::parameter_types! {
            pub const MaxSetIdSessionEntries: u32 = 12;
        }

        #[cfg(not(feature = "parachain"))]
        impl pallet_grandpa::Config for Runtime {
            type EquivocationReportSystem = ();
            type KeyOwnerProof = sp_core::Void;
            type MaxAuthorities = MaxAuthorities;
            type MaxNominators = MaxNominators;
            type MaxSetIdSessionEntries = MaxSetIdSessionEntries;
            type RuntimeEvent = RuntimeEvent;
            // Currently the benchmark does yield an invalid weight implementation
            // type WeightInfo = weights::pallet_grandpa::WeightInfo<Runtime>;
            type WeightInfo = ();
        }

        #[cfg(feature = "parachain")]
        impl pallet_xcm::Config for Runtime {
            type AdminOrigin = EnsureRoot<AccountId>;
            type ExecuteXcmOrigin = EnsureXcmOrigin<RuntimeOrigin, LocalOriginToLocation>;
            type RuntimeCall = RuntimeCall;
            type RuntimeEvent = RuntimeEvent;
            type RuntimeOrigin = RuntimeOrigin;
            type SendXcmOrigin = EnsureXcmOrigin<RuntimeOrigin, LocalOriginToLocation>;
            type UniversalLocation = UniversalLocation;
            type Weigher = FixedWeightBounds<UnitWeightCost, RuntimeCall, MaxInstructions>;
            type XcmExecuteFilter = Nothing;
            // ^ Disable dispatchable execute on the XCM pallet.
            // Needs to be `Everything` for local testing.
            type XcmExecutor = xcm_executor::XcmExecutor<XcmConfig>;
            type XcmTeleportFilter = Everything;
            type XcmReserveTransferFilter = Nothing;
            type XcmRouter = XcmRouter;

            type Currency = Balances;
            type CurrencyMatcher = ();
            type TrustedLockers = ();
            type SovereignAccountOf = LocationToAccountId;
            type MaxLockers = MaxLockers;
            type MaxRemoteLockConsumers = MaxRemoteLockConsumers;
            type WeightInfo = pallet_xcm::TestWeightInfo;
            #[cfg(feature = "runtime-benchmarks")]
            type ReachableDest = ReachableDest;
            type RemoteLockConsumerIdentifier = ();

            const VERSION_DISCOVERY_QUEUE_SIZE: u32 = 100;
            // ^ Override for AdvertisedXcmVersion default
            type AdvertisedXcmVersion = pallet_xcm::CurrentXcmVersion;
        }

        #[cfg(feature = "parachain")]
        pub struct OnInactiveCollator;
        #[cfg(feature = "parachain")]
        impl pallet_parachain_staking::OnInactiveCollator<Runtime> for OnInactiveCollator {
            fn on_inactive_collator(
                collator_id: AccountId,
                round: pallet_parachain_staking::RoundIndex,
            ) -> Result<
                Weight,
                sp_runtime::DispatchErrorWithPostInfo<frame_support::dispatch::PostDispatchInfo>,
            > {
                use pallet_parachain_staking::WeightInfo;

                ParachainStaking::go_offline_inner(collator_id)?;
                let extra_weight =
                    <Runtime as pallet_parachain_staking::Config>::WeightInfo::go_offline(
                        pallet_parachain_staking::MAX_CANDIDATES,
                    );

                Ok(<Runtime as frame_system::Config>::DbWeight::get()
                    .reads(1)
                    .saturating_add(extra_weight))
            }
        }

        #[cfg(feature = "parachain")]
        impl pallet_parachain_staking::Config for Runtime {
            type BlockAuthor = AuthorInherent;
            type CandidateBondLessDelay = CandidateBondLessDelay;
            type Currency = Balances;
            type DelegationBondLessDelay = DelegationBondLessDelay;
            type RuntimeEvent = RuntimeEvent;
            type LeaveCandidatesDelay = LeaveCandidatesDelay;
            type LeaveDelegatorsDelay = LeaveDelegatorsDelay;
            type MaxBottomDelegationsPerCandidate = MaxBottomDelegationsPerCandidate;
            type MaxCandidates = MaxCandidates;
            type MaxDelegationsPerDelegator = MaxDelegationsPerDelegator;
            type MaxTopDelegationsPerCandidate = MaxTopDelegationsPerCandidate;
            type MaxOfflineRounds = MaxOfflineRounds;
            type MinBlocksPerRound = MinBlocksPerRound;
            type MinCandidateStk = MinCandidateStk;
            type MinDelegation = MinDelegation;
            type MinSelectedCandidates = MinSelectedCandidates;
            type MonetaryGovernanceOrigin = EnsureRoot<AccountId>;
            type OnCollatorPayout = ();
            type OnInactiveCollator = OnInactiveCollator;
            type PayoutCollatorReward = ();
            type OnNewRound = ();
            type RevokeDelegationDelay = RevokeDelegationDelay;
            type RewardPaymentDelay = RewardPaymentDelay;
            type WeightInfo = weights::pallet_parachain_staking::WeightInfo<Runtime>;
        }

        #[cfg(feature = "parachain")]
        impl orml_asset_registry::Config for Runtime {
            type AssetId = XcmAsset;
            type AssetProcessor = CustomAssetProcessor;
            type AuthorityOrigin = AsEnsureOriginWithArg<EnsureRootOrTwoThirdsCouncil>;
            type Balance = Balance;
            type CustomMetadata = CustomMetadata;
            type RuntimeEvent = RuntimeEvent;
            type StringLimit = AssetRegistryStringLimit;
            type WeightInfo = ();
        }

        impl orml_currencies::Config for Runtime {
            type GetNativeCurrencyId = GetNativeCurrencyId;
            type MultiCurrency = AssetRouter;
            type NativeCurrency = BasicCurrencyAdapter<Runtime, Balances>;
            type WeightInfo = weights::orml_currencies::WeightInfo<Runtime>;
        }

        pub struct CurrencyHooks<R>(sp_std::marker::PhantomData<R>);
        impl<C: orml_tokens::Config>
            orml_traits::currency::MutationHooks<AccountId, Currencies, Balance>
            for CurrencyHooks<C>
        {
            type OnDust = orml_tokens::TransferDust<Runtime, ZeitgeistTreasuryAccount>;
            type OnKilledTokenAccount = ();
            type OnNewTokenAccount = ();
            type OnSlash = ();
            type PostDeposit = ();
            type PostTransfer = ();
            type PreDeposit = ();
            type PreTransfer = ();
        }

        impl orml_tokens::Config for Runtime {
            type Amount = Amount;
            type Balance = Balance;
            type CurrencyHooks = CurrencyHooks<Runtime>;
            type CurrencyId = Currencies;
            type DustRemovalWhitelist = DustRemovalWhitelist;
            type RuntimeEvent = RuntimeEvent;
            type ExistentialDeposits = ExistentialDeposits;
            type MaxLocks = MaxLocks;
            type MaxReserves = MaxReserves;
            type ReserveIdentifier = [u8; 8];
            type WeightInfo = weights::orml_tokens::WeightInfo<Runtime>;
        }

        #[cfg(feature = "parachain")]
        impl orml_unknown_tokens::Config for Runtime {
            type RuntimeEvent = RuntimeEvent;
        }

        #[cfg(feature = "parachain")]
        impl orml_xtokens::Config for Runtime {
            type AccountIdToMultiLocation = AccountIdToMultiLocation;
            type Balance = Balance;
            type BaseXcmWeight = BaseXcmWeight;
            type CurrencyId = XcmAsset;
            type CurrencyIdConvert = AssetConvert;
            type RuntimeEvent = RuntimeEvent;
            type MaxAssetsForTransfer = MaxAssetsForTransfer;
            type MinXcmFee = ParachainMinFee;
            type MultiLocationsFilter = Everything;
            type ReserveProvider = orml_traits::location::AbsoluteReserveProvider;
            type SelfLocation = SelfLocation;
            type UniversalLocation = UniversalLocation;
            type Weigher = FixedWeightBounds<UnitWeightCost, RuntimeCall, MaxInstructions>;
            type XcmExecutor = xcm_executor::XcmExecutor<XcmConfig>;
        }

        // Required for runtime benchmarks
        pallet_assets::runtime_benchmarks_enabled! {
            pub struct AssetsBenchmarkHelper;

            impl<AssetIdParameter> pallet_assets::BenchmarkHelper<AssetIdParameter>
                for AssetsBenchmarkHelper
            where
                AssetIdParameter: From<u128>,
            {
                fn create_asset_id_parameter(id: u32) -> AssetIdParameter {
                    (id as u128).into()
                }
            }
        }

        impl pallet_assets::Config<CustomAssetsInstance> for Runtime {
            type ApprovalDeposit = CustomAssetsApprovalDeposit;
            type AssetAccountDeposit = CustomAssetsAccountDeposit;
            type AssetDeposit = CustomAssetsDeposit;
            type AssetId = CustomAsset;
            type AssetIdParameter = Compact<CustomAssetId>;
            type Balance = Balance;
            #[cfg(feature = "runtime-benchmarks")]
            type BenchmarkHelper = AssetsBenchmarkHelper;
            type CallbackHandle = ();
            type CreateOrigin = AsEnsureOriginWithArg<EnsureSigned<AccountId>>;
            type Currency = Balances;
            type Destroyer = AssetRouter;
            type Extra = ();
            type ForceOrigin = EnsureRootOrTwoThirdsTechnicalCommittee;
            type Freezer = ();
            type MetadataDepositBase = CustomAssetsMetadataDepositBase;
            type MetadataDepositPerByte = CustomAssetsMetadataDepositPerByte;
            // TODO(#1176): Figure out sensible number after benchmark on reference machine
            type RemoveItemsLimit = ConstU32<{ 50 }>;
            type RuntimeEvent = RuntimeEvent;
            type StringLimit = CustomAssetsStringLimit;
            type WeightInfo = weights::pallet_assets::WeightInfo<Runtime>;
        }

        impl pallet_assets::Config<CampaignAssetsInstance> for Runtime {
            type ApprovalDeposit = CampaignAssetsApprovalDeposit;
            type AssetAccountDeposit = CampaignAssetsAccountDeposit;
            type AssetDeposit = CampaignAssetsDeposit;
            type AssetId = CampaignAsset;
            type AssetIdParameter = Compact<CampaignAssetId>;
            type Balance = Balance;
            #[cfg(feature = "runtime-benchmarks")]
            type BenchmarkHelper = AssetsBenchmarkHelper;
            type CallbackHandle = ();
            type CreateOrigin = AsEnsureOriginWithArg<EnsureNever<AccountId>>;
            type Currency = Balances;
            type Destroyer = AssetRouter;
            type Extra = ();
            type ForceOrigin = EnsureRootOrTwoThirdsCouncil;
            type Freezer = ();
            type MetadataDepositBase = CampaignAssetsMetadataDepositBase;
            type MetadataDepositPerByte = CampaignAssetsMetadataDepositPerByte;
            // TODO(#1176): Figure out sensible number after benchmark on reference machine
            type RemoveItemsLimit = ConstU32<{ 50 }>;
            type RuntimeEvent = RuntimeEvent;
            type StringLimit = CampaignAssetsStringLimit;
            type WeightInfo = weights::pallet_assets::WeightInfo<Runtime>;
        }

        // Required for runtime benchmarks
        pallet_assets::runtime_benchmarks_enabled! {
            pub struct MarketAssetsBenchmarkHelper;

            impl pallet_assets::BenchmarkHelper<MarketAsset>
                for MarketAssetsBenchmarkHelper
            {
                fn create_asset_id_parameter(id: u32) -> MarketAsset {
                    MarketAsset::CategoricalOutcome(0, id as CategoryIndex)
                }
            }
        }

        impl pallet_assets::Config<MarketAssetsInstance> for Runtime {
            type ApprovalDeposit = MarketAssetsApprovalDeposit;
            type AssetAccountDeposit = MarketAssetsAccountDeposit;
            type AssetDeposit = MarketAssetsDeposit;
            type AssetId = MarketAsset;
            type AssetIdParameter = MarketAsset;
            type Balance = Balance;
            #[cfg(feature = "runtime-benchmarks")]
            type BenchmarkHelper = MarketAssetsBenchmarkHelper;
            type CallbackHandle = ();
            type CreateOrigin = AsEnsureOriginWithArg<EnsureNever<AccountId>>;
            type Currency = Balances;
            type Destroyer = AssetRouter;
            type Extra = ();
            type ForceOrigin = EnsureRootOrAllTechnicalCommittee;
            type Freezer = ();
            type MetadataDepositBase = MarketAssetsMetadataDepositBase;
            type MetadataDepositPerByte = MarketAssetsMetadataDepositPerByte;
            // TODO(#1176): Figure out sensible number after benchmark on reference machine
            type RemoveItemsLimit = ConstU32<{ 50 }>;
            type RuntimeEvent = RuntimeEvent;
            type StringLimit = MarketAssetsStringLimit;
            type WeightInfo = weights::pallet_assets::WeightInfo<Runtime>;
        }

        pub struct DustIntoTreasury;
        type CreditOfBalances = pallet_balances::CreditOf<Runtime, ()>;
        impl OnUnbalanced<CreditOfBalances> for DustIntoTreasury {
            fn on_nonzero_unbalanced(mut dust: CreditOfBalances) {
                let imbalance = NegativeImbalance::new(dust.peek());
                Treasury::on_nonzero_unbalanced(imbalance);
                // Ensure issuance is not reduced via OnDrop
                core::mem::forget(dust);
            }
        }

        impl pallet_balances::Config for Runtime {
            type AccountStore = System;
            type Balance = Balance;
            type DustRemoval = DustIntoTreasury;
            type ExistentialDeposit = ExistentialDeposit;
            type FreezeIdentifier = ();
            type MaxFreezes = MaxFreezes;
            type MaxHolds = MaxHolds;
            type MaxLocks = MaxLocks;
            type MaxReserves = MaxReserves;
            type ReserveIdentifier = [u8; 8];
            type RuntimeEvent = RuntimeEvent;
            type RuntimeHoldReason = RuntimeHoldReason;
            type WeightInfo = weights::pallet_balances::WeightInfo<Runtime>;
        }

        impl pallet_collective::Config<AdvisoryCommitteeInstance> for Runtime {
            type DefaultVote = PrimeDefaultVote;
            type RuntimeEvent = RuntimeEvent;
            type MaxMembers = AdvisoryCommitteeMaxMembers;
            type MaxProposals = AdvisoryCommitteeMaxProposals;
            type MaxProposalWeight = MaxProposalWeight;
            type MotionDuration = AdvisoryCommitteeMotionDuration;
            type RuntimeOrigin = RuntimeOrigin;
            type SetMembersOrigin = EnsureRoot<AccountId>;
            type Proposal = RuntimeCall;
            type WeightInfo = weights::pallet_collective::WeightInfo<Runtime>;
        }

        impl pallet_collective::Config<CouncilInstance> for Runtime {
            type DefaultVote = PrimeDefaultVote;
            type RuntimeEvent = RuntimeEvent;
            type MaxMembers = CouncilMaxMembers;
            type MaxProposals = CouncilMaxProposals;
            type MaxProposalWeight = MaxProposalWeight;
            type MotionDuration = CouncilMotionDuration;
            type RuntimeOrigin = RuntimeOrigin;
            type SetMembersOrigin = EnsureRoot<AccountId>;
            type Proposal = RuntimeCall;
            type WeightInfo = weights::pallet_collective::WeightInfo<Runtime>;
        }

        impl pallet_collective::Config<TechnicalCommitteeInstance> for Runtime {
            type DefaultVote = PrimeDefaultVote;
            type RuntimeEvent = RuntimeEvent;
            type MaxMembers = TechnicalCommitteeMaxMembers;
            type MaxProposals = TechnicalCommitteeMaxProposals;
            type MaxProposalWeight = MaxProposalWeight;
            type MotionDuration = TechnicalCommitteeMotionDuration;
            type RuntimeOrigin = RuntimeOrigin;
            type SetMembersOrigin = EnsureRoot<AccountId>;
            type Proposal = RuntimeCall;
            type WeightInfo = weights::pallet_collective::WeightInfo<Runtime>;
        }

        impl pallet_contracts::Config for Runtime {
            type AddressGenerator = pallet_contracts::DefaultAddressGenerator;
            type CallFilter = ContractsCallfilter;
            type CallStack = [pallet_contracts::Frame<Runtime>; 5];
            type ChainExtension = ();
            type Debug = ();
            type DefaultDepositLimit = ContractsDefaultDepositLimit;
            type CodeHashLockupDepositPercent = ContractsCodeHashLockupDepositPercent;
            type Currency = Balances;
            type DepositPerItem = ContractsDepositPerItem;
            type DepositPerByte = ContractsDepositPerByte;
            type Environment = ();
            type MaxCodeLen = ContractsMaxCodeLen;
            type MaxDebugBufferLen = ContractsMaxDebugBufferLen;
            type MaxDelegateDependencies = ContractsMaxDelegateDependencies;
            type MaxStorageKeyLen = ContractsMaxStorageKeyLen;
            #[cfg(not(feature = "runtime-benchmarks"))]
<<<<<<< HEAD
            type Migrations = (
                pallet_contracts::migration::v10::Migration<Self, Balances>,
                pallet_contracts::migration::v11::Migration<Self>,
                pallet_contracts::migration::v12::Migration<Self, Balances>,
                pallet_contracts::migration::v13::Migration<Self>,
                pallet_contracts::migration::v14::Migration<Self, Balances>,
                pallet_contracts::migration::v15::Migration<Self>,
            );
=======
            type Migrations = ();
>>>>>>> 38e279de
            #[cfg(feature = "runtime-benchmarks")]
            type Migrations = pallet_contracts::migration::codegen::BenchMigrations;
            type Randomness = RandomnessCollectiveFlip;
            type RuntimeCall = RuntimeCall;
            type RuntimeEvent = RuntimeEvent;
            type RuntimeHoldReason = RuntimeHoldReason;
            type Schedule = ContractsSchedule;
            type Time = Timestamp;
            type UnsafeUnstableInterface = ContractsUnsafeUnstableInterface;
            type WeightPrice = pallet_transaction_payment::Pallet<Runtime>;
            type WeightInfo = weights::pallet_contracts::WeightInfo<Runtime>;
        }

        impl pallet_democracy::Config for Runtime {
            type RuntimeEvent = RuntimeEvent;
            type Currency = Balances;
            type EnactmentPeriod = EnactmentPeriod;
            type LaunchPeriod = LaunchPeriod;
            type VotingPeriod = VotingPeriod;
            type VoteLockingPeriod = VoteLockingPeriod;
            type MinimumDeposit = MinimumDeposit;
            /// Origin that can decide what their next motion is.
            type ExternalOrigin = EnsureRootOrHalfCouncil;
            /// Origin that can have the next scheduled referendum be a straight majority-carries vote.
            type ExternalMajorityOrigin = EnsureRootOrHalfCouncil;
            /// Origina that can have the next scheduled referendum be a straight default-carries
            /// (NTB) vote.
            type ExternalDefaultOrigin = EnsureRootOrAllCouncil;
            /// Origin that can have an ExternalMajority/ExternalDefault vote
            /// be tabled immediately and with a shorter voting/enactment period.
            type FastTrackOrigin = EnsureRootOrTwoThirdsTechnicalCommittee;
            /// Origin from which the next majority-carries (or more permissive) referendum may be tabled
            /// to vote immediately and asynchronously in a similar manner to the emergency origin.
            type InstantOrigin = EnsureRootOrAllTechnicalCommittee;
            type InstantAllowed = InstantAllowed;
            type FastTrackVotingPeriod = FastTrackVotingPeriod;
            /// Origin from which any referendum may be cancelled in an emergency.
            type CancellationOrigin = EnsureRootOrThreeFourthsCouncil;
            /// Origin from which proposals may be blacklisted.
            type BlacklistOrigin = EnsureRootOrAllCouncil;
            /// Origin from which a proposal may be cancelled and its backers slashed.
            type CancelProposalOrigin = EnsureRootOrAllTechnicalCommittee;
            /// Origin for anyone able to veto proposals.
            type VetoOrigin =
                pallet_collective::EnsureMember<AccountId, TechnicalCommitteeInstance>;
            type CooloffPeriod = CooloffPeriod;
            type Slash = Treasury;
            type Scheduler = Scheduler;
            type SubmitOrigin = EnsureSigned<AccountId>;
            type PalletsOrigin = OriginCaller;
            type MaxVotes = MaxVotes;
            type WeightInfo = weights::pallet_democracy::WeightInfo<Runtime>;
            type MaxProposals = MaxProposals;
            type Preimages = Preimage;
            type MaxBlacklisted = ConstU32<100>;
            type MaxDeposits = ConstU32<100>;
        }

        impl pallet_identity::Config for Runtime {
            type BasicDeposit = BasicDeposit;
            type Currency = Balances;
            type RuntimeEvent = RuntimeEvent;
            type FieldDeposit = FieldDeposit;
            type ForceOrigin = EnsureRootOrTwoThirdsAdvisoryCommittee;
            type MaxAdditionalFields = MaxAdditionalFields;
            type MaxRegistrars = MaxRegistrars;
            type MaxSubAccounts = MaxSubAccounts;
            type RegistrarOrigin = EnsureRootOrHalfCouncil;
            type Slashed = Treasury;
            type SubAccountDeposit = SubAccountDeposit;
            type WeightInfo = weights::pallet_identity::WeightInfo<Runtime>;
        }

        impl pallet_membership::Config<AdvisoryCommitteeMembershipInstance> for Runtime {
            type AddOrigin = EnsureRootOrTwoThirdsCouncil;
            type RuntimeEvent = RuntimeEvent;
            type MaxMembers = AdvisoryCommitteeMaxMembers;
            type MembershipChanged = AdvisoryCommittee;
            type MembershipInitialized = AdvisoryCommittee;
            type PrimeOrigin = EnsureRootOrTwoThirdsCouncil;
            type RemoveOrigin = EnsureRootOrTwoThirdsCouncil;
            type ResetOrigin = EnsureRootOrTwoThirdsCouncil;
            type SwapOrigin = EnsureRootOrTwoThirdsCouncil;
            type WeightInfo = weights::pallet_membership::WeightInfo<Runtime>;
        }

        impl pallet_membership::Config<CouncilMembershipInstance> for Runtime {
            type AddOrigin = EnsureRootOrThreeFourthsCouncil;
            type RuntimeEvent = RuntimeEvent;
            type MaxMembers = CouncilMaxMembers;
            type MembershipChanged = Council;
            type MembershipInitialized = Council;
            type PrimeOrigin = EnsureRootOrThreeFourthsCouncil;
            type RemoveOrigin = EnsureRootOrThreeFourthsCouncil;
            type ResetOrigin = EnsureRootOrThreeFourthsCouncil;
            type SwapOrigin = EnsureRootOrThreeFourthsCouncil;
            type WeightInfo = weights::pallet_membership::WeightInfo<Runtime>;
        }

        impl pallet_membership::Config<TechnicalCommitteeMembershipInstance> for Runtime {
            type AddOrigin = EnsureRootOrTwoThirdsCouncil;
            type RuntimeEvent = RuntimeEvent;
            type MaxMembers = TechnicalCommitteeMaxMembers;
            type MembershipChanged = TechnicalCommittee;
            type MembershipInitialized = TechnicalCommittee;
            type PrimeOrigin = EnsureRootOrTwoThirdsCouncil;
            type RemoveOrigin = EnsureRootOrTwoThirdsCouncil;
            type ResetOrigin = EnsureRootOrTwoThirdsCouncil;
            type SwapOrigin = EnsureRootOrTwoThirdsCouncil;
            type WeightInfo = weights::pallet_membership::WeightInfo<Runtime>;
        }

        impl pallet_multisig::Config for Runtime {
            type RuntimeEvent = RuntimeEvent;
            type RuntimeCall = RuntimeCall;
            type Currency = Balances;
            type DepositBase = DepositBase;
            type DepositFactor = DepositFactor;
            type MaxSignatories = ConstU32<100>;
            type WeightInfo = weights::pallet_multisig::WeightInfo<Runtime>;
        }

        impl pallet_preimage::Config for Runtime {
            type WeightInfo = weights::pallet_preimage::WeightInfo<Runtime>;
            type RuntimeEvent = RuntimeEvent;
            type Currency = Balances;
            type ManagerOrigin = EnsureRoot<AccountId>;
            type BaseDeposit = PreimageBaseDeposit;
            type ByteDeposit = PreimageByteDeposit;
        }

        impl InstanceFilter<RuntimeCall> for ProxyType {
            fn filter(&self, c: &RuntimeCall) -> bool {
                match self {
                    ProxyType::Any => true,
                    ProxyType::CancelProxy => {
                        matches!(
                            c,
                            RuntimeCall::Proxy(pallet_proxy::Call::reject_announcement { .. })
                        )
                    }
                    ProxyType::Governance => matches!(
                        c,
                        RuntimeCall::Democracy(..)
                            | RuntimeCall::Council(..)
                            | RuntimeCall::TechnicalCommittee(..)
                            | RuntimeCall::AdvisoryCommittee(..)
                            | RuntimeCall::Treasury(..)
                    ),
                    #[cfg(feature = "parachain")]
                    ProxyType::Staking => matches!(c, RuntimeCall::ParachainStaking(..)),
                    #[cfg(not(feature = "parachain"))]
                    ProxyType::Staking => false,
                    ProxyType::CreateEditMarket => matches!(
                        c,
                        RuntimeCall::PredictionMarkets(
                            zrml_prediction_markets::Call::create_market { .. }
                        ) | RuntimeCall::PredictionMarkets(
                            zrml_prediction_markets::Call::edit_market { .. }
                        )
                    ),
                    ProxyType::ReportOutcome => matches!(
                        c,
                        RuntimeCall::PredictionMarkets(
                            zrml_prediction_markets::Call::report { .. }
                        )
                    ),
                    ProxyType::Dispute => matches!(
                        c,
                        RuntimeCall::PredictionMarkets(
                            zrml_prediction_markets::Call::dispute { .. }
                        )
                    ),
                    ProxyType::ProvideLiquidity => matches!(
                        c,
                        RuntimeCall::NeoSwaps(zrml_neo_swaps::Call::join { .. })
                            | RuntimeCall::NeoSwaps(zrml_neo_swaps::Call::exit { .. })
                            | RuntimeCall::NeoSwaps(zrml_neo_swaps::Call::deploy_pool { .. })
                            | RuntimeCall::NeoSwaps(zrml_neo_swaps::Call::withdraw_fees { .. })
                    ),
                    ProxyType::BuySellCompleteSets => matches!(
                        c,
                        RuntimeCall::PredictionMarkets(
                            zrml_prediction_markets::Call::buy_complete_set { .. }
                        ) | RuntimeCall::PredictionMarkets(
                            zrml_prediction_markets::Call::sell_complete_set { .. }
                        )
                    ),
                    ProxyType::Trading => matches!(
                        c,
                        RuntimeCall::NeoSwaps(zrml_neo_swaps::Call::buy { .. })
                            | RuntimeCall::NeoSwaps(zrml_neo_swaps::Call::sell { .. })
                            | RuntimeCall::Orderbook(zrml_orderbook::Call::place_order { .. })
                            | RuntimeCall::Orderbook(zrml_orderbook::Call::fill_order { .. })
                            | RuntimeCall::Orderbook(zrml_orderbook::Call::remove_order { .. })
                    ),
                    ProxyType::HandleAssets => matches!(
                        c,
                        RuntimeCall::NeoSwaps(zrml_neo_swaps::Call::join { .. })
                            | RuntimeCall::NeoSwaps(zrml_neo_swaps::Call::exit { .. })
                            | RuntimeCall::NeoSwaps(zrml_neo_swaps::Call::buy { .. })
                            | RuntimeCall::NeoSwaps(zrml_neo_swaps::Call::sell { .. })
                            | RuntimeCall::NeoSwaps(zrml_neo_swaps::Call::deploy_pool { .. })
                            | RuntimeCall::NeoSwaps(zrml_neo_swaps::Call::withdraw_fees { .. })
                            | RuntimeCall::PredictionMarkets(
                                zrml_prediction_markets::Call::buy_complete_set { .. }
                            )
                            | RuntimeCall::PredictionMarkets(
                                zrml_prediction_markets::Call::sell_complete_set { .. }
                            )
                            | RuntimeCall::Orderbook(zrml_orderbook::Call::place_order { .. })
                            | RuntimeCall::Orderbook(zrml_orderbook::Call::fill_order { .. })
                            | RuntimeCall::Orderbook(zrml_orderbook::Call::remove_order { .. })
                    ),
                }
            }

            fn is_superset(&self, o: &Self) -> bool {
                match (self, o) {
                    (x, y) if x == y => true,
                    (ProxyType::Any, _) => true,
                    (_, ProxyType::Any) => false,
                    _ => false,
                }
            }
        }

        impl pallet_proxy::Config for Runtime {
            type RuntimeEvent = RuntimeEvent;
            type RuntimeCall = RuntimeCall;
            type Currency = Balances;
            type ProxyType = ProxyType;
            type ProxyDepositBase = ProxyDepositBase;
            type ProxyDepositFactor = ProxyDepositFactor;
            type MaxProxies = ConstU32<32>;
            type WeightInfo = weights::pallet_proxy::WeightInfo<Runtime>;
            type MaxPending = ConstU32<32>;
            type CallHasher = BlakeTwo256;
            type AnnouncementDepositBase = AnnouncementDepositBase;
            type AnnouncementDepositFactor = AnnouncementDepositFactor;
        }

        impl pallet_insecure_randomness_collective_flip::Config for Runtime {}

        impl pallet_scheduler::Config for Runtime {
            type RuntimeEvent = RuntimeEvent;
            type RuntimeOrigin = RuntimeOrigin;
            type PalletsOrigin = OriginCaller;
            type RuntimeCall = RuntimeCall;
            type MaximumWeight = MaximumSchedulerWeight;
            type ScheduleOrigin = EnsureRoot<AccountId>;
            #[cfg(feature = "runtime-benchmarks")]
            type MaxScheduledPerBlock = ConstU32<512>;
            #[cfg(not(feature = "runtime-benchmarks"))]
            type MaxScheduledPerBlock = MaxScheduledPerBlock;
            type WeightInfo = weights::pallet_scheduler::WeightInfo<Runtime>;
            type OriginPrivilegeCmp = EqualPrivilegeOnly;
            type Preimages = Preimage;
        }

        // Timestamp
        /// Custom getter for minimum timestamp delta.
        /// This ensures that consensus systems like Aura don't break assertions
        /// in a benchmark environment
        pub struct MinimumPeriod;
        impl MinimumPeriod {
            /// Returns the value of this parameter type.
            pub fn get() -> u64 {
                #[cfg(feature = "runtime-benchmarks")]
                {
                    use frame_benchmarking::benchmarking::get_whitelist;
                    // Should that condition be true, we can assume that we are in a benchmark environment.
                    if !get_whitelist().is_empty() {
                        return u64::MAX;
                    }
                }

                MinimumPeriodValue::get()
            }
        }
        impl<I: From<u64>> frame_support::traits::Get<I> for MinimumPeriod {
            fn get() -> I {
                I::from(Self::get())
            }
        }
        impl frame_support::traits::TypedGet for MinimumPeriod {
            type Type = u64;
            fn get() -> u64 {
                Self::get()
            }
        }

        impl pallet_timestamp::Config for Runtime {
            type MinimumPeriod = MinimumPeriod;
            type Moment = u64;
            #[cfg(feature = "parachain")]
            type OnTimestampSet = ();
            #[cfg(not(feature = "parachain"))]
            type OnTimestampSet = Aura;
            type WeightInfo = weights::pallet_timestamp::WeightInfo<Runtime>;
        }

        common_runtime::impl_foreign_fees!();

        impl pallet_asset_tx_payment::Config for Runtime {
            type RuntimeEvent = RuntimeEvent;
            type Fungibles = AssetRouter;
            type OnChargeAssetTransaction = TxCharger;
        }

        impl pallet_transaction_payment::Config for Runtime {
            type RuntimeEvent = RuntimeEvent;
            type FeeMultiplierUpdate = SlowAdjustingFeeUpdate<Runtime>;
            type LengthToFee = ConstantMultiplier<Balance, TransactionByteFee>;
            type OnChargeTransaction =
                pallet_transaction_payment::CurrencyAdapter<Balances, DealWithFees>;
            type OperationalFeeMultiplier = OperationalFeeMultiplier;
            type WeightToFee = IdentityFee<Balance>;
        }

        impl pallet_treasury::Config for Runtime {
            type ApproveOrigin = EnsureRootOrTwoThirdsCouncil;
            type Burn = Burn;
            type BurnDestination = ();
            type Currency = Balances;
            type RuntimeEvent = RuntimeEvent;
            type MaxApprovals = MaxApprovals;
            type OnSlash = Treasury;
            type PalletId = TreasuryPalletId;
            type ProposalBond = ProposalBond;
            type ProposalBondMinimum = ProposalBondMinimum;
            type ProposalBondMaximum = ProposalBondMaximum;
            type RejectOrigin = EnsureRootOrTwoThirdsCouncil;
            type SpendFunds = Bounties;
            type SpendOrigin =
                EnsureWithSuccess<EnsureRoot<AccountId>, AccountId, MaxTreasurySpend>;
            type SpendPeriod = SpendPeriod;
            type WeightInfo = weights::pallet_treasury::WeightInfo<Runtime>;
        }

        impl pallet_bounties::Config for Runtime {
            type BountyDepositBase = BountyDepositBase;
            type BountyDepositPayoutDelay = BountyDepositPayoutDelay;
            type BountyUpdatePeriod = BountyUpdatePeriod;
            type BountyValueMinimum = BountyValueMinimum;
            type ChildBountyManager = ();
            type CuratorDepositMax = CuratorDepositMax;
            type CuratorDepositMin = CuratorDepositMin;
            type CuratorDepositMultiplier = CuratorDepositMultiplier;
            type DataDepositPerByte = DataDepositPerByte;
            type RuntimeEvent = RuntimeEvent;
            type MaximumReasonLength = MaximumReasonLength;
            type WeightInfo = weights::pallet_bounties::WeightInfo<Runtime>;
        }

        impl pallet_utility::Config for Runtime {
            type RuntimeEvent = RuntimeEvent;
            type RuntimeCall = RuntimeCall;
            type PalletsOrigin = OriginCaller;
            type WeightInfo = weights::pallet_utility::WeightInfo<Runtime>;
        }

        impl pallet_vesting::Config for Runtime {
            type RuntimeEvent = RuntimeEvent;
            type Currency = Balances;
            type BlockNumberToBalance = sp_runtime::traits::ConvertInto;
            type MinVestedTransfer = MinVestedTransfer;
            type UnvestedFundsAllowedWithdrawReasons = UnvestedFundsAllowedWithdrawReasons;
            type WeightInfo = weights::pallet_vesting::WeightInfo<Runtime>;

            // `VestingInfo` encode length is 36bytes. 28 schedules gets encoded as 1009 bytes, which is the
            // highest number of schedules that encodes less than 2^10.
            const MAX_VESTING_SCHEDULES: u32 = 28;
        }

        #[cfg(feature = "parachain")]
        impl parachain_info::Config for Runtime {}

        impl zrml_asset_router::Config for Runtime {
            type AssetType = Assets;
            type Balance = Balance;
            type CurrencyType = Currencies;
            type Currencies = Tokens;
            type CampaignAssetType = CampaignAsset;
            type CampaignAssets = CampaignAssets;
            type CustomAssetType = CustomAsset;
            type CustomAssets = CustomAssets;
            type DestroyAccountWeight = DestroyAccountWeight;
            type DestroyApprovalWeight = DestroyApprovalWeight;
            type DestroyFinishWeight = DestroyFinishWeight;
            type MarketAssetType = MarketAsset;
            type MarketAssets = MarketAssets;
        }

        impl zrml_authorized::Config for Runtime {
            type AuthorizedDisputeResolutionOrigin = EnsureRootOrMoreThanHalfAdvisoryCommittee;
            type Currency = Balances;
            type CorrectionPeriod = CorrectionPeriod;
            type DisputeResolution = zrml_prediction_markets::Pallet<Runtime>;
            type RuntimeEvent = RuntimeEvent;
            type MarketCommons = MarketCommons;
            type PalletId = AuthorizedPalletId;
            type WeightInfo = zrml_authorized::weights::WeightInfo<Runtime>;
        }

        impl zrml_court::Config for Runtime {
            type AppealBond = AppealBond;
            type BlocksPerYear = BlocksPerYear;
            type VotePeriod = CourtVotePeriod;
            type AggregationPeriod = CourtAggregationPeriod;
            type AppealPeriod = CourtAppealPeriod;
            type LockId = CourtLockId;
            type PalletId = CourtPalletId;
            type Currency = Balances;
            type DisputeResolution = zrml_prediction_markets::Pallet<Runtime>;
            type RuntimeEvent = RuntimeEvent;
            type InflationPeriod = InflationPeriod;
            type MarketCommons = MarketCommons;
            type MaxAppeals = MaxAppeals;
            type MaxDelegations = MaxDelegations;
            type MaxSelectedDraws = MaxSelectedDraws;
            type MaxCourtParticipants = MaxCourtParticipants;
            type MaxYearlyInflation = MaxYearlyInflation;
            type MinJurorStake = MinJurorStake;
            type MonetaryGovernanceOrigin = EnsureRoot<AccountId>;
            type Random = RandomnessCollectiveFlip;
            type RequestInterval = RequestInterval;
            type Slash = Treasury;
            type TreasuryPalletId = TreasuryPalletId;
            type WeightInfo = zrml_court::weights::WeightInfo<Runtime>;
        }

        impl zrml_liquidity_mining::Config for Runtime {
            type RuntimeEvent = RuntimeEvent;
            type Currency = Balances;
            type MarketCommons = MarketCommons;
            type MarketId = MarketId;
            type PalletId = LiquidityMiningPalletId;
            type WeightInfo = zrml_liquidity_mining::weights::WeightInfo<Runtime>;
        }

        impl zrml_market_commons::Config for Runtime {
            type Balance = Balance;
            type MarketId = MarketId;
            type Timestamp = Timestamp;
        }

        // NoopLiquidityMining implements LiquidityMiningPalletApi with no-ops.
        // Has to be public because it will be exposed by Runtime.
        pub struct NoopLiquidityMining;

        impl zrml_liquidity_mining::LiquidityMiningPalletApi for NoopLiquidityMining {
            type AccountId = AccountId;
            type Balance = Balance;
            type BlockNumber = BlockNumber;
            type MarketId = MarketId;

            fn add_shares(_: Self::AccountId, _: Self::MarketId, _: Self::Balance) {}

            fn distribute_market_incentives(
                _: &Self::MarketId,
            ) -> frame_support::pallet_prelude::DispatchResult {
                Ok(())
            }

            fn remove_shares(_: &Self::AccountId, _: &Self::MarketId, _: Self::Balance) {}
        }

        impl zrml_prediction_markets::Config for Runtime {
            type AdvisoryBond = AdvisoryBond;
            type AdvisoryBondSlashPercentage = AdvisoryBondSlashPercentage;
            type AssetCreator = AssetRouter;
            type AssetDestroyer = AssetRouter;
            type ApproveOrigin = EnsureRootOrMoreThanOneThirdAdvisoryCommittee;
            type AssetManager = AssetManager;
            #[cfg(feature = "parachain")]
            type AssetRegistry = AssetRegistry;
            type Authorized = Authorized;
            type Currency = Balances;
            type Court = Court;
            type CloseEarlyDisputeBond = CloseEarlyDisputeBond;
            type CloseMarketEarlyOrigin = EnsureRootOrMoreThanOneThirdAdvisoryCommittee;
            type CloseOrigin = EnsureRoot<AccountId>;
            type CloseEarlyProtectionTimeFramePeriod = CloseEarlyProtectionTimeFramePeriod;
            type CloseEarlyProtectionBlockPeriod = CloseEarlyProtectionBlockPeriod;
            type CloseEarlyRequestBond = CloseEarlyRequestBond;
            type DeployPool = NeoSwaps;
            type DisputeBond = DisputeBond;
            type RuntimeEvent = RuntimeEvent;
            type GlobalDisputes = GlobalDisputes;
            // LiquidityMining is currently unstable.
            // NoopLiquidityMining will be applied only to mainnet once runtimes are separated.
            type LiquidityMining = NoopLiquidityMining;
            // type LiquidityMining = LiquidityMining;
            type MaxCategories = MaxCategories;
            type MaxCreatorFee = MaxCreatorFee;
            type MaxDisputes = MaxDisputes;
            type MaxMarketLifetime = MaxMarketLifetime;
            type MinDisputeDuration = MinDisputeDuration;
            type MaxDisputeDuration = MaxDisputeDuration;
            type MaxGracePeriod = MaxGracePeriod;
            type MaxOracleDuration = MaxOracleDuration;
            type MinOracleDuration = MinOracleDuration;
            type MinCategories = MinCategories;
            type MaxEditReasonLen = MaxEditReasonLen;
            type MaxRejectReasonLen = MaxRejectReasonLen;
            // Can be a tuple of hooks
            type OnStateTransition = (Parimutuel,);
            type OracleBond = OracleBond;
            type OutsiderBond = OutsiderBond;
            type PalletId = PmPalletId;
            type CloseEarlyBlockPeriod = CloseEarlyBlockPeriod;
            type CloseEarlyTimeFramePeriod = CloseEarlyTimeFramePeriod;
            type RejectOrigin = EnsureRootOrMoreThanTwoThirdsAdvisoryCommittee;
            type RequestEditOrigin = EnsureRootOrMoreThanOneThirdAdvisoryCommittee;
            type ResolveOrigin = EnsureRoot<AccountId>;
            type SimpleDisputes = SimpleDisputes;
            type Slash = Treasury;
            type ValidityBond = ValidityBond;
            type WeightInfo = zrml_prediction_markets::weights::WeightInfo<Runtime>;
        }

        impl zrml_rikiddo::Config<RikiddoSigmoidFeeMarketVolumeEma> for Runtime {
            type Timestamp = Timestamp;
            type Balance = Balance;
            type FixedTypeU = FixedU128<U33>;
            type FixedTypeS = FixedI128<U33>;
            type BalanceFractionalDecimals = BalanceFractionalDecimals;
            type PoolId = PoolId;
            type Rikiddo = RikiddoSigmoidMV<
                Self::FixedTypeU,
                Self::FixedTypeS,
                FeeSigmoid<Self::FixedTypeS>,
                EmaMarketVolume<Self::FixedTypeU>,
            >;
        }

        impl zrml_simple_disputes::Config for Runtime {
            type Currency = Balances;
            type OutcomeBond = OutcomeBond;
            type OutcomeFactor = OutcomeFactor;
            type DisputeResolution = zrml_prediction_markets::Pallet<Runtime>;
            type RuntimeEvent = RuntimeEvent;
            type MarketCommons = MarketCommons;
            type MaxDisputes = MaxDisputes;
            type PalletId = SimpleDisputesPalletId;
            type WeightInfo = zrml_simple_disputes::weights::WeightInfo<Runtime>;
        }

        impl zrml_global_disputes::Config for Runtime {
            type AddOutcomePeriod = AddOutcomePeriod;
            type Currency = Balances;
            type DisputeResolution = zrml_prediction_markets::Pallet<Runtime>;
            type RuntimeEvent = RuntimeEvent;
            type GlobalDisputeLockId = GlobalDisputeLockId;
            type GlobalDisputesPalletId = GlobalDisputesPalletId;
            type MarketCommons = MarketCommons;
            type MaxGlobalDisputeVotes = MaxGlobalDisputeVotes;
            type MaxOwners = MaxOwners;
            type MinOutcomeVoteAmount = MinOutcomeVoteAmount;
            type RemoveKeysLimit = RemoveKeysLimit;
            type GdVotingPeriod = GdVotingPeriod;
            type VotingOutcomeFee = VotingOutcomeFee;
            type WeightInfo = zrml_global_disputes::weights::WeightInfo<Runtime>;
        }

        impl zrml_swaps::Config for Runtime {
            type Asset = Assets;
            type RuntimeEvent = RuntimeEvent;
            type ExitFee = ExitFee;
            type MinAssets = MinAssets;
            type MaxAssets = MaxAssets;
            type MaxSwapFee = MaxSwapFee;
            type MaxTotalWeight = MaxTotalWeight;
            type MaxWeight = MaxWeight;
            type MinWeight = MinWeight;
            type PalletId = SwapsPalletId;
            type AssetManager = AssetManager;
            type WeightInfo = zrml_swaps::weights::WeightInfo<Runtime>;
        }

        impl zrml_styx::Config for Runtime {
            type RuntimeEvent = RuntimeEvent;
            type SetBurnAmountOrigin = EnsureRootOrHalfCouncil;
            type Currency = Balances;
            type WeightInfo = zrml_styx::weights::WeightInfo<Runtime>;
        }

        common_runtime::impl_market_creator_fees!();

        impl zrml_neo_swaps::Config for Runtime {
            type CompleteSetOperations = PredictionMarkets;
            type ExternalFees = MarketCreatorFee;
            type MarketCommons = MarketCommons;
            type MultiCurrency = AssetManager;
            type RuntimeEvent = RuntimeEvent;
            type WeightInfo = zrml_neo_swaps::weights::WeightInfo<Runtime>;
            type MaxLiquidityTreeDepth = MaxLiquidityTreeDepth;
            type MaxSwapFee = NeoSwapsMaxSwapFee;
            type PalletId = NeoSwapsPalletId;
        }

        impl zrml_orderbook::Config for Runtime {
            type AssetManager = AssetManager;
            type ExternalFees = MarketCreatorFee;
            type RuntimeEvent = RuntimeEvent;
            type MarketCommons = MarketCommons;
            type PalletId = OrderbookPalletId;
            type WeightInfo = zrml_orderbook::weights::WeightInfo<Runtime>;
        }

        impl zrml_parimutuel::Config for Runtime {
            type AssetCreator = AssetRouter;
            type AssetDestroyer = AssetRouter;
            type AssetManager = AssetManager;
            type ExternalFees = MarketCreatorFee;
            type MarketCommons = MarketCommons;
            type MinBetSize = MinBetSize;
            type PalletId = ParimutuelPalletId;
            type RuntimeEvent = RuntimeEvent;
            type WeightInfo = zrml_parimutuel::weights::WeightInfo<Runtime>;
        }

        impl zrml_hybrid_router::Config for Runtime {
            type AssetManager = AssetManager;
            #[cfg(feature = "runtime-benchmarks")]
            type AmmPoolDeployer = NeoSwaps;
            #[cfg(feature = "runtime-benchmarks")]
            type CompleteSetOperations = PredictionMarkets;
            type MarketCommons = MarketCommons;
            type Amm = NeoSwaps;
            type Orderbook = Orderbook;
            type MaxOrders = MaxOrders;
            type RuntimeEvent = RuntimeEvent;
            type PalletId = HybridRouterPalletId;
            type WeightInfo = zrml_hybrid_router::weights::WeightInfo<Runtime>;
        }
    };
}

// Implement runtime apis
#[macro_export]
macro_rules! create_runtime_api {
    ($($additional_apis:tt)*) => {
        // Prints debug output of the `contracts` pallet to stdout if the node is
        // started with `-lruntime::contracts=debug`.
        const CONTRACTS_DEBUG_OUTPUT: bool = true;

        impl_runtime_apis! {
            #[cfg(feature = "parachain")]
            impl cumulus_primitives_core::CollectCollationInfo<Block> for Runtime {
                fn collect_collation_info(
                    header: &<Block as BlockT>::Header
                ) -> cumulus_primitives_core::CollationInfo {
                    ParachainSystem::collect_collation_info(header)
                }
            }

            #[cfg(feature = "parachain")]
            impl nimbus_primitives::NimbusApi<Block> for Runtime {
                fn can_author(
                    author: nimbus_primitives::NimbusId,
                    slot: u32,
                    parent_header: &<Block as BlockT>::Header
                ) -> bool {

                    // Ensure that an update is enforced when we are close to maximum block number
                    let block_number = if let Some(bn) = parent_header.number.checked_add(1) {
                        bn
                    } else {
                        log::error!("ERROR: No block numbers left");
                        return false;
                    };

                    use frame_support::traits::OnInitialize;
                    System::initialize(
                        &block_number,
                        &parent_header.hash(),
                        &parent_header.digest,
                    );
                    RandomnessCollectiveFlip::on_initialize(block_number);

                    // Because the staking solution calculates the next staking set at the beginning
                    // of the first block in the new round, the only way to accurately predict the
                    // authors is to compute the selection during prediction.
                    if pallet_parachain_staking::Pallet::<Self>::round().should_update(block_number) {
                        // get author account id
                        use nimbus_primitives::AccountLookup;
                        let author_account_id = if let Some(account) =
                            pallet_author_mapping::Pallet::<Self>::lookup_account(&author) {
                            account
                        } else {
                            // return false if author mapping not registered like in can_author impl
                            return false
                        };

                        let candidates = pallet_parachain_staking::Pallet::<Self>::compute_top_candidates();
                        if candidates.is_empty() {
                            // If there are zero selected candidates, we use the same eligibility
                            // as the previous round
                            return AuthorInherent::can_author(&author, &slot);
                        }

                        // predict eligibility post-selection by computing selection results now
                        let (eligible, _) =
                            pallet_author_slot_filter::compute_pseudo_random_subset::<Self>(
                                candidates,
                                &slot
                            );

                        eligible.contains(&author_account_id)
                    } else {
                        AuthorInherent::can_author(&author, &slot)
                    }
                }
            }

            #[cfg(feature = "runtime-benchmarks")]
            impl frame_benchmarking::Benchmark<Block> for Runtime {
                fn benchmark_metadata(extra: bool) -> (
                    Vec<frame_benchmarking::BenchmarkList>,
                    Vec<frame_support::traits::StorageInfo>,
                ) {
                    use alloc::vec::Vec;
                    use frame_benchmarking::{list_benchmark, baseline::Pallet as BaselineBench, Benchmarking, BenchmarkList};
                    use frame_support::traits::StorageInfoTrait;
                    use frame_system_benchmarking::Pallet as SystemBench;
                    use orml_benchmarking::list_benchmark as orml_list_benchmark;

                    let mut list = Vec::<BenchmarkList>::new();

                    list_benchmark!(list, extra, frame_benchmarking, BaselineBench::<Runtime>);
                    list_benchmark!(list, extra, frame_system, SystemBench::<Runtime>);
                    orml_list_benchmark!(list, extra, orml_currencies, crate::benchmarks::currencies);
                    orml_list_benchmark!(list, extra, orml_tokens, crate::benchmarks::tokens);
                    list_benchmark!(list, extra, pallet_assets, CustomAssets);
                    list_benchmark!(list, extra, pallet_balances, Balances);
                    list_benchmark!(list, extra, pallet_bounties, Bounties);
                    list_benchmark!(list, extra, pallet_collective, AdvisoryCommittee);
                    list_benchmark!(list, extra, pallet_contracts, Contracts);
                    list_benchmark!(list, extra, pallet_democracy, Democracy);
                    list_benchmark!(list, extra, pallet_identity, Identity);
                    list_benchmark!(list, extra, pallet_membership, AdvisoryCommitteeMembership);
                    list_benchmark!(list, extra, pallet_multisig, Multisig);
                    list_benchmark!(list, extra, pallet_preimage, Preimage);
                    list_benchmark!(list, extra, pallet_proxy, Proxy);
                    list_benchmark!(list, extra, pallet_scheduler, Scheduler);
                    list_benchmark!(list, extra, pallet_timestamp, Timestamp);
                    list_benchmark!(list, extra, pallet_treasury, Treasury);
                    list_benchmark!(list, extra, pallet_utility, Utility);
                    list_benchmark!(list, extra, pallet_vesting, Vesting);
                    list_benchmark!(list, extra, zrml_swaps, Swaps);
                    list_benchmark!(list, extra, zrml_authorized, Authorized);
                    list_benchmark!(list, extra, zrml_court, Court);
                    list_benchmark!(list, extra, zrml_simple_disputes, SimpleDisputes);
                    list_benchmark!(list, extra, zrml_global_disputes, GlobalDisputes);
                    list_benchmark!(list, extra, zrml_orderbook, Orderbook);
                    list_benchmark!(list, extra, zrml_parimutuel, Parimutuel);
                    list_benchmark!(list, extra, zrml_hybrid_router, HybridRouter);
                    #[cfg(not(feature = "parachain"))]
                    list_benchmark!(list, extra, zrml_prediction_markets, PredictionMarkets);
                    list_benchmark!(list, extra, zrml_liquidity_mining, LiquidityMining);
                    list_benchmark!(list, extra, zrml_styx, Styx);
                    list_benchmark!(list, extra, zrml_neo_swaps, NeoSwaps);

                    cfg_if::cfg_if! {
                        if #[cfg(feature = "parachain")] {
                            list_benchmark!(list, extra, cumulus_pallet_xcmp_queue, XcmpQueue);
                            list_benchmark!(list, extra, pallet_author_inherent, AuthorInherent);
                            list_benchmark!(list, extra, pallet_author_mapping, AuthorMapping);
                            list_benchmark!(list, extra, pallet_author_slot_filter, AuthorFilter);
                            list_benchmark!(list, extra, pallet_parachain_staking, ParachainStaking);
                        } else {
                            list_benchmark!(list, extra, pallet_grandpa, Grandpa);
                        }
                    }

                    (list, AllPalletsWithSystem::storage_info())
                }

                fn dispatch_benchmark(
                    config: frame_benchmarking::BenchmarkConfig,
                ) -> Result<Vec<frame_benchmarking::BenchmarkBatch>, sp_runtime::RuntimeString> {
                    use frame_benchmarking::{
                        add_benchmark,
                        baseline::{
                            Pallet as BaselineBench, Config as BaselineConfig
                        },
                        BenchmarkBatch, Benchmarking
                    };
                    use alloc::{vec, vec::Vec};
                    use frame_support::traits::{TrackedStorageKey, WhitelistedStorageKeys};
                    use frame_system_benchmarking::Pallet as SystemBench;
                    use orml_benchmarking::{add_benchmark as orml_add_benchmark};

                    #[allow(non_local_definitions)]
                    impl frame_system_benchmarking::Config for Runtime {}
                    #[allow(non_local_definitions)]
                    impl BaselineConfig for Runtime {}

                    let mut whitelist: Vec<TrackedStorageKey> = AllPalletsWithSystem::whitelisted_storage_keys();
                    let additional_whitelist: Vec<TrackedStorageKey> = vec![
                        // ParachainStaking Round
                        hex_literal::hex!(  "a686a3043d0adcf2fa655e57bc595a78"
                                            "13792e785168f725b60e2969c7fc2552")
                            .to_vec().into(),
                        // Treasury Account (zge/tsry)
                        hex_literal::hex!(  "26aa394eea5630e07c48ae0c9558cef7"
                                            "b99d880ec681799c0cf30e8886371da9"
                                            "7be2919ac397ba499ea5e57132180ec6"
                                            "6d6f646c7a67652f7473727900000000"
                                            "00000000000000000000000000000000"
                        ).to_vec().into(),
                        // ParachainInfo ParachainId
                        hex_literal::hex!(  "0d715f2646c8f85767b5d2764bb27826"
                                            "04a74d81251e398fd8a0a4d55023bb3f")
                            .to_vec().into(),
                    ];
                    whitelist.extend(additional_whitelist.into_iter());

                    let mut batches = Vec::<BenchmarkBatch>::new();
                    let params = (&config, &whitelist);

                    add_benchmark!(params, batches, frame_benchmarking, BaselineBench::<Runtime>);
                    add_benchmark!(params, batches, frame_system, SystemBench::<Runtime>);
                    orml_add_benchmark!(params, batches, orml_currencies, crate::benchmarks::currencies);
                    orml_add_benchmark!(params, batches, orml_tokens, crate::benchmarks::tokens);
                    add_benchmark!(params, batches, pallet_assets, CustomAssets);
                    add_benchmark!(params, batches, pallet_balances, Balances);
                    add_benchmark!(params, batches, pallet_bounties, Bounties);
                    add_benchmark!(params, batches, pallet_collective, AdvisoryCommittee);
                    add_benchmark!(params, batches, pallet_contracts, Contracts);
                    add_benchmark!(params, batches, pallet_democracy, Democracy);
                    add_benchmark!(params, batches, pallet_identity, Identity);
                    add_benchmark!(params, batches, pallet_membership, AdvisoryCommitteeMembership);
                    add_benchmark!(params, batches, pallet_multisig, Multisig);
                    add_benchmark!(params, batches, pallet_preimage, Preimage);
                    add_benchmark!(params, batches, pallet_proxy, Proxy);
                    add_benchmark!(params, batches, pallet_scheduler, Scheduler);
                    add_benchmark!(params, batches, pallet_timestamp, Timestamp);
                    add_benchmark!(params, batches, pallet_treasury, Treasury);
                    add_benchmark!(params, batches, pallet_utility, Utility);
                    add_benchmark!(params, batches, pallet_vesting, Vesting);
                    add_benchmark!(params, batches, zrml_swaps, Swaps);
                    add_benchmark!(params, batches, zrml_authorized, Authorized);
                    add_benchmark!(params, batches, zrml_court, Court);
                    add_benchmark!(params, batches, zrml_simple_disputes, SimpleDisputes);
                    add_benchmark!(params, batches, zrml_global_disputes, GlobalDisputes);
                    add_benchmark!(params, batches, zrml_orderbook, Orderbook);
                    add_benchmark!(params, batches, zrml_parimutuel, Parimutuel);
                    add_benchmark!(params, batches, zrml_hybrid_router, HybridRouter);
                    #[cfg(not(feature = "parachain"))]
                    add_benchmark!(params, batches, zrml_prediction_markets, PredictionMarkets);
                    add_benchmark!(params, batches, zrml_liquidity_mining, LiquidityMining);
                    add_benchmark!(params, batches, zrml_styx, Styx);
                    add_benchmark!(params, batches, zrml_neo_swaps, NeoSwaps);


                    cfg_if::cfg_if! {
                        if #[cfg(feature = "parachain")] {
                            add_benchmark!(params, batches, cumulus_pallet_xcmp_queue, XcmpQueue);
                            add_benchmark!(params, batches, pallet_author_inherent, AuthorInherent);
                            add_benchmark!(params, batches, pallet_author_mapping, AuthorMapping);
                            add_benchmark!(params, batches, pallet_author_slot_filter, AuthorFilter);
                            add_benchmark!(params, batches, pallet_parachain_staking, ParachainStaking);

                        } else {
                            add_benchmark!(params, batches, pallet_grandpa, Grandpa);
                        }
                    }

                    if batches.is_empty() {
                        return Err("Benchmark not found for this module.".into());
                    }
                    Ok(batches)
                }
            }

            impl frame_system_rpc_runtime_api::AccountNonceApi<Block, AccountId, Nonce> for Runtime {
                fn account_nonce(account: AccountId) -> Nonce {
                    System::account_nonce(account)
                }
            }

            impl pallet_contracts::ContractsApi<
                Block,
                AccountId,
                Balance,
                BlockNumber,
                Hash,
                EventRecord
            > for Runtime {
                fn call(
                    origin: AccountId,
                    dest: AccountId,
                    value: Balance,
                    gas_limit: Option<Weight>,
                    storage_deposit_limit: Option<Balance>,
                    input_data: Vec<u8>,
                ) -> pallet_contracts_primitives::ContractExecResult<Balance, EventRecord> {
                    let gas_limit = gas_limit.unwrap_or(RuntimeBlockWeights::get().max_block);
                    Contracts::bare_call(
                        origin,
                        dest,
                        value,
                        gas_limit,
                        storage_deposit_limit,
                        input_data,
                        pallet_contracts::DebugInfo::UnsafeDebug,
                        pallet_contracts::CollectEvents::UnsafeCollect,
                        pallet_contracts::Determinism::Enforced,
                    )
                }

                fn instantiate(
                    origin: AccountId,
                    value: Balance,
                    gas_limit: Option<Weight>,
                    storage_deposit_limit: Option<Balance>,
                    code: pallet_contracts_primitives::Code<Hash>,
                    data: Vec<u8>,
                    salt: Vec<u8>,
                ) -> pallet_contracts_primitives::ContractInstantiateResult<AccountId, Balance, EventRecord> {
                    let gas_limit = gas_limit.unwrap_or(RuntimeBlockWeights::get().max_block);
                    Contracts::bare_instantiate(
                        origin,
                        value,
                        gas_limit,
                        storage_deposit_limit,
                        code,
                        data,
                        salt,
                        pallet_contracts::DebugInfo::UnsafeDebug,
                        pallet_contracts::CollectEvents::UnsafeCollect,
                    )
                }

                fn upload_code(
                    origin: AccountId,
                    code: Vec<u8>,
                    storage_deposit_limit: Option<Balance>,
                    determinism: pallet_contracts::Determinism,
                ) -> pallet_contracts_primitives::CodeUploadResult<Hash, Balance>
                {
                    Contracts::bare_upload_code(origin, code, storage_deposit_limit, determinism)
                }

                fn get_storage(
                    address: AccountId,
                    key: Vec<u8>,
                ) -> pallet_contracts_primitives::GetStorageResult {
                    Contracts::get_storage(address, key)
                }
            }

            impl pallet_transaction_payment_rpc_runtime_api::TransactionPaymentApi<Block, Balance> for Runtime {
                fn query_fee_details(
                    uxt: <Block as BlockT>::Extrinsic,
                    len: u32,
                ) -> pallet_transaction_payment::FeeDetails<Balance> {
                    TransactionPayment::query_fee_details(uxt, len)
                }

                fn query_info(
                    uxt: <Block as BlockT>::Extrinsic,
                    len: u32,
                ) -> pallet_transaction_payment_rpc_runtime_api::RuntimeDispatchInfo<Balance> {
                    TransactionPayment::query_info(uxt, len)
                }

                fn query_weight_to_fee(weight: Weight) -> Balance {
                    TransactionPayment::weight_to_fee(weight)
                }

                fn query_length_to_fee(length: u32) -> Balance {
                    TransactionPayment::length_to_fee(length)
                }
            }

            impl pallet_transaction_payment_rpc_runtime_api::TransactionPaymentCallApi<Block, Balance, RuntimeCall>
            for Runtime
            {
                fn query_call_info(
                    call: RuntimeCall,
                    len: u32,
                ) -> pallet_transaction_payment::RuntimeDispatchInfo<Balance> {
                    TransactionPayment::query_call_info(call, len)
                }

                fn query_call_fee_details(
                    call: RuntimeCall,
                    len: u32,
                ) -> pallet_transaction_payment::FeeDetails<Balance> {
                    TransactionPayment::query_call_fee_details(call, len)
                }

                fn query_weight_to_fee(weight: Weight) -> Balance {
                    TransactionPayment::weight_to_fee(weight)
                }

                fn query_length_to_fee(length: u32) -> Balance {
                    TransactionPayment::length_to_fee(length)
                }
            }

            #[cfg(feature = "parachain")]
            impl session_keys_primitives::VrfApi<Block> for Runtime {
                fn get_last_vrf_output() -> Option<<Block as BlockT>::Hash> {
                    None
                }
                fn vrf_key_lookup(
                    nimbus_id: nimbus_primitives::NimbusId
                ) -> Option<session_keys_primitives::VrfId> {
                    use session_keys_primitives::KeysLookup;
                    AuthorMapping::lookup_keys(&nimbus_id)
                }
            }

            impl sp_api::Core<Block> for Runtime {
                fn execute_block(block: Block) {
                    Executive::execute_block(block)
                }

                fn initialize_block(header: &<Block as BlockT>::Header) {
                    Executive::initialize_block(header)
                }

                fn version() -> RuntimeVersion {
                    VERSION
                }
            }

            impl sp_api::Metadata<Block> for Runtime {
                fn metadata() -> OpaqueMetadata {
                    OpaqueMetadata::new(Runtime::metadata().into())
                }

                fn metadata_at_version(version: u32) -> Option<OpaqueMetadata> {
                    Runtime::metadata_at_version(version)
                }

                fn metadata_versions() -> Vec<u32> {
                    Runtime::metadata_versions()
                }
            }

            impl sp_block_builder::BlockBuilder<Block> for Runtime {
                fn apply_extrinsic(extrinsic: <Block as BlockT>::Extrinsic) -> ApplyExtrinsicResult {
                    Executive::apply_extrinsic(extrinsic)
                }

                fn check_inherents(
                    block: Block,
                    data: sp_inherents::InherentData,
                ) -> sp_inherents::CheckInherentsResult {
                    data.check_extrinsics(&block)
                }

                fn finalize_block() -> <Block as BlockT>::Header {
                    Executive::finalize_block()
                }

                fn inherent_extrinsics(data: sp_inherents::InherentData) -> Vec<<Block as BlockT>::Extrinsic> {
                    data.create_extrinsics()
                }
            }

            #[cfg(not(feature = "parachain"))]
            impl sp_consensus_aura::AuraApi<Block, sp_consensus_aura::sr25519::AuthorityId> for Runtime {
                fn authorities() -> Vec<sp_consensus_aura::sr25519::AuthorityId> {
                    Aura::authorities().into_inner()
                }

                fn slot_duration() -> sp_consensus_aura::SlotDuration {
                    sp_consensus_aura::SlotDuration::from_millis(Aura::slot_duration())
                }
            }

            #[cfg(not(feature = "parachain"))]
            impl sp_consensus_grandpa::GrandpaApi<Block> for Runtime {
                fn grandpa_authorities() -> sp_consensus_grandpa::AuthorityList {
                    Grandpa::grandpa_authorities()
                }

                fn current_set_id() -> sp_consensus_grandpa::SetId {
                    Grandpa::current_set_id()
                }

                fn submit_report_equivocation_unsigned_extrinsic(
                    _equivocation_proof: sp_consensus_grandpa::EquivocationProof<
                        <Block as BlockT>::Hash,
                        sp_api::NumberFor<Block>,
                    >,
                    _key_owner_proof: sp_consensus_grandpa::OpaqueKeyOwnershipProof,
                ) -> Option<()> {
                    None
                }

                fn generate_key_ownership_proof(
                    _set_id: sp_consensus_grandpa::SetId,
                    _authority_id: sp_consensus_grandpa::AuthorityId,
                ) -> Option<sp_consensus_grandpa::OpaqueKeyOwnershipProof> {
                    // NOTE: this is the only implementation possible since we've
                    // defined our key owner proof type as a bottom type (i.e. a type
                    // with no values).
                    None
                }
            }

            impl sp_offchain::OffchainWorkerApi<Block> for Runtime {
                fn offchain_worker(header: &<Block as BlockT>::Header) {
                    Executive::offchain_worker(header)
                }
            }

            impl sp_session::SessionKeys<Block> for Runtime {
                fn decode_session_keys(encoded: Vec<u8>) -> Option<Vec<(Vec<u8>, KeyTypeId)>> {
                    opaque::SessionKeys::decode_into_raw_public_keys(&encoded)
                }

                fn generate_session_keys(seed: Option<Vec<u8>>) -> Vec<u8> {
                    opaque::SessionKeys::generate(seed)
                }
            }

            impl sp_transaction_pool::runtime_api::TaggedTransactionQueue<Block> for Runtime {
                fn validate_transaction(
                    source: TransactionSource,
                    tx: <Block as BlockT>::Extrinsic,
                    block_hash: <Block as BlockT>::Hash,
                ) -> TransactionValidity {
                    // Filtered calls should not enter the tx pool as they'll fail if inserted.
                    // If this call is not allowed, we return early.
                    if !<Runtime as frame_system::Config>::BaseCallFilter::contains(&tx.function) {
                        return frame_support::pallet_prelude::InvalidTransaction::Call.into();
                    }

                    Executive::validate_transaction(source, tx, block_hash)
                }
            }

            impl zrml_swaps_runtime_api::SwapsApi<Block, PoolId, AccountId, Balance, MarketId>
            for Runtime
            {
                fn get_spot_price(
                    pool_id: &PoolId,
                    asset_in: &Asset<MarketId>,
                    asset_out: &Asset<MarketId>,
                    with_fees: bool,
                ) -> Balance {
                    Swaps::get_spot_price(pool_id, asset_in, asset_out, with_fees).ok().unwrap_or(0)
                }

                fn pool_account_id(pool_id: &PoolId) -> AccountId {
                    Swaps::pool_account_id(pool_id)
                }

                fn pool_shares_id(pool_id: PoolId) -> Asset<MarketId> {
                    Asset::PoolShare(pool_id)
                }
            }

            #[cfg(feature = "try-runtime")]
            impl frame_try_runtime::TryRuntime<Block> for Runtime {
                fn on_runtime_upgrade(checks: UpgradeCheckSelect) -> (Weight, Weight) {
                    let weight = Executive::try_runtime_upgrade(checks).unwrap();
                    (weight, RuntimeBlockWeights::get().max_block)
                }

                fn execute_block(
                    block: Block,
                    state_root_check: bool,
                    signature_check: bool,
                    select: TryStateSelect,
                ) -> Weight {
                    // NOTE: intentional unwrap: we don't want to propagate the error backwards, and want to
                    // have a backtrace here.
                    Executive::try_execute_block(block, state_root_check, signature_check, select).unwrap()
                }
            }

            $($additional_apis)*
        }

        // Check the timestamp and parachain inherents
        #[cfg(feature = "parachain")]
        struct CheckInherents;

        #[cfg(feature = "parachain")]
        impl cumulus_pallet_parachain_system::CheckInherents<Block> for CheckInherents {
            fn check_inherents(
                block: &Block,
                relay_state_proof: &cumulus_pallet_parachain_system::RelayChainStateProof,
            ) -> sp_inherents::CheckInherentsResult {
                let relay_chain_slot = relay_state_proof
                    .read_slot()
                    .expect("Could not read the relay chain slot from the proof");

                let inherent_data =
                    cumulus_primitives_timestamp::InherentDataProvider::from_relay_chain_slot_and_duration(
                        relay_chain_slot,
                        core::time::Duration::from_secs(6),
                    )
                    .create_inherent_data()
                    .expect("Could not create the timestamp inherent data");

                inherent_data.check_extrinsics(block)
            }
        }

        // Nimbus's Executive wrapper allows relay validators to verify the seal digest
        #[cfg(feature = "parachain")]
        cumulus_pallet_parachain_system::register_validate_block! {
            Runtime = Runtime,
            BlockExecutor = pallet_author_inherent::BlockExecutor::<Runtime, Executive>,
            CheckInherents = CheckInherents,
        }
    }
}

#[macro_export]
macro_rules! create_common_benchmark_logic {
    {} => {
        #[cfg(feature = "runtime-benchmarks")]
        pub(crate) mod benchmarks {
            pub(crate) mod currencies {
                use super::utils::{lookup_of_account, set_balance};
                use crate::{
                    AccountId, Amount, AssetManager, Balance, Assets, ExistentialDeposit,
                    GetNativeCurrencyId, Runtime
                };
                use alloc::vec;
                use frame_benchmarking::{account, whitelisted_caller};
                use frame_system::RawOrigin;
                use sp_runtime::traits::UniqueSaturatedInto;
                use orml_benchmarking::runtime_benchmarks;
                use orml_traits::MultiCurrency;
                use zeitgeist_primitives::{
                    constants::BASE,
                    types::Asset,
                };

                const SEED: u32 = 0;
                const NATIVE: Assets = GetNativeCurrencyId::get();
                const ASSET: Assets = Asset::CategoricalOutcome(0, 0);

                runtime_benchmarks! {
                    { Runtime, orml_currencies }

                    // `transfer` non-native currency
                    transfer_non_native_currency {
                        let amount: Balance = 1_000 * BASE;
                        let from: AccountId = whitelisted_caller();
                        set_balance(ASSET, &from, amount);

                        let to: AccountId = account("to", 0, SEED);
                        let to_lookup = lookup_of_account(to.clone());
                    }: transfer(RawOrigin::Signed(from), to_lookup, ASSET, amount)
                    verify {
                        assert_eq!(<AssetManager as MultiCurrency<_>>::total_balance(ASSET, &to), amount);
                    }

                    // `transfer` native currency and in worst case
                    #[extra]
                    transfer_native_currency_worst_case {
                        let existential_deposit = ExistentialDeposit::get();
                        let amount: Balance = existential_deposit.saturating_mul(1000);
                        let from: AccountId = whitelisted_caller();
                        set_balance(NATIVE, &from, amount);

                        let to: AccountId = account("to", 0, SEED);
                        let to_lookup = lookup_of_account(to.clone());
                    }: transfer(RawOrigin::Signed(from), to_lookup, NATIVE, amount)
                    verify {
                        assert_eq!(<AssetManager as MultiCurrency<_>>::total_balance(NATIVE, &to), amount);
                    }

                    // `transfer_native_currency` in worst case
                    // * will create the `to` account.
                    // * will kill the `from` account.
                    transfer_native_currency {
                        let existential_deposit = ExistentialDeposit::get();
                        let amount: Balance = existential_deposit.saturating_mul(1000);
                        let from: AccountId = whitelisted_caller();
                        set_balance(NATIVE, &from, amount);

                        let to: AccountId = account("to", 0, SEED);
                        let to_lookup = lookup_of_account(to.clone());
                    }: _(RawOrigin::Signed(from), to_lookup, amount)
                    verify {
                        assert_eq!(<AssetManager as MultiCurrency<_>>::total_balance(NATIVE, &to), amount);
                    }

                    // `update_balance` for non-native currency
                    update_balance_non_native_currency {
                        let balance: Balance = 2 * BASE;
                        let amount: Amount = balance.unique_saturated_into();
                        let who: AccountId = account("who", 0, SEED);
                        let who_lookup = lookup_of_account(who.clone());
                    }: update_balance(RawOrigin::Root, who_lookup, ASSET, amount)
                    verify {
                        assert_eq!(<AssetManager as MultiCurrency<_>>::total_balance(ASSET, &who), balance);
                    }

                    // `update_balance` for native currency
                    // * will create the `who` account.
                    update_balance_native_currency_creating {
                        let existential_deposit = ExistentialDeposit::get();
                        let balance: Balance = existential_deposit.saturating_mul(1000);
                        let amount: Amount = balance.unique_saturated_into();
                        let who: AccountId = account("who", 0, SEED);
                        let who_lookup = lookup_of_account(who.clone());
                    }: update_balance(RawOrigin::Root, who_lookup, NATIVE, amount)
                    verify {
                        assert_eq!(<AssetManager as MultiCurrency<_>>::total_balance(NATIVE, &who), balance);
                    }

                    // `update_balance` for native currency
                    // * will kill the `who` account.
                    update_balance_native_currency_killing {
                        let existential_deposit = ExistentialDeposit::get();
                        let balance: Balance = existential_deposit.saturating_mul(1000);
                        let amount: Amount = balance.unique_saturated_into();
                        let who: AccountId = account("who", 0, SEED);
                        let who_lookup = lookup_of_account(who.clone());
                        set_balance(NATIVE, &who, balance);
                    }: update_balance(RawOrigin::Root, who_lookup, NATIVE, -amount)
                    verify {
                        assert_eq!(<AssetManager as MultiCurrency<_>>::free_balance(NATIVE, &who), 0);
                    }
                }

                #[cfg(test)]
                mod tests {
                    use super::*;
                    use crate::benchmarks::utils::tests::new_test_ext;
                    use orml_benchmarking::impl_benchmark_test_suite;

                    impl_benchmark_test_suite!(new_test_ext(),);
                }
            }

            pub(crate) mod tokens {
                use super::utils::{lookup_of_account, set_balance as update_balance};
                use crate::{AccountId, Balance, Tokens, Runtime};
                use alloc::vec;
                use frame_benchmarking::{account, whitelisted_caller};
                use frame_system::RawOrigin;
                use orml_benchmarking::runtime_benchmarks;
                use orml_traits::MultiCurrency;
                use zeitgeist_primitives::{constants::BASE, types::Currencies};

                const SEED: u32 = 0;
                const ASSET: Currencies = Currencies::ForeignAsset(7);

                runtime_benchmarks! {
                    { Runtime, orml_tokens }

                    transfer {
                        let amount: Balance = BASE;

                        let from: AccountId = whitelisted_caller();
                        update_balance(ASSET.into(), &from, amount);

                        let to: AccountId = account("to", 0, SEED);
                        let to_lookup = lookup_of_account(to.clone());
                    }: _(RawOrigin::Signed(from), to_lookup, ASSET, amount)
                    verify {
                        assert_eq!(<Tokens as MultiCurrency<_>>::total_balance(ASSET, &to), amount);
                    }

                    transfer_all {
                        let amount: Balance = BASE;

                        let from: AccountId = whitelisted_caller();
                        update_balance(ASSET.into(), &from, amount);

                        let to: AccountId = account("to", 0, SEED);
                        let to_lookup = lookup_of_account(to);
                    }: _(RawOrigin::Signed(from.clone()), to_lookup, ASSET, false)
                    verify {
                        assert_eq!(<Tokens as MultiCurrency<_>>::total_balance(ASSET, &from), 0);
                    }

                    transfer_keep_alive {
                        let from: AccountId = whitelisted_caller();
                        update_balance(ASSET.into(), &from, 2 * BASE);

                        let to: AccountId = account("to", 0, SEED);
                        let to_lookup = lookup_of_account(to.clone());
                    }: _(RawOrigin::Signed(from), to_lookup, ASSET, BASE)
                    verify {
                        assert_eq!(<Tokens as MultiCurrency<_>>::total_balance(ASSET, &to), BASE);
                    }

                    force_transfer {
                        let from: AccountId = account("from", 0, SEED);
                        let from_lookup = lookup_of_account(from.clone());
                        update_balance(ASSET.into(), &from, 2 * BASE);

                        let to: AccountId = account("to", 0, SEED);
                        let to_lookup = lookup_of_account(to.clone());
                    }: _(RawOrigin::Root, from_lookup, to_lookup, ASSET, BASE)
                    verify {
                        assert_eq!(<Tokens as MultiCurrency<_>>::total_balance(ASSET, &to), BASE);
                    }

                    set_balance {
                        let who: AccountId = account("who", 0, SEED);
                        let who_lookup = lookup_of_account(who.clone());

                    }: _(RawOrigin::Root, who_lookup, ASSET, BASE, BASE)
                    verify {
                        assert_eq!(<Tokens as MultiCurrency<_>>::total_balance(ASSET, &who), 2 * BASE);
                    }
                }

                #[cfg(test)]
                mod tests {
                    use super::*;
                    use crate::benchmarks::utils::tests::new_test_ext;
                    use orml_benchmarking::impl_benchmark_test_suite;

                    impl_benchmark_test_suite!(new_test_ext(),);
                }
            }

            pub(crate) mod utils {
                use crate::{AccountId, AssetManager, Balance, Assets, Runtime,
                };
                use frame_support::assert_ok;
                use orml_traits::MultiCurrencyExtended;
                use sp_runtime::traits::{SaturatedConversion, StaticLookup};

                pub fn lookup_of_account(
                    who: AccountId,
                ) -> <<Runtime as frame_system::Config>::Lookup as StaticLookup>::Source {
                    <Runtime as frame_system::Config>::Lookup::unlookup(who)
                }

                pub fn set_balance(currency_id: Assets, who: &AccountId, balance: Balance) {
                    assert_ok!(<AssetManager as MultiCurrencyExtended<_>>::update_balance(
                        currency_id,
                        who,
                        balance.saturated_into()
                    ));
                }

                #[cfg(test)]
                pub mod tests {
                    use crate::Runtime;
                    use sp_runtime::BuildStorage;

                    pub fn new_test_ext() -> sp_io::TestExternalities {
                        frame_system::GenesisConfig::<Runtime>::default().build_storage().unwrap().into()
                    }
                }
            }
        }
    }
}

#[macro_export]
macro_rules! create_common_tests {
    {} => {
        #[cfg(test)]
        mod common_tests {
            common_runtime::fee_tests!();

            mod dust_removal {
                use crate::*;
                use frame_support::PalletId;
                use test_case::test_case;
                use sp_runtime::BuildStorage;

                #[test_case(AuthorizedPalletId::get(); "authorized")]
                #[test_case(CourtPalletId::get(); "court")]
                #[test_case(LiquidityMiningPalletId::get(); "liquidity_mining")]
                #[test_case(PmPalletId::get(); "prediction_markets")]
                #[test_case(SimpleDisputesPalletId::get(); "simple_disputes")]
                #[test_case(SwapsPalletId::get(); "swaps")]
                #[test_case(TreasuryPalletId::get(); "treasury")]
                fn whitelisted_pallet_accounts_dont_get_reaped(pallet_id: PalletId) {
                    let mut t: sp_io::TestExternalities =
                        frame_system::GenesisConfig::<Runtime>::default().build_storage().unwrap().into();
                    t.execute_with(|| {
                        let pallet_main_account: AccountId = pallet_id.into_account_truncating();
                        let pallet_sub_account: AccountId = pallet_id.into_sub_account_truncating(42);
                        assert!(DustRemovalWhitelist::contains(&pallet_main_account));
                        assert!(DustRemovalWhitelist::contains(&pallet_sub_account));
                    });
                }

                #[test]
                fn non_whitelisted_accounts_get_reaped() {
                    let mut t: sp_io::TestExternalities =
                        frame_system::GenesisConfig::<Runtime>::default().build_storage().unwrap().into();
                    t.execute_with(|| {
                        let not_whitelisted = AccountId::from([0u8; 32]);
                        assert!(!DustRemovalWhitelist::contains(&not_whitelisted))
                    });
                }
            }
        }
    }
}<|MERGE_RESOLUTION|>--- conflicted
+++ resolved
@@ -91,9 +91,6 @@
 
         type Address = sp_runtime::MultiAddress<AccountId, ()>;
 
-<<<<<<< HEAD
-        type Migrations = (pallet_contracts::Migration<Runtime>,);
-=======
         struct FixStorageVersions;
 
         impl OnRuntimeUpgrade for FixStorageVersions {
@@ -188,7 +185,6 @@
         type ResetContracts = RemovePallet<ContractsPalletStr, RocksDbWeight>;
 
         type Migrations = (ClearContractsChildTries, ResetContracts, FixStorageVersions);
->>>>>>> 38e279de
 
         pub type Executive = frame_executive::Executive<
             Runtime,
@@ -966,18 +962,7 @@
             type MaxDelegateDependencies = ContractsMaxDelegateDependencies;
             type MaxStorageKeyLen = ContractsMaxStorageKeyLen;
             #[cfg(not(feature = "runtime-benchmarks"))]
-<<<<<<< HEAD
-            type Migrations = (
-                pallet_contracts::migration::v10::Migration<Self, Balances>,
-                pallet_contracts::migration::v11::Migration<Self>,
-                pallet_contracts::migration::v12::Migration<Self, Balances>,
-                pallet_contracts::migration::v13::Migration<Self>,
-                pallet_contracts::migration::v14::Migration<Self, Balances>,
-                pallet_contracts::migration::v15::Migration<Self>,
-            );
-=======
             type Migrations = ();
->>>>>>> 38e279de
             #[cfg(feature = "runtime-benchmarks")]
             type Migrations = pallet_contracts::migration::codegen::BenchMigrations;
             type Randomness = RandomnessCollectiveFlip;
