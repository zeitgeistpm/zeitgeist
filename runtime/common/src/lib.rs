// Copyright 2022-2024 Forecasting Technologies LTD.
// Copyright 2021-2022 Zeitgeist PM LLC.
// Copyright 2019-2020 Parity Technologies (UK) Ltd.
//
// This file is part of Zeitgeist.
//
// Zeitgeist is free software: you can redistribute it and/or modify it
// under the terms of the GNU General Public License as published by the
// Free Software Foundation, either version 3 of the License, or (at
// your option) any later version.
//
// Zeitgeist is distributed in the hope that it will be useful, but
// WITHOUT ANY WARRANTY; without even the implied warranty of
// MERCHANTABILITY or FITNESS FOR A PARTICULAR PURPOSE. See the GNU
// General Public License for more details.
//
// You should have received a copy of the GNU General Public License
// along with Zeitgeist. If not, see <https://www.gnu.org/licenses/>.
//
// This file incorporates work covered by the following copyright and
// permission notice:
//
//     Copyright (C) 2020-2022 Acala Foundation.
//     SPDX-License-Identifier: GPL-3.0-or-later WITH Classpath-exception-2.0
//
//     This program is free software: you can redistribute it and/or modify
//     it under the terms of the GNU General Public License as published by
//     the Free Software Foundation, either version 3 of the License, or
//     (at your option) any later version.
//
//     This program is distributed in the hope that it will be useful,
//     but WITHOUT ANY WARRANTY; without even the implied warranty of
//     MERCHANTABILITY or FITNESS FOR A PARTICULAR PURPOSE. See the
//     GNU General Public License for more details.
//
//     You should have received a copy of the GNU General Public License
//     along with this program. If not, see <https://www.gnu.org/licenses/>.

#![cfg_attr(not(feature = "std"), no_std)]
#![recursion_limit = "512"]
#![allow(clippy::crate_in_macro_def)]

pub mod fees;
pub mod weights;

#[macro_export]
macro_rules! decl_common_types {
    () => {
        use core::marker::PhantomData;
        use frame_support::traits::{
            Currency, Imbalance, NeverEnsureOrigin, OnRuntimeUpgrade, OnUnbalanced,
        };
        #[cfg(feature = "try-runtime")]
        use frame_try_runtime::{TryStateSelect, UpgradeCheckSelect};
        use orml_traits::MultiCurrency;
        use sp_runtime::{generic, DispatchError, DispatchResult, SaturatedConversion};
        use zeitgeist_primitives::traits::{DeployPoolApi, DistributeFees, MarketCommonsPalletApi};
<<<<<<< HEAD
        use zrml_market_commons::migrations::AddIdToMarket;
=======
        use zrml_neo_swaps::migration::MigratePoolReservesToBoundedBTreeMap;
>>>>>>> fd18a901

        pub type Block = generic::Block<Header, UncheckedExtrinsic>;

        type Address = sp_runtime::MultiAddress<AccountId, ()>;

<<<<<<< HEAD
        type Migrations = (AddIdToMarket<Runtime>);
=======
        type Migrations = (MigratePoolReservesToBoundedBTreeMap<Runtime>);
>>>>>>> fd18a901

        pub type Executive = frame_executive::Executive<
            Runtime,
            Block,
            frame_system::ChainContext<Runtime>,
            Runtime,
            AllPalletsWithSystem,
            Migrations,
        >;

        pub type Header = generic::Header<BlockNumber, BlakeTwo256>;
        pub(crate) type NodeBlock = generic::Block<Header, sp_runtime::OpaqueExtrinsic>;
        type RikiddoSigmoidFeeMarketVolumeEma = zrml_rikiddo::Instance1;
        pub type SignedExtra = (
            CheckNonZeroSender<Runtime>,
            CheckSpecVersion<Runtime>,
            CheckTxVersion<Runtime>,
            CheckGenesis<Runtime>,
            CheckEra<Runtime>,
            CheckNonce<Runtime>,
            CheckWeight<Runtime>,
            // https://docs.rs/pallet-asset-tx-payment/latest/src/pallet_asset_tx_payment/lib.rs.html#32-34
            pallet_asset_tx_payment::ChargeAssetTxPayment<Runtime>,
        );
        pub type SignedPayload = generic::SignedPayload<RuntimeCall, SignedExtra>;
        pub type UncheckedExtrinsic =
            generic::UncheckedExtrinsic<Address, RuntimeCall, Signature, SignedExtra>;

        // Asset instances
        type CustomAssetsInstance = pallet_assets::Instance1;
        type CampaignAssetsInstance = pallet_assets::Instance2;
        type MarketAssetsInstance = pallet_assets::Instance3;

        // Governance
        type AdvisoryCommitteeInstance = pallet_collective::Instance1;
        type AdvisoryCommitteeMembershipInstance = pallet_membership::Instance1;
        type CouncilInstance = pallet_collective::Instance2;
        type CouncilMembershipInstance = pallet_membership::Instance2;
        type TechnicalCommitteeInstance = pallet_collective::Instance3;
        type TechnicalCommitteeMembershipInstance = pallet_membership::Instance3;

        // Council vote proportions
        // At least 50%
        type EnsureRootOrHalfCouncil = EitherOfDiverse<
            EnsureRoot<AccountId>,
            EnsureProportionAtLeast<AccountId, CouncilInstance, 1, 2>,
        >;

        // At least 66%
        type EnsureRootOrTwoThirdsCouncil = EitherOfDiverse<
            EnsureRoot<AccountId>,
            EnsureProportionAtLeast<AccountId, CouncilInstance, 2, 3>,
        >;

        // At least 75%
        type EnsureRootOrThreeFourthsCouncil = EitherOfDiverse<
            EnsureRoot<AccountId>,
            EnsureProportionAtLeast<AccountId, CouncilInstance, 3, 4>,
        >;

        // At least 100%
        type EnsureRootOrAllCouncil = EitherOfDiverse<
            EnsureRoot<AccountId>,
            EnsureProportionAtLeast<AccountId, CouncilInstance, 1, 1>,
        >;

        // Technical committee vote proportions
        // At least 50%
        #[cfg(feature = "parachain")]
        type EnsureRootOrHalfTechnicalCommittee = EitherOfDiverse<
            EnsureRoot<AccountId>,
            EnsureProportionAtLeast<AccountId, TechnicalCommitteeInstance, 1, 2>,
        >;

        // At least 66%
        type EnsureRootOrTwoThirdsTechnicalCommittee = EitherOfDiverse<
            EnsureRoot<AccountId>,
            EnsureProportionAtLeast<AccountId, TechnicalCommitteeInstance, 2, 3>,
        >;

        // At least 100%
        type EnsureRootOrAllTechnicalCommittee = EitherOfDiverse<
            EnsureRoot<AccountId>,
            EnsureProportionAtLeast<AccountId, TechnicalCommitteeInstance, 1, 1>,
        >;

        // Advisory Committee vote proportions
        // More than 33%
        type EnsureRootOrMoreThanOneThirdAdvisoryCommittee = EitherOfDiverse<
            EnsureRoot<AccountId>,
            EnsureProportionMoreThan<AccountId, AdvisoryCommitteeInstance, 1, 3>,
        >;

        // More than 50%
        type EnsureRootOrMoreThanHalfAdvisoryCommittee = EitherOfDiverse<
            EnsureRoot<AccountId>,
            EnsureProportionMoreThan<AccountId, AdvisoryCommitteeInstance, 1, 2>,
        >;

        // More than 66%
        type EnsureRootOrMoreThanTwoThirdsAdvisoryCommittee = EitherOfDiverse<
            EnsureRoot<AccountId>,
            EnsureProportionMoreThan<AccountId, AdvisoryCommitteeInstance, 2, 3>,
        >;

        // At least 66%
        type EnsureRootOrTwoThirdsAdvisoryCommittee = EitherOfDiverse<
            EnsureRoot<AccountId>,
            EnsureProportionAtLeast<AccountId, AdvisoryCommitteeInstance, 2, 3>,
        >;

        #[cfg(feature = "std")]
        /// The version information used to identify this runtime when compiled natively.
        pub fn native_version() -> NativeVersion {
            NativeVersion { runtime_version: VERSION, can_author_with: Default::default() }
        }

        // Accounts protected from being deleted due to a too low amount of funds.
        pub struct DustRemovalWhitelist;

        impl Contains<AccountId> for DustRemovalWhitelist
        where
            frame_support::PalletId: AccountIdConversion<AccountId>,
        {
            fn contains(ai: &AccountId) -> bool {
                let mut pallets = vec![
                    AuthorizedPalletId::get(),
                    CourtPalletId::get(),
                    GlobalDisputesPalletId::get(),
                    LiquidityMiningPalletId::get(),
                    OrderbookPalletId::get(),
                    ParimutuelPalletId::get(),
                    PmPalletId::get(),
                    SimpleDisputesPalletId::get(),
                    SwapsPalletId::get(),
                    TreasuryPalletId::get(),
                ];

                if let Some(pallet_id) = frame_support::PalletId::try_from_sub_account::<u128>(ai) {
                    return pallets.contains(&pallet_id.0);
                }

                for pallet_id in pallets {
                    let pallet_acc: AccountId = pallet_id.into_account_truncating();

                    if pallet_acc == *ai {
                        return true;
                    }
                }

                false
            }
        }

        common_runtime::impl_fee_types!();

        pub mod opaque {
            //! Opaque types. These are used by the CLI to instantiate machinery that don't need to
            //! know the specifics of the runtime. They can then be made to be agnostic over
            //! specific formats of data like extrinsics, allowing for them to continue syncing the
            //! network through upgrades to even the core data structures.

            use super::Header;
            use alloc::vec::Vec;
            use sp_runtime::{generic, impl_opaque_keys};

            pub type Block = generic::Block<Header, sp_runtime::OpaqueExtrinsic>;

            #[cfg(feature = "parachain")]
            impl_opaque_keys! {
                pub struct SessionKeys {
                    pub nimbus: crate::AuthorInherent,
                    pub vrf: session_keys_primitives::VrfSessionKey,
                }
            }

            #[cfg(not(feature = "parachain"))]
            impl_opaque_keys! {
                pub struct SessionKeys {
                    pub aura: crate::Aura,
                    pub grandpa: crate::Grandpa,
                }
            }
        }
    };
}

// Construct runtime
#[macro_export]
macro_rules! create_runtime {
    ($($additional_pallets:tt)*) => {
        use alloc::{boxed::Box, vec::Vec};
        // Pallets are enumerated based on the dependency graph.
        //
        // For example, `PredictionMarkets` is pĺaced after `SimpleDisputes` because
        // `PredictionMarkets` depends on `SimpleDisputes`.

        construct_runtime!(
            pub enum Runtime where
                Block = crate::Block,
                NodeBlock = crate::NodeBlock,
                UncheckedExtrinsic = crate::UncheckedExtrinsic,
            {
                // System
                System: frame_system::{Call, Config, Event<T>, Pallet, Storage} = 0,
                Timestamp: pallet_timestamp::{Call, Pallet, Storage, Inherent} = 1,
                RandomnessCollectiveFlip: pallet_randomness_collective_flip::{Pallet, Storage} = 2,
                Scheduler: pallet_scheduler::{Pallet, Call, Storage, Event<T>} = 3,
                Preimage: pallet_preimage::{Pallet, Call, Storage, Event<T>} = 4,

                // Money
                Balances: pallet_balances::{Call, Config<T>, Event<T>, Pallet, Storage} = 10,
                TransactionPayment: pallet_transaction_payment::{Config, Event<T>, Pallet, Storage} = 11,
                Treasury: pallet_treasury::{Call, Config, Event<T>, Pallet, Storage} = 12,
                Vesting: pallet_vesting::{Call, Config<T>, Event<T>, Pallet, Storage} = 13,
                Multisig: pallet_multisig::{Call, Event<T>, Pallet, Storage} = 14,
                Bounties: pallet_bounties::{Call, Event<T>, Pallet, Storage} =  15,
                AssetTxPayment: pallet_asset_tx_payment::{Event<T>, Pallet} = 16,
                CustomAssets: pallet_assets::<Instance1>::{Call, Pallet, Storage, Event<T>} = 17,
                CampaignAssets: pallet_assets::<Instance2>::{Call, Pallet, Storage, Event<T>} = 18,
                MarketAssets: pallet_assets::<Instance3>::{Call, Pallet, Storage, Event<T>} = 19,

                // Governance
                Democracy: pallet_democracy::{Pallet, Call, Storage, Config<T>, Event<T>} = 20,
                AdvisoryCommittee: pallet_collective::<Instance1>::{Call, Config<T>, Event<T>, Origin<T>, Pallet, Storage} = 21,
                AdvisoryCommitteeMembership: pallet_membership::<Instance1>::{Call, Config<T>, Event<T>, Pallet, Storage} = 22,
                Council: pallet_collective::<Instance2>::{Call, Config<T>, Event<T>, Origin<T>, Pallet, Storage} = 23,
                CouncilMembership: pallet_membership::<Instance2>::{Call, Config<T>, Event<T>, Pallet, Storage} = 24,
                TechnicalCommittee: pallet_collective::<Instance3>::{Call, Config<T>, Event<T>, Origin<T>, Pallet, Storage} = 25,
                TechnicalCommitteeMembership: pallet_membership::<Instance3>::{Call, Config<T>, Event<T>, Pallet, Storage} = 26,

                // Other Parity pallets
                Identity: pallet_identity::{Call, Event<T>, Pallet, Storage} = 30,
                Utility: pallet_utility::{Call, Event, Pallet, Storage} = 31,
                Proxy: pallet_proxy::{Call, Event<T>, Pallet, Storage} = 32,
                Contracts: pallet_contracts = 33,

                // Third-party
                AssetManager: orml_currencies::{Call, Pallet, Storage} = 40,
                Tokens: orml_tokens::{Config<T>, Event<T>, Pallet, Storage} = 41,

                // Zeitgeist
                MarketCommons: zrml_market_commons::{Pallet, Storage} = 50,
                Authorized: zrml_authorized::{Call, Event<T>, Pallet, Storage} = 51,
                Court: zrml_court::{Call, Event<T>, Pallet, Storage} = 52,
                LiquidityMining: zrml_liquidity_mining::{Call, Config<T>, Event<T>, Pallet, Storage} = 53,
                RikiddoSigmoidFeeMarketEma: zrml_rikiddo::<Instance1>::{Pallet, Storage} = 54,
                SimpleDisputes: zrml_simple_disputes::{Call, Event<T>, Pallet, Storage} = 55,
                Swaps: zrml_swaps::{Call, Event<T>, Pallet, Storage} = 56,
                PredictionMarkets: zrml_prediction_markets::{Call, Event<T>, Pallet, Storage} = 57,
                Styx: zrml_styx::{Call, Event<T>, Pallet, Storage} = 58,
                GlobalDisputes: zrml_global_disputes::{Call, Event<T>, Pallet, Storage} = 59,
                NeoSwaps: zrml_neo_swaps::{Call, Event<T>, Pallet, Storage} = 60,
                Orderbook: zrml_orderbook::{Call, Event<T>, Pallet, Storage} = 61,
                Parimutuel: zrml_parimutuel::{Call, Event<T>, Pallet, Storage} = 62,
                AssetRouter: zrml_asset_router::{Pallet} = 63,

                $($additional_pallets)*
            }
        );
    }
}

#[macro_export]
macro_rules! create_runtime_with_additional_pallets {
    ($($additional_pallets:tt)*) => {
        #[cfg(feature = "parachain")]
        create_runtime!(
            // System
            ParachainSystem: cumulus_pallet_parachain_system::{Call, Config, Event<T>, Inherent, Pallet, Storage, ValidateUnsigned} = 100,
            ParachainInfo: parachain_info::{Config, Pallet, Storage} = 101,

            // Consensus
            ParachainStaking: pallet_parachain_staking::{Call, Config<T>, Event<T>, Pallet, Storage} = 110,
            AuthorInherent: pallet_author_inherent::{Call, Inherent, Pallet, Storage} = 111,
            AuthorFilter: pallet_author_slot_filter::{Call, Config, Event, Pallet, Storage} = 112,
            AuthorMapping: pallet_author_mapping::{Call, Config<T>, Event<T>, Pallet, Storage} = 113,

            // XCM
            CumulusXcm: cumulus_pallet_xcm::{Event<T>, Origin, Pallet} = 120,
            DmpQueue: cumulus_pallet_dmp_queue::{Call, Event<T>, Pallet, Storage} = 121,
            PolkadotXcm: pallet_xcm::{Call, Config, Event<T>, Origin, Pallet, Storage} = 122,
            XcmpQueue: cumulus_pallet_xcmp_queue::{Call, Event<T>, Pallet, Storage} = 123,
            AssetRegistry: orml_asset_registry::{Call, Config<T>, Event<T>, Pallet, Storage} = 124,
            UnknownTokens: orml_unknown_tokens::{Pallet, Storage, Event} = 125,
            XTokens: orml_xtokens::{Pallet, Storage, Call, Event<T>} = 126,

            // Others
            $($additional_pallets)*
        );

        #[cfg(not(feature = "parachain"))]
        create_runtime!(
            // Consensus
            Aura: pallet_aura::{Config<T>, Pallet, Storage} = 100,
            Grandpa: pallet_grandpa::{Call, Config, Event, Pallet, Storage} = 101,

            // Others
            $($additional_pallets)*
        );
    }
}

#[macro_export]
macro_rules! impl_config_traits {
    () => {
        use common_runtime::weights;
        #[cfg(feature = "parachain")]
        use xcm_config::config::*;

        // Configure Pallets
        #[cfg(feature = "parachain")]
        impl cumulus_pallet_dmp_queue::Config for Runtime {
            type RuntimeEvent = RuntimeEvent;
            type ExecuteOverweightOrigin = EnsureRootOrHalfTechnicalCommittee;
            type XcmExecutor = xcm_executor::XcmExecutor<XcmConfig>;
        }

        #[cfg(feature = "parachain")]
        impl cumulus_pallet_parachain_system::Config for Runtime {
            type CheckAssociatedRelayNumber =
                cumulus_pallet_parachain_system::RelayNumberStrictlyIncreases;
            type DmpMessageHandler = DmpQueue;
            type RuntimeEvent = RuntimeEvent;
            type OnSystemEvent = ();
            type OutboundXcmpMessageSource = XcmpQueue;
            type ReservedDmpWeight = crate::parachain_params::ReservedDmpWeight;
            type ReservedXcmpWeight = crate::parachain_params::ReservedXcmpWeight;
            type SelfParaId = parachain_info::Pallet<Runtime>;
            type XcmpMessageHandler = XcmpQueue;
        }

        #[cfg(feature = "parachain")]
        impl cumulus_pallet_xcm::Config for Runtime {
            type RuntimeEvent = RuntimeEvent;
            type XcmExecutor = xcm_executor::XcmExecutor<XcmConfig>;
        }

        #[cfg(feature = "parachain")]
        impl cumulus_pallet_xcmp_queue::Config for Runtime {
            type ChannelInfo = ParachainSystem;
            type ControllerOrigin = EnsureRootOrTwoThirdsTechnicalCommittee;
            type ControllerOriginConverter = XcmOriginToTransactDispatchOrigin;
            type ExecuteOverweightOrigin = EnsureRootOrHalfTechnicalCommittee;
            type PriceForSiblingDelivery = ();
            type RuntimeEvent = RuntimeEvent;
            type VersionWrapper = ();
            type WeightInfo = weights::cumulus_pallet_xcmp_queue::WeightInfo<Runtime>;
            type XcmExecutor = xcm_executor::XcmExecutor<XcmConfig>;
        }

        impl frame_system::Config for Runtime {
            type AccountData = pallet_balances::AccountData<Balance>;
            type AccountId = AccountId;
            type BaseCallFilter = IsCallable;
            type BlockHashCount = BlockHashCount;
            type BlockLength = RuntimeBlockLength;
            type BlockNumber = BlockNumber;
            type BlockWeights = RuntimeBlockWeights;
            type RuntimeCall = RuntimeCall;
            type DbWeight = RocksDbWeight;
            type RuntimeEvent = RuntimeEvent;
            type Hash = Hash;
            type Hashing = BlakeTwo256;
            type Header = generic::Header<BlockNumber, BlakeTwo256>;
            type Index = Index;
            type Lookup = AccountIdLookup<AccountId, ()>;
            type MaxConsumers = ConstU32<16>;
            type OnKilledAccount = ();
            type OnNewAccount = ();
            #[cfg(feature = "parachain")]
            type OnSetCode = cumulus_pallet_parachain_system::ParachainSetCode<Self>;
            #[cfg(not(feature = "parachain"))]
            type OnSetCode = ();
            type RuntimeOrigin = RuntimeOrigin;
            type PalletInfo = PalletInfo;
            type SS58Prefix = SS58Prefix;
            type SystemWeightInfo = weights::frame_system::WeightInfo<Runtime>;
            type Version = Version;
        }

        #[cfg(not(feature = "parachain"))]
        impl pallet_aura::Config for Runtime {
            type AuthorityId = sp_consensus_aura::sr25519::AuthorityId;
            type DisabledValidators = ();
            type MaxAuthorities = MaxAuthorities;
        }

        #[cfg(feature = "parachain")]
        impl pallet_author_inherent::Config for Runtime {
            type AccountLookup = AuthorMapping;
            type CanAuthor = AuthorFilter;
            type SlotBeacon = cumulus_pallet_parachain_system::RelaychainBlockNumberProvider<Self>;
            type WeightInfo = weights::pallet_author_inherent::WeightInfo<Runtime>;
        }

        #[cfg(feature = "parachain")]
        impl pallet_author_mapping::Config for Runtime {
            type DepositAmount = CollatorDeposit;
            type DepositCurrency = Balances;
            type RuntimeEvent = RuntimeEvent;
            type Keys = session_keys_primitives::VrfId;
            type WeightInfo = weights::pallet_author_mapping::WeightInfo<Runtime>;
        }

        #[cfg(feature = "parachain")]
        impl pallet_author_slot_filter::Config for Runtime {
            type RuntimeEvent = RuntimeEvent;
            type RandomnessSource = RandomnessCollectiveFlip;
            type PotentialAuthors = ParachainStaking;
            type WeightInfo = weights::pallet_author_slot_filter::WeightInfo<Runtime>;
        }

        frame_support::parameter_types! {
            pub const MaxSetIdSessionEntries: u32 = 12;
        }

        #[cfg(not(feature = "parachain"))]
        impl pallet_grandpa::Config for Runtime {
            type RuntimeEvent = RuntimeEvent;
            type KeyOwnerProofSystem = ();
            type KeyOwnerProof =
                <Self::KeyOwnerProofSystem as frame_support::traits::KeyOwnerProofSystem<(
                    KeyTypeId,
                    pallet_grandpa::AuthorityId,
                )>>::Proof;
            type KeyOwnerIdentification =
                <Self::KeyOwnerProofSystem as frame_support::traits::KeyOwnerProofSystem<(
                    KeyTypeId,
                    pallet_grandpa::AuthorityId,
                )>>::IdentificationTuple;
            type HandleEquivocation = ();
            type MaxAuthorities = MaxAuthorities;
            type MaxSetIdSessionEntries = MaxSetIdSessionEntries;
            // Currently the benchmark does yield an invalid weight implementation
            // type WeightInfo = weights::pallet_grandpa::WeightInfo<Runtime>;
            type WeightInfo = ();
        }

        #[cfg(feature = "parachain")]
        impl pallet_xcm::Config for Runtime {
            type ExecuteXcmOrigin = EnsureXcmOrigin<RuntimeOrigin, LocalOriginToLocation>;
            type RuntimeCall = RuntimeCall;
            type RuntimeEvent = RuntimeEvent;
            type RuntimeOrigin = RuntimeOrigin;
            type SendXcmOrigin = EnsureXcmOrigin<RuntimeOrigin, LocalOriginToLocation>;
            type UniversalLocation = UniversalLocation;
            type Weigher = FixedWeightBounds<UnitWeightCost, RuntimeCall, MaxInstructions>;
            type XcmExecuteFilter = Nothing;
            // ^ Disable dispatchable execute on the XCM pallet.
            // Needs to be `Everything` for local testing.
            type XcmExecutor = xcm_executor::XcmExecutor<XcmConfig>;
            type XcmTeleportFilter = Everything;
            type XcmReserveTransferFilter = Nothing;
            type XcmRouter = XcmRouter;

            type Currency = Balances;
            type CurrencyMatcher = ();
            type TrustedLockers = ();
            type SovereignAccountOf = LocationToAccountId;
            type MaxLockers = ConstU32<8>;
            type WeightInfo = pallet_xcm::TestWeightInfo;
            #[cfg(feature = "runtime-benchmarks")]
            type ReachableDest = ReachableDest;

            const VERSION_DISCOVERY_QUEUE_SIZE: u32 = 100;
            // ^ Override for AdvertisedXcmVersion default
            type AdvertisedXcmVersion = pallet_xcm::CurrentXcmVersion;
        }

        #[cfg(feature = "parachain")]
        impl pallet_parachain_staking::Config for Runtime {
            type BlockAuthor = AuthorInherent;
            type CandidateBondLessDelay = CandidateBondLessDelay;
            type Currency = Balances;
            type DelegationBondLessDelay = DelegationBondLessDelay;
            type RuntimeEvent = RuntimeEvent;
            type LeaveCandidatesDelay = LeaveCandidatesDelay;
            type LeaveDelegatorsDelay = LeaveDelegatorsDelay;
            type MaxBottomDelegationsPerCandidate = MaxBottomDelegationsPerCandidate;
            type MaxTopDelegationsPerCandidate = MaxTopDelegationsPerCandidate;
            type MaxDelegationsPerDelegator = MaxDelegationsPerDelegator;
            type MinBlocksPerRound = MinBlocksPerRound;
            type MinCandidateStk = MinCollatorStk;
            type MinCollatorStk = MinCollatorStk;
            type MinDelegation = MinDelegatorStk;
            type MinDelegatorStk = MinDelegatorStk;
            type MinSelectedCandidates = MinSelectedCandidates;
            type MonetaryGovernanceOrigin = EnsureRoot<AccountId>;
            type OnCollatorPayout = ();
            type PayoutCollatorReward = ();
            type OnNewRound = ();
            type RevokeDelegationDelay = RevokeDelegationDelay;
            type RewardPaymentDelay = RewardPaymentDelay;
            type WeightInfo = weights::pallet_parachain_staking::WeightInfo<Runtime>;
        }

        #[cfg(feature = "parachain")]
        impl orml_asset_registry::Config for Runtime {
            type AssetId = XcmAsset;
            type AssetProcessor = CustomAssetProcessor;
            type AuthorityOrigin = AsEnsureOriginWithArg<EnsureRootOrTwoThirdsCouncil>;
            type Balance = Balance;
            type CustomMetadata = CustomMetadata;
            type RuntimeEvent = RuntimeEvent;
            type WeightInfo = ();
        }

        impl orml_currencies::Config for Runtime {
            type GetNativeCurrencyId = GetNativeCurrencyId;
            type MultiCurrency = AssetRouter;
            type NativeCurrency = BasicCurrencyAdapter<Runtime, Balances>;
            type WeightInfo = weights::orml_currencies::WeightInfo<Runtime>;
        }

        pub struct CurrencyHooks<R>(sp_std::marker::PhantomData<R>);
        impl<C: orml_tokens::Config>
            orml_traits::currency::MutationHooks<AccountId, Currencies, Balance>
            for CurrencyHooks<C>
        {
            type OnDust = orml_tokens::TransferDust<Runtime, ZeitgeistTreasuryAccount>;
            type OnKilledTokenAccount = ();
            type OnNewTokenAccount = ();
            type OnSlash = ();
            type PostDeposit = ();
            type PostTransfer = ();
            type PreDeposit = ();
            type PreTransfer = ();
        }

        impl orml_tokens::Config for Runtime {
            type Amount = Amount;
            type Balance = Balance;
            type CurrencyHooks = CurrencyHooks<Runtime>;
            type CurrencyId = Currencies;
            type DustRemovalWhitelist = DustRemovalWhitelist;
            type RuntimeEvent = RuntimeEvent;
            type ExistentialDeposits = ExistentialDeposits;
            type MaxLocks = MaxLocks;
            type MaxReserves = MaxReserves;
            type ReserveIdentifier = [u8; 8];
            type WeightInfo = weights::orml_tokens::WeightInfo<Runtime>;
        }

        #[cfg(feature = "parachain")]
        impl orml_unknown_tokens::Config for Runtime {
            type RuntimeEvent = RuntimeEvent;
        }

        #[cfg(feature = "parachain")]
        impl orml_xtokens::Config for Runtime {
            type AccountIdToMultiLocation = AccountIdToMultiLocation;
            type Balance = Balance;
            type BaseXcmWeight = BaseXcmWeight;
            type CurrencyId = XcmAsset;
            type CurrencyIdConvert = AssetConvert;
            type RuntimeEvent = RuntimeEvent;
            type MaxAssetsForTransfer = MaxAssetsForTransfer;
            type MinXcmFee = ParachainMinFee;
            type MultiLocationsFilter = Everything;
            type ReserveProvider = orml_traits::location::AbsoluteReserveProvider;
            type SelfLocation = SelfLocation;
            type UniversalLocation = UniversalLocation;
            type Weigher = FixedWeightBounds<UnitWeightCost, RuntimeCall, MaxInstructions>;
            type XcmExecutor = xcm_executor::XcmExecutor<XcmConfig>;
        }

        // Required for runtime benchmarks
        pallet_assets::runtime_benchmarks_enabled! {
            pub struct AssetsBenchmarkHelper;

            impl<AssetIdParameter> pallet_assets::BenchmarkHelper<AssetIdParameter>
                for AssetsBenchmarkHelper
            where
                AssetIdParameter: From<u128>,
            {
                fn create_asset_id_parameter(id: u32) -> AssetIdParameter {
                    (id as u128).into()
                }
            }
        }

        impl pallet_assets::Config<CustomAssetsInstance> for Runtime {
            type ApprovalDeposit = CustomAssetsApprovalDeposit;
            type AssetAccountDeposit = CustomAssetsAccountDeposit;
            type AssetDeposit = CustomAssetsDeposit;
            type AssetId = CustomAsset;
            type AssetIdParameter = Compact<CustomAssetId>;
            type Balance = Balance;
            #[cfg(feature = "runtime-benchmarks")]
            type BenchmarkHelper = AssetsBenchmarkHelper;
            type CallbackHandle = ();
            type CreateOrigin = AsEnsureOriginWithArg<EnsureSigned<AccountId>>;
            type Currency = Balances;
            type Destroyer = AssetRouter;
            type Extra = ();
            type ForceOrigin = EnsureRootOrTwoThirdsTechnicalCommittee;
            type Freezer = ();
            type MetadataDepositBase = CustomAssetsMetadataDepositBase;
            type MetadataDepositPerByte = CustomAssetsMetadataDepositPerByte;
            // TODO(#1176): Figure out sensible number after benchmark on reference machine
            type RemoveItemsLimit = ConstU32<{ 50 }>;
            type RuntimeEvent = RuntimeEvent;
            type StringLimit = CustomAssetsStringLimit;
            type WeightInfo = weights::pallet_assets::WeightInfo<Runtime>;
        }

        impl pallet_assets::Config<CampaignAssetsInstance> for Runtime {
            type ApprovalDeposit = CampaignAssetsApprovalDeposit;
            type AssetAccountDeposit = CampaignAssetsAccountDeposit;
            type AssetDeposit = CampaignAssetsDeposit;
            type AssetId = CampaignAsset;
            type AssetIdParameter = Compact<CampaignAssetId>;
            type Balance = Balance;
            #[cfg(feature = "runtime-benchmarks")]
            type BenchmarkHelper = AssetsBenchmarkHelper;
            type CallbackHandle = ();
            type CreateOrigin = AsEnsureOriginWithArg<EnsureNever<AccountId>>;
            type Currency = Balances;
            type Destroyer = AssetRouter;
            type Extra = ();
            type ForceOrigin = EnsureRootOrTwoThirdsCouncil;
            type Freezer = ();
            type MetadataDepositBase = CampaignAssetsMetadataDepositBase;
            type MetadataDepositPerByte = CampaignAssetsMetadataDepositPerByte;
            // TODO(#1176): Figure out sensible number after benchmark on reference machine
            type RemoveItemsLimit = ConstU32<{ 50 }>;
            type RuntimeEvent = RuntimeEvent;
            type StringLimit = CampaignAssetsStringLimit;
            type WeightInfo = weights::pallet_assets::WeightInfo<Runtime>;
        }

        // Required for runtime benchmarks
        pallet_assets::runtime_benchmarks_enabled! {
            pub struct MarketAssetsBenchmarkHelper;

            impl pallet_assets::BenchmarkHelper<MarketAsset>
                for MarketAssetsBenchmarkHelper
            {
                fn create_asset_id_parameter(id: u32) -> MarketAsset {
                    MarketAsset::CategoricalOutcome(0, id as CategoryIndex)
                }
            }
        }

        impl pallet_assets::Config<MarketAssetsInstance> for Runtime {
            type ApprovalDeposit = MarketAssetsApprovalDeposit;
            type AssetAccountDeposit = MarketAssetsAccountDeposit;
            type AssetDeposit = MarketAssetsDeposit;
            type AssetId = MarketAsset;
            type AssetIdParameter = MarketAsset;
            type Balance = Balance;
            #[cfg(feature = "runtime-benchmarks")]
            type BenchmarkHelper = MarketAssetsBenchmarkHelper;
            type CallbackHandle = ();
            type CreateOrigin = AsEnsureOriginWithArg<EnsureNever<AccountId>>;
            type Currency = Balances;
            type Destroyer = AssetRouter;
            type Extra = ();
            type ForceOrigin = EnsureRootOrAllTechnicalCommittee;
            type Freezer = ();
            type MetadataDepositBase = MarketAssetsMetadataDepositBase;
            type MetadataDepositPerByte = MarketAssetsMetadataDepositPerByte;
            // TODO(#1176): Figure out sensible number after benchmark on reference machine
            type RemoveItemsLimit = ConstU32<{ 50 }>;
            type RuntimeEvent = RuntimeEvent;
            type StringLimit = MarketAssetsStringLimit;
            type WeightInfo = weights::pallet_assets::WeightInfo<Runtime>;
        }

        impl pallet_balances::Config for Runtime {
            type AccountStore = System;
            type Balance = Balance;
            type DustRemoval = Treasury;
            type RuntimeEvent = RuntimeEvent;
            type ExistentialDeposit = ExistentialDeposit;
            type MaxLocks = MaxLocks;
            type MaxReserves = MaxReserves;
            type ReserveIdentifier = [u8; 8];
            type WeightInfo = weights::pallet_balances::WeightInfo<Runtime>;
        }

        impl pallet_collective::Config<AdvisoryCommitteeInstance> for Runtime {
            type DefaultVote = PrimeDefaultVote;
            type RuntimeEvent = RuntimeEvent;
            type MaxMembers = AdvisoryCommitteeMaxMembers;
            type MaxProposals = AdvisoryCommitteeMaxProposals;
            type MotionDuration = AdvisoryCommitteeMotionDuration;
            type RuntimeOrigin = RuntimeOrigin;
            type Proposal = RuntimeCall;
            type WeightInfo = weights::pallet_collective::WeightInfo<Runtime>;
        }

        impl pallet_collective::Config<CouncilInstance> for Runtime {
            type DefaultVote = PrimeDefaultVote;
            type RuntimeEvent = RuntimeEvent;
            type MaxMembers = CouncilMaxMembers;
            type MaxProposals = CouncilMaxProposals;
            type MotionDuration = CouncilMotionDuration;
            type RuntimeOrigin = RuntimeOrigin;
            type Proposal = RuntimeCall;
            type WeightInfo = weights::pallet_collective::WeightInfo<Runtime>;
        }

        impl pallet_collective::Config<TechnicalCommitteeInstance> for Runtime {
            type DefaultVote = PrimeDefaultVote;
            type RuntimeEvent = RuntimeEvent;
            type MaxMembers = TechnicalCommitteeMaxMembers;
            type MaxProposals = TechnicalCommitteeMaxProposals;
            type MotionDuration = TechnicalCommitteeMotionDuration;
            type RuntimeOrigin = RuntimeOrigin;
            type Proposal = RuntimeCall;
            type WeightInfo = weights::pallet_collective::WeightInfo<Runtime>;
        }

        impl pallet_contracts::Config for Runtime {
            type AddressGenerator = pallet_contracts::DefaultAddressGenerator;
            type CallFilter = ContractsCallfilter;
            type CallStack = [pallet_contracts::Frame<Runtime>; 5];
            type ChainExtension = ();
            type Currency = Balances;
            type DeletionQueueDepth = ContractsDeletionQueueDepth;
            type DeletionWeightLimit = ContractsDeletionWeightLimit;
            type DepositPerItem = ContractsDepositPerItem;
            type DepositPerByte = ContractsDepositPerByte;
            type MaxCodeLen = ContractsMaxCodeLen;
            type MaxDebugBufferLen = ContractsMaxDebugBufferLen;
            type MaxStorageKeyLen = ContractsMaxStorageKeyLen;
            type Randomness = RandomnessCollectiveFlip;
            type RuntimeEvent = RuntimeEvent;
            type RuntimeCall = RuntimeCall;
            type Schedule = ContractsSchedule;
            type Time = Timestamp;
            type UnsafeUnstableInterface = ContractsUnsafeUnstableInterface;
            type WeightPrice = pallet_transaction_payment::Pallet<Runtime>;
            type WeightInfo = weights::pallet_contracts::WeightInfo<Runtime>;
        }

        impl pallet_democracy::Config for Runtime {
            type RuntimeEvent = RuntimeEvent;
            type Currency = Balances;
            type EnactmentPeriod = EnactmentPeriod;
            type LaunchPeriod = LaunchPeriod;
            type VotingPeriod = VotingPeriod;
            type VoteLockingPeriod = VoteLockingPeriod;
            type MinimumDeposit = MinimumDeposit;
            /// Origin that can decide what their next motion is.
            type ExternalOrigin = EnsureRootOrHalfCouncil;
            /// Origin that can have the next scheduled referendum be a straight majority-carries vote.
            type ExternalMajorityOrigin = EnsureRootOrHalfCouncil;
            /// Origina that can have the next scheduled referendum be a straight default-carries
            /// (NTB) vote.
            type ExternalDefaultOrigin = EnsureRootOrAllCouncil;
            /// Origin that can have an ExternalMajority/ExternalDefault vote
            /// be tabled immediately and with a shorter voting/enactment period.
            type FastTrackOrigin = EnsureRootOrTwoThirdsTechnicalCommittee;
            /// Origin from which the next majority-carries (or more permissive) referendum may be tabled
            /// to vote immediately and asynchronously in a similar manner to the emergency origin.
            type InstantOrigin = EnsureRootOrAllTechnicalCommittee;
            type InstantAllowed = InstantAllowed;
            type FastTrackVotingPeriod = FastTrackVotingPeriod;
            /// Origin from which any referendum may be cancelled in an emergency.
            type CancellationOrigin = EnsureRootOrThreeFourthsCouncil;
            /// Origin from which proposals may be blacklisted.
            type BlacklistOrigin = EnsureRootOrAllCouncil;
            /// Origin from which a proposal may be cancelled and its backers slashed.
            type CancelProposalOrigin = EnsureRootOrAllTechnicalCommittee;
            /// Origin for anyone able to veto proposals.
            type VetoOrigin =
                pallet_collective::EnsureMember<AccountId, TechnicalCommitteeInstance>;
            type CooloffPeriod = CooloffPeriod;
            type Slash = Treasury;
            type Scheduler = Scheduler;
            type PalletsOrigin = OriginCaller;
            type MaxVotes = MaxVotes;
            type WeightInfo = weights::pallet_democracy::WeightInfo<Runtime>;
            type MaxProposals = MaxProposals;
            type Preimages = Preimage;
            type MaxBlacklisted = ConstU32<100>;
            type MaxDeposits = ConstU32<100>;
        }

        impl pallet_identity::Config for Runtime {
            type BasicDeposit = BasicDeposit;
            type Currency = Balances;
            type RuntimeEvent = RuntimeEvent;
            type FieldDeposit = FieldDeposit;
            type ForceOrigin = EnsureRootOrTwoThirdsAdvisoryCommittee;
            type MaxAdditionalFields = MaxAdditionalFields;
            type MaxRegistrars = MaxRegistrars;
            type MaxSubAccounts = MaxSubAccounts;
            type RegistrarOrigin = EnsureRootOrHalfCouncil;
            type Slashed = Treasury;
            type SubAccountDeposit = SubAccountDeposit;
            type WeightInfo = weights::pallet_identity::WeightInfo<Runtime>;
        }

        impl pallet_membership::Config<AdvisoryCommitteeMembershipInstance> for Runtime {
            type AddOrigin = EnsureRootOrTwoThirdsCouncil;
            type RuntimeEvent = RuntimeEvent;
            type MaxMembers = AdvisoryCommitteeMaxMembers;
            type MembershipChanged = AdvisoryCommittee;
            type MembershipInitialized = AdvisoryCommittee;
            type PrimeOrigin = EnsureRootOrTwoThirdsCouncil;
            type RemoveOrigin = EnsureRootOrTwoThirdsCouncil;
            type ResetOrigin = EnsureRootOrTwoThirdsCouncil;
            type SwapOrigin = EnsureRootOrTwoThirdsCouncil;
            type WeightInfo = weights::pallet_membership::WeightInfo<Runtime>;
        }

        impl pallet_membership::Config<CouncilMembershipInstance> for Runtime {
            type AddOrigin = EnsureRootOrThreeFourthsCouncil;
            type RuntimeEvent = RuntimeEvent;
            type MaxMembers = CouncilMaxMembers;
            type MembershipChanged = Council;
            type MembershipInitialized = Council;
            type PrimeOrigin = EnsureRootOrThreeFourthsCouncil;
            type RemoveOrigin = EnsureRootOrThreeFourthsCouncil;
            type ResetOrigin = EnsureRootOrThreeFourthsCouncil;
            type SwapOrigin = EnsureRootOrThreeFourthsCouncil;
            type WeightInfo = weights::pallet_membership::WeightInfo<Runtime>;
        }

        impl pallet_membership::Config<TechnicalCommitteeMembershipInstance> for Runtime {
            type AddOrigin = EnsureRootOrTwoThirdsCouncil;
            type RuntimeEvent = RuntimeEvent;
            type MaxMembers = TechnicalCommitteeMaxMembers;
            type MembershipChanged = TechnicalCommittee;
            type MembershipInitialized = TechnicalCommittee;
            type PrimeOrigin = EnsureRootOrTwoThirdsCouncil;
            type RemoveOrigin = EnsureRootOrTwoThirdsCouncil;
            type ResetOrigin = EnsureRootOrTwoThirdsCouncil;
            type SwapOrigin = EnsureRootOrTwoThirdsCouncil;
            type WeightInfo = weights::pallet_membership::WeightInfo<Runtime>;
        }

        impl pallet_multisig::Config for Runtime {
            type RuntimeEvent = RuntimeEvent;
            type RuntimeCall = RuntimeCall;
            type Currency = Balances;
            type DepositBase = DepositBase;
            type DepositFactor = DepositFactor;
            type MaxSignatories = ConstU32<100>;
            type WeightInfo = weights::pallet_multisig::WeightInfo<Runtime>;
        }

        impl pallet_preimage::Config for Runtime {
            type WeightInfo = weights::pallet_preimage::WeightInfo<Runtime>;
            type RuntimeEvent = RuntimeEvent;
            type Currency = Balances;
            type ManagerOrigin = EnsureRoot<AccountId>;
            type BaseDeposit = PreimageBaseDeposit;
            type ByteDeposit = PreimageByteDeposit;
        }

        impl InstanceFilter<RuntimeCall> for ProxyType {
            fn filter(&self, c: &RuntimeCall) -> bool {
                match self {
                    ProxyType::Any => true,
                    ProxyType::CancelProxy => {
                        matches!(
                            c,
                            RuntimeCall::Proxy(pallet_proxy::Call::reject_announcement { .. })
                        )
                    }
                    ProxyType::Governance => matches!(
                        c,
                        RuntimeCall::Democracy(..)
                            | RuntimeCall::Council(..)
                            | RuntimeCall::TechnicalCommittee(..)
                            | RuntimeCall::AdvisoryCommittee(..)
                            | RuntimeCall::Treasury(..)
                    ),
                    #[cfg(feature = "parachain")]
                    ProxyType::Staking => matches!(c, RuntimeCall::ParachainStaking(..)),
                    #[cfg(not(feature = "parachain"))]
                    ProxyType::Staking => false,
                    ProxyType::CreateEditMarket => matches!(
                        c,
                        RuntimeCall::PredictionMarkets(
                            zrml_prediction_markets::Call::create_market { .. }
                        ) | RuntimeCall::PredictionMarkets(
                            zrml_prediction_markets::Call::edit_market { .. }
                        )
                    ),
                    ProxyType::ReportOutcome => matches!(
                        c,
                        RuntimeCall::PredictionMarkets(
                            zrml_prediction_markets::Call::report { .. }
                        )
                    ),
                    ProxyType::Dispute => matches!(
                        c,
                        RuntimeCall::PredictionMarkets(
                            zrml_prediction_markets::Call::dispute { .. }
                        )
                    ),
                    ProxyType::ProvideLiquidity => matches!(
                        c,
                        RuntimeCall::NeoSwaps(zrml_neo_swaps::Call::join { .. })
                            | RuntimeCall::NeoSwaps(zrml_neo_swaps::Call::exit { .. })
                            | RuntimeCall::NeoSwaps(zrml_neo_swaps::Call::deploy_pool { .. })
                            | RuntimeCall::NeoSwaps(zrml_neo_swaps::Call::withdraw_fees { .. })
                    ),
                    ProxyType::BuySellCompleteSets => matches!(
                        c,
                        RuntimeCall::PredictionMarkets(
                            zrml_prediction_markets::Call::buy_complete_set { .. }
                        ) | RuntimeCall::PredictionMarkets(
                            zrml_prediction_markets::Call::sell_complete_set { .. }
                        )
                    ),
                    ProxyType::Trading => matches!(
                        c,
                        RuntimeCall::NeoSwaps(zrml_neo_swaps::Call::buy { .. })
                            | RuntimeCall::NeoSwaps(zrml_neo_swaps::Call::sell { .. })
                            | RuntimeCall::Orderbook(zrml_orderbook::Call::place_order { .. })
                            | RuntimeCall::Orderbook(zrml_orderbook::Call::fill_order { .. })
                            | RuntimeCall::Orderbook(zrml_orderbook::Call::remove_order { .. })
                    ),
                    ProxyType::HandleAssets => matches!(
                        c,
                        RuntimeCall::NeoSwaps(zrml_neo_swaps::Call::join { .. })
                            | RuntimeCall::NeoSwaps(zrml_neo_swaps::Call::exit { .. })
                            | RuntimeCall::NeoSwaps(zrml_neo_swaps::Call::buy { .. })
                            | RuntimeCall::NeoSwaps(zrml_neo_swaps::Call::sell { .. })
                            | RuntimeCall::NeoSwaps(zrml_neo_swaps::Call::deploy_pool { .. })
                            | RuntimeCall::NeoSwaps(zrml_neo_swaps::Call::withdraw_fees { .. })
                            | RuntimeCall::PredictionMarkets(
                                zrml_prediction_markets::Call::buy_complete_set { .. }
                            )
                            | RuntimeCall::PredictionMarkets(
                                zrml_prediction_markets::Call::sell_complete_set { .. }
                            )
                            | RuntimeCall::Orderbook(zrml_orderbook::Call::place_order { .. })
                            | RuntimeCall::Orderbook(zrml_orderbook::Call::fill_order { .. })
                            | RuntimeCall::Orderbook(zrml_orderbook::Call::remove_order { .. })
                    ),
                }
            }

            fn is_superset(&self, o: &Self) -> bool {
                match (self, o) {
                    (x, y) if x == y => true,
                    (ProxyType::Any, _) => true,
                    (_, ProxyType::Any) => false,
                    _ => false,
                }
            }
        }

        impl pallet_proxy::Config for Runtime {
            type RuntimeEvent = RuntimeEvent;
            type RuntimeCall = RuntimeCall;
            type Currency = Balances;
            type ProxyType = ProxyType;
            type ProxyDepositBase = ProxyDepositBase;
            type ProxyDepositFactor = ProxyDepositFactor;
            type MaxProxies = ConstU32<32>;
            type WeightInfo = weights::pallet_proxy::WeightInfo<Runtime>;
            type MaxPending = ConstU32<32>;
            type CallHasher = BlakeTwo256;
            type AnnouncementDepositBase = AnnouncementDepositBase;
            type AnnouncementDepositFactor = AnnouncementDepositFactor;
        }

        impl pallet_randomness_collective_flip::Config for Runtime {}

        impl pallet_scheduler::Config for Runtime {
            type RuntimeEvent = RuntimeEvent;
            type RuntimeOrigin = RuntimeOrigin;
            type PalletsOrigin = OriginCaller;
            type RuntimeCall = RuntimeCall;
            type MaximumWeight = MaximumSchedulerWeight;
            type ScheduleOrigin = EnsureRoot<AccountId>;
            type MaxScheduledPerBlock = MaxScheduledPerBlock;
            type WeightInfo = weights::pallet_scheduler::WeightInfo<Runtime>;
            type OriginPrivilegeCmp = EqualPrivilegeOnly;
            type Preimages = Preimage;
        }

        // Timestamp
        /// Custom getter for minimum timestamp delta.
        /// This ensures that consensus systems like Aura don't break assertions
        /// in a benchmark environment
        pub struct MinimumPeriod;
        impl MinimumPeriod {
            /// Returns the value of this parameter type.
            pub fn get() -> u64 {
                #[cfg(feature = "runtime-benchmarks")]
                {
                    use frame_benchmarking::benchmarking::get_whitelist;
                    // Should that condition be true, we can assume that we are in a benchmark environment.
                    if !get_whitelist().is_empty() {
                        return u64::MAX;
                    }
                }

                MinimumPeriodValue::get()
            }
        }
        impl<I: From<u64>> frame_support::traits::Get<I> for MinimumPeriod {
            fn get() -> I {
                I::from(Self::get())
            }
        }
        impl frame_support::traits::TypedGet for MinimumPeriod {
            type Type = u64;
            fn get() -> u64 {
                Self::get()
            }
        }

        impl pallet_timestamp::Config for Runtime {
            type MinimumPeriod = MinimumPeriod;
            type Moment = u64;
            #[cfg(feature = "parachain")]
            type OnTimestampSet = ();
            #[cfg(not(feature = "parachain"))]
            type OnTimestampSet = Aura;
            type WeightInfo = weights::pallet_timestamp::WeightInfo<Runtime>;
        }

        common_runtime::impl_foreign_fees!();

        impl pallet_asset_tx_payment::Config for Runtime {
            type RuntimeEvent = RuntimeEvent;
            type Fungibles = AssetRouter;
            type OnChargeAssetTransaction = TxCharger;
        }

        impl pallet_transaction_payment::Config for Runtime {
            type RuntimeEvent = RuntimeEvent;
            type FeeMultiplierUpdate = SlowAdjustingFeeUpdate<Runtime>;
            type LengthToFee = ConstantMultiplier<Balance, TransactionByteFee>;
            type OnChargeTransaction =
                pallet_transaction_payment::CurrencyAdapter<Balances, DealWithFees>;
            type OperationalFeeMultiplier = OperationalFeeMultiplier;
            type WeightToFee = IdentityFee<Balance>;
        }

        impl pallet_treasury::Config for Runtime {
            type ApproveOrigin = EnsureRootOrTwoThirdsCouncil;
            type Burn = Burn;
            type BurnDestination = ();
            type Currency = Balances;
            type RuntimeEvent = RuntimeEvent;
            type MaxApprovals = MaxApprovals;
            type OnSlash = Treasury;
            type PalletId = TreasuryPalletId;
            type ProposalBond = ProposalBond;
            type ProposalBondMinimum = ProposalBondMinimum;
            type ProposalBondMaximum = ProposalBondMaximum;
            type RejectOrigin = EnsureRootOrTwoThirdsCouncil;
            type SpendFunds = Bounties;
            type SpendOrigin =
                EnsureWithSuccess<EnsureRoot<AccountId>, AccountId, MaxTreasurySpend>;
            type SpendPeriod = SpendPeriod;
            type WeightInfo = weights::pallet_treasury::WeightInfo<Runtime>;
        }

        impl pallet_bounties::Config for Runtime {
            type BountyDepositBase = BountyDepositBase;
            type BountyDepositPayoutDelay = BountyDepositPayoutDelay;
            type BountyUpdatePeriod = BountyUpdatePeriod;
            type BountyValueMinimum = BountyValueMinimum;
            type ChildBountyManager = ();
            type CuratorDepositMax = CuratorDepositMax;
            type CuratorDepositMin = CuratorDepositMin;
            type CuratorDepositMultiplier = CuratorDepositMultiplier;
            type DataDepositPerByte = DataDepositPerByte;
            type RuntimeEvent = RuntimeEvent;
            type MaximumReasonLength = MaximumReasonLength;
            type WeightInfo = weights::pallet_bounties::WeightInfo<Runtime>;
        }

        impl pallet_utility::Config for Runtime {
            type RuntimeEvent = RuntimeEvent;
            type RuntimeCall = RuntimeCall;
            type PalletsOrigin = OriginCaller;
            type WeightInfo = weights::pallet_utility::WeightInfo<Runtime>;
        }

        impl pallet_vesting::Config for Runtime {
            type RuntimeEvent = RuntimeEvent;
            type Currency = Balances;
            type BlockNumberToBalance = sp_runtime::traits::ConvertInto;
            type MinVestedTransfer = MinVestedTransfer;
            type UnvestedFundsAllowedWithdrawReasons = UnvestedFundsAllowedWithdrawReasons;
            type WeightInfo = weights::pallet_vesting::WeightInfo<Runtime>;

            // `VestingInfo` encode length is 36bytes. 28 schedules gets encoded as 1009 bytes, which is the
            // highest number of schedules that encodes less than 2^10.
            const MAX_VESTING_SCHEDULES: u32 = 28;
        }

        #[cfg(feature = "parachain")]
        impl parachain_info::Config for Runtime {}

        impl zrml_asset_router::Config for Runtime {
            type AssetType = Assets;
            type Balance = Balance;
            type CurrencyType = Currencies;
            type Currencies = Tokens;
            type CampaignAssetType = CampaignAsset;
            type CampaignAssets = CampaignAssets;
            type CustomAssetType = CustomAsset;
            type CustomAssets = CustomAssets;
            type DestroyAccountWeight = DestroyAccountWeight;
            type DestroyApprovalWeight = DestroyApprovalWeight;
            type DestroyFinishWeight = DestroyFinishWeight;
            type MarketAssetType = MarketAsset;
            type MarketAssets = MarketAssets;
        }

        impl zrml_authorized::Config for Runtime {
            type AuthorizedDisputeResolutionOrigin = EnsureRootOrMoreThanHalfAdvisoryCommittee;
            type Currency = Balances;
            type CorrectionPeriod = CorrectionPeriod;
            type DisputeResolution = zrml_prediction_markets::Pallet<Runtime>;
            type RuntimeEvent = RuntimeEvent;
            type MarketCommons = MarketCommons;
            type PalletId = AuthorizedPalletId;
            type WeightInfo = zrml_authorized::weights::WeightInfo<Runtime>;
        }

        impl zrml_court::Config for Runtime {
            type AppealBond = AppealBond;
            type BlocksPerYear = BlocksPerYear;
            type VotePeriod = CourtVotePeriod;
            type AggregationPeriod = CourtAggregationPeriod;
            type AppealPeriod = CourtAppealPeriod;
            type LockId = CourtLockId;
            type PalletId = CourtPalletId;
            type Currency = Balances;
            type DisputeResolution = zrml_prediction_markets::Pallet<Runtime>;
            type RuntimeEvent = RuntimeEvent;
            type InflationPeriod = InflationPeriod;
            type MarketCommons = MarketCommons;
            type MaxAppeals = MaxAppeals;
            type MaxDelegations = MaxDelegations;
            type MaxSelectedDraws = MaxSelectedDraws;
            type MaxCourtParticipants = MaxCourtParticipants;
            type MaxYearlyInflation = MaxYearlyInflation;
            type MinJurorStake = MinJurorStake;
            type MonetaryGovernanceOrigin = EnsureRoot<AccountId>;
            type Random = RandomnessCollectiveFlip;
            type RequestInterval = RequestInterval;
            type Slash = Treasury;
            type TreasuryPalletId = TreasuryPalletId;
            type WeightInfo = zrml_court::weights::WeightInfo<Runtime>;
        }

        impl zrml_liquidity_mining::Config for Runtime {
            type RuntimeEvent = RuntimeEvent;
            type Currency = Balances;
            type MarketCommons = MarketCommons;
            type MarketId = MarketId;
            type PalletId = LiquidityMiningPalletId;
            type WeightInfo = zrml_liquidity_mining::weights::WeightInfo<Runtime>;
        }

        impl zrml_market_commons::Config for Runtime {
            type Balance = Balance;
            type MarketId = MarketId;
            type Timestamp = Timestamp;
        }

        // NoopLiquidityMining implements LiquidityMiningPalletApi with no-ops.
        // Has to be public because it will be exposed by Runtime.
        pub struct NoopLiquidityMining;

        impl zrml_liquidity_mining::LiquidityMiningPalletApi for NoopLiquidityMining {
            type AccountId = AccountId;
            type Balance = Balance;
            type BlockNumber = BlockNumber;
            type MarketId = MarketId;

            fn add_shares(_: Self::AccountId, _: Self::MarketId, _: Self::Balance) {}

            fn distribute_market_incentives(
                _: &Self::MarketId,
            ) -> frame_support::pallet_prelude::DispatchResult {
                Ok(())
            }

            fn remove_shares(_: &Self::AccountId, _: &Self::MarketId, _: Self::Balance) {}
        }

        impl zrml_prediction_markets::Config for Runtime {
            type AdvisoryBond = AdvisoryBond;
            type AdvisoryBondSlashPercentage = AdvisoryBondSlashPercentage;
            type AssetCreator = AssetRouter;
            type AssetDestroyer = AssetRouter;
            type ApproveOrigin = EnsureRootOrMoreThanOneThirdAdvisoryCommittee;
            type AssetManager = AssetManager;
            #[cfg(feature = "parachain")]
            type AssetRegistry = AssetRegistry;
            type Authorized = Authorized;
            type Currency = Balances;
            type Court = Court;
            type CloseEarlyDisputeBond = CloseEarlyDisputeBond;
            type CloseMarketEarlyOrigin = EnsureRootOrMoreThanOneThirdAdvisoryCommittee;
            type CloseOrigin = EnsureRoot<AccountId>;
            type CloseEarlyProtectionTimeFramePeriod = CloseEarlyProtectionTimeFramePeriod;
            type CloseEarlyProtectionBlockPeriod = CloseEarlyProtectionBlockPeriod;
            type CloseEarlyRequestBond = CloseEarlyRequestBond;
            type DeployPool = NeoSwaps;
            type DisputeBond = DisputeBond;
            type RuntimeEvent = RuntimeEvent;
            type GlobalDisputes = GlobalDisputes;
            // LiquidityMining is currently unstable.
            // NoopLiquidityMining will be applied only to mainnet once runtimes are separated.
            type LiquidityMining = NoopLiquidityMining;
            // type LiquidityMining = LiquidityMining;
            type MaxCategories = MaxCategories;
            type MaxCreatorFee = MaxCreatorFee;
            type MaxDisputes = MaxDisputes;
            type MaxMarketLifetime = MaxMarketLifetime;
            type MinDisputeDuration = MinDisputeDuration;
            type MaxDisputeDuration = MaxDisputeDuration;
            type MaxGracePeriod = MaxGracePeriod;
            type MaxOracleDuration = MaxOracleDuration;
            type MinOracleDuration = MinOracleDuration;
            type MinCategories = MinCategories;
            type MaxEditReasonLen = MaxEditReasonLen;
            type MaxRejectReasonLen = MaxRejectReasonLen;
            // Can be a tuple of hooks
            type OnStateTransition = (Parimutuel,);
            type OracleBond = OracleBond;
            type OutsiderBond = OutsiderBond;
            type PalletId = PmPalletId;
            type CloseEarlyBlockPeriod = CloseEarlyBlockPeriod;
            type CloseEarlyTimeFramePeriod = CloseEarlyTimeFramePeriod;
            type RejectOrigin = EnsureRootOrMoreThanTwoThirdsAdvisoryCommittee;
            type RequestEditOrigin = EnsureRootOrMoreThanOneThirdAdvisoryCommittee;
            type ResolveOrigin = EnsureRoot<AccountId>;
            type SimpleDisputes = SimpleDisputes;
            type Slash = Treasury;
            type ValidityBond = ValidityBond;
            type WeightInfo = zrml_prediction_markets::weights::WeightInfo<Runtime>;
        }

        impl zrml_rikiddo::Config<RikiddoSigmoidFeeMarketVolumeEma> for Runtime {
            type Timestamp = Timestamp;
            type Balance = Balance;
            type FixedTypeU = FixedU128<U33>;
            type FixedTypeS = FixedI128<U33>;
            type BalanceFractionalDecimals = BalanceFractionalDecimals;
            type PoolId = PoolId;
            type Rikiddo = RikiddoSigmoidMV<
                Self::FixedTypeU,
                Self::FixedTypeS,
                FeeSigmoid<Self::FixedTypeS>,
                EmaMarketVolume<Self::FixedTypeU>,
            >;
        }

        impl zrml_simple_disputes::Config for Runtime {
            type Currency = Balances;
            type OutcomeBond = OutcomeBond;
            type OutcomeFactor = OutcomeFactor;
            type DisputeResolution = zrml_prediction_markets::Pallet<Runtime>;
            type RuntimeEvent = RuntimeEvent;
            type MarketCommons = MarketCommons;
            type MaxDisputes = MaxDisputes;
            type PalletId = SimpleDisputesPalletId;
            type WeightInfo = zrml_simple_disputes::weights::WeightInfo<Runtime>;
        }

        impl zrml_global_disputes::Config for Runtime {
            type AddOutcomePeriod = AddOutcomePeriod;
            type Currency = Balances;
            type DisputeResolution = zrml_prediction_markets::Pallet<Runtime>;
            type RuntimeEvent = RuntimeEvent;
            type GlobalDisputeLockId = GlobalDisputeLockId;
            type GlobalDisputesPalletId = GlobalDisputesPalletId;
            type MarketCommons = MarketCommons;
            type MaxGlobalDisputeVotes = MaxGlobalDisputeVotes;
            type MaxOwners = MaxOwners;
            type MinOutcomeVoteAmount = MinOutcomeVoteAmount;
            type RemoveKeysLimit = RemoveKeysLimit;
            type GdVotingPeriod = GdVotingPeriod;
            type VotingOutcomeFee = VotingOutcomeFee;
            type WeightInfo = zrml_global_disputes::weights::WeightInfo<Runtime>;
        }

        impl zrml_swaps::Config for Runtime {
            type Asset = Assets;
            type RuntimeEvent = RuntimeEvent;
            type ExitFee = ExitFee;
            type MinAssets = MinAssets;
            type MaxAssets = MaxAssets;
            type MaxSwapFee = MaxSwapFee;
            type MaxTotalWeight = MaxTotalWeight;
            type MaxWeight = MaxWeight;
            type MinWeight = MinWeight;
            type PalletId = SwapsPalletId;
            type AssetManager = AssetManager;
            type WeightInfo = zrml_swaps::weights::WeightInfo<Runtime>;
        }

        impl zrml_styx::Config for Runtime {
            type RuntimeEvent = RuntimeEvent;
            type SetBurnAmountOrigin = EnsureRootOrHalfCouncil;
            type Currency = Balances;
            type WeightInfo = zrml_styx::weights::WeightInfo<Runtime>;
        }

        common_runtime::impl_market_creator_fees!();

        impl zrml_neo_swaps::Config for Runtime {
            type CompleteSetOperations = PredictionMarkets;
            type ExternalFees = MarketCreatorFee;
            type MarketCommons = MarketCommons;
            type MultiCurrency = AssetManager;
            type RuntimeEvent = RuntimeEvent;
            type WeightInfo = zrml_neo_swaps::weights::WeightInfo<Runtime>;
            type MaxLiquidityTreeDepth = MaxLiquidityTreeDepth;
            type MaxSwapFee = NeoSwapsMaxSwapFee;
            type PalletId = NeoSwapsPalletId;
        }

        impl zrml_orderbook::Config for Runtime {
            type AssetManager = AssetManager;
            type ExternalFees = MarketCreatorFee;
            type RuntimeEvent = RuntimeEvent;
            type MarketCommons = MarketCommons;
            type PalletId = OrderbookPalletId;
            type WeightInfo = zrml_orderbook::weights::WeightInfo<Runtime>;
        }

        impl zrml_parimutuel::Config for Runtime {
            type AssetCreator = AssetRouter;
            type AssetDestroyer = AssetRouter;
            type AssetManager = AssetManager;
            type ExternalFees = MarketCreatorFee;
            type MarketCommons = MarketCommons;
            type MinBetSize = MinBetSize;
            type PalletId = ParimutuelPalletId;
            type RuntimeEvent = RuntimeEvent;
            type WeightInfo = zrml_parimutuel::weights::WeightInfo<Runtime>;
        }
    };
}

// Implement runtime apis
#[macro_export]
macro_rules! create_runtime_api {
    ($($additional_apis:tt)*) => {
        // Prints debug output of the `contracts` pallet to stdout if the node is
        // started with `-lruntime::contracts=debug`.
        const CONTRACTS_DEBUG_OUTPUT: bool = true;

        impl_runtime_apis! {
            #[cfg(feature = "parachain")]
            impl cumulus_primitives_core::CollectCollationInfo<Block> for Runtime {
                fn collect_collation_info(
                    header: &<Block as BlockT>::Header
                ) -> cumulus_primitives_core::CollationInfo {
                    ParachainSystem::collect_collation_info(header)
                }
            }

            #[cfg(feature = "parachain")]
            impl nimbus_primitives::NimbusApi<Block> for Runtime {
                fn can_author(
                    author: nimbus_primitives::NimbusId,
                    slot: u32,
                    parent_header: &<Block as BlockT>::Header
                ) -> bool {

                    // Ensure that an update is enforced when we are close to maximum block number
                    let block_number = if let Some(bn) = parent_header.number.checked_add(1) {
                        bn
                    } else {
                        log::error!("ERROR: No block numbers left");
                        return false;
                    };

                    use frame_support::traits::OnInitialize;
                    System::initialize(
                        &block_number,
                        &parent_header.hash(),
                        &parent_header.digest,
                    );
                    RandomnessCollectiveFlip::on_initialize(block_number);

                    // Because the staking solution calculates the next staking set at the beginning
                    // of the first block in the new round, the only way to accurately predict the
                    // authors is to compute the selection during prediction.
                    if pallet_parachain_staking::Pallet::<Self>::round().should_update(block_number) {
                        // get author account id
                        use nimbus_primitives::AccountLookup;
                        let author_account_id = if let Some(account) =
                            pallet_author_mapping::Pallet::<Self>::lookup_account(&author) {
                            account
                        } else {
                            // return false if author mapping not registered like in can_author impl
                            return false
                        };
                        // predict eligibility post-selection by computing selection results now
                        let (eligible, _) =
                            pallet_author_slot_filter::compute_pseudo_random_subset::<Self>(
                                pallet_parachain_staking::Pallet::<Self>::compute_top_candidates(),
                                &slot
                            );
                        eligible.contains(&author_account_id)
                    } else {
                        AuthorInherent::can_author(&author, &slot)
                    }
                }
            }

            #[cfg(feature = "runtime-benchmarks")]
            impl frame_benchmarking::Benchmark<Block> for Runtime {
                fn benchmark_metadata(extra: bool) -> (
                    Vec<frame_benchmarking::BenchmarkList>,
                    Vec<frame_support::traits::StorageInfo>,
                ) {
                    use frame_benchmarking::{list_benchmark, baseline::Pallet as BaselineBench, Benchmarking, BenchmarkList};
                    use frame_support::traits::StorageInfoTrait;
                    use frame_system_benchmarking::Pallet as SystemBench;
                    use orml_benchmarking::list_benchmark as orml_list_benchmark;

                    let mut list = Vec::<BenchmarkList>::new();

                    list_benchmark!(list, extra, frame_benchmarking, BaselineBench::<Runtime>);
                    list_benchmark!(list, extra, frame_system, SystemBench::<Runtime>);
                    orml_list_benchmark!(list, extra, orml_currencies, crate::benchmarks::currencies);
                    orml_list_benchmark!(list, extra, orml_tokens, crate::benchmarks::tokens);
                    list_benchmark!(list, extra, pallet_assets, CustomAssets);
                    list_benchmark!(list, extra, pallet_balances, Balances);
                    list_benchmark!(list, extra, pallet_bounties, Bounties);
                    list_benchmark!(list, extra, pallet_collective, AdvisoryCommittee);
                    list_benchmark!(list, extra, pallet_contracts, Contracts);
                    list_benchmark!(list, extra, pallet_democracy, Democracy);
                    list_benchmark!(list, extra, pallet_identity, Identity);
                    list_benchmark!(list, extra, pallet_membership, AdvisoryCommitteeMembership);
                    list_benchmark!(list, extra, pallet_multisig, Multisig);
                    list_benchmark!(list, extra, pallet_preimage, Preimage);
                    list_benchmark!(list, extra, pallet_proxy, Proxy);
                    list_benchmark!(list, extra, pallet_scheduler, Scheduler);
                    list_benchmark!(list, extra, pallet_timestamp, Timestamp);
                    list_benchmark!(list, extra, pallet_treasury, Treasury);
                    list_benchmark!(list, extra, pallet_utility, Utility);
                    list_benchmark!(list, extra, pallet_vesting, Vesting);
                    list_benchmark!(list, extra, zrml_swaps, Swaps);
                    list_benchmark!(list, extra, zrml_authorized, Authorized);
                    list_benchmark!(list, extra, zrml_court, Court);
                    list_benchmark!(list, extra, zrml_simple_disputes, SimpleDisputes);
                    list_benchmark!(list, extra, zrml_global_disputes, GlobalDisputes);
                    list_benchmark!(list, extra, zrml_orderbook, Orderbook);
                    list_benchmark!(list, extra, zrml_parimutuel, Parimutuel);
                    #[cfg(not(feature = "parachain"))]
                    list_benchmark!(list, extra, zrml_prediction_markets, PredictionMarkets);
                    list_benchmark!(list, extra, zrml_liquidity_mining, LiquidityMining);
                    list_benchmark!(list, extra, zrml_styx, Styx);
                    list_benchmark!(list, extra, zrml_neo_swaps, NeoSwaps);

                    cfg_if::cfg_if! {
                        if #[cfg(feature = "parachain")] {
                            list_benchmark!(list, extra, cumulus_pallet_xcmp_queue, XcmpQueue);
                            list_benchmark!(list, extra, pallet_author_inherent, AuthorInherent);
                            list_benchmark!(list, extra, pallet_author_mapping, AuthorMapping);
                            list_benchmark!(list, extra, pallet_author_slot_filter, AuthorFilter);
                            list_benchmark!(list, extra, pallet_parachain_staking, ParachainStaking);
                        } else {
                            list_benchmark!(list, extra, pallet_grandpa, Grandpa);
                        }
                    }

                    (list, AllPalletsWithSystem::storage_info())
                }

                fn dispatch_benchmark(
                    config: frame_benchmarking::BenchmarkConfig,
                ) -> Result<Vec<frame_benchmarking::BenchmarkBatch>, sp_runtime::RuntimeString> {
                    use frame_benchmarking::{
                        add_benchmark, baseline::{Pallet as BaselineBench, Config as BaselineConfig}, vec, BenchmarkBatch, Benchmarking, TrackedStorageKey, Vec
                    };
                    use frame_system_benchmarking::Pallet as SystemBench;
                    use orml_benchmarking::{add_benchmark as orml_add_benchmark};

                    impl frame_system_benchmarking::Config for Runtime {}
                    impl BaselineConfig for Runtime {}

                    let whitelist: Vec<TrackedStorageKey> = vec![
                        // Block Number
                        hex_literal::hex!(  "26aa394eea5630e07c48ae0c9558cef7"
                                            "02a5c1b19ab7a04f536c519aca4983ac")
                            .to_vec().into(),
                        // Total Issuance
                        hex_literal::hex!(  "c2261276cc9d1f8598ea4b6a74b15c2f"
                                            "57c875e4cff74148e4628f264b974c80")
                            .to_vec().into(),
                        // Execution Phase
                        hex_literal::hex!(  "26aa394eea5630e07c48ae0c9558cef7"
                                            "ff553b5a9862a516939d82b3d3d8661a")
                            .to_vec().into(),
                        // Event Count
                        hex_literal::hex!(  "26aa394eea5630e07c48ae0c9558cef7"
                                            "0a98fdbe9ce6c55837576c60c7af3850")
                            .to_vec().into(),
                        // System Events
                        hex_literal::hex!(  "26aa394eea5630e07c48ae0c9558cef7"
                                            "80d41e5e16056765bc8461851072c9d7")
                            .to_vec().into(),
                        // System BlockWeight
                        hex_literal::hex!(  "26aa394eea5630e07c48ae0c9558cef7"
                                            "34abf5cb34d6244378cddbf18e849d96")
                            .to_vec().into(),
                        // ParachainStaking Round
                        hex_literal::hex!(  "a686a3043d0adcf2fa655e57bc595a78"
                                            "13792e785168f725b60e2969c7fc2552")
                            .to_vec().into(),
                        // Treasury Account (zge/tsry)
                        hex_literal::hex!(  "26aa394eea5630e07c48ae0c9558cef7"
                                            "b99d880ec681799c0cf30e8886371da9"
                                            "7be2919ac397ba499ea5e57132180ec6"
                                            "6d6f646c7a67652f7473727900000000"
                                            "00000000000000000000000000000000"
                        ).to_vec().into(),
                        // ParachainInfo ParachainId
                        hex_literal::hex!(  "0d715f2646c8f85767b5d2764bb27826"
                                            "04a74d81251e398fd8a0a4d55023bb3f")
                            .to_vec().into(),
                    ];

                    let mut batches = Vec::<BenchmarkBatch>::new();
                    let params = (&config, &whitelist);

                    add_benchmark!(params, batches, frame_benchmarking, BaselineBench::<Runtime>);
                    add_benchmark!(params, batches, frame_system, SystemBench::<Runtime>);
                    orml_add_benchmark!(params, batches, orml_currencies, crate::benchmarks::currencies);
                    orml_add_benchmark!(params, batches, orml_tokens, crate::benchmarks::tokens);
                    add_benchmark!(params, batches, pallet_assets, CustomAssets);
                    add_benchmark!(params, batches, pallet_balances, Balances);
                    add_benchmark!(params, batches, pallet_bounties, Bounties);
                    add_benchmark!(params, batches, pallet_collective, AdvisoryCommittee);
                    add_benchmark!(params, batches, pallet_contracts, Contracts);
                    add_benchmark!(params, batches, pallet_democracy, Democracy);
                    add_benchmark!(params, batches, pallet_identity, Identity);
                    add_benchmark!(params, batches, pallet_membership, AdvisoryCommitteeMembership);
                    add_benchmark!(params, batches, pallet_multisig, Multisig);
                    add_benchmark!(params, batches, pallet_preimage, Preimage);
                    add_benchmark!(params, batches, pallet_proxy, Proxy);
                    add_benchmark!(params, batches, pallet_scheduler, Scheduler);
                    add_benchmark!(params, batches, pallet_timestamp, Timestamp);
                    add_benchmark!(params, batches, pallet_treasury, Treasury);
                    add_benchmark!(params, batches, pallet_utility, Utility);
                    add_benchmark!(params, batches, pallet_vesting, Vesting);
                    add_benchmark!(params, batches, zrml_swaps, Swaps);
                    add_benchmark!(params, batches, zrml_authorized, Authorized);
                    add_benchmark!(params, batches, zrml_court, Court);
                    add_benchmark!(params, batches, zrml_simple_disputes, SimpleDisputes);
                    add_benchmark!(params, batches, zrml_global_disputes, GlobalDisputes);
                    add_benchmark!(params, batches, zrml_orderbook, Orderbook);
                    add_benchmark!(params, batches, zrml_parimutuel, Parimutuel);
                    #[cfg(not(feature = "parachain"))]
                    add_benchmark!(params, batches, zrml_prediction_markets, PredictionMarkets);
                    add_benchmark!(params, batches, zrml_liquidity_mining, LiquidityMining);
                    add_benchmark!(params, batches, zrml_styx, Styx);
                    add_benchmark!(params, batches, zrml_neo_swaps, NeoSwaps);


                    cfg_if::cfg_if! {
                        if #[cfg(feature = "parachain")] {
                            add_benchmark!(params, batches, cumulus_pallet_xcmp_queue, XcmpQueue);
                            add_benchmark!(params, batches, pallet_author_inherent, AuthorInherent);
                            add_benchmark!(params, batches, pallet_author_mapping, AuthorMapping);
                            add_benchmark!(params, batches, pallet_author_slot_filter, AuthorFilter);
                            add_benchmark!(params, batches, pallet_parachain_staking, ParachainStaking);

                        } else {
                            add_benchmark!(params, batches, pallet_grandpa, Grandpa);
                        }
                    }

                    if batches.is_empty() {
                        return Err("Benchmark not found for this pallet.".into());
                    }
                    Ok(batches)
                }
            }

            impl frame_system_rpc_runtime_api::AccountNonceApi<Block, AccountId, Index> for Runtime {
                fn account_nonce(account: AccountId) -> Index {
                    System::account_nonce(account)
                }
            }

            impl pallet_contracts::ContractsApi<Block, AccountId, Balance, BlockNumber, Hash>
                for Runtime
            {
                fn call(
                    origin: AccountId,
                    dest: AccountId,
                    value: Balance,
                    gas_limit: Option<Weight>,
                    storage_deposit_limit: Option<Balance>,
                    input_data: Vec<u8>,
                ) -> pallet_contracts_primitives::ContractExecResult<Balance> {
                    let gas_limit = gas_limit.unwrap_or(RuntimeBlockWeights::get().max_block);
                    Contracts::bare_call(
                        origin,
                        dest,
                        value,
                        gas_limit,
                        storage_deposit_limit,
                        input_data,
                        CONTRACTS_DEBUG_OUTPUT,
                        pallet_contracts::Determinism::Deterministic,
                    )
                }

                fn instantiate(
                    origin: AccountId,
                    value: Balance,
                    gas_limit: Option<Weight>,
                    storage_deposit_limit: Option<Balance>,
                    code: pallet_contracts_primitives::Code<Hash>,
                    data: Vec<u8>,
                    salt: Vec<u8>,
                ) -> pallet_contracts_primitives::ContractInstantiateResult<AccountId, Balance>
                {
                    let gas_limit = gas_limit.unwrap_or(RuntimeBlockWeights::get().max_block);
                    Contracts::bare_instantiate(
                        origin,
                        value,
                        gas_limit,
                        storage_deposit_limit,
                        code,
                        data,
                        salt,
                        CONTRACTS_DEBUG_OUTPUT,
                    )
                }

                fn upload_code(
                    origin: AccountId,
                    code: Vec<u8>,
                    storage_deposit_limit: Option<Balance>,
                    determinism: pallet_contracts::Determinism,
                ) -> pallet_contracts_primitives::CodeUploadResult<Hash, Balance>
                {
                    Contracts::bare_upload_code(
                        origin,
                        code,
                        storage_deposit_limit,
                        determinism,
                    )
                }

                fn get_storage(
                    address: AccountId,
                    key: Vec<u8>,
                ) -> pallet_contracts_primitives::GetStorageResult {
                    Contracts::get_storage(address, key)
                }
            }

            impl pallet_transaction_payment_rpc_runtime_api::TransactionPaymentApi<Block, Balance> for Runtime {
                fn query_fee_details(
                    uxt: <Block as BlockT>::Extrinsic,
                    len: u32,
                ) -> pallet_transaction_payment::FeeDetails<Balance> {
                    TransactionPayment::query_fee_details(uxt, len)
                }

                fn query_info(
                    uxt: <Block as BlockT>::Extrinsic,
                    len: u32,
                ) -> pallet_transaction_payment_rpc_runtime_api::RuntimeDispatchInfo<Balance> {
                    TransactionPayment::query_info(uxt, len)
                }

                fn query_weight_to_fee(weight: Weight) -> Balance {
                    TransactionPayment::weight_to_fee(weight)
                }

                fn query_length_to_fee(length: u32) -> Balance {
                    TransactionPayment::length_to_fee(length)
                }
            }

            impl pallet_transaction_payment_rpc_runtime_api::TransactionPaymentCallApi<Block, Balance, RuntimeCall>
            for Runtime
            {
                fn query_call_info(
                    call: RuntimeCall,
                    len: u32,
                ) -> pallet_transaction_payment::RuntimeDispatchInfo<Balance> {
                    TransactionPayment::query_call_info(call, len)
                }

                fn query_call_fee_details(
                    call: RuntimeCall,
                    len: u32,
                ) -> pallet_transaction_payment::FeeDetails<Balance> {
                    TransactionPayment::query_call_fee_details(call, len)
                }

                fn query_weight_to_fee(weight: Weight) -> Balance {
                    TransactionPayment::weight_to_fee(weight)
                }

                fn query_length_to_fee(length: u32) -> Balance {
                    TransactionPayment::length_to_fee(length)
                }
            }

            #[cfg(feature = "parachain")]
            impl session_keys_primitives::VrfApi<Block> for Runtime {
                fn get_last_vrf_output() -> Option<<Block as BlockT>::Hash> {
                    None
                }
                fn vrf_key_lookup(
                    nimbus_id: nimbus_primitives::NimbusId
                ) -> Option<session_keys_primitives::VrfId> {
                    use session_keys_primitives::KeysLookup;
                    AuthorMapping::lookup_keys(&nimbus_id)
                }
            }

            impl sp_api::Core<Block> for Runtime {
                fn execute_block(block: Block) {
                    Executive::execute_block(block)
                }

                fn initialize_block(header: &<Block as BlockT>::Header) {
                    Executive::initialize_block(header)
                }

                fn version() -> RuntimeVersion {
                    VERSION
                }
            }

            impl sp_api::Metadata<Block> for Runtime {
                fn metadata() -> OpaqueMetadata {
                    OpaqueMetadata::new(Runtime::metadata().into())
                }
            }

            impl sp_block_builder::BlockBuilder<Block> for Runtime {
                fn apply_extrinsic(extrinsic: <Block as BlockT>::Extrinsic) -> ApplyExtrinsicResult {
                    Executive::apply_extrinsic(extrinsic)
                }

                fn check_inherents(
                    block: Block,
                    data: sp_inherents::InherentData,
                ) -> sp_inherents::CheckInherentsResult {
                    data.check_extrinsics(&block)
                }

                fn finalize_block() -> <Block as BlockT>::Header {
                    Executive::finalize_block()
                }

                fn inherent_extrinsics(data: sp_inherents::InherentData) -> Vec<<Block as BlockT>::Extrinsic> {
                    data.create_extrinsics()
                }
            }

            #[cfg(not(feature = "parachain"))]
            impl sp_consensus_aura::AuraApi<Block, sp_consensus_aura::sr25519::AuthorityId> for Runtime {
                fn authorities() -> Vec<sp_consensus_aura::sr25519::AuthorityId> {
                    Aura::authorities().into_inner()
                }

                fn slot_duration() -> sp_consensus_aura::SlotDuration {
                    sp_consensus_aura::SlotDuration::from_millis(Aura::slot_duration())
                }
            }

            #[cfg(not(feature = "parachain"))]
            impl sp_finality_grandpa::GrandpaApi<Block> for Runtime {
                fn current_set_id() -> pallet_grandpa::fg_primitives::SetId {
                    Grandpa::current_set_id()
                }

                fn generate_key_ownership_proof(
                    _set_id: pallet_grandpa::fg_primitives::SetId,
                    _authority_id: pallet_grandpa::AuthorityId,
                ) -> Option<pallet_grandpa::fg_primitives::OpaqueKeyOwnershipProof> {
                    None
                }

                fn grandpa_authorities() -> pallet_grandpa::AuthorityList {
                    Grandpa::grandpa_authorities()
                }

                fn submit_report_equivocation_unsigned_extrinsic(
                    _equivocation_proof: pallet_grandpa::fg_primitives::EquivocationProof<
                        <Block as BlockT>::Hash,
                        sp_runtime::traits::NumberFor<Block>,
                    >,
                    _key_owner_proof: pallet_grandpa::fg_primitives::OpaqueKeyOwnershipProof,
                ) -> Option<()> {
                    None
                }
            }

            impl sp_offchain::OffchainWorkerApi<Block> for Runtime {
                fn offchain_worker(header: &<Block as BlockT>::Header) {
                    Executive::offchain_worker(header)
                }
            }

            impl sp_session::SessionKeys<Block> for Runtime {
                fn decode_session_keys(encoded: Vec<u8>) -> Option<Vec<(Vec<u8>, KeyTypeId)>> {
                    opaque::SessionKeys::decode_into_raw_public_keys(&encoded)
                }

                fn generate_session_keys(seed: Option<Vec<u8>>) -> Vec<u8> {
                    opaque::SessionKeys::generate(seed)
                }
            }

            impl sp_transaction_pool::runtime_api::TaggedTransactionQueue<Block> for Runtime {
                fn validate_transaction(
                    source: TransactionSource,
                    tx: <Block as BlockT>::Extrinsic,
                    block_hash: <Block as BlockT>::Hash,
                ) -> TransactionValidity {
                    // Filtered calls should not enter the tx pool as they'll fail if inserted.
                    // If this call is not allowed, we return early.
                    if !<Runtime as frame_system::Config>::BaseCallFilter::contains(&tx.function) {
                        return frame_support::pallet_prelude::InvalidTransaction::Call.into();
                    }

                    Executive::validate_transaction(source, tx, block_hash)
                }
            }

            impl zrml_swaps_runtime_api::SwapsApi<Block, PoolId, AccountId, Balance, MarketId>
            for Runtime
            {
                fn get_spot_price(
                    pool_id: &PoolId,
                    asset_in: &Asset<MarketId>,
                    asset_out: &Asset<MarketId>,
                    with_fees: bool,
                ) -> Balance {
                    Swaps::get_spot_price(pool_id, asset_in, asset_out, with_fees).ok().unwrap_or(0)
                }

                fn pool_account_id(pool_id: &PoolId) -> AccountId {
                    Swaps::pool_account_id(pool_id)
                }

                fn pool_shares_id(pool_id: PoolId) -> Asset<MarketId> {
                    Asset::PoolShare(pool_id)
                }
            }

            #[cfg(feature = "try-runtime")]
            impl frame_try_runtime::TryRuntime<Block> for Runtime {
                fn on_runtime_upgrade(checks: UpgradeCheckSelect) -> (Weight, Weight) {
                    let weight = Executive::try_runtime_upgrade(checks).unwrap();
                    (weight, RuntimeBlockWeights::get().max_block)
                }

                fn execute_block(
                    block: Block,
                    state_root_check: bool,
                    signature_check: bool,
                    select: TryStateSelect,
                ) -> Weight {
                    // NOTE: intentional unwrap: we don't want to propagate the error backwards, and want to
                    // have a backtrace here.
                    Executive::try_execute_block(block, state_root_check, signature_check, select).unwrap()
                }
            }

            $($additional_apis)*
        }

        // Check the timestamp and parachain inherents
        #[cfg(feature = "parachain")]
        struct CheckInherents;

        #[cfg(feature = "parachain")]
        impl cumulus_pallet_parachain_system::CheckInherents<Block> for CheckInherents {
            fn check_inherents(
                block: &Block,
                relay_state_proof: &cumulus_pallet_parachain_system::RelayChainStateProof,
            ) -> sp_inherents::CheckInherentsResult {
                let relay_chain_slot = relay_state_proof
                    .read_slot()
                    .expect("Could not read the relay chain slot from the proof");

                let inherent_data =
                    cumulus_primitives_timestamp::InherentDataProvider::from_relay_chain_slot_and_duration(
                        relay_chain_slot,
                        core::time::Duration::from_secs(6),
                    )
                    .create_inherent_data()
                    .expect("Could not create the timestamp inherent data");

                inherent_data.check_extrinsics(block)
            }
        }

        // Nimbus's Executive wrapper allows relay validators to verify the seal digest
        #[cfg(feature = "parachain")]
        cumulus_pallet_parachain_system::register_validate_block! {
            Runtime = Runtime,
            BlockExecutor = pallet_author_inherent::BlockExecutor::<Runtime, Executive>,
            CheckInherents = CheckInherents,
        }
    }
}

#[macro_export]
macro_rules! create_common_benchmark_logic {
    {} => {
        #[cfg(feature = "runtime-benchmarks")]
        pub(crate) mod benchmarks {
            pub(crate) mod currencies {
                use super::utils::{lookup_of_account, set_balance};
                use crate::{
                    AccountId, Amount, AssetManager, Balance, Assets, ExistentialDeposit,
                    GetNativeCurrencyId, Runtime
                };
                use frame_benchmarking::{account, vec, whitelisted_caller};
                use frame_system::RawOrigin;
                use sp_runtime::traits::UniqueSaturatedInto;
                use orml_benchmarking::runtime_benchmarks;
                use orml_traits::MultiCurrency;
                use zeitgeist_primitives::{
                    constants::BASE,
                    types::Asset,
                };

                const SEED: u32 = 0;
                const NATIVE: Assets = GetNativeCurrencyId::get();
                const ASSET: Assets = Asset::CategoricalOutcome(0, 0);

                runtime_benchmarks! {
                    { Runtime, orml_currencies }

                    // `transfer` non-native currency
                    transfer_non_native_currency {
                        let amount: Balance = 1_000 * BASE;
                        let from: AccountId = whitelisted_caller();
                        set_balance(ASSET, &from, amount);

                        let to: AccountId = account("to", 0, SEED);
                        let to_lookup = lookup_of_account(to.clone());
                    }: transfer(RawOrigin::Signed(from), to_lookup, ASSET, amount)
                    verify {
                        assert_eq!(<AssetManager as MultiCurrency<_>>::total_balance(ASSET, &to), amount);
                    }

                    // `transfer` native currency and in worst case
                    #[extra]
                    transfer_native_currency_worst_case {
                        let existential_deposit = ExistentialDeposit::get();
                        let amount: Balance = existential_deposit.saturating_mul(1000);
                        let from: AccountId = whitelisted_caller();
                        set_balance(NATIVE, &from, amount);

                        let to: AccountId = account("to", 0, SEED);
                        let to_lookup = lookup_of_account(to.clone());
                    }: transfer(RawOrigin::Signed(from), to_lookup, NATIVE, amount)
                    verify {
                        assert_eq!(<AssetManager as MultiCurrency<_>>::total_balance(NATIVE, &to), amount);
                    }

                    // `transfer_native_currency` in worst case
                    // * will create the `to` account.
                    // * will kill the `from` account.
                    transfer_native_currency {
                        let existential_deposit = ExistentialDeposit::get();
                        let amount: Balance = existential_deposit.saturating_mul(1000);
                        let from: AccountId = whitelisted_caller();
                        set_balance(NATIVE, &from, amount);

                        let to: AccountId = account("to", 0, SEED);
                        let to_lookup = lookup_of_account(to.clone());
                    }: _(RawOrigin::Signed(from), to_lookup, amount)
                    verify {
                        assert_eq!(<AssetManager as MultiCurrency<_>>::total_balance(NATIVE, &to), amount);
                    }

                    // `update_balance` for non-native currency
                    update_balance_non_native_currency {
                        let balance: Balance = 2 * BASE;
                        let amount: Amount = balance.unique_saturated_into();
                        let who: AccountId = account("who", 0, SEED);
                        let who_lookup = lookup_of_account(who.clone());
                    }: update_balance(RawOrigin::Root, who_lookup, ASSET, amount)
                    verify {
                        assert_eq!(<AssetManager as MultiCurrency<_>>::total_balance(ASSET, &who), balance);
                    }

                    // `update_balance` for native currency
                    // * will create the `who` account.
                    update_balance_native_currency_creating {
                        let existential_deposit = ExistentialDeposit::get();
                        let balance: Balance = existential_deposit.saturating_mul(1000);
                        let amount: Amount = balance.unique_saturated_into();
                        let who: AccountId = account("who", 0, SEED);
                        let who_lookup = lookup_of_account(who.clone());
                    }: update_balance(RawOrigin::Root, who_lookup, NATIVE, amount)
                    verify {
                        assert_eq!(<AssetManager as MultiCurrency<_>>::total_balance(NATIVE, &who), balance);
                    }

                    // `update_balance` for native currency
                    // * will kill the `who` account.
                    update_balance_native_currency_killing {
                        let existential_deposit = ExistentialDeposit::get();
                        let balance: Balance = existential_deposit.saturating_mul(1000);
                        let amount: Amount = balance.unique_saturated_into();
                        let who: AccountId = account("who", 0, SEED);
                        let who_lookup = lookup_of_account(who.clone());
                        set_balance(NATIVE, &who, balance);
                    }: update_balance(RawOrigin::Root, who_lookup, NATIVE, -amount)
                    verify {
                        assert_eq!(<AssetManager as MultiCurrency<_>>::free_balance(NATIVE, &who), 0);
                    }
                }

                #[cfg(test)]
                mod tests {
                    use super::*;
                    use crate::benchmarks::utils::tests::new_test_ext;
                    use orml_benchmarking::impl_benchmark_test_suite;

                    impl_benchmark_test_suite!(new_test_ext(),);
                }
            }

            pub(crate) mod tokens {
                use super::utils::{lookup_of_account, set_balance as update_balance};
                use crate::{AccountId, Balance, Tokens, Runtime};
                use frame_benchmarking::{account, vec, whitelisted_caller};
                use frame_system::RawOrigin;
                use orml_benchmarking::runtime_benchmarks;
                use orml_traits::MultiCurrency;
                use zeitgeist_primitives::{constants::BASE, types::Currencies};

                const SEED: u32 = 0;
                const ASSET: Currencies = Currencies::ForeignAsset(7);

                runtime_benchmarks! {
                    { Runtime, orml_tokens }

                    transfer {
                        let amount: Balance = BASE;

                        let from: AccountId = whitelisted_caller();
                        update_balance(ASSET.into(), &from, amount);

                        let to: AccountId = account("to", 0, SEED);
                        let to_lookup = lookup_of_account(to.clone());
                    }: _(RawOrigin::Signed(from), to_lookup, ASSET, amount)
                    verify {
                        assert_eq!(<Tokens as MultiCurrency<_>>::total_balance(ASSET, &to), amount);
                    }

                    transfer_all {
                        let amount: Balance = BASE;

                        let from: AccountId = whitelisted_caller();
                        update_balance(ASSET.into(), &from, amount);

                        let to: AccountId = account("to", 0, SEED);
                        let to_lookup = lookup_of_account(to);
                    }: _(RawOrigin::Signed(from.clone()), to_lookup, ASSET, false)
                    verify {
                        assert_eq!(<Tokens as MultiCurrency<_>>::total_balance(ASSET, &from), 0);
                    }

                    transfer_keep_alive {
                        let from: AccountId = whitelisted_caller();
                        update_balance(ASSET.into(), &from, 2 * BASE);

                        let to: AccountId = account("to", 0, SEED);
                        let to_lookup = lookup_of_account(to.clone());
                    }: _(RawOrigin::Signed(from), to_lookup, ASSET, BASE)
                    verify {
                        assert_eq!(<Tokens as MultiCurrency<_>>::total_balance(ASSET, &to), BASE);
                    }

                    force_transfer {
                        let from: AccountId = account("from", 0, SEED);
                        let from_lookup = lookup_of_account(from.clone());
                        update_balance(ASSET.into(), &from, 2 * BASE);

                        let to: AccountId = account("to", 0, SEED);
                        let to_lookup = lookup_of_account(to.clone());
                    }: _(RawOrigin::Root, from_lookup, to_lookup, ASSET, BASE)
                    verify {
                        assert_eq!(<Tokens as MultiCurrency<_>>::total_balance(ASSET, &to), BASE);
                    }

                    set_balance {
                        let who: AccountId = account("who", 0, SEED);
                        let who_lookup = lookup_of_account(who.clone());

                    }: _(RawOrigin::Root, who_lookup, ASSET, BASE, BASE)
                    verify {
                        assert_eq!(<Tokens as MultiCurrency<_>>::total_balance(ASSET, &who), 2 * BASE);
                    }
                }

                #[cfg(test)]
                mod tests {
                    use super::*;
                    use crate::benchmarks::utils::tests::new_test_ext;
                    use orml_benchmarking::impl_benchmark_test_suite;

                    impl_benchmark_test_suite!(new_test_ext(),);
                }
            }

            pub(crate) mod utils {
                use crate::{AccountId, AssetManager, Balance, Assets, Runtime,
                };
                use frame_support::assert_ok;
                use orml_traits::MultiCurrencyExtended;
                use sp_runtime::traits::{SaturatedConversion, StaticLookup};

                pub fn lookup_of_account(
                    who: AccountId,
                ) -> <<Runtime as frame_system::Config>::Lookup as StaticLookup>::Source {
                    <Runtime as frame_system::Config>::Lookup::unlookup(who)
                }

                pub fn set_balance(currency_id: Assets, who: &AccountId, balance: Balance) {
                    assert_ok!(<AssetManager as MultiCurrencyExtended<_>>::update_balance(
                        currency_id,
                        who,
                        balance.saturated_into()
                    ));
                }

                #[cfg(test)]
                pub mod tests {
                    pub fn new_test_ext() -> sp_io::TestExternalities {
                        frame_system::GenesisConfig::default().build_storage::<crate::Runtime>().unwrap().into()
                    }
                }
            }
        }
    }
}

#[macro_export]
macro_rules! create_common_tests {
    {} => {
        #[cfg(test)]
        mod common_tests {
            common_runtime::fee_tests!();

            mod dust_removal {
                use crate::*;
                use frame_support::PalletId;
                use test_case::test_case;

                #[test_case(AuthorizedPalletId::get(); "authorized")]
                #[test_case(CourtPalletId::get(); "court")]
                #[test_case(LiquidityMiningPalletId::get(); "liquidity_mining")]
                #[test_case(PmPalletId::get(); "prediction_markets")]
                #[test_case(SimpleDisputesPalletId::get(); "simple_disputes")]
                #[test_case(SwapsPalletId::get(); "swaps")]
                #[test_case(TreasuryPalletId::get(); "treasury")]
                fn whitelisted_pallet_accounts_dont_get_reaped(pallet_id: PalletId) {
                    let mut t: sp_io::TestExternalities =
                        frame_system::GenesisConfig::default().build_storage::<Runtime>().unwrap().into();
                    t.execute_with(|| {
                        let pallet_main_account: AccountId = pallet_id.into_account_truncating();
                        let pallet_sub_account: AccountId = pallet_id.into_sub_account_truncating(42);
                        assert!(DustRemovalWhitelist::contains(&pallet_main_account));
                        assert!(DustRemovalWhitelist::contains(&pallet_sub_account));
                    });
                }

                #[test]
                fn non_whitelisted_accounts_get_reaped() {
                    let mut t: sp_io::TestExternalities =
                        frame_system::GenesisConfig::default().build_storage::<Runtime>().unwrap().into();
                    t.execute_with(|| {
                        let not_whitelisted = AccountId::from([0u8; 32]);
                        assert!(!DustRemovalWhitelist::contains(&not_whitelisted))
                    });
                }
            }
        }
    }
}<|MERGE_RESOLUTION|>--- conflicted
+++ resolved
@@ -55,21 +55,14 @@
         use orml_traits::MultiCurrency;
         use sp_runtime::{generic, DispatchError, DispatchResult, SaturatedConversion};
         use zeitgeist_primitives::traits::{DeployPoolApi, DistributeFees, MarketCommonsPalletApi};
-<<<<<<< HEAD
         use zrml_market_commons::migrations::AddIdToMarket;
-=======
         use zrml_neo_swaps::migration::MigratePoolReservesToBoundedBTreeMap;
->>>>>>> fd18a901
 
         pub type Block = generic::Block<Header, UncheckedExtrinsic>;
 
         type Address = sp_runtime::MultiAddress<AccountId, ()>;
 
-<<<<<<< HEAD
-        type Migrations = (AddIdToMarket<Runtime>);
-=======
-        type Migrations = (MigratePoolReservesToBoundedBTreeMap<Runtime>);
->>>>>>> fd18a901
+        type Migrations = (AddIdToMarket<Runtime>, MigratePoolReservesToBoundedBTreeMap<Runtime>);
 
         pub type Executive = frame_executive::Executive<
             Runtime,
