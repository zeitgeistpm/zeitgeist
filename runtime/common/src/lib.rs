--- conflicted
+++ resolved
@@ -60,13 +60,9 @@
             pallet_scheduler::migration::v4::CleanupAgendas<Runtime>,
             zrml_prediction_markets::migrations::AddOutsiderAndDisputeBond<Runtime>,
             zrml_prediction_markets::migrations::MoveDataToSimpleDisputes<Runtime>,
+            // TODO check when to execute this migration and what happens for main-net, since global-disputes was only present on battery station
+            zrml_global_disputes::migrations::ModifyGlobalDisputesStructures<Runtime>,
         );
-
-        #[cfg(feature = "with-global-disputes")]
-        type ConditionalMigration = zrml_global_disputes::migrations::ModifyGlobalDisputesStructures<Runtime>;
-
-        #[cfg(not(feature = "with-global-disputes"))]
-        type ConditionalMigration = ();
 
         pub type Executive = frame_executive::Executive<
             Runtime,
@@ -74,11 +70,7 @@
             frame_system::ChainContext<Runtime>,
             Runtime,
             AllPalletsWithSystem,
-<<<<<<< HEAD
-            ConditionalMigration,
-=======
             Migrations,
->>>>>>> 4f5fe1f5
         >;
 
         pub type Header = generic::Header<BlockNumber, BlakeTwo256>;
@@ -1103,10 +1095,6 @@
             type DisputeBond = DisputeBond;
             type RuntimeEvent = RuntimeEvent;
             type GlobalDisputes = GlobalDisputes;
-<<<<<<< HEAD
-=======
-            type GlobalDisputePeriod = GlobalDisputePeriod;
->>>>>>> 4f5fe1f5
             // LiquidityMining is currently unstable.
             // NoopLiquidityMining will be applied only to mainnet once runtimes are separated.
             type LiquidityMining = NoopLiquidityMining;
