--- conflicted
+++ resolved
@@ -58,14 +58,7 @@
             frame_system::ChainContext<Runtime>,
             Runtime,
             AllPalletsWithSystem,
-<<<<<<< HEAD
             zrml_prediction_markets::migrations::AddOutsiderBond<Runtime>,
-=======
-            (
-                zrml_prediction_markets::migrations::UpdateMarketsForBaseAssetAndRecordBonds<Runtime>,
-                zrml_prediction_markets::migrations::AddFieldToAuthorityReport<Runtime>,
-            ),
->>>>>>> b77b5acd
         >;
 
         #[cfg(not(feature = "parachain"))]
@@ -75,14 +68,7 @@
             frame_system::ChainContext<Runtime>,
             Runtime,
             AllPalletsWithSystem,
-<<<<<<< HEAD
             zrml_prediction_markets::migrations::AddOutsiderBond<Runtime>,
-=======
-            (
-                zrml_prediction_markets::migrations::UpdateMarketsForBaseAssetAndRecordBonds<Runtime>,
-                zrml_prediction_markets::migrations::AddFieldToAuthorityReport<Runtime>,
-            ),
->>>>>>> b77b5acd
         >;
 
         pub type Header = generic::Header<BlockNumber, BlakeTwo256>;
