--- conflicted
+++ resolved
@@ -52,23 +52,6 @@
 
         type Address = sp_runtime::MultiAddress<AccountId, ()>;
 
-<<<<<<< HEAD
-        #[cfg(feature = "parachain")]
-        pub type Executive = frame_executive::Executive<
-            Runtime,
-            Block,
-            frame_system::ChainContext<Runtime>,
-            Runtime,
-            AllPalletsWithSystem,
-            (
-                zrml_prediction_markets::migrations::AddOutsiderAndDisputeBond<Runtime>,
-                zrml_prediction_markets::migrations::MoveDataToSimpleDisputes<Runtime>,
-            ),
-        >;
-
-        #[cfg(not(feature = "parachain"))]
-=======
->>>>>>> 6a5dae27
         pub type Executive = frame_executive::Executive<
             Runtime,
             Block,
