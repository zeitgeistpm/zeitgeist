--- conflicted
+++ resolved
@@ -918,19 +918,13 @@
         impl parachain_info::Config for Runtime {}
 
         impl zrml_authorized::Config for Runtime {
-<<<<<<< HEAD
-            type ReportPeriod = ReportPeriod;
-            type AuthorizedDisputeResolutionOrigin = EnsureRootOrTwoThirdsAdvisoryCommittee;
+            type AuthorizedDisputeResolutionOrigin = EnsureRootOrHalfAdvisoryCommittee;
             type CorrectionPeriod = CorrectionPeriod;
             type DisputeResolution = zrml_prediction_markets::Pallet<Runtime>;
             type Event = Event;
             type MarketCommonsAuthorized = MarketCommons;
-=======
-            type Event = Event;
-            type MarketCommons = MarketCommons;
-            type AuthorizedDisputeResolutionOrigin = EnsureRootOrHalfAdvisoryCommittee;
->>>>>>> a9cacb31
             type PalletId = AuthorizedPalletId;
+            type ReportPeriod = ReportPeriod;
             type WeightInfo = zrml_authorized::weights::WeightInfo<Runtime>;
         }
 
