--- conflicted
+++ resolved
@@ -55,26 +55,28 @@
 
         type Address = sp_runtime::MultiAddress<AccountId, ()>;
 
-<<<<<<< HEAD
+        #[cfg(feature = "parachain")]
         type Migrations = (
+            orml_asset_registry::Migration<Runtime>,
+            orml_unknown_tokens::Migration<Runtime>,
+            pallet_xcm::migration::v1::MigrateToV1<Runtime>,
             pallet_contracts::Migration<Runtime>,
             pallet_scheduler::migration::v4::CleanupAgendas<Runtime>,
             // IMPORTANT that AddDisputeBond comes before MoveDataToSimpleDisputes!!!
             zrml_prediction_markets::migrations::AddDisputeBond<Runtime>,
             zrml_prediction_markets::migrations::MoveDataToSimpleDisputes<Runtime>,
             zrml_global_disputes::migrations::ModifyGlobalDisputesStructures<Runtime>,
-=======
-        #[cfg(feature = "parachain")]
-        type Migrations = (
-            orml_asset_registry::Migration<Runtime>,
-            orml_unknown_tokens::Migration<Runtime>,
-            pallet_xcm::migration::v1::MigrateToV1<Runtime>,
         );
 
         #[cfg(not(feature = "parachain"))]
         type Migrations = (
             pallet_grandpa::migrations::CleanupSetIdSessionMap<Runtime>,
->>>>>>> 9dd80104
+            pallet_contracts::Migration<Runtime>,
+            pallet_scheduler::migration::v4::CleanupAgendas<Runtime>,
+            // IMPORTANT that AddDisputeBond comes before MoveDataToSimpleDisputes!!!
+            zrml_prediction_markets::migrations::AddDisputeBond<Runtime>,
+            zrml_prediction_markets::migrations::MoveDataToSimpleDisputes<Runtime>,
+            zrml_global_disputes::migrations::ModifyGlobalDisputesStructures<Runtime>,
         );
 
         pub type Executive = frame_executive::Executive<
