// Copyright 2022-2023 Forecasting Technologies LTD.
// Copyright 2021-2022 Zeitgeist PM LLC.
// Copyright 2019-2020 Parity Technologies (UK) Ltd.
//
// This file is part of Zeitgeist.
//
// Zeitgeist is free software: you can redistribute it and/or modify it
// under the terms of the GNU General Public License as published by the
// Free Software Foundation, either version 3 of the License, or (at
// your option) any later version.
//
// Zeitgeist is distributed in the hope that it will be useful, but
// WITHOUT ANY WARRANTY; without even the implied warranty of
// MERCHANTABILITY or FITNESS FOR A PARTICULAR PURPOSE. See the GNU
// General Public License for more details.
//
// You should have received a copy of the GNU General Public License
// along with Zeitgeist. If not, see <https://www.gnu.org/licenses/>.
//
// This file incorporates work covered by the following copyright and
// permission notice:
//
//     Copyright (C) 2020-2022 Acala Foundation.
//     SPDX-License-Identifier: GPL-3.0-or-later WITH Classpath-exception-2.0
//
//     This program is free software: you can redistribute it and/or modify
//     it under the terms of the GNU General Public License as published by
//     the Free Software Foundation, either version 3 of the License, or
//     (at your option) any later version.
//
//     This program is distributed in the hope that it will be useful,
//     but WITHOUT ANY WARRANTY; without even the implied warranty of
//     MERCHANTABILITY or FITNESS FOR A PARTICULAR PURPOSE. See the
//     GNU General Public License for more details.
//
//     You should have received a copy of the GNU General Public License
//     along with this program. If not, see <https://www.gnu.org/licenses/>.

#![cfg_attr(not(feature = "std"), no_std)]
#![recursion_limit = "512"]
#![allow(clippy::crate_in_macro_def)]

pub mod fees;
pub mod weights;

#[macro_export]
macro_rules! decl_common_types {
    {} => {
        use sp_runtime::generic;
        #[cfg(feature = "try-runtime")]
        use frame_try_runtime::{UpgradeCheckSelect, TryStateSelect};
        use frame_support::traits::{Currency, Imbalance, OnRuntimeUpgrade, OnUnbalanced, NeverEnsureOrigin};

        pub type Block = generic::Block<Header, UncheckedExtrinsic>;

        type Address = sp_runtime::MultiAddress<AccountId, ()>;

        #[cfg(feature = "parachain")]
        type Migrations = (
            orml_asset_registry::Migration<Runtime>,
            orml_unknown_tokens::Migration<Runtime>,
            pallet_xcm::migration::v1::MigrateToV1<Runtime>,
<<<<<<< HEAD
            pallet_contracts::Migration<Runtime>,
            pallet_scheduler::migration::v4::CleanupAgendas<Runtime>,
            // IMPORTANT that AddDisputeBond comes before MoveDataToSimpleDisputes!!!
            zrml_prediction_markets::migrations::AddDisputeBond<Runtime>,
            zrml_prediction_markets::migrations::MoveDataToSimpleDisputes<Runtime>,
            zrml_global_disputes::migrations::ModifyGlobalDisputesStructures<Runtime>,
=======
>>>>>>> 30c74143
        );

        #[cfg(not(feature = "parachain"))]
        type Migrations = (
            pallet_grandpa::migrations::CleanupSetIdSessionMap<Runtime>,
<<<<<<< HEAD
            pallet_contracts::Migration<Runtime>,
            pallet_scheduler::migration::v4::CleanupAgendas<Runtime>,
            // IMPORTANT that AddDisputeBond comes before MoveDataToSimpleDisputes!!!
            zrml_prediction_markets::migrations::AddDisputeBond<Runtime>,
            zrml_prediction_markets::migrations::MoveDataToSimpleDisputes<Runtime>,
            zrml_global_disputes::migrations::ModifyGlobalDisputesStructures<Runtime>,
=======
>>>>>>> 30c74143
        );

        pub type Executive = frame_executive::Executive<
            Runtime,
            Block,
            frame_system::ChainContext<Runtime>,
            Runtime,
            AllPalletsWithSystem,
            Migrations,
        >;

        pub type Header = generic::Header<BlockNumber, BlakeTwo256>;
        pub(crate) type NodeBlock = generic::Block<Header, sp_runtime::OpaqueExtrinsic>;
        type RikiddoSigmoidFeeMarketVolumeEma = zrml_rikiddo::Instance1;
        pub type SignedExtra = (
            CheckNonZeroSender<Runtime>,
            CheckSpecVersion<Runtime>,
            CheckTxVersion<Runtime>,
            CheckGenesis<Runtime>,
            CheckEra<Runtime>,
            CheckNonce<Runtime>,
            CheckWeight<Runtime>,
            // https://docs.rs/pallet-asset-tx-payment/latest/src/pallet_asset_tx_payment/lib.rs.html#32-34
            pallet_asset_tx_payment::ChargeAssetTxPayment<Runtime>,
        );
        pub type SignedPayload = generic::SignedPayload<RuntimeCall, SignedExtra>;
        pub type UncheckedExtrinsic = generic::UncheckedExtrinsic<Address, RuntimeCall, Signature, SignedExtra>;

        // Governance
        type AdvisoryCommitteeInstance = pallet_collective::Instance1;
        type AdvisoryCommitteeMembershipInstance = pallet_membership::Instance1;
        type CouncilInstance = pallet_collective::Instance2;
        type CouncilMembershipInstance = pallet_membership::Instance2;
        type TechnicalCommitteeInstance = pallet_collective::Instance3;
        type TechnicalCommitteeMembershipInstance = pallet_membership::Instance3;

        // Council vote proportions
        // At least 50%
        type EnsureRootOrHalfCouncil =
            EitherOfDiverse<EnsureRoot<AccountId>, EnsureProportionAtLeast<AccountId, CouncilInstance, 1, 2>>;

        // At least 66%
        type EnsureRootOrTwoThirdsCouncil =
            EitherOfDiverse<EnsureRoot<AccountId>, EnsureProportionAtLeast<AccountId, CouncilInstance, 2, 3>>;

        // At least 75%
        type EnsureRootOrThreeFourthsCouncil =
            EitherOfDiverse<EnsureRoot<AccountId>, EnsureProportionAtLeast<AccountId, CouncilInstance, 3, 4>>;

        // At least 100%
        type EnsureRootOrAllCouncil =
            EitherOfDiverse<EnsureRoot<AccountId>, EnsureProportionAtLeast<AccountId, CouncilInstance, 1, 1>>;

        // Technical committee vote proportions
        // At least 50%
        #[cfg(feature = "parachain")]
        type EnsureRootOrHalfTechnicalCommittee = EitherOfDiverse<
            EnsureRoot<AccountId>,
            EnsureProportionAtLeast<AccountId, TechnicalCommitteeInstance, 1, 2>,
        >;

        // At least 66%
        type EnsureRootOrTwoThirdsTechnicalCommittee = EitherOfDiverse<
            EnsureRoot<AccountId>,
            EnsureProportionAtLeast<AccountId, TechnicalCommitteeInstance, 2, 3>,
        >;

        // At least 100%
        type EnsureRootOrAllTechnicalCommittee = EitherOfDiverse<
            EnsureRoot<AccountId>,
            EnsureProportionAtLeast<AccountId, TechnicalCommitteeInstance, 1, 1>,
        >;

        // Advisory Committee vote proportions
        // More than 33%
        type EnsureRootOrMoreThanOneThirdAdvisoryCommittee = EitherOfDiverse<
            EnsureRoot<AccountId>,
            EnsureProportionMoreThan<AccountId, AdvisoryCommitteeInstance, 1, 3>,
        >;

        // More than 50%
        type EnsureRootOrMoreThanHalfAdvisoryCommittee = EitherOfDiverse<
            EnsureRoot<AccountId>,
            EnsureProportionMoreThan<AccountId, AdvisoryCommitteeInstance, 1, 2>,
        >;

        // More than 66%
        type EnsureRootOrMoreThanTwoThirdsAdvisoryCommittee = EitherOfDiverse<
            EnsureRoot<AccountId>,
            EnsureProportionMoreThan<AccountId, AdvisoryCommitteeInstance, 2, 3>,
        >;

        // At least 66%
        type EnsureRootOrTwoThirdsAdvisoryCommittee = EitherOfDiverse<
            EnsureRoot<AccountId>,
            EnsureProportionAtLeast<AccountId, AdvisoryCommitteeInstance, 2, 3>,
        >;

        // At least 100%
        type EnsureRootOrAllAdvisoryCommittee = EitherOfDiverse<
            EnsureRoot<AccountId>,
            EnsureProportionAtLeast<AccountId, AdvisoryCommitteeInstance, 1, 1>,
        >;

        #[cfg(feature = "std")]
        /// The version information used to identify this runtime when compiled natively.
        pub fn native_version() -> NativeVersion {
            NativeVersion { runtime_version: VERSION, can_author_with: Default::default() }
        }

        // Accounts protected from being deleted due to a too low amount of funds.
        pub struct DustRemovalWhitelist;

        impl Contains<AccountId> for DustRemovalWhitelist
        where
            frame_support::PalletId: AccountIdConversion<AccountId>,
        {
            fn contains(ai: &AccountId) -> bool {
                let mut pallets = vec![
                    AuthorizedPalletId::get(),
                    CourtPalletId::get(),
                    GlobalDisputesPalletId::get(),
                    LiquidityMiningPalletId::get(),
                    PmPalletId::get(),
                    SimpleDisputesPalletId::get(),
                    SwapsPalletId::get(),
                    TreasuryPalletId::get(),
                ];

                if let Some(pallet_id) = frame_support::PalletId::try_from_sub_account::<u128>(ai) {
                    return pallets.contains(&pallet_id.0);
                }

                for pallet_id in pallets {
                    let pallet_acc: AccountId = pallet_id.into_account_truncating();

                    if pallet_acc == *ai {
                        return true;
                    }
                }

                false
            }
        }

        common_runtime::impl_fee_types!();

        pub mod opaque {
            //! Opaque types. These are used by the CLI to instantiate machinery that don't need to know
            //! the specifics of the runtime. They can then be made to be agnostic over specific formats
            //! of data like extrinsics, allowing for them to continue syncing the network through upgrades
            //! to even the core data structures.

            use super::Header;
            use alloc::vec::Vec;
            use sp_runtime::{generic, impl_opaque_keys};

            pub type Block = generic::Block<Header, sp_runtime::OpaqueExtrinsic>;

            #[cfg(feature = "parachain")]
            impl_opaque_keys! {
                pub struct SessionKeys {
                    pub nimbus: crate::AuthorInherent,
                    pub vrf: session_keys_primitives::VrfSessionKey,
                }
            }

            #[cfg(not(feature = "parachain"))]
            impl_opaque_keys! {
                pub struct SessionKeys {
                    pub aura: crate::Aura,
                    pub grandpa: crate::Grandpa,
                }
            }
        }
    }
}

// Construct runtime
#[macro_export]
macro_rules! create_runtime {
    ($($additional_pallets:tt)*) => {
        use alloc::{boxed::Box, vec::Vec};
        // Pallets are enumerated based on the dependency graph.
        //
        // For example, `PredictionMarkets` is pĺaced after `SimpleDisputes` because
        // `PredictionMarkets` depends on `SimpleDisputes`.

        construct_runtime!(
            pub enum Runtime where
                Block = crate::Block,
                NodeBlock = crate::NodeBlock,
                UncheckedExtrinsic = crate::UncheckedExtrinsic,
            {
                // System
                System: frame_system::{Call, Config, Event<T>, Pallet, Storage} = 0,
                Timestamp: pallet_timestamp::{Call, Pallet, Storage, Inherent} = 1,
                RandomnessCollectiveFlip: pallet_randomness_collective_flip::{Pallet, Storage} = 2,
                Scheduler: pallet_scheduler::{Pallet, Call, Storage, Event<T>} = 3,
                Preimage: pallet_preimage::{Pallet, Call, Storage, Event<T>} = 4,

                // Money
                Balances: pallet_balances::{Call, Config<T>, Event<T>, Pallet, Storage} = 10,
                TransactionPayment: pallet_transaction_payment::{Config, Event<T>, Pallet, Storage} = 11,
                Treasury: pallet_treasury::{Call, Config, Event<T>, Pallet, Storage} = 12,
                Vesting: pallet_vesting::{Call, Config<T>, Event<T>, Pallet, Storage} = 13,
                Multisig: pallet_multisig::{Call, Event<T>, Pallet, Storage} = 14,
                Bounties: pallet_bounties::{Call, Event<T>, Pallet, Storage} =  15,
                AssetTxPayment: pallet_asset_tx_payment::{Event<T>, Pallet} = 16,

                // Governance
                Democracy: pallet_democracy::{Pallet, Call, Storage, Config<T>, Event<T>} = 20,
                AdvisoryCommittee: pallet_collective::<Instance1>::{Call, Config<T>, Event<T>, Origin<T>, Pallet, Storage} = 21,
                AdvisoryCommitteeMembership: pallet_membership::<Instance1>::{Call, Config<T>, Event<T>, Pallet, Storage} = 22,
                Council: pallet_collective::<Instance2>::{Call, Config<T>, Event<T>, Origin<T>, Pallet, Storage} = 23,
                CouncilMembership: pallet_membership::<Instance2>::{Call, Config<T>, Event<T>, Pallet, Storage} = 24,
                TechnicalCommittee: pallet_collective::<Instance3>::{Call, Config<T>, Event<T>, Origin<T>, Pallet, Storage} = 25,
                TechnicalCommitteeMembership: pallet_membership::<Instance3>::{Call, Config<T>, Event<T>, Pallet, Storage} = 26,

                // Other Parity pallets
                Identity: pallet_identity::{Call, Event<T>, Pallet, Storage} = 30,
                Utility: pallet_utility::{Call, Event, Pallet, Storage} = 31,
                Proxy: pallet_proxy::{Call, Event<T>, Pallet, Storage} = 32,
                Contracts: pallet_contracts = 33,

                // Third-party
                AssetManager: orml_currencies::{Call, Pallet, Storage} = 40,
                Tokens: orml_tokens::{Config<T>, Event<T>, Pallet, Storage} = 41,

                // Zeitgeist
                MarketCommons: zrml_market_commons::{Pallet, Storage} = 50,
                Authorized: zrml_authorized::{Call, Event<T>, Pallet, Storage} = 51,
                Court: zrml_court::{Call, Event<T>, Pallet, Storage} = 52,
                LiquidityMining: zrml_liquidity_mining::{Call, Config<T>, Event<T>, Pallet, Storage} = 53,
                RikiddoSigmoidFeeMarketEma: zrml_rikiddo::<Instance1>::{Pallet, Storage} = 54,
                SimpleDisputes: zrml_simple_disputes::{Call, Event<T>, Pallet, Storage} = 55,
                Swaps: zrml_swaps::{Call, Event<T>, Pallet, Storage} = 56,
                PredictionMarkets: zrml_prediction_markets::{Call, Event<T>, Pallet, Storage} = 57,
                Styx: zrml_styx::{Call, Event<T>, Pallet, Storage} = 58,
                GlobalDisputes: zrml_global_disputes::{Call, Event<T>, Pallet, Storage} = 59,

                $($additional_pallets)*
            }
        );
    }
}

#[macro_export]
macro_rules! create_runtime_with_additional_pallets {
    ($($additional_pallets:tt)*) => {
        #[cfg(feature = "parachain")]
        create_runtime!(
            // System
            ParachainSystem: cumulus_pallet_parachain_system::{Call, Config, Event<T>, Inherent, Pallet, Storage, ValidateUnsigned} = 100,
            ParachainInfo: parachain_info::{Config, Pallet, Storage} = 101,

            // Consensus
            ParachainStaking: pallet_parachain_staking::{Call, Config<T>, Event<T>, Pallet, Storage} = 110,
            AuthorInherent: pallet_author_inherent::{Call, Inherent, Pallet, Storage} = 111,
            AuthorFilter: pallet_author_slot_filter::{Call, Config, Event, Pallet, Storage} = 112,
            AuthorMapping: pallet_author_mapping::{Call, Config<T>, Event<T>, Pallet, Storage} = 113,

            // XCM
            CumulusXcm: cumulus_pallet_xcm::{Event<T>, Origin, Pallet} = 120,
            DmpQueue: cumulus_pallet_dmp_queue::{Call, Event<T>, Pallet, Storage} = 121,
            PolkadotXcm: pallet_xcm::{Call, Config, Event<T>, Origin, Pallet, Storage} = 122,
            XcmpQueue: cumulus_pallet_xcmp_queue::{Call, Event<T>, Pallet, Storage} = 123,
            AssetRegistry: orml_asset_registry::{Call, Config<T>, Event<T>, Pallet, Storage} = 124,
            UnknownTokens: orml_unknown_tokens::{Pallet, Storage, Event} = 125,
            XTokens: orml_xtokens::{Pallet, Storage, Call, Event<T>} = 126,

            // Others
            $($additional_pallets)*
        );

        #[cfg(not(feature = "parachain"))]
        create_runtime!(
            // Consensus
            Aura: pallet_aura::{Config<T>, Pallet, Storage} = 100,
            Grandpa: pallet_grandpa::{Call, Config, Event, Pallet, Storage} = 101,

            // Others
            $($additional_pallets)*
        );
    }
}

#[macro_export]
macro_rules! impl_config_traits {
    {} => {
        use common_runtime::weights;
        #[cfg(feature = "parachain")]
        use xcm_config::config::*;

        // Configure Pallets
        #[cfg(feature = "parachain")]
        impl cumulus_pallet_dmp_queue::Config for Runtime {
            type RuntimeEvent = RuntimeEvent;
            type ExecuteOverweightOrigin = EnsureRootOrHalfTechnicalCommittee;
            type XcmExecutor = xcm_executor::XcmExecutor<XcmConfig>;
        }

        #[cfg(feature = "parachain")]
        impl cumulus_pallet_parachain_system::Config for Runtime {
            type CheckAssociatedRelayNumber = cumulus_pallet_parachain_system::RelayNumberStrictlyIncreases;
            type DmpMessageHandler = DmpQueue;
            type RuntimeEvent = RuntimeEvent;
            type OnSystemEvent = ();
            type OutboundXcmpMessageSource = XcmpQueue;
            type ReservedDmpWeight = crate::parachain_params::ReservedDmpWeight;
            type ReservedXcmpWeight = crate::parachain_params::ReservedXcmpWeight;
            type SelfParaId = parachain_info::Pallet<Runtime>;
            type XcmpMessageHandler = XcmpQueue;
        }

        #[cfg(feature = "parachain")]
        impl cumulus_pallet_xcm::Config for Runtime {
            type RuntimeEvent = RuntimeEvent;
            type XcmExecutor = xcm_executor::XcmExecutor<XcmConfig>;
        }

        #[cfg(feature = "parachain")]
        impl cumulus_pallet_xcmp_queue::Config for Runtime {
            type ChannelInfo = ParachainSystem;
            type ControllerOrigin = EnsureRootOrTwoThirdsTechnicalCommittee;
            type ControllerOriginConverter = XcmOriginToTransactDispatchOrigin;
            type ExecuteOverweightOrigin = EnsureRootOrHalfTechnicalCommittee;
            type PriceForSiblingDelivery = ();
            type RuntimeEvent = RuntimeEvent;
            type VersionWrapper = ();
            type WeightInfo = weights::cumulus_pallet_xcmp_queue::WeightInfo<Runtime>;
            type XcmExecutor = xcm_executor::XcmExecutor<XcmConfig>;
        }

        impl frame_system::Config for Runtime {
            type AccountData = pallet_balances::AccountData<Balance>;
            type AccountId = AccountId;
            type BaseCallFilter = IsCallable;
            type BlockHashCount = BlockHashCount;
            type BlockLength = RuntimeBlockLength;
            type BlockNumber = BlockNumber;
            type BlockWeights = RuntimeBlockWeights;
            type RuntimeCall = RuntimeCall;
            type DbWeight = RocksDbWeight;
            type RuntimeEvent = RuntimeEvent;
            type Hash = Hash;
            type Hashing = BlakeTwo256;
            type Header = generic::Header<BlockNumber, BlakeTwo256>;
            type Index = Index;
            type Lookup = AccountIdLookup<AccountId, ()>;
            type MaxConsumers = ConstU32<16>;
            type OnKilledAccount = ();
            type OnNewAccount = ();
            #[cfg(feature = "parachain")]
            type OnSetCode = cumulus_pallet_parachain_system::ParachainSetCode<Self>;
            #[cfg(not(feature = "parachain"))]
            type OnSetCode = ();
            type RuntimeOrigin = RuntimeOrigin;
            type PalletInfo = PalletInfo;
            type SS58Prefix = SS58Prefix;
            type SystemWeightInfo = weights::frame_system::WeightInfo<Runtime>;
            type Version = Version;
        }

        #[cfg(not(feature = "parachain"))]
        impl pallet_aura::Config for Runtime {
            type AuthorityId = sp_consensus_aura::sr25519::AuthorityId;
            type DisabledValidators = ();
            type MaxAuthorities = MaxAuthorities;
        }

        #[cfg(feature = "parachain")]
        impl pallet_author_inherent::Config for Runtime {
            type AccountLookup = AuthorMapping;
            type CanAuthor = AuthorFilter;
            type SlotBeacon = cumulus_pallet_parachain_system::RelaychainBlockNumberProvider<Self>;
            type WeightInfo = weights::pallet_author_inherent::WeightInfo<Runtime>;
        }

        #[cfg(feature = "parachain")]
        impl pallet_author_mapping::Config for Runtime {
            type DepositAmount = CollatorDeposit;
            type DepositCurrency = Balances;
            type RuntimeEvent = RuntimeEvent;
            type Keys = session_keys_primitives::VrfId;
            type WeightInfo = weights::pallet_author_mapping::WeightInfo<Runtime>;
        }

        #[cfg(feature = "parachain")]
        impl pallet_author_slot_filter::Config for Runtime {
            type RuntimeEvent = RuntimeEvent;
            type RandomnessSource = RandomnessCollectiveFlip;
            type PotentialAuthors = ParachainStaking;
            type WeightInfo = weights::pallet_author_slot_filter::WeightInfo<Runtime>;
        }

        frame_support::parameter_types! {
            pub const MaxSetIdSessionEntries: u32 = 12;
        }

        #[cfg(not(feature = "parachain"))]
        impl pallet_grandpa::Config for Runtime {
            type RuntimeEvent = RuntimeEvent;
            type KeyOwnerProofSystem = ();
            type KeyOwnerProof =
                <Self::KeyOwnerProofSystem as frame_support::traits::KeyOwnerProofSystem<(
                    KeyTypeId,
                    pallet_grandpa::AuthorityId,
                )>>::Proof;
            type KeyOwnerIdentification =
                <Self::KeyOwnerProofSystem as frame_support::traits::KeyOwnerProofSystem<(
                    KeyTypeId,
                    pallet_grandpa::AuthorityId,
                )>>::IdentificationTuple;
            type HandleEquivocation = ();
            type MaxAuthorities = MaxAuthorities;
            type MaxSetIdSessionEntries = MaxSetIdSessionEntries;
            // Currently the benchmark does yield an invalid weight implementation
            // type WeightInfo = weights::pallet_grandpa::WeightInfo<Runtime>;
            type WeightInfo = ();
        }

        #[cfg(feature = "parachain")]
        impl pallet_xcm::Config for Runtime {
            type ExecuteXcmOrigin = EnsureXcmOrigin<RuntimeOrigin, LocalOriginToLocation>;
            type RuntimeCall = RuntimeCall;
            type RuntimeEvent = RuntimeEvent;
            type RuntimeOrigin = RuntimeOrigin;
            type SendXcmOrigin = EnsureXcmOrigin<RuntimeOrigin, LocalOriginToLocation>;
            type UniversalLocation = UniversalLocation;
            type Weigher = FixedWeightBounds<UnitWeightCost, RuntimeCall, MaxInstructions>;
            type XcmExecuteFilter = Nothing;
            // ^ Disable dispatchable execute on the XCM pallet.
            // Needs to be `Everything` for local testing.
            type XcmExecutor = xcm_executor::XcmExecutor<XcmConfig>;
            type XcmTeleportFilter = Everything;
            type XcmReserveTransferFilter = Nothing;
            type XcmRouter = XcmRouter;

            type Currency = Balances;
            type CurrencyMatcher = ();
            type TrustedLockers = ();
            type SovereignAccountOf = LocationToAccountId;
            type MaxLockers = ConstU32<8>;
            type WeightInfo = pallet_xcm::TestWeightInfo;
            #[cfg(feature = "runtime-benchmarks")]
            type ReachableDest = ReachableDest;

            const VERSION_DISCOVERY_QUEUE_SIZE: u32 = 100;
            // ^ Override for AdvertisedXcmVersion default
            type AdvertisedXcmVersion = pallet_xcm::CurrentXcmVersion;
        }

        #[cfg(feature = "parachain")]
        impl pallet_parachain_staking::Config for Runtime {
            type BlockAuthor = AuthorInherent;
            type CandidateBondLessDelay = CandidateBondLessDelay;
            type Currency = Balances;
            type DelegationBondLessDelay = DelegationBondLessDelay;
            type RuntimeEvent = RuntimeEvent;
            type LeaveCandidatesDelay = LeaveCandidatesDelay;
            type LeaveDelegatorsDelay = LeaveDelegatorsDelay;
            type MaxBottomDelegationsPerCandidate = MaxBottomDelegationsPerCandidate;
            type MaxTopDelegationsPerCandidate = MaxTopDelegationsPerCandidate;
            type MaxDelegationsPerDelegator = MaxDelegationsPerDelegator;
            type MinBlocksPerRound = MinBlocksPerRound;
            type MinCandidateStk = MinCollatorStk;
            type MinCollatorStk = MinCollatorStk;
            type MinDelegation = MinDelegatorStk;
            type MinDelegatorStk = MinDelegatorStk;
            type MinSelectedCandidates = MinSelectedCandidates;
            type MonetaryGovernanceOrigin = EnsureRoot<AccountId>;
            type OnCollatorPayout = ();
            type PayoutCollatorReward = ();
            type OnNewRound = ();
            type RevokeDelegationDelay = RevokeDelegationDelay;
            type RewardPaymentDelay = RewardPaymentDelay;
            type WeightInfo = weights::pallet_parachain_staking::WeightInfo<Runtime>;
        }

        #[cfg(feature = "parachain")]
        impl orml_asset_registry::Config for Runtime {
            type AssetId = CurrencyId;
            type AssetProcessor = CustomAssetProcessor;
            type AuthorityOrigin = AsEnsureOriginWithArg<EnsureRootOrTwoThirdsCouncil>;
            type Balance = Balance;
            type CustomMetadata = CustomMetadata;
            type RuntimeEvent = RuntimeEvent;
            type WeightInfo = ();
        }

        impl orml_currencies::Config for Runtime {
            type GetNativeCurrencyId = GetNativeCurrencyId;
            type MultiCurrency = Tokens;
            type NativeCurrency = BasicCurrencyAdapter<Runtime, Balances>;
            type WeightInfo = weights::orml_currencies::WeightInfo<Runtime>;
        }

        pub struct CurrencyHooks<R>(sp_std::marker::PhantomData<R>);
        impl<C: orml_tokens::Config> orml_traits::currency::MutationHooks<AccountId, CurrencyId, Balance> for CurrencyHooks<C> {
            type OnDust = orml_tokens::TransferDust<Runtime, ZeitgeistTreasuryAccount>;
            type OnKilledTokenAccount = ();
            type OnNewTokenAccount = ();
            type OnSlash = ();
            type PostDeposit = ();
            type PostTransfer = ();
            type PreDeposit = ();
            type PreTransfer = ();
        }

        impl orml_tokens::Config for Runtime {
            type Amount = Amount;
            type Balance = Balance;
            type CurrencyHooks = CurrencyHooks<Runtime>;
            type CurrencyId = CurrencyId;
            type DustRemovalWhitelist = DustRemovalWhitelist;
            type RuntimeEvent = RuntimeEvent;
            type ExistentialDeposits = ExistentialDeposits;
            type MaxLocks = MaxLocks;
            type MaxReserves = MaxReserves;
            type ReserveIdentifier = [u8; 8];
            type WeightInfo = weights::orml_tokens::WeightInfo<Runtime>;
        }

        #[cfg(feature = "parachain")]
        impl orml_unknown_tokens::Config for Runtime {
            type RuntimeEvent = RuntimeEvent;
        }

        #[cfg(feature = "parachain")]
        impl orml_xtokens::Config for Runtime {
            type AccountIdToMultiLocation = AccountIdToMultiLocation;
            type Balance = Balance;
            type BaseXcmWeight = BaseXcmWeight;
            type CurrencyId = CurrencyId;
            type CurrencyIdConvert = AssetConvert;
            type RuntimeEvent = RuntimeEvent;
            type MaxAssetsForTransfer = MaxAssetsForTransfer;
            type MinXcmFee = ParachainMinFee;
            type MultiLocationsFilter = Everything;
            type ReserveProvider = orml_traits::location::AbsoluteReserveProvider;
            type SelfLocation = SelfLocation;
            type UniversalLocation = UniversalLocation;
            type Weigher = FixedWeightBounds<UnitWeightCost, RuntimeCall, MaxInstructions>;
            type XcmExecutor = xcm_executor::XcmExecutor<XcmConfig>;
        }

        impl pallet_balances::Config for Runtime {
            type AccountStore = System;
            type Balance = Balance;
            type DustRemoval = Treasury;
            type RuntimeEvent = RuntimeEvent;
            type ExistentialDeposit = ExistentialDeposit;
            type MaxLocks = MaxLocks;
            type MaxReserves = MaxReserves;
            type ReserveIdentifier = [u8; 8];
            type WeightInfo = weights::pallet_balances::WeightInfo<Runtime>;
        }

        impl pallet_collective::Config<AdvisoryCommitteeInstance> for Runtime {
            type DefaultVote = PrimeDefaultVote;
            type RuntimeEvent = RuntimeEvent;
            type MaxMembers = AdvisoryCommitteeMaxMembers;
            type MaxProposals = AdvisoryCommitteeMaxProposals;
            type MotionDuration = AdvisoryCommitteeMotionDuration;
            type RuntimeOrigin = RuntimeOrigin;
            type Proposal = RuntimeCall;
            type WeightInfo = weights::pallet_collective::WeightInfo<Runtime>;
        }

        impl pallet_collective::Config<CouncilInstance> for Runtime {
            type DefaultVote = PrimeDefaultVote;
            type RuntimeEvent = RuntimeEvent;
            type MaxMembers = CouncilMaxMembers;
            type MaxProposals = CouncilMaxProposals;
            type MotionDuration = CouncilMotionDuration;
            type RuntimeOrigin = RuntimeOrigin;
            type Proposal = RuntimeCall;
            type WeightInfo = weights::pallet_collective::WeightInfo<Runtime>;
        }

        impl pallet_collective::Config<TechnicalCommitteeInstance> for Runtime {
            type DefaultVote = PrimeDefaultVote;
            type RuntimeEvent = RuntimeEvent;
            type MaxMembers = TechnicalCommitteeMaxMembers;
            type MaxProposals = TechnicalCommitteeMaxProposals;
            type MotionDuration = TechnicalCommitteeMotionDuration;
            type RuntimeOrigin = RuntimeOrigin;
            type Proposal = RuntimeCall;
            type WeightInfo = weights::pallet_collective::WeightInfo<Runtime>;
        }

        impl pallet_contracts::Config for Runtime {
            type AddressGenerator = pallet_contracts::DefaultAddressGenerator;
            type CallFilter = ContractsCallfilter;
            type CallStack = [pallet_contracts::Frame::<Runtime>; 5];
            type ChainExtension = ();
            type Currency = Balances;
            type DeletionQueueDepth = ContractsDeletionQueueDepth;
            type DeletionWeightLimit = ContractsDeletionWeightLimit;
            type DepositPerItem = ContractsDepositPerItem;
            type DepositPerByte = ContractsDepositPerByte;
            type MaxCodeLen = ContractsMaxCodeLen;
            type MaxDebugBufferLen = ContractsMaxDebugBufferLen;
            type MaxStorageKeyLen = ContractsMaxStorageKeyLen;
            type Randomness = RandomnessCollectiveFlip;
            type RuntimeEvent = RuntimeEvent;
            type RuntimeCall = RuntimeCall;
            type Schedule = ContractsSchedule;
            type Time = Timestamp;
            type UnsafeUnstableInterface = ContractsUnsafeUnstableInterface;
            type WeightPrice = pallet_transaction_payment::Pallet<Runtime>;
            type WeightInfo = weights::pallet_contracts::WeightInfo<Runtime>;
        }

        impl pallet_democracy::Config for Runtime {
            type RuntimeEvent = RuntimeEvent;
            type Currency = Balances;
            type EnactmentPeriod = EnactmentPeriod;
            type LaunchPeriod = LaunchPeriod;
            type VotingPeriod = VotingPeriod;
            type VoteLockingPeriod = VoteLockingPeriod;
            type MinimumDeposit = MinimumDeposit;
            /// Origin that can decide what their next motion is.
            type ExternalOrigin = EnsureRootOrHalfCouncil;
            /// Origin that can have the next scheduled referendum be a straight majority-carries vote.
            type ExternalMajorityOrigin = EnsureRootOrHalfCouncil;
            /// Origina that can have the next scheduled referendum be a straight default-carries
            /// (NTB) vote.
            type ExternalDefaultOrigin = EnsureRootOrAllCouncil;
            /// Origin that can have an ExternalMajority/ExternalDefault vote
            /// be tabled immediately and with a shorter voting/enactment period.
            type FastTrackOrigin = EnsureRootOrTwoThirdsTechnicalCommittee;
            /// Origin from which the next majority-carries (or more permissive) referendum may be tabled
            /// to vote immediately and asynchronously in a similar manner to the emergency origin.
            type InstantOrigin = EnsureRootOrAllTechnicalCommittee;
            type InstantAllowed = InstantAllowed;
            type FastTrackVotingPeriod = FastTrackVotingPeriod;
            /// Origin from which any referendum may be cancelled in an emergency.
            type CancellationOrigin = EnsureRootOrThreeFourthsCouncil;
            /// Origin from which proposals may be blacklisted.
            type BlacklistOrigin = EnsureRootOrAllCouncil;
            /// Origin from which a proposal may be cancelled and its backers slashed.
            type CancelProposalOrigin = EnsureRootOrAllTechnicalCommittee;
            /// Origin for anyone able to veto proposals.
            type VetoOrigin = pallet_collective::EnsureMember<AccountId, TechnicalCommitteeInstance>;
            type CooloffPeriod = CooloffPeriod;
            type Slash = Treasury;
            type Scheduler = Scheduler;
            type PalletsOrigin = OriginCaller;
            type MaxVotes = MaxVotes;
            type WeightInfo = weights::pallet_democracy::WeightInfo<Runtime>;
            type MaxProposals = MaxProposals;
            type Preimages = Preimage;
            type MaxBlacklisted = ConstU32<100>;
            type MaxDeposits = ConstU32<100>;
        }

        impl pallet_identity::Config for Runtime {
            type BasicDeposit = BasicDeposit;
            type Currency = Balances;
            type RuntimeEvent = RuntimeEvent;
            type FieldDeposit = FieldDeposit;
            type ForceOrigin = EnsureRootOrTwoThirdsAdvisoryCommittee;
            type MaxAdditionalFields = MaxAdditionalFields;
            type MaxRegistrars = MaxRegistrars;
            type MaxSubAccounts = MaxSubAccounts;
            type RegistrarOrigin = EnsureRootOrHalfCouncil;
            type Slashed = Treasury;
            type SubAccountDeposit = SubAccountDeposit;
            type WeightInfo = weights::pallet_identity::WeightInfo<Runtime>;
        }

        impl pallet_membership::Config<AdvisoryCommitteeMembershipInstance> for Runtime {
            type AddOrigin = EnsureRootOrTwoThirdsCouncil;
            type RuntimeEvent = RuntimeEvent;
            type MaxMembers = AdvisoryCommitteeMaxMembers;
            type MembershipChanged = AdvisoryCommittee;
            type MembershipInitialized = AdvisoryCommittee;
            type PrimeOrigin = EnsureRootOrTwoThirdsCouncil;
            type RemoveOrigin = EnsureRootOrTwoThirdsCouncil;
            type ResetOrigin = EnsureRootOrTwoThirdsCouncil;
            type SwapOrigin = EnsureRootOrTwoThirdsCouncil;
            type WeightInfo = weights::pallet_membership::WeightInfo<Runtime>;
        }

        impl pallet_membership::Config<CouncilMembershipInstance> for Runtime {
            type AddOrigin = EnsureRootOrThreeFourthsCouncil;
            type RuntimeEvent = RuntimeEvent;
            type MaxMembers = CouncilMaxMembers;
            type MembershipChanged = Council;
            type MembershipInitialized = Council;
            type PrimeOrigin = EnsureRootOrThreeFourthsCouncil;
            type RemoveOrigin = EnsureRootOrThreeFourthsCouncil;
            type ResetOrigin = EnsureRootOrThreeFourthsCouncil;
            type SwapOrigin = EnsureRootOrThreeFourthsCouncil;
            type WeightInfo = weights::pallet_membership::WeightInfo<Runtime>;
        }

        impl pallet_membership::Config<TechnicalCommitteeMembershipInstance> for Runtime {
            type AddOrigin = EnsureRootOrTwoThirdsCouncil;
            type RuntimeEvent = RuntimeEvent;
            type MaxMembers = TechnicalCommitteeMaxMembers;
            type MembershipChanged = TechnicalCommittee;
            type MembershipInitialized = TechnicalCommittee;
            type PrimeOrigin = EnsureRootOrTwoThirdsCouncil;
            type RemoveOrigin = EnsureRootOrTwoThirdsCouncil;
            type ResetOrigin = EnsureRootOrTwoThirdsCouncil;
            type SwapOrigin = EnsureRootOrTwoThirdsCouncil;
            type WeightInfo = weights::pallet_membership::WeightInfo<Runtime>;
        }

        impl pallet_multisig::Config for Runtime {
            type RuntimeEvent = RuntimeEvent;
            type RuntimeCall = RuntimeCall;
            type Currency = Balances;
            type DepositBase = DepositBase;
            type DepositFactor = DepositFactor;
            type MaxSignatories = ConstU32<100>;
            type WeightInfo = weights::pallet_multisig::WeightInfo<Runtime>;
        }

        impl pallet_preimage::Config for Runtime {
            type WeightInfo = weights::pallet_preimage::WeightInfo<Runtime>;
            type RuntimeEvent = RuntimeEvent;
            type Currency = Balances;
            type ManagerOrigin = EnsureRoot<AccountId>;
            type BaseDeposit = PreimageBaseDeposit;
            type ByteDeposit = PreimageByteDeposit;
        }

        impl InstanceFilter<RuntimeCall> for ProxyType {
            fn filter(&self, c: &RuntimeCall) -> bool {
                match self {
                    ProxyType::Any => true,
                    ProxyType::CancelProxy => {
                        matches!(c, RuntimeCall::Proxy(pallet_proxy::Call::reject_announcement { .. }))
                    }
                    ProxyType::Governance => matches!(
                        c,
                        RuntimeCall::Democracy(..)
                            | RuntimeCall::Council(..)
                            | RuntimeCall::TechnicalCommittee(..)
                            | RuntimeCall::AdvisoryCommittee(..)
                            | RuntimeCall::Treasury(..)
                    ),
                    #[cfg(feature = "parachain")]
                    ProxyType::Staking => matches!(c, RuntimeCall::ParachainStaking(..)),
                    #[cfg(not(feature = "parachain"))]
                    ProxyType::Staking => false,
                    ProxyType::CreateEditMarket => matches!(
                        c,
                        RuntimeCall::PredictionMarkets(zrml_prediction_markets::Call::create_market { .. })
                            | RuntimeCall::PredictionMarkets(
                                zrml_prediction_markets::Call::edit_market { .. }
                            )
                    ),
                    ProxyType::ReportOutcome => matches!(
                        c,
                        RuntimeCall::PredictionMarkets(zrml_prediction_markets::Call::report { .. })
                    ),
                    ProxyType::Dispute => matches!(
                        c,
                        RuntimeCall::PredictionMarkets(zrml_prediction_markets::Call::dispute { .. })
                    ),
                    ProxyType::ProvideLiquidity => matches!(
                        c,
                        RuntimeCall::Swaps(zrml_swaps::Call::pool_join { .. })
                            | RuntimeCall::Swaps(zrml_swaps::Call::pool_exit { .. })
                            | RuntimeCall::PredictionMarkets(
                                zrml_prediction_markets::Call::deploy_swap_pool_for_market { .. }
                            )
                    ),
                    ProxyType::BuySellCompleteSets => matches!(
                        c,
                        RuntimeCall::PredictionMarkets(
                            zrml_prediction_markets::Call::buy_complete_set { .. }
                        ) | RuntimeCall::PredictionMarkets(
                            zrml_prediction_markets::Call::sell_complete_set { .. }
                        )
                    ),
                    ProxyType::Trading => matches!(
                        c,
                        RuntimeCall::Swaps(zrml_swaps::Call::swap_exact_amount_in { .. })
                            | RuntimeCall::Swaps(zrml_swaps::Call::swap_exact_amount_out { .. })
                    ),
                    ProxyType::HandleAssets => matches!(
                        c,
                        RuntimeCall::Swaps(zrml_swaps::Call::pool_join { .. })
                            | RuntimeCall::Swaps(zrml_swaps::Call::pool_exit { .. })
                            | RuntimeCall::Swaps(zrml_swaps::Call::swap_exact_amount_in { .. })
                            | RuntimeCall::Swaps(zrml_swaps::Call::swap_exact_amount_out { .. })
                            | RuntimeCall::PredictionMarkets(
                                zrml_prediction_markets::Call::buy_complete_set { .. }
                            )
                            | RuntimeCall::PredictionMarkets(
                                zrml_prediction_markets::Call::sell_complete_set { .. }
                            )
                            | RuntimeCall::PredictionMarkets(
                                zrml_prediction_markets::Call::deploy_swap_pool_for_market { .. }
                            )
                            | RuntimeCall::PredictionMarkets(
                                zrml_prediction_markets::Call::deploy_swap_pool_and_additional_liquidity { .. }
                            )
                    ),
                }
            }

            fn is_superset(&self, o: &Self) -> bool {
                match (self, o) {
                    (x, y) if x == y => true,
                    (ProxyType::Any, _) => true,
                    (_, ProxyType::Any) => false,
                    _ => false,
                }
            }
        }

        impl pallet_proxy::Config for Runtime {
            type RuntimeEvent = RuntimeEvent;
            type RuntimeCall = RuntimeCall;
            type Currency = Balances;
            type ProxyType = ProxyType;
            type ProxyDepositBase = ProxyDepositBase;
            type ProxyDepositFactor = ProxyDepositFactor;
            type MaxProxies = ConstU32<32>;
            type WeightInfo = weights::pallet_proxy::WeightInfo<Runtime>;
            type MaxPending = ConstU32<32>;
            type CallHasher = BlakeTwo256;
            type AnnouncementDepositBase = AnnouncementDepositBase;
            type AnnouncementDepositFactor = AnnouncementDepositFactor;
        }

        impl pallet_randomness_collective_flip::Config for Runtime {}

        impl pallet_scheduler::Config for Runtime {
            type RuntimeEvent = RuntimeEvent;
            type RuntimeOrigin = RuntimeOrigin;
            type PalletsOrigin = OriginCaller;
            type RuntimeCall = RuntimeCall;
            type MaximumWeight = MaximumSchedulerWeight;
            type ScheduleOrigin = EnsureRoot<AccountId>;
            type MaxScheduledPerBlock = MaxScheduledPerBlock;
            type WeightInfo = weights::pallet_scheduler::WeightInfo<Runtime>;
            type OriginPrivilegeCmp = EqualPrivilegeOnly;
            type Preimages = Preimage;
        }

        // Timestamp
        /// Custom getter for minimum timestamp delta.
        /// This ensures that consensus systems like Aura don't break assertions
        /// in a benchmark environment
        pub struct MinimumPeriod;
        impl MinimumPeriod {
            /// Returns the value of this parameter type.
            pub fn get() -> u64 {
                #[cfg(feature = "runtime-benchmarks")]
                {
                    use frame_benchmarking::benchmarking::get_whitelist;
                    // Should that condition be true, we can assume that we are in a benchmark environment.
                    if !get_whitelist().is_empty() {
                        return u64::MAX;
                    }
                }

                MinimumPeriodValue::get()
            }
        }
        impl<I: From<u64>> frame_support::traits::Get<I> for MinimumPeriod {
            fn get() -> I {
                I::from(Self::get())
            }
        }
        impl frame_support::traits::TypedGet for MinimumPeriod {
            type Type = u64;
            fn get() -> u64 {
                Self::get()
            }
        }

        impl pallet_timestamp::Config for Runtime {
            type MinimumPeriod = MinimumPeriod;
            type Moment = u64;
            #[cfg(feature = "parachain")]
            type OnTimestampSet = ();
            #[cfg(not(feature = "parachain"))]
            type OnTimestampSet = Aura;
            type WeightInfo = weights::pallet_timestamp::WeightInfo<Runtime>;
        }

        common_runtime::impl_foreign_fees!();

        impl pallet_asset_tx_payment::Config for Runtime {
            type RuntimeEvent = RuntimeEvent;
            type Fungibles = Tokens;
            type OnChargeAssetTransaction = TokensTxCharger;
        }

        impl pallet_transaction_payment::Config for Runtime {
            type RuntimeEvent = RuntimeEvent;
            type FeeMultiplierUpdate = SlowAdjustingFeeUpdate<Runtime>;
            type LengthToFee = ConstantMultiplier<Balance, TransactionByteFee>;
            type OnChargeTransaction =
                pallet_transaction_payment::CurrencyAdapter<Balances, DealWithFees>;
            type OperationalFeeMultiplier = OperationalFeeMultiplier;
            type WeightToFee = IdentityFee<Balance>;
        }

        impl pallet_treasury::Config for Runtime {
            type ApproveOrigin = EnsureRootOrTwoThirdsCouncil;
            type Burn = Burn;
            type BurnDestination = ();
            type Currency = Balances;
            type RuntimeEvent = RuntimeEvent;
            type MaxApprovals = MaxApprovals;
            type OnSlash = Treasury;
            type PalletId = TreasuryPalletId;
            type ProposalBond = ProposalBond;
            type ProposalBondMinimum = ProposalBondMinimum;
            type ProposalBondMaximum = ProposalBondMaximum;
            type RejectOrigin = EnsureRootOrTwoThirdsCouncil;
            type SpendFunds = Bounties;
            type SpendOrigin = EnsureWithSuccess<EnsureRoot<AccountId>, AccountId, MaxTreasurySpend>;
            type SpendPeriod = SpendPeriod;
            type WeightInfo = weights::pallet_treasury::WeightInfo<Runtime>;
        }

        impl pallet_bounties::Config for Runtime {
            type BountyDepositBase = BountyDepositBase;
            type BountyDepositPayoutDelay = BountyDepositPayoutDelay;
            type BountyUpdatePeriod = BountyUpdatePeriod;
            type BountyValueMinimum = BountyValueMinimum;
            type ChildBountyManager = ();
            type CuratorDepositMax = CuratorDepositMax;
            type CuratorDepositMin = CuratorDepositMin;
            type CuratorDepositMultiplier = CuratorDepositMultiplier;
            type DataDepositPerByte = DataDepositPerByte;
            type RuntimeEvent = RuntimeEvent;
            type MaximumReasonLength = MaximumReasonLength;
            type WeightInfo = weights::pallet_bounties::WeightInfo<Runtime>;
        }

        impl pallet_utility::Config for Runtime {
            type RuntimeEvent = RuntimeEvent;
            type RuntimeCall = RuntimeCall;
            type PalletsOrigin = OriginCaller;
            type WeightInfo = weights::pallet_utility::WeightInfo<Runtime>;
        }

        impl pallet_vesting::Config for Runtime {
            type RuntimeEvent = RuntimeEvent;
            type Currency = Balances;
            type BlockNumberToBalance = sp_runtime::traits::ConvertInto;
            type MinVestedTransfer = MinVestedTransfer;
            type UnvestedFundsAllowedWithdrawReasons = UnvestedFundsAllowedWithdrawReasons;
            type WeightInfo = weights::pallet_vesting::WeightInfo<Runtime>;

            // `VestingInfo` encode length is 36bytes. 28 schedules gets encoded as 1009 bytes, which is the
            // highest number of schedules that encodes less than 2^10.
            const MAX_VESTING_SCHEDULES: u32 = 28;
        }

        #[cfg(feature = "parachain")]
        impl parachain_info::Config for Runtime {}

        impl zrml_authorized::Config for Runtime {
            type AuthorizedDisputeResolutionOrigin = EnsureRootOrMoreThanHalfAdvisoryCommittee;
            type CorrectionPeriod = CorrectionPeriod;
            type DisputeResolution = zrml_prediction_markets::Pallet<Runtime>;
            type RuntimeEvent = RuntimeEvent;
            type MarketCommons = MarketCommons;
            type PalletId = AuthorizedPalletId;
            type WeightInfo = zrml_authorized::weights::WeightInfo<Runtime>;
        }

        impl zrml_court::Config for Runtime {
            type AppealBond = AppealBond;
            type BlocksPerYear = BlocksPerYear;
            type VotePeriod = CourtVotePeriod;
            type AggregationPeriod = CourtAggregationPeriod;
            type AppealPeriod = CourtAppealPeriod;
            type LockId = CourtLockId;
            type PalletId = CourtPalletId;
            type Currency = Balances;
            type DisputeResolution = zrml_prediction_markets::Pallet<Runtime>;
            type RuntimeEvent = RuntimeEvent;
            type InflationPeriod = InflationPeriod;
            type MarketCommons = MarketCommons;
            type MaxAppeals = MaxAppeals;
            type MaxDelegations = MaxDelegations;
            type MaxSelectedDraws = MaxSelectedDraws;
            type MaxCourtParticipants = MaxCourtParticipants;
            type MinJurorStake = MinJurorStake;
            type MonetaryGovernanceOrigin = EnsureRoot<AccountId>;
            type Random = RandomnessCollectiveFlip;
            type RequestInterval = RequestInterval;
            type Slash = Treasury;
            type TreasuryPalletId = TreasuryPalletId;
            type WeightInfo = zrml_court::weights::WeightInfo<Runtime>;
        }

        impl zrml_liquidity_mining::Config for Runtime {
            type RuntimeEvent = RuntimeEvent;
            type MarketCommons = MarketCommons;
            type MarketId = MarketId;
            type PalletId = LiquidityMiningPalletId;
            type WeightInfo = zrml_liquidity_mining::weights::WeightInfo<Runtime>;
        }

        impl zrml_market_commons::Config for Runtime {
            type Currency = Balances;
            type MarketId = MarketId;
            type PredictionMarketsPalletId = PmPalletId;
            type Timestamp = Timestamp;
        }

        // NoopLiquidityMining implements LiquidityMiningPalletApi with no-ops.
        // Has to be public because it will be exposed by Runtime.
        pub struct NoopLiquidityMining;

        impl zrml_liquidity_mining::LiquidityMiningPalletApi for NoopLiquidityMining {
            type AccountId = AccountId;
            type Balance = Balance;
            type BlockNumber = BlockNumber;
            type MarketId = MarketId;

            fn add_shares(_: Self::AccountId, _: Self::MarketId, _: Self::Balance) {}

            fn distribute_market_incentives(
                _: &Self::MarketId,
            ) -> frame_support::pallet_prelude::DispatchResult {
                Ok(())
            }

            fn remove_shares(_: &Self::AccountId, _: &Self::MarketId, _: Self::Balance) {}
        }

        impl zrml_prediction_markets::Config for Runtime {
            type AdvisoryBond = AdvisoryBond;
            type AdvisoryBondSlashPercentage = AdvisoryBondSlashPercentage;
            type ApproveOrigin = EnsureRootOrMoreThanOneThirdAdvisoryCommittee;
            type Authorized = Authorized;
            type Court = Court;
            type CloseOrigin = EnsureRoot<AccountId>;
            type DestroyOrigin = EnsureRootOrAllAdvisoryCommittee;
            type DisputeBond = DisputeBond;
            type RuntimeEvent = RuntimeEvent;
            type GlobalDisputes = GlobalDisputes;
            // LiquidityMining is currently unstable.
            // NoopLiquidityMining will be applied only to mainnet once runtimes are separated.
            type LiquidityMining = NoopLiquidityMining;
            // type LiquidityMining = LiquidityMining;
            type MaxCategories = MaxCategories;
            type MaxDisputes = MaxDisputes;
            type MaxMarketLifetime = MaxMarketLifetime;
            type MinDisputeDuration = MinDisputeDuration;
            type MaxDisputeDuration = MaxDisputeDuration;
            type MaxGracePeriod = MaxGracePeriod;
            type MaxOracleDuration = MaxOracleDuration;
            type MinOracleDuration = MinOracleDuration;
            type MaxSubsidyPeriod = MaxSubsidyPeriod;
            type MinCategories = MinCategories;
            type MinSubsidyPeriod = MinSubsidyPeriod;
            type MaxEditReasonLen = MaxEditReasonLen;
            type MaxRejectReasonLen = MaxRejectReasonLen;
            type OracleBond = OracleBond;
            type OutsiderBond = OutsiderBond;
            type PalletId = PmPalletId;
            type RejectOrigin = EnsureRootOrMoreThanTwoThirdsAdvisoryCommittee;
            type RequestEditOrigin = EnsureRootOrMoreThanOneThirdAdvisoryCommittee;
            type ResolveOrigin = EnsureRoot<AccountId>;
            type AssetManager = AssetManager;
            #[cfg(feature = "parachain")]
            type AssetRegistry = AssetRegistry;
            type SimpleDisputes = SimpleDisputes;
            type Slash = Treasury;
            type Swaps = Swaps;
            type ValidityBond = ValidityBond;
            type WeightInfo = zrml_prediction_markets::weights::WeightInfo<Runtime>;
        }

        impl zrml_rikiddo::Config<RikiddoSigmoidFeeMarketVolumeEma> for Runtime {
            type Timestamp = Timestamp;
            type Balance = Balance;
            type FixedTypeU = FixedU128<U33>;
            type FixedTypeS = FixedI128<U33>;
            type BalanceFractionalDecimals = BalanceFractionalDecimals;
            type PoolId = PoolId;
            type Rikiddo = RikiddoSigmoidMV<
                Self::FixedTypeU,
                Self::FixedTypeS,
                FeeSigmoid<Self::FixedTypeS>,
                EmaMarketVolume<Self::FixedTypeU>,
            >;
        }

        impl zrml_simple_disputes::Config for Runtime {
            type AssetManager = AssetManager;
            type OutcomeBond = OutcomeBond;
            type OutcomeFactor = OutcomeFactor;
            type DisputeResolution = zrml_prediction_markets::Pallet<Runtime>;
            type RuntimeEvent = RuntimeEvent;
            type MarketCommons = MarketCommons;
            type MaxDisputes = MaxDisputes;
            type PalletId = SimpleDisputesPalletId;
            type WeightInfo = zrml_simple_disputes::weights::WeightInfo<Runtime>;
        }

        impl zrml_global_disputes::Config for Runtime {
            type AddOutcomePeriod = AddOutcomePeriod;
            type Currency = Balances;
            type DisputeResolution = zrml_prediction_markets::Pallet<Runtime>;
            type RuntimeEvent = RuntimeEvent;
            type GlobalDisputeLockId = GlobalDisputeLockId;
            type GlobalDisputesPalletId = GlobalDisputesPalletId;
            type MarketCommons = MarketCommons;
            type MaxGlobalDisputeVotes = MaxGlobalDisputeVotes;
            type MaxOwners = MaxOwners;
            type MinOutcomeVoteAmount = MinOutcomeVoteAmount;
            type RemoveKeysLimit = RemoveKeysLimit;
            type GdVotingPeriod = GdVotingPeriod;
            type VotingOutcomeFee = VotingOutcomeFee;
            type WeightInfo = zrml_global_disputes::weights::WeightInfo<Runtime>;
        }

        impl zrml_swaps::Config for Runtime {
            type RuntimeEvent = RuntimeEvent;
            type ExitFee = ExitFee;
            type FixedTypeU = FixedU128<U33>;
            type FixedTypeS = FixedI128<U33>;
            // LiquidityMining is currently unstable.
            // NoopLiquidityMining will be applied only to mainnet once runtimes are separated.
            type LiquidityMining = NoopLiquidityMining;
            // type LiquidityMining = LiquidityMining;
            type MarketCommons = MarketCommons;
            type MinAssets = MinAssets;
            type MaxAssets = MaxAssets;
            type MaxInRatio = MaxInRatio;
            type MaxOutRatio = MaxOutRatio;
            type MaxSwapFee = MaxSwapFee;
            type MaxTotalWeight = MaxTotalWeight;
            type MaxWeight = MaxWeight;
            type MinSubsidy = MinSubsidy;
            type MinSubsidyPerAccount = MinSubsidyPerAccount;
            type MinWeight = MinWeight;
            type PalletId = SwapsPalletId;
            type RikiddoSigmoidFeeMarketEma = RikiddoSigmoidFeeMarketEma;
            type AssetManager = AssetManager;
            type WeightInfo = zrml_swaps::weights::WeightInfo<Runtime>;
        }

        impl zrml_styx::Config for Runtime {
            type RuntimeEvent = RuntimeEvent;
            type SetBurnAmountOrigin = EnsureRootOrHalfCouncil;
            type Currency = Balances;
            type WeightInfo = zrml_styx::weights::WeightInfo<Runtime>;
        }
    }
}

// Implement runtime apis
#[macro_export]
macro_rules! create_runtime_api {
    ($($additional_apis:tt)*) => {
        // Prints debug output of the `contracts` pallet to stdout if the node is
        // started with `-lruntime::contracts=debug`.
        const CONTRACTS_DEBUG_OUTPUT: bool = true;

        impl_runtime_apis! {
            #[cfg(feature = "parachain")]
            impl cumulus_primitives_core::CollectCollationInfo<Block> for Runtime {
                fn collect_collation_info(
                    header: &<Block as BlockT>::Header
                ) -> cumulus_primitives_core::CollationInfo {
                    ParachainSystem::collect_collation_info(header)
                }
            }

            #[cfg(feature = "parachain")]
            impl nimbus_primitives::NimbusApi<Block> for Runtime {
                fn can_author(
                    author: nimbus_primitives::NimbusId,
                    slot: u32,
                    parent_header: &<Block as BlockT>::Header
                ) -> bool {

                    // Ensure that an update is enforced when we are close to maximum block number
                    let block_number = if let Some(bn) = parent_header.number.checked_add(1) {
                        bn
                    } else {
                        log::error!("ERROR: No block numbers left");
                        return false;
                    };

                    use frame_support::traits::OnInitialize;
                    System::initialize(
                        &block_number,
                        &parent_header.hash(),
                        &parent_header.digest,
                    );
                    RandomnessCollectiveFlip::on_initialize(block_number);

                    // Because the staking solution calculates the next staking set at the beginning
                    // of the first block in the new round, the only way to accurately predict the
                    // authors is to compute the selection during prediction.
                    if pallet_parachain_staking::Pallet::<Self>::round().should_update(block_number) {
                        // get author account id
                        use nimbus_primitives::AccountLookup;
                        let author_account_id = if let Some(account) =
                            pallet_author_mapping::Pallet::<Self>::lookup_account(&author) {
                            account
                        } else {
                            // return false if author mapping not registered like in can_author impl
                            return false
                        };
                        // predict eligibility post-selection by computing selection results now
                        let (eligible, _) =
                            pallet_author_slot_filter::compute_pseudo_random_subset::<Self>(
                                pallet_parachain_staking::Pallet::<Self>::compute_top_candidates(),
                                &slot
                            );
                        eligible.contains(&author_account_id)
                    } else {
                        AuthorInherent::can_author(&author, &slot)
                    }
                }
            }

            #[cfg(feature = "runtime-benchmarks")]
            impl frame_benchmarking::Benchmark<Block> for Runtime {
                fn benchmark_metadata(extra: bool) -> (
                    Vec<frame_benchmarking::BenchmarkList>,
                    Vec<frame_support::traits::StorageInfo>,
                ) {
                    use frame_benchmarking::{list_benchmark, baseline::Pallet as BaselineBench, Benchmarking, BenchmarkList};
                    use frame_support::traits::StorageInfoTrait;
                    use frame_system_benchmarking::Pallet as SystemBench;
                    use orml_benchmarking::list_benchmark as orml_list_benchmark;

                    let mut list = Vec::<BenchmarkList>::new();

                    list_benchmark!(list, extra, frame_benchmarking, BaselineBench::<Runtime>);
                    list_benchmark!(list, extra, frame_system, SystemBench::<Runtime>);
                    orml_list_benchmark!(list, extra, orml_currencies, crate::benchmarks::currencies);
                    orml_list_benchmark!(list, extra, orml_tokens, crate::benchmarks::tokens);
                    list_benchmark!(list, extra, pallet_balances, Balances);
                    list_benchmark!(list, extra, pallet_bounties, Bounties);
                    list_benchmark!(list, extra, pallet_collective, AdvisoryCommittee);
                    list_benchmark!(list, extra, pallet_contracts, Contracts);
                    list_benchmark!(list, extra, pallet_democracy, Democracy);
                    list_benchmark!(list, extra, pallet_identity, Identity);
                    list_benchmark!(list, extra, pallet_membership, AdvisoryCommitteeMembership);
                    list_benchmark!(list, extra, pallet_multisig, Multisig);
                    list_benchmark!(list, extra, pallet_preimage, Preimage);
                    list_benchmark!(list, extra, pallet_proxy, Proxy);
                    list_benchmark!(list, extra, pallet_scheduler, Scheduler);
                    list_benchmark!(list, extra, pallet_timestamp, Timestamp);
                    list_benchmark!(list, extra, pallet_treasury, Treasury);
                    list_benchmark!(list, extra, pallet_utility, Utility);
                    list_benchmark!(list, extra, pallet_vesting, Vesting);
                    list_benchmark!(list, extra, zrml_swaps, Swaps);
                    list_benchmark!(list, extra, zrml_authorized, Authorized);
                    list_benchmark!(list, extra, zrml_court, Court);
                    list_benchmark!(list, extra, zrml_simple_disputes, SimpleDisputes);
                    list_benchmark!(list, extra, zrml_global_disputes, GlobalDisputes);
                    #[cfg(not(feature = "parachain"))]
                    list_benchmark!(list, extra, zrml_prediction_markets, PredictionMarkets);
                    list_benchmark!(list, extra, zrml_liquidity_mining, LiquidityMining);
                    list_benchmark!(list, extra, zrml_styx, Styx);

                    cfg_if::cfg_if! {
                        if #[cfg(feature = "parachain")] {
                            list_benchmark!(list, extra, cumulus_pallet_xcmp_queue, XcmpQueue);
                            list_benchmark!(list, extra, pallet_author_inherent, AuthorInherent);
                            list_benchmark!(list, extra, pallet_author_mapping, AuthorMapping);
                            list_benchmark!(list, extra, pallet_author_slot_filter, AuthorFilter);
                            list_benchmark!(list, extra, pallet_parachain_staking, ParachainStaking);
                        } else {
                            list_benchmark!(list, extra, pallet_grandpa, Grandpa);
                        }
                    }

                    (list, AllPalletsWithSystem::storage_info())
                }

                fn dispatch_benchmark(
                    config: frame_benchmarking::BenchmarkConfig,
                ) -> Result<Vec<frame_benchmarking::BenchmarkBatch>, sp_runtime::RuntimeString> {
                    use frame_benchmarking::{
                        add_benchmark, baseline::{Pallet as BaselineBench, Config as BaselineConfig}, vec, BenchmarkBatch, Benchmarking, TrackedStorageKey, Vec
                    };
                    use frame_system_benchmarking::Pallet as SystemBench;
                    use orml_benchmarking::{add_benchmark as orml_add_benchmark};

                    impl frame_system_benchmarking::Config for Runtime {}
                    impl BaselineConfig for Runtime {}

                    let whitelist: Vec<TrackedStorageKey> = vec![
                        // Block Number
                        hex_literal::hex!(  "26aa394eea5630e07c48ae0c9558cef7"
                                            "02a5c1b19ab7a04f536c519aca4983ac")
                            .to_vec().into(),
                        // Total Issuance
                        hex_literal::hex!(  "c2261276cc9d1f8598ea4b6a74b15c2f"
                                            "57c875e4cff74148e4628f264b974c80")
                            .to_vec().into(),
                        // Execution Phase
                        hex_literal::hex!(  "26aa394eea5630e07c48ae0c9558cef7"
                                            "ff553b5a9862a516939d82b3d3d8661a")
                            .to_vec().into(),
                        // Event Count
                        hex_literal::hex!(  "26aa394eea5630e07c48ae0c9558cef7"
                                            "0a98fdbe9ce6c55837576c60c7af3850")
                            .to_vec().into(),
                        // System Events
                        hex_literal::hex!(  "26aa394eea5630e07c48ae0c9558cef7"
                                            "80d41e5e16056765bc8461851072c9d7")
                            .to_vec().into(),
                        // System BlockWeight
                        hex_literal::hex!(  "26aa394eea5630e07c48ae0c9558cef7"
                                            "34abf5cb34d6244378cddbf18e849d96")
                            .to_vec().into(),
                        // ParachainStaking Round
                        hex_literal::hex!(  "a686a3043d0adcf2fa655e57bc595a78"
                                            "13792e785168f725b60e2969c7fc2552")
                            .to_vec().into(),
                        // Treasury Account (zge/tsry)
                        hex_literal::hex!(  "26aa394eea5630e07c48ae0c9558cef7"
                                            "b99d880ec681799c0cf30e8886371da9"
                                            "7be2919ac397ba499ea5e57132180ec6"
                                            "6d6f646c7a67652f7473727900000000"
                                            "00000000000000000000000000000000"
                        ).to_vec().into(),
                        // ParachainInfo ParachainId
                        hex_literal::hex!(  "0d715f2646c8f85767b5d2764bb27826"
                                            "04a74d81251e398fd8a0a4d55023bb3f")
                            .to_vec().into(),
                    ];

                    let mut batches = Vec::<BenchmarkBatch>::new();
                    let params = (&config, &whitelist);

                    add_benchmark!(params, batches, frame_benchmarking, BaselineBench::<Runtime>);
                    add_benchmark!(params, batches, frame_system, SystemBench::<Runtime>);
                    orml_add_benchmark!(params, batches, orml_currencies, crate::benchmarks::currencies);
                    orml_add_benchmark!(params, batches, orml_tokens, crate::benchmarks::tokens);
                    add_benchmark!(params, batches, pallet_balances, Balances);
                    add_benchmark!(params, batches, pallet_bounties, Bounties);
                    add_benchmark!(params, batches, pallet_collective, AdvisoryCommittee);
                    add_benchmark!(params, batches, pallet_contracts, Contracts);
                    add_benchmark!(params, batches, pallet_democracy, Democracy);
                    add_benchmark!(params, batches, pallet_identity, Identity);
                    add_benchmark!(params, batches, pallet_membership, AdvisoryCommitteeMembership);
                    add_benchmark!(params, batches, pallet_multisig, Multisig);
                    add_benchmark!(params, batches, pallet_preimage, Preimage);
                    add_benchmark!(params, batches, pallet_proxy, Proxy);
                    add_benchmark!(params, batches, pallet_scheduler, Scheduler);
                    add_benchmark!(params, batches, pallet_timestamp, Timestamp);
                    add_benchmark!(params, batches, pallet_treasury, Treasury);
                    add_benchmark!(params, batches, pallet_utility, Utility);
                    add_benchmark!(params, batches, pallet_vesting, Vesting);
                    add_benchmark!(params, batches, zrml_swaps, Swaps);
                    add_benchmark!(params, batches, zrml_authorized, Authorized);
                    add_benchmark!(params, batches, zrml_court, Court);
                    add_benchmark!(params, batches, zrml_simple_disputes, SimpleDisputes);
                    add_benchmark!(params, batches, zrml_global_disputes, GlobalDisputes);
                    #[cfg(not(feature = "parachain"))]
                    add_benchmark!(params, batches, zrml_prediction_markets, PredictionMarkets);
                    add_benchmark!(params, batches, zrml_liquidity_mining, LiquidityMining);
                    add_benchmark!(params, batches, zrml_styx, Styx);


                    cfg_if::cfg_if! {
                        if #[cfg(feature = "parachain")] {
                            add_benchmark!(params, batches, cumulus_pallet_xcmp_queue, XcmpQueue);
                            add_benchmark!(params, batches, pallet_author_inherent, AuthorInherent);
                            add_benchmark!(params, batches, pallet_author_mapping, AuthorMapping);
                            add_benchmark!(params, batches, pallet_author_slot_filter, AuthorFilter);
                            add_benchmark!(params, batches, pallet_parachain_staking, ParachainStaking);

                        } else {
                            add_benchmark!(params, batches, pallet_grandpa, Grandpa);
                        }
                    }

                    if batches.is_empty() {
                        return Err("Benchmark not found for this pallet.".into());
                    }
                    Ok(batches)
                }
            }

            impl frame_system_rpc_runtime_api::AccountNonceApi<Block, AccountId, Index> for Runtime {
                fn account_nonce(account: AccountId) -> Index {
                    System::account_nonce(account)
                }
            }

            impl pallet_contracts::ContractsApi<Block, AccountId, Balance, BlockNumber, Hash>
                for Runtime
            {
                fn call(
                    origin: AccountId,
                    dest: AccountId,
                    value: Balance,
                    gas_limit: Option<Weight>,
                    storage_deposit_limit: Option<Balance>,
                    input_data: Vec<u8>,
                ) -> pallet_contracts_primitives::ContractExecResult<Balance> {
                    let gas_limit = gas_limit.unwrap_or(RuntimeBlockWeights::get().max_block);
                    Contracts::bare_call(
                        origin,
                        dest,
                        value,
                        gas_limit,
                        storage_deposit_limit,
                        input_data,
                        CONTRACTS_DEBUG_OUTPUT,
                        pallet_contracts::Determinism::Deterministic,
                    )
                }

                fn instantiate(
                    origin: AccountId,
                    value: Balance,
                    gas_limit: Option<Weight>,
                    storage_deposit_limit: Option<Balance>,
                    code: pallet_contracts_primitives::Code<Hash>,
                    data: Vec<u8>,
                    salt: Vec<u8>,
                ) -> pallet_contracts_primitives::ContractInstantiateResult<AccountId, Balance>
                {
                    let gas_limit = gas_limit.unwrap_or(RuntimeBlockWeights::get().max_block);
                    Contracts::bare_instantiate(
                        origin,
                        value,
                        gas_limit,
                        storage_deposit_limit,
                        code,
                        data,
                        salt,
                        CONTRACTS_DEBUG_OUTPUT,
                    )
                }

                fn upload_code(
                    origin: AccountId,
                    code: Vec<u8>,
                    storage_deposit_limit: Option<Balance>,
                    determinism: pallet_contracts::Determinism,
                ) -> pallet_contracts_primitives::CodeUploadResult<Hash, Balance>
                {
                    Contracts::bare_upload_code(
                        origin,
                        code,
                        storage_deposit_limit,
                        determinism,
                    )
                }

                fn get_storage(
                    address: AccountId,
                    key: Vec<u8>,
                ) -> pallet_contracts_primitives::GetStorageResult {
                    Contracts::get_storage(address, key)
                }
            }

            impl pallet_transaction_payment_rpc_runtime_api::TransactionPaymentApi<Block, Balance> for Runtime {
                fn query_fee_details(
                    uxt: <Block as BlockT>::Extrinsic,
                    len: u32,
                ) -> pallet_transaction_payment::FeeDetails<Balance> {
                    TransactionPayment::query_fee_details(uxt, len)
                }

                fn query_info(
                    uxt: <Block as BlockT>::Extrinsic,
                    len: u32,
                ) -> pallet_transaction_payment_rpc_runtime_api::RuntimeDispatchInfo<Balance> {
                    TransactionPayment::query_info(uxt, len)
                }

                fn query_weight_to_fee(weight: Weight) -> Balance {
                    TransactionPayment::weight_to_fee(weight)
                }

                fn query_length_to_fee(length: u32) -> Balance {
                    TransactionPayment::length_to_fee(length)
                }
            }

            impl pallet_transaction_payment_rpc_runtime_api::TransactionPaymentCallApi<Block, Balance, RuntimeCall>
            for Runtime
            {
                fn query_call_info(
                    call: RuntimeCall,
                    len: u32,
                ) -> pallet_transaction_payment::RuntimeDispatchInfo<Balance> {
                    TransactionPayment::query_call_info(call, len)
                }

                fn query_call_fee_details(
                    call: RuntimeCall,
                    len: u32,
                ) -> pallet_transaction_payment::FeeDetails<Balance> {
                    TransactionPayment::query_call_fee_details(call, len)
                }

                fn query_weight_to_fee(weight: Weight) -> Balance {
                    TransactionPayment::weight_to_fee(weight)
                }

                fn query_length_to_fee(length: u32) -> Balance {
                    TransactionPayment::length_to_fee(length)
                }
            }

            #[cfg(feature = "parachain")]
            impl session_keys_primitives::VrfApi<Block> for Runtime {
                fn get_last_vrf_output() -> Option<<Block as BlockT>::Hash> {
                    None
                }
                fn vrf_key_lookup(
                    nimbus_id: nimbus_primitives::NimbusId
                ) -> Option<session_keys_primitives::VrfId> {
                    use session_keys_primitives::KeysLookup;
                    AuthorMapping::lookup_keys(&nimbus_id)
                }
            }

            impl sp_api::Core<Block> for Runtime {
                fn execute_block(block: Block) {
                    Executive::execute_block(block)
                }

                fn initialize_block(header: &<Block as BlockT>::Header) {
                    Executive::initialize_block(header)
                }

                fn version() -> RuntimeVersion {
                    VERSION
                }
            }

            impl sp_api::Metadata<Block> for Runtime {
                fn metadata() -> OpaqueMetadata {
                    OpaqueMetadata::new(Runtime::metadata().into())
                }
            }

            impl sp_block_builder::BlockBuilder<Block> for Runtime {
                fn apply_extrinsic(extrinsic: <Block as BlockT>::Extrinsic) -> ApplyExtrinsicResult {
                    Executive::apply_extrinsic(extrinsic)
                }

                fn check_inherents(
                    block: Block,
                    data: sp_inherents::InherentData,
                ) -> sp_inherents::CheckInherentsResult {
                    data.check_extrinsics(&block)
                }

                fn finalize_block() -> <Block as BlockT>::Header {
                    Executive::finalize_block()
                }

                fn inherent_extrinsics(data: sp_inherents::InherentData) -> Vec<<Block as BlockT>::Extrinsic> {
                    data.create_extrinsics()
                }
            }

            #[cfg(not(feature = "parachain"))]
            impl sp_consensus_aura::AuraApi<Block, sp_consensus_aura::sr25519::AuthorityId> for Runtime {
                fn authorities() -> Vec<sp_consensus_aura::sr25519::AuthorityId> {
                    Aura::authorities().into_inner()
                }

                fn slot_duration() -> sp_consensus_aura::SlotDuration {
                    sp_consensus_aura::SlotDuration::from_millis(Aura::slot_duration())
                }
            }

            #[cfg(not(feature = "parachain"))]
            impl sp_finality_grandpa::GrandpaApi<Block> for Runtime {
                fn current_set_id() -> pallet_grandpa::fg_primitives::SetId {
                    Grandpa::current_set_id()
                }

                fn generate_key_ownership_proof(
                    _set_id: pallet_grandpa::fg_primitives::SetId,
                    _authority_id: pallet_grandpa::AuthorityId,
                ) -> Option<pallet_grandpa::fg_primitives::OpaqueKeyOwnershipProof> {
                    None
                }

                fn grandpa_authorities() -> pallet_grandpa::AuthorityList {
                    Grandpa::grandpa_authorities()
                }

                fn submit_report_equivocation_unsigned_extrinsic(
                    _equivocation_proof: pallet_grandpa::fg_primitives::EquivocationProof<
                        <Block as BlockT>::Hash,
                        sp_runtime::traits::NumberFor<Block>,
                    >,
                    _key_owner_proof: pallet_grandpa::fg_primitives::OpaqueKeyOwnershipProof,
                ) -> Option<()> {
                    None
                }
            }

            impl sp_offchain::OffchainWorkerApi<Block> for Runtime {
                fn offchain_worker(header: &<Block as BlockT>::Header) {
                    Executive::offchain_worker(header)
                }
            }

            impl sp_session::SessionKeys<Block> for Runtime {
                fn decode_session_keys(encoded: Vec<u8>) -> Option<Vec<(Vec<u8>, KeyTypeId)>> {
                    opaque::SessionKeys::decode_into_raw_public_keys(&encoded)
                }

                fn generate_session_keys(seed: Option<Vec<u8>>) -> Vec<u8> {
                    opaque::SessionKeys::generate(seed)
                }
            }

            impl sp_transaction_pool::runtime_api::TaggedTransactionQueue<Block> for Runtime {
                fn validate_transaction(
                    source: TransactionSource,
                    tx: <Block as BlockT>::Extrinsic,
                    block_hash: <Block as BlockT>::Hash,
                ) -> TransactionValidity {
                    // Filtered calls should not enter the tx pool as they'll fail if inserted.
                    // If this call is not allowed, we return early.
                    if !<Runtime as frame_system::Config>::BaseCallFilter::contains(&tx.function) {
                        return frame_support::pallet_prelude::InvalidTransaction::Call.into();
                    }

                    Executive::validate_transaction(source, tx, block_hash)
                }
            }

            impl zrml_swaps_runtime_api::SwapsApi<Block, PoolId, AccountId, Balance, MarketId>
            for Runtime
            {
                fn get_spot_price(
                    pool_id: &PoolId,
                    asset_in: &Asset<MarketId>,
                    asset_out: &Asset<MarketId>,
                    with_fees: bool,
                ) -> SerdeWrapper<Balance> {
                    SerdeWrapper(Swaps::get_spot_price(pool_id, asset_in, asset_out, with_fees).ok().unwrap_or(0))
                }

                fn pool_account_id(pool_id: &PoolId) -> AccountId {
                    Swaps::pool_account_id(pool_id)
                }

                fn pool_shares_id(pool_id: PoolId) -> Asset<SerdeWrapper<MarketId>> {
                    Asset::PoolShare(SerdeWrapper(pool_id))
                }

                fn get_all_spot_prices(
                    pool_id: &PoolId,
                    with_fees: bool,
                ) -> Result<Vec<(Asset<MarketId>, Balance)>, DispatchError> {
                    Swaps::get_all_spot_prices(pool_id, with_fees)
                }
            }

            #[cfg(feature = "try-runtime")]
            impl frame_try_runtime::TryRuntime<Block> for Runtime {
                fn on_runtime_upgrade(checks: UpgradeCheckSelect) -> (Weight, Weight) {
                    let weight = Executive::try_runtime_upgrade(checks).unwrap();
                    (weight, RuntimeBlockWeights::get().max_block)
                }

                fn execute_block(
                    block: Block,
                    state_root_check: bool,
                    signature_check: bool,
                    select: TryStateSelect,
                ) -> Weight {
                    // NOTE: intentional unwrap: we don't want to propagate the error backwards, and want to
                    // have a backtrace here.
                    Executive::try_execute_block(block, state_root_check, signature_check, select).unwrap()
                }
            }

            $($additional_apis)*
        }

        // Check the timestamp and parachain inherents
        #[cfg(feature = "parachain")]
        struct CheckInherents;

        #[cfg(feature = "parachain")]
        impl cumulus_pallet_parachain_system::CheckInherents<Block> for CheckInherents {
            fn check_inherents(
                block: &Block,
                relay_state_proof: &cumulus_pallet_parachain_system::RelayChainStateProof,
            ) -> sp_inherents::CheckInherentsResult {
                let relay_chain_slot = relay_state_proof
                    .read_slot()
                    .expect("Could not read the relay chain slot from the proof");

                let inherent_data =
                    cumulus_primitives_timestamp::InherentDataProvider::from_relay_chain_slot_and_duration(
                        relay_chain_slot,
                        core::time::Duration::from_secs(6),
                    )
                    .create_inherent_data()
                    .expect("Could not create the timestamp inherent data");

                inherent_data.check_extrinsics(block)
            }
        }

        // Nimbus's Executive wrapper allows relay validators to verify the seal digest
        #[cfg(feature = "parachain")]
        cumulus_pallet_parachain_system::register_validate_block! {
            Runtime = Runtime,
            BlockExecutor = pallet_author_inherent::BlockExecutor::<Runtime, Executive>,
            CheckInherents = CheckInherents,
        }
    }
}

#[macro_export]
macro_rules! create_common_benchmark_logic {
    {} => {
        #[cfg(feature = "runtime-benchmarks")]
        pub(crate) mod benchmarks {
            pub(crate) mod currencies {
                use super::utils::{lookup_of_account, set_balance};
                use crate::{
                    AccountId, Amount, AssetManager, Balance, CurrencyId, ExistentialDeposit,
                    GetNativeCurrencyId, Runtime
                };
                use frame_benchmarking::{account, vec, whitelisted_caller};
                use frame_system::RawOrigin;
                use sp_runtime::traits::UniqueSaturatedInto;
                use orml_benchmarking::runtime_benchmarks;
                use orml_traits::MultiCurrency;
                use zeitgeist_primitives::{
                    constants::BASE,
                    types::Asset,
                };

                const SEED: u32 = 0;
                const NATIVE: CurrencyId = GetNativeCurrencyId::get();
                const ASSET: CurrencyId = Asset::CategoricalOutcome(0, 0);

                runtime_benchmarks! {
                    { Runtime, orml_currencies }

                    // `transfer` non-native currency
                    transfer_non_native_currency {
                        let amount: Balance = 1_000 * BASE;
                        let from: AccountId = whitelisted_caller();
                        set_balance(ASSET, &from, amount);

                        let to: AccountId = account("to", 0, SEED);
                        let to_lookup = lookup_of_account(to.clone());
                    }: transfer(RawOrigin::Signed(from), to_lookup, ASSET, amount)
                    verify {
                        assert_eq!(<AssetManager as MultiCurrency<_>>::total_balance(ASSET, &to), amount);
                    }

                    // `transfer` native currency and in worst case
                    #[extra]
                    transfer_native_currency_worst_case {
                        let existential_deposit = ExistentialDeposit::get();
                        let amount: Balance = existential_deposit.saturating_mul(1000);
                        let from: AccountId = whitelisted_caller();
                        set_balance(NATIVE, &from, amount);

                        let to: AccountId = account("to", 0, SEED);
                        let to_lookup = lookup_of_account(to.clone());
                    }: transfer(RawOrigin::Signed(from), to_lookup, NATIVE, amount)
                    verify {
                        assert_eq!(<AssetManager as MultiCurrency<_>>::total_balance(NATIVE, &to), amount);
                    }

                    // `transfer_native_currency` in worst case
                    // * will create the `to` account.
                    // * will kill the `from` account.
                    transfer_native_currency {
                        let existential_deposit = ExistentialDeposit::get();
                        let amount: Balance = existential_deposit.saturating_mul(1000);
                        let from: AccountId = whitelisted_caller();
                        set_balance(NATIVE, &from, amount);

                        let to: AccountId = account("to", 0, SEED);
                        let to_lookup = lookup_of_account(to.clone());
                    }: _(RawOrigin::Signed(from), to_lookup, amount)
                    verify {
                        assert_eq!(<AssetManager as MultiCurrency<_>>::total_balance(NATIVE, &to), amount);
                    }

                    // `update_balance` for non-native currency
                    update_balance_non_native_currency {
                        let balance: Balance = 2 * BASE;
                        let amount: Amount = balance.unique_saturated_into();
                        let who: AccountId = account("who", 0, SEED);
                        let who_lookup = lookup_of_account(who.clone());
                    }: update_balance(RawOrigin::Root, who_lookup, ASSET, amount)
                    verify {
                        assert_eq!(<AssetManager as MultiCurrency<_>>::total_balance(ASSET, &who), balance);
                    }

                    // `update_balance` for native currency
                    // * will create the `who` account.
                    update_balance_native_currency_creating {
                        let existential_deposit = ExistentialDeposit::get();
                        let balance: Balance = existential_deposit.saturating_mul(1000);
                        let amount: Amount = balance.unique_saturated_into();
                        let who: AccountId = account("who", 0, SEED);
                        let who_lookup = lookup_of_account(who.clone());
                    }: update_balance(RawOrigin::Root, who_lookup, NATIVE, amount)
                    verify {
                        assert_eq!(<AssetManager as MultiCurrency<_>>::total_balance(NATIVE, &who), balance);
                    }

                    // `update_balance` for native currency
                    // * will kill the `who` account.
                    update_balance_native_currency_killing {
                        let existential_deposit = ExistentialDeposit::get();
                        let balance: Balance = existential_deposit.saturating_mul(1000);
                        let amount: Amount = balance.unique_saturated_into();
                        let who: AccountId = account("who", 0, SEED);
                        let who_lookup = lookup_of_account(who.clone());
                        set_balance(NATIVE, &who, balance);
                    }: update_balance(RawOrigin::Root, who_lookup, NATIVE, -amount)
                    verify {
                        assert_eq!(<AssetManager as MultiCurrency<_>>::free_balance(NATIVE, &who), 0);
                    }
                }

                #[cfg(test)]
                mod tests {
                    use super::*;
                    use crate::benchmarks::utils::tests::new_test_ext;
                    use orml_benchmarking::impl_benchmark_test_suite;

                    impl_benchmark_test_suite!(new_test_ext(),);
                }
            }

            pub(crate) mod tokens {
                use super::utils::{lookup_of_account, set_balance as update_balance};
                use crate::{AccountId, Balance, CurrencyId, Tokens, Runtime};
                use frame_benchmarking::{account, vec, whitelisted_caller};
                use frame_system::RawOrigin;
                use orml_benchmarking::runtime_benchmarks;
                use orml_traits::MultiCurrency;
                use zeitgeist_primitives::{constants::BASE, types::Asset};

                const SEED: u32 = 0;
                const ASSET: CurrencyId = Asset::CategoricalOutcome(0, 0);

                runtime_benchmarks! {
                    { Runtime, orml_tokens }

                    transfer {
                        let amount: Balance = BASE;

                        let from: AccountId = whitelisted_caller();
                        update_balance(ASSET, &from, amount);

                        let to: AccountId = account("to", 0, SEED);
                        let to_lookup = lookup_of_account(to.clone());
                    }: _(RawOrigin::Signed(from), to_lookup, ASSET, amount)
                    verify {
                        assert_eq!(<Tokens as MultiCurrency<_>>::total_balance(ASSET, &to), amount);
                    }

                    transfer_all {
                        let amount: Balance = BASE;

                        let from: AccountId = whitelisted_caller();
                        update_balance(ASSET, &from, amount);

                        let to: AccountId = account("to", 0, SEED);
                        let to_lookup = lookup_of_account(to);
                    }: _(RawOrigin::Signed(from.clone()), to_lookup, ASSET, false)
                    verify {
                        assert_eq!(<Tokens as MultiCurrency<_>>::total_balance(ASSET, &from), 0);
                    }

                    transfer_keep_alive {
                        let from: AccountId = whitelisted_caller();
                        update_balance(ASSET, &from, 2 * BASE);

                        let to: AccountId = account("to", 0, SEED);
                        let to_lookup = lookup_of_account(to.clone());
                    }: _(RawOrigin::Signed(from), to_lookup, ASSET, BASE)
                    verify {
                        assert_eq!(<Tokens as MultiCurrency<_>>::total_balance(ASSET, &to), BASE);
                    }

                    force_transfer {
                        let from: AccountId = account("from", 0, SEED);
                        let from_lookup = lookup_of_account(from.clone());
                        update_balance(ASSET, &from, 2 * BASE);

                        let to: AccountId = account("to", 0, SEED);
                        let to_lookup = lookup_of_account(to.clone());
                    }: _(RawOrigin::Root, from_lookup, to_lookup, ASSET, BASE)
                    verify {
                        assert_eq!(<Tokens as MultiCurrency<_>>::total_balance(ASSET, &to), BASE);
                    }

                    set_balance {
                        let who: AccountId = account("who", 0, SEED);
                        let who_lookup = lookup_of_account(who.clone());

                    }: _(RawOrigin::Root, who_lookup, ASSET, BASE, BASE)
                    verify {
                        assert_eq!(<Tokens as MultiCurrency<_>>::total_balance(ASSET, &who), 2 * BASE);
                    }
                }

                #[cfg(test)]
                mod tests {
                    use super::*;
                    use crate::benchmarks::utils::tests::new_test_ext;
                    use orml_benchmarking::impl_benchmark_test_suite;

                    impl_benchmark_test_suite!(new_test_ext(),);
                }
            }

            pub(crate) mod utils {
                use crate::{AccountId, AssetManager, Balance, CurrencyId, Runtime,
                };
                use frame_support::assert_ok;
                use orml_traits::MultiCurrencyExtended;
                use sp_runtime::traits::{SaturatedConversion, StaticLookup};

                pub fn lookup_of_account(
                    who: AccountId,
                ) -> <<Runtime as frame_system::Config>::Lookup as StaticLookup>::Source {
                    <Runtime as frame_system::Config>::Lookup::unlookup(who)
                }

                pub fn set_balance(currency_id: CurrencyId, who: &AccountId, balance: Balance) {
                    assert_ok!(<AssetManager as MultiCurrencyExtended<_>>::update_balance(
                        currency_id,
                        who,
                        balance.saturated_into()
                    ));
                }

                #[cfg(test)]
                pub mod tests {
                    pub fn new_test_ext() -> sp_io::TestExternalities {
                        frame_system::GenesisConfig::default().build_storage::<crate::Runtime>().unwrap().into()
                    }
                }
            }
        }
    }
}

#[macro_export]
macro_rules! create_common_tests {
    {} => {
        #[cfg(test)]
        mod common_tests {
            common_runtime::fee_tests!();

            mod dust_removal {
                use crate::*;
                use frame_support::PalletId;
                use test_case::test_case;

                #[test_case(AuthorizedPalletId::get(); "authorized")]
                #[test_case(CourtPalletId::get(); "court")]
                #[test_case(LiquidityMiningPalletId::get(); "liquidity_mining")]
                #[test_case(PmPalletId::get(); "prediction_markets")]
                #[test_case(SimpleDisputesPalletId::get(); "simple_disputes")]
                #[test_case(SwapsPalletId::get(); "swaps")]
                #[test_case(TreasuryPalletId::get(); "treasury")]
                fn whitelisted_pallet_accounts_dont_get_reaped(pallet_id: PalletId) {
                    let mut t: sp_io::TestExternalities =
                        frame_system::GenesisConfig::default().build_storage::<Runtime>().unwrap().into();
                    t.execute_with(|| {
                        let pallet_main_account: AccountId = pallet_id.into_account_truncating();
                        let pallet_sub_account: AccountId = pallet_id.into_sub_account_truncating(42);
                        assert!(DustRemovalWhitelist::contains(&pallet_main_account));
                        assert!(DustRemovalWhitelist::contains(&pallet_sub_account));
                    });
                }

                #[test]
                fn non_whitelisted_accounts_get_reaped() {
                    let mut t: sp_io::TestExternalities =
                        frame_system::GenesisConfig::default().build_storage::<Runtime>().unwrap().into();
                    t.execute_with(|| {
                        let not_whitelisted = AccountId::from([0u8; 32]);
                        assert!(!DustRemovalWhitelist::contains(&not_whitelisted))
                    });
                }
            }
        }
    }
}<|MERGE_RESOLUTION|>--- conflicted
+++ resolved
@@ -60,29 +60,19 @@
             orml_asset_registry::Migration<Runtime>,
             orml_unknown_tokens::Migration<Runtime>,
             pallet_xcm::migration::v1::MigrateToV1<Runtime>,
-<<<<<<< HEAD
-            pallet_contracts::Migration<Runtime>,
-            pallet_scheduler::migration::v4::CleanupAgendas<Runtime>,
             // IMPORTANT that AddDisputeBond comes before MoveDataToSimpleDisputes!!!
             zrml_prediction_markets::migrations::AddDisputeBond<Runtime>,
             zrml_prediction_markets::migrations::MoveDataToSimpleDisputes<Runtime>,
             zrml_global_disputes::migrations::ModifyGlobalDisputesStructures<Runtime>,
-=======
->>>>>>> 30c74143
         );
 
         #[cfg(not(feature = "parachain"))]
         type Migrations = (
             pallet_grandpa::migrations::CleanupSetIdSessionMap<Runtime>,
-<<<<<<< HEAD
-            pallet_contracts::Migration<Runtime>,
-            pallet_scheduler::migration::v4::CleanupAgendas<Runtime>,
             // IMPORTANT that AddDisputeBond comes before MoveDataToSimpleDisputes!!!
             zrml_prediction_markets::migrations::AddDisputeBond<Runtime>,
             zrml_prediction_markets::migrations::MoveDataToSimpleDisputes<Runtime>,
             zrml_global_disputes::migrations::ModifyGlobalDisputesStructures<Runtime>,
-=======
->>>>>>> 30c74143
         );
 
         pub type Executive = frame_executive::Executive<
