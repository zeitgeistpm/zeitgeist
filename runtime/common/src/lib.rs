--- conflicted
+++ resolved
@@ -52,29 +52,12 @@
 
         type Address = sp_runtime::MultiAddress<AccountId, ()>;
 
-<<<<<<< HEAD
         #[cfg(feature = "with-global-disputes")]
         type ConditionalMigration = zrml_global_disputes::migrations::ModifyGlobalDisputesStructures<Runtime>;
 
         #[cfg(not(feature = "with-global-disputes"))]
         type ConditionalMigration = ();
 
-        #[cfg(feature = "parachain")]
-        pub type Executive = frame_executive::Executive<
-            Runtime,
-            Block,
-            frame_system::ChainContext<Runtime>,
-            Runtime,
-            AllPalletsWithSystem,
-            (
-                zrml_prediction_markets::migrations::AddOutsiderBond<Runtime>,
-                ConditionalMigration,
-            ),
-        >;
-
-        #[cfg(not(feature = "parachain"))]
-=======
->>>>>>> 6a5dae27
         pub type Executive = frame_executive::Executive<
             Runtime,
             Block,
