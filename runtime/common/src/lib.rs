// Copyright 2021-2022 Zeitgeist PM LLC.
// Copyright 2019-2020 Parity Technologies (UK) Ltd.
//
// This file is part of Zeitgeist.
//
// Zeitgeist is free software: you can redistribute it and/or modify it
// under the terms of the GNU General Public License as published by the
// Free Software Foundation, either version 3 of the License, or (at
// your option) any later version.
//
// Zeitgeist is distributed in the hope that it will be useful, but
// WITHOUT ANY WARRANTY; without even the implied warranty of
// MERCHANTABILITY or FITNESS FOR A PARTICULAR PURPOSE. See the GNU
// General Public License for more details.
//
// You should have received a copy of the GNU General Public License
// along with Zeitgeist. If not, see <https://www.gnu.org/licenses/>.
//
// This file incorporates work covered by the following copyright and
// permission notice:
//
//     Copyright (C) 2020-2022 Acala Foundation.
//     SPDX-License-Identifier: GPL-3.0-or-later WITH Classpath-exception-2.0
//
//     This program is free software: you can redistribute it and/or modify
//     it under the terms of the GNU General Public License as published by
//     the Free Software Foundation, either version 3 of the License, or
//     (at your option) any later version.
//
//     This program is distributed in the hope that it will be useful,
//     but WITHOUT ANY WARRANTY; without even the implied warranty of
//     MERCHANTABILITY or FITNESS FOR A PARTICULAR PURPOSE. See the
//     GNU General Public License for more details.
//
//     You should have received a copy of the GNU General Public License
//     along with this program. If not, see <https://www.gnu.org/licenses/>.

#![cfg_attr(not(feature = "std"), no_std)]
#![recursion_limit = "256"]
#![allow(clippy::crate_in_macro_def)]

pub mod weights;

#[macro_export]
macro_rules! decl_common_types {
    {} => {
        use sp_runtime::generic;
        use frame_support::traits::{Currency, Imbalance, OnUnbalanced};

        pub type Block = generic::Block<Header, UncheckedExtrinsic>;

        type Address = sp_runtime::MultiAddress<AccountId, ()>;

        pub type Executive = frame_executive::Executive<
            Runtime,
            Block,
            frame_system::ChainContext<Runtime>,
            Runtime,
            AllPalletsWithSystem,
            (
<<<<<<< HEAD
                pallet_author_mapping::migrations::AddKeysToRegistrationInfo<Runtime>,
                pallet_author_mapping::migrations::AddAccountIdToNimbusLookup<Runtime>,
                pallet_parachain_staking::migrations::SplitDelegatorStateIntoDelegationScheduledRequests<Runtime>,
            )
=======
                zrml_prediction_markets::migrations::UpdateMarketsForDeadlines<Runtime>,
                zrml_prediction_markets::migrations::MigrateMarketIdsPerBlockStorage<Runtime>
            ),
>>>>>>> 23c0a3f5
        >;

        pub type Header = generic::Header<BlockNumber, BlakeTwo256>;
        pub(crate) type NodeBlock = generic::Block<Header, sp_runtime::OpaqueExtrinsic>;
        type RikiddoSigmoidFeeMarketVolumeEma = zrml_rikiddo::Instance1;
        pub type SignedExtra = (
            CheckNonZeroSender<Runtime>,
            CheckSpecVersion<Runtime>,
            CheckTxVersion<Runtime>,
            CheckGenesis<Runtime>,
            CheckEra<Runtime>,
            CheckNonce<Runtime>,
            CheckWeight<Runtime>,
            ChargeTransactionPayment<Runtime>,
        );
        pub type SignedPayload = generic::SignedPayload<Call, SignedExtra>;
        pub type UncheckedExtrinsic = generic::UncheckedExtrinsic<Address, Call, Signature, SignedExtra>;

        // Governance
        type AdvisoryCommitteeInstance = pallet_collective::Instance1;
        type AdvisoryCommitteeMembershipInstance = pallet_membership::Instance1;
        type CouncilInstance = pallet_collective::Instance2;
        type CouncilMembershipInstance = pallet_membership::Instance2;
        type TechnicalCommitteeInstance = pallet_collective::Instance3;
        type TechnicalCommitteeMembershipInstance = pallet_membership::Instance3;

        // Council vote proportions
        // At least 50%
        type EnsureRootOrHalfCouncil =
            EnsureOneOf<EnsureRoot<AccountId>, EnsureProportionAtLeast<AccountId, CouncilInstance, 1, 2>>;

        // At least 66%
        type EnsureRootOrTwoThirdsCouncil =
            EnsureOneOf<EnsureRoot<AccountId>, EnsureProportionAtLeast<AccountId, CouncilInstance, 2, 3>>;

        // At least 75%
        type EnsureRootOrThreeFourthsCouncil =
            EnsureOneOf<EnsureRoot<AccountId>, EnsureProportionAtLeast<AccountId, CouncilInstance, 3, 4>>;

        // At least 100%
        type EnsureRootOrAllCouncil =
            EnsureOneOf<EnsureRoot<AccountId>, EnsureProportionAtLeast<AccountId, CouncilInstance, 1, 1>>;

        // Technical committee vote proportions
        // At least 50%
        #[cfg(feature = "parachain")]
        type EnsureRootOrHalfTechnicalCommittee = EnsureOneOf<
            EnsureRoot<AccountId>,
            EnsureProportionAtLeast<AccountId, TechnicalCommitteeInstance, 1, 2>,
        >;

        // At least 66%
        type EnsureRootOrTwoThirdsTechnicalCommittee = EnsureOneOf<
            EnsureRoot<AccountId>,
            EnsureProportionAtLeast<AccountId, TechnicalCommitteeInstance, 2, 3>,
        >;

        // At least 100%
        type EnsureRootOrAllTechnicalCommittee = EnsureOneOf<
            EnsureRoot<AccountId>,
            EnsureProportionAtLeast<AccountId, TechnicalCommitteeInstance, 1, 1>,
        >;

        // Advisory committee vote proportions
        // At least 50%
        type EnsureRootOrHalfAdvisoryCommittee = EnsureOneOf<
            EnsureRoot<AccountId>,
            EnsureProportionAtLeast<AccountId, AdvisoryCommitteeInstance, 1, 2>,
        >;

        // Technical committee vote proportions
        // At least 66%
        type EnsureRootOrTwoThirdsAdvisoryCommittee = EnsureOneOf<
            EnsureRoot<AccountId>,
            EnsureProportionAtLeast<AccountId, AdvisoryCommitteeInstance, 2, 3>,
        >;

        // At least 100%
        type EnsureRootOrAllAdvisoryCommittee = EnsureOneOf<
            EnsureRoot<AccountId>,
            EnsureProportionAtLeast<AccountId, AdvisoryCommitteeInstance, 1, 1>,
        >;

        #[cfg(feature = "std")]
        pub fn native_version() -> NativeVersion {
            NativeVersion { runtime_version: VERSION, can_author_with: Default::default() }
        }

        // Accounts protected from being deleted due to a too low amount of funds.
        pub struct DustRemovalWhitelist;

        impl Contains<AccountId> for DustRemovalWhitelist
        where
            frame_support::PalletId: AccountIdConversion<AccountId>,
        {
            fn contains(ai: &AccountId) -> bool {
                let pallets = vec![
                    AuthorizedPalletId::get(),
                    CourtPalletId::get(),
                    LiquidityMiningPalletId::get(),
                    PmPalletId::get(),
                    SimpleDisputesPalletId::get(),
                    SwapsPalletId::get(),
                ];

                if let Some(pallet_id) = frame_support::PalletId::try_from_sub_account::<u128>(ai) {
                    return pallets.contains(&pallet_id.0);
                }

                for pallet_id in pallets {
                    let pallet_acc: AccountId = pallet_id.into_account_truncating();

                    if pallet_acc == *ai {
                        return true;
                    }
                }

                false
            }
        }

        pub struct DealWithFees;

        type NegativeImbalance = <Balances as Currency<AccountId>>::NegativeImbalance;
        impl OnUnbalanced<NegativeImbalance> for DealWithFees
        {
            fn on_unbalanceds<B>(mut fees_then_tips: impl Iterator<Item = NegativeImbalance>) {
                if let Some(mut fees) = fees_then_tips.next() {
                    if let Some(tips) = fees_then_tips.next() {
                        tips.merge_into(&mut fees);
                    }
                    let mut split = fees.ration(
                        FEES_AND_TIPS_TREASURY_PERCENTAGE,
                        FEES_AND_TIPS_BURN_PERCENTAGE,
                    );
                    Treasury::on_unbalanced(split.0);
                }
            }
        }

        pub mod opaque {
            //! Opaque types. These are used by the CLI to instantiate machinery that don't need to know
            //! the specifics of the runtime. They can then be made to be agnostic over specific formats
            //! of data like extrinsics, allowing for them to continue syncing the network through upgrades
            //! to even the core data structures.

            use super::Header;
            use alloc::vec::Vec;
            use sp_runtime::{generic, impl_opaque_keys};

            pub type Block = generic::Block<Header, sp_runtime::OpaqueExtrinsic>;

            #[cfg(feature = "parachain")]
            impl_opaque_keys! {
                pub struct SessionKeys {
                    pub nimbus: crate::AuthorInherent,
                    pub vrf: session_keys_primitives::VrfSessionKey,
                }
            }

            #[cfg(not(feature = "parachain"))]
            impl_opaque_keys! {
                pub struct SessionKeys {
                    pub aura: crate::Aura,
                    pub grandpa: crate::Grandpa,
                }
            }
        }
    }
}

// Construct runtime
#[macro_export]
macro_rules! create_runtime {
    ($($additional_pallets:tt)*) => {
        use alloc::{boxed::Box, vec::Vec};
        // Pallets are enumerated based on the dependency graph.
        //
        // For example, `PredictionMarkets` is pĺaced after `SimpleDisputes` because
        // `PredictionMarkets` depends on `SimpleDisputes`.

        construct_runtime!(
            pub enum Runtime where
                Block = crate::Block,
                NodeBlock = crate::NodeBlock,
                UncheckedExtrinsic = crate::UncheckedExtrinsic,
            {
                // System
                System: frame_system::{Call, Config, Event<T>, Pallet, Storage} = 0,
                Timestamp: pallet_timestamp::{Call, Pallet, Storage, Inherent} = 1,
                RandomnessCollectiveFlip: pallet_randomness_collective_flip::{Pallet, Storage} = 2,
                Scheduler: pallet_scheduler::{Pallet, Call, Storage, Event<T>} = 3,
                Preimage: pallet_preimage::{Pallet, Call, Storage, Event<T>} = 4,

                // Money
                Balances: pallet_balances::{Call, Config<T>, Event<T>, Pallet, Storage} = 10,
                TransactionPayment: pallet_transaction_payment::{Config, Pallet, Storage} = 11,
                Treasury: pallet_treasury::{Call, Config, Event<T>, Pallet, Storage} = 12,
                Vesting: pallet_vesting::{Call, Config<T>, Event<T>, Pallet, Storage} = 13,
                MultiSig: pallet_multisig::{Call, Event<T>, Pallet, Storage} = 14,
                Bounties: pallet_bounties::{Call, Event<T>, Pallet, Storage} =  15,

                // Governance
                Democracy: pallet_democracy::{Pallet, Call, Storage, Config<T>, Event<T>} = 20,
                AdvisoryCommittee: pallet_collective::<Instance1>::{Call, Config<T>, Event<T>, Origin<T>, Pallet, Storage} = 21,
                AdvisoryCommitteeMembership: pallet_membership::<Instance1>::{Call, Config<T>, Event<T>, Pallet, Storage} = 22,
                Council: pallet_collective::<Instance2>::{Call, Config<T>, Event<T>, Origin<T>, Pallet, Storage} = 23,
                CouncilMembership: pallet_membership::<Instance2>::{Call, Config<T>, Event<T>, Pallet, Storage} = 24,
                TechnicalCommittee: pallet_collective::<Instance3>::{Call, Config<T>, Event<T>, Origin<T>, Pallet, Storage} = 25,
                TechnicalCommitteeMembership: pallet_membership::<Instance3>::{Call, Config<T>, Event<T>, Pallet, Storage} = 26,

                // Other Parity pallets
                Identity: pallet_identity::{Call, Event<T>, Pallet, Storage} = 30,
                Utility: pallet_utility::{Call, Event, Pallet, Storage} = 31,
                Proxy: pallet_proxy::{Call, Event<T>, Pallet, Storage} = 32,

                // Third-party
                AssetManager: orml_currencies::{Call, Pallet, Storage} = 40,
                Tokens: orml_tokens::{Config<T>, Event<T>, Pallet, Storage} = 41,

                // Zeitgeist
                MarketCommons: zrml_market_commons::{Pallet, Storage} = 50,
                Authorized: zrml_authorized::{Call, Event<T>, Pallet, Storage} = 51,
                Court: zrml_court::{Call, Event<T>, Pallet, Storage} = 52,
                LiquidityMining: zrml_liquidity_mining::{Call, Config<T>, Event<T>, Pallet, Storage} = 53,
                RikiddoSigmoidFeeMarketEma: zrml_rikiddo::<Instance1>::{Pallet, Storage} = 54,
                SimpleDisputes: zrml_simple_disputes::{Event<T>, Pallet, Storage} = 55,
                Swaps: zrml_swaps::{Call, Event<T>, Pallet, Storage} = 56,
                PredictionMarkets: zrml_prediction_markets::{Call, Event<T>, Pallet, Storage} = 57,
                Styx: zrml_styx::{Call, Event<T>, Pallet, Storage} = 58,

                $($additional_pallets)*
            }
        );
    }
}

#[macro_export]
macro_rules! create_runtime_with_additional_pallets {
    ($($additional_pallets:tt)*) => {
        #[cfg(feature = "parachain")]
        create_runtime!(
            // System
            ParachainSystem: cumulus_pallet_parachain_system::{Call, Config, Event<T>, Inherent, Pallet, Storage, ValidateUnsigned} = 100,
            ParachainInfo: parachain_info::{Config, Pallet, Storage} = 101,

            // Consensus
            ParachainStaking: pallet_parachain_staking::{Call, Config<T>, Event<T>, Pallet, Storage} = 110,
            AuthorInherent: pallet_author_inherent::{Call, Inherent, Pallet, Storage} = 111,
            AuthorFilter: pallet_author_slot_filter::{Call, Config, Event, Pallet, Storage} = 112,
            AuthorMapping: pallet_author_mapping::{Call, Config<T>, Event<T>, Pallet, Storage} = 113,

            // XCM
            CumulusXcm: cumulus_pallet_xcm::{Event<T>, Origin, Pallet} = 120,
            DmpQueue: cumulus_pallet_dmp_queue::{Call, Event<T>, Pallet, Storage} = 121,
            PolkadotXcm: pallet_xcm::{Call, Config, Event<T>, Origin, Pallet, Storage} = 122,
            XcmpQueue: cumulus_pallet_xcmp_queue::{Call, Event<T>, Pallet, Storage} = 123,

            // Third-party
            Crowdloan: pallet_crowdloan_rewards::{Call, Config<T>, Event<T>, Pallet, Storage} = 130,

            // Others
            $($additional_pallets)*
        );

        #[cfg(not(feature = "parachain"))]
        create_runtime!(
            // Consensus
            Aura: pallet_aura::{Config<T>, Pallet, Storage} = 100,
            Grandpa: pallet_grandpa::{Call, Config, Event, Pallet, Storage} = 101,

            // Others
            $($additional_pallets)*
        );
    }
}

#[macro_export]
macro_rules! impl_config_traits {
    {} => {
        use common_runtime::weights;

        // Configure Pallets
        #[cfg(feature = "parachain")]
        impl cumulus_pallet_dmp_queue::Config for Runtime {
            type Event = Event;
            type ExecuteOverweightOrigin = EnsureRootOrHalfTechnicalCommittee;
            type XcmExecutor = xcm_executor::XcmExecutor<XcmConfig>;
        }

        #[cfg(feature = "parachain")]
        impl cumulus_pallet_parachain_system::Config for Runtime {
            type DmpMessageHandler = DmpQueue;
            type Event = Event;
            type OnSystemEvent = ();
            type OutboundXcmpMessageSource = XcmpQueue;
            type ReservedDmpWeight = crate::parachain_params::ReservedDmpWeight;
            type ReservedXcmpWeight = crate::parachain_params::ReservedXcmpWeight;
            type SelfParaId = parachain_info::Pallet<Runtime>;
            type XcmpMessageHandler = XcmpQueue;
        }

        #[cfg(feature = "parachain")]
        impl cumulus_pallet_xcm::Config for Runtime {
            type Event = Event;
            type XcmExecutor = xcm_executor::XcmExecutor<XcmConfig>;
        }

        #[cfg(feature = "parachain")]
        impl cumulus_pallet_xcmp_queue::Config for Runtime {
            type ChannelInfo = ParachainSystem;
            type ControllerOrigin = EnsureRootOrTwoThirdsTechnicalCommittee;
            type ControllerOriginConverter = XcmOriginToTransactDispatchOrigin;
            type Event = Event;
            type ExecuteOverweightOrigin = EnsureRootOrHalfTechnicalCommittee;
            type VersionWrapper = ();
            type WeightInfo = weights::cumulus_pallet_xcmp_queue::WeightInfo<Runtime>;
            type XcmExecutor = xcm_executor::XcmExecutor<XcmConfig>;
        }

        impl frame_system::Config for Runtime {
            type AccountData = pallet_balances::AccountData<Balance>;
            type AccountId = AccountId;
            type BaseCallFilter = IsCallable;
            type BlockHashCount = BlockHashCount;
            type BlockLength = RuntimeBlockLength;
            type BlockNumber = BlockNumber;
            type BlockWeights = RuntimeBlockWeights;
            type Call = Call;
            type DbWeight = RocksDbWeight;
            type Event = Event;
            type Hash = Hash;
            type Hashing = BlakeTwo256;
            type Header = generic::Header<BlockNumber, BlakeTwo256>;
            type Index = Index;
            type Lookup = AccountIdLookup<AccountId, ()>;
            type MaxConsumers = ConstU32<16>;
            type OnKilledAccount = ();
            type OnNewAccount = ();
            #[cfg(feature = "parachain")]
            type OnSetCode = cumulus_pallet_parachain_system::ParachainSetCode<Self>;
            #[cfg(not(feature = "parachain"))]
            type OnSetCode = ();
            type Origin = Origin;
            type PalletInfo = PalletInfo;
            type SS58Prefix = SS58Prefix;
            type SystemWeightInfo = weights::frame_system::WeightInfo<Runtime>;
            type Version = Version;
        }

        #[cfg(not(feature = "parachain"))]
        impl pallet_aura::Config for Runtime {
            type AuthorityId = sp_consensus_aura::sr25519::AuthorityId;
            type DisabledValidators = ();
            type MaxAuthorities = MaxAuthorities;
        }

        #[cfg(feature = "parachain")]
        impl pallet_author_inherent::Config for Runtime {
            type AccountLookup = AuthorMapping;
            type CanAuthor = AuthorFilter;
            type EventHandler = ParachainStaking;
            type SlotBeacon = cumulus_pallet_parachain_system::RelaychainBlockNumberProvider<Self>;
            type WeightInfo = weights::pallet_author_inherent::WeightInfo<Runtime>;
        }

        #[cfg(feature = "parachain")]
        impl pallet_author_mapping::Config for Runtime {
            type DepositAmount = CollatorDeposit;
            type DepositCurrency = Balances;
            type Event = Event;
            type Keys = session_keys_primitives::VrfId;
            type WeightInfo = weights::pallet_author_mapping::WeightInfo<Runtime>;
        }

        #[cfg(feature = "parachain")]
        impl pallet_author_slot_filter::Config for Runtime {
            type Event = Event;
            type RandomnessSource = RandomnessCollectiveFlip;
            type PotentialAuthors = ParachainStaking;
            type WeightInfo = weights::pallet_author_slot_filter::WeightInfo<Runtime>;
        }

        #[cfg(not(feature = "parachain"))]
        impl pallet_grandpa::Config for Runtime {
            type Event = Event;
            type Call = Call;
            type KeyOwnerProofSystem = ();
            type KeyOwnerProof =
                <Self::KeyOwnerProofSystem as frame_support::traits::KeyOwnerProofSystem<(
                    KeyTypeId,
                    pallet_grandpa::AuthorityId,
                )>>::Proof;
            type KeyOwnerIdentification =
                <Self::KeyOwnerProofSystem as frame_support::traits::KeyOwnerProofSystem<(
                    KeyTypeId,
                    pallet_grandpa::AuthorityId,
                )>>::IdentificationTuple;
            type HandleEquivocation = ();
            type MaxAuthorities = MaxAuthorities;
            // Currently the benchmark does yield an invalid weight implementation
            // type WeightInfo = weights::pallet_grandpa::WeightInfo<Runtime>;
            type WeightInfo = ();
        }

        #[cfg(feature = "parachain")]
        impl pallet_xcm::Config for Runtime {
            type Event = Event;
            type SendXcmOrigin = EnsureXcmOrigin<Origin, LocalOriginToLocation>;
            type XcmRouter = XcmRouter;
            type ExecuteXcmOrigin = EnsureXcmOrigin<Origin, LocalOriginToLocation>;
            type XcmExecuteFilter = Nothing;
            // ^ Disable dispatchable execute on the XCM pallet.
            // Needs to be `Everything` for local testing.
            type XcmExecutor = xcm_executor::XcmExecutor<XcmConfig>;
            type XcmTeleportFilter = Everything;
            type XcmReserveTransferFilter = Nothing;
            type Weigher = FixedWeightBounds<UnitWeightCost, Call, MaxInstructions>;
            type LocationInverter = LocationInverter<Ancestry>;
            type Origin = Origin;
            type Call = Call;

            const VERSION_DISCOVERY_QUEUE_SIZE: u32 = 100;
            // ^ Override for AdvertisedXcmVersion default
            type AdvertisedXcmVersion = pallet_xcm::CurrentXcmVersion;
        }

        #[cfg(feature = "parachain")]
        impl pallet_parachain_staking::Config for Runtime {
            type CandidateBondLessDelay = CandidateBondLessDelay;
            type Currency = Balances;
            type DefaultBlocksPerRound = DefaultBlocksPerRound;
            type DefaultCollatorCommission = DefaultCollatorCommission;
            type DefaultParachainBondReservePercent = DefaultParachainBondReservePercent;
            type DelegationBondLessDelay = DelegationBondLessDelay;
            type Event = Event;
            type LeaveCandidatesDelay = LeaveCandidatesDelay;
            type LeaveDelegatorsDelay = LeaveDelegatorsDelay;
            type MaxBottomDelegationsPerCandidate = MaxBottomDelegationsPerCandidate;
            type MaxTopDelegationsPerCandidate = MaxTopDelegationsPerCandidate;
            type MaxDelegationsPerDelegator = MaxDelegationsPerDelegator;
            type MinBlocksPerRound = MinBlocksPerRound;
            type MinCandidateStk = MinCollatorStk;
            type MinCollatorStk = MinCollatorStk;
            type MinDelegation = MinDelegatorStk;
            type MinDelegatorStk = MinDelegatorStk;
            type MinSelectedCandidates = MinSelectedCandidates;
            type MonetaryGovernanceOrigin = EnsureRoot<AccountId>;
            type OnCollatorPayout = ();
            type OnNewRound = ();
            type RevokeDelegationDelay = RevokeDelegationDelay;
            type RewardPaymentDelay = RewardPaymentDelay;
            type WeightInfo = weights::pallet_parachain_staking::WeightInfo<Runtime>;
        }

        impl orml_currencies::Config for Runtime {
            type GetNativeCurrencyId = GetNativeCurrencyId;
            type MultiCurrency = Tokens;
            type NativeCurrency = BasicCurrencyAdapter<Runtime, Balances>;
            type WeightInfo = weights::orml_currencies::WeightInfo<Runtime>;
        }

        impl orml_tokens::Config for Runtime {
            type Amount = Amount;
            type Balance = Balance;
            type CurrencyId = CurrencyId;
            type DustRemovalWhitelist = DustRemovalWhitelist;
            type Event = Event;
            type ExistentialDeposits = ExistentialDeposits;
            type MaxLocks = MaxLocks;
            type MaxReserves = MaxReserves;
            type OnDust = orml_tokens::TransferDust<Runtime, DustAccount>;
            type ReserveIdentifier = [u8; 8];
            type WeightInfo = weights::orml_tokens::WeightInfo<Runtime>;
        }

        #[cfg(feature = "parachain")]
        impl pallet_crowdloan_rewards::Config for Runtime {
            type Event = Event;
            type InitializationPayment = InitializationPayment;
            type Initialized = Initialized;
            type MaxInitContributors = MaxInitContributorsBatchSizes;
            type MinimumReward = MinimumReward;
            type RelayChainAccountId = AccountId;
            type RewardCurrency = Balances;
            type RewardAddressAssociateOrigin = EnsureSigned<Self::AccountId>;
            type RewardAddressChangeOrigin = frame_system::EnsureSigned<Self::AccountId>;
            type RewardAddressRelayVoteThreshold = RelaySignaturesThreshold;
            type SignatureNetworkIdentifier = SignatureNetworkIdentifier;
            type VestingBlockNumber = cumulus_primitives_core::relay_chain::BlockNumber;
            type VestingBlockProvider =
                cumulus_pallet_parachain_system::RelaychainBlockNumberProvider<Self>;
            type WeightInfo = pallet_crowdloan_rewards::weights::SubstrateWeight<Runtime>;
        }

        impl pallet_balances::Config for Runtime {
            type AccountStore = System;
            type Balance = Balance;
            type DustRemoval = ();
            type Event = Event;
            type ExistentialDeposit = ExistentialDeposit;
            type MaxLocks = MaxLocks;
            type MaxReserves = MaxReserves;
            type ReserveIdentifier = [u8; 8];
            type WeightInfo = pallet_balances::weights::SubstrateWeight<Runtime>; // weights::pallet_balances::WeightInfo<Runtime>;
        }

        impl pallet_collective::Config<AdvisoryCommitteeInstance> for Runtime {
            type DefaultVote = PrimeDefaultVote;
            type Event = Event;
            type MaxMembers = AdvisoryCommitteeMaxMembers;
            type MaxProposals = AdvisoryCommitteeMaxProposals;
            type MotionDuration = AdvisoryCommitteeMotionDuration;
            type Origin = Origin;
            type Proposal = Call;
            type WeightInfo = weights::pallet_collective::WeightInfo<Runtime>;
        }

        impl pallet_collective::Config<CouncilInstance> for Runtime {
            type DefaultVote = PrimeDefaultVote;
            type Event = Event;
            type MaxMembers = CouncilMaxMembers;
            type MaxProposals = CouncilMaxProposals;
            type MotionDuration = CouncilMotionDuration;
            type Origin = Origin;
            type Proposal = Call;
            type WeightInfo = weights::pallet_collective::WeightInfo<Runtime>;
        }

        impl pallet_collective::Config<TechnicalCommitteeInstance> for Runtime {
            type DefaultVote = PrimeDefaultVote;
            type Event = Event;
            type MaxMembers = TechnicalCommitteeMaxMembers;
            type MaxProposals = TechnicalCommitteeMaxProposals;
            type MotionDuration = TechnicalCommitteeMotionDuration;
            type Origin = Origin;
            type Proposal = Call;
            type WeightInfo = weights::pallet_collective::WeightInfo<Runtime>;
        }

        impl pallet_democracy::Config for Runtime {
            type Proposal = Call;
            type Event = Event;
            type Currency = Balances;
            type EnactmentPeriod = EnactmentPeriod;
            type LaunchPeriod = LaunchPeriod;
            type VotingPeriod = VotingPeriod;
            type VoteLockingPeriod = VoteLockingPeriod;
            type MinimumDeposit = MinimumDeposit;
            /// Origin that can decide what their next motion is.
            type ExternalOrigin = EnsureRootOrHalfCouncil;
            /// Origin that can have the next scheduled referendum be a straight majority-carries vote.
            type ExternalMajorityOrigin = EnsureRootOrHalfCouncil;
            /// Origina that can have the next scheduled referendum be a straight default-carries
            /// (NTB) vote.
            type ExternalDefaultOrigin = EnsureRootOrAllCouncil;
            /// Origin that can have an ExternalMajority/ExternalDefault vote
            /// be tabled immediately and with a shorter voting/enactment period.
            type FastTrackOrigin = EnsureRootOrTwoThirdsTechnicalCommittee;
            /// Origin from which the next majority-carries (or more permissive) referendum may be tabled
            /// to vote immediately and asynchronously in a similar manner to the emergency origin.
            type InstantOrigin = EnsureRootOrAllTechnicalCommittee;
            type InstantAllowed = InstantAllowed;
            type FastTrackVotingPeriod = FastTrackVotingPeriod;
            /// Origin from which any referendum may be cancelled in an emergency.
            type CancellationOrigin = EnsureRootOrThreeFourthsCouncil;
            /// Origin from which proposals may be blacklisted.
            type BlacklistOrigin = EnsureRootOrAllCouncil;
            /// Origin from which a proposal may be cancelled and its backers slashed.
            type CancelProposalOrigin = EnsureRootOrAllTechnicalCommittee;
            /// Origin for anyone able to veto proposals.
            type VetoOrigin = pallet_collective::EnsureMember<AccountId, TechnicalCommitteeInstance>;
            type CooloffPeriod = CooloffPeriod;
            type PreimageByteDeposit = PreimageByteDeposit;
            type OperationalPreimageOrigin = pallet_collective::EnsureMember<AccountId, CouncilInstance>;
            type Slash = Treasury;
            type Scheduler = Scheduler;
            type PalletsOrigin = OriginCaller;
            type MaxVotes = MaxVotes;
            type WeightInfo = weights::pallet_democracy::WeightInfo<Runtime>;
            type MaxProposals = MaxProposals;
        }

        impl pallet_identity::Config for Runtime {
            type BasicDeposit = BasicDeposit;
            type Currency = Balances;
            type Event = Event;
            type FieldDeposit = FieldDeposit;
            type ForceOrigin = EnsureRootOrTwoThirdsAdvisoryCommittee;
            type MaxAdditionalFields = MaxAdditionalFields;
            type MaxRegistrars = MaxRegistrars;
            type MaxSubAccounts = MaxSubAccounts;
            type RegistrarOrigin = EnsureRootOrHalfCouncil;
            type Slashed = Treasury;
            type SubAccountDeposit = SubAccountDeposit;
            type WeightInfo = weights::pallet_identity::WeightInfo<Runtime>;
        }

        impl pallet_membership::Config<AdvisoryCommitteeMembershipInstance> for Runtime {
            type AddOrigin = EnsureRootOrTwoThirdsCouncil;
            type Event = Event;
            type MaxMembers = AdvisoryCommitteeMaxMembers;
            type MembershipChanged = AdvisoryCommittee;
            type MembershipInitialized = AdvisoryCommittee;
            type PrimeOrigin = EnsureRootOrTwoThirdsCouncil;
            type RemoveOrigin = EnsureRootOrTwoThirdsCouncil;
            type ResetOrigin = EnsureRootOrTwoThirdsCouncil;
            type SwapOrigin = EnsureRootOrTwoThirdsCouncil;
            type WeightInfo = weights::pallet_membership::WeightInfo<Runtime>;
        }

        impl pallet_membership::Config<CouncilMembershipInstance> for Runtime {
            type AddOrigin = EnsureRootOrThreeFourthsCouncil;
            type Event = Event;
            type MaxMembers = CouncilMaxMembers;
            type MembershipChanged = Council;
            type MembershipInitialized = Council;
            type PrimeOrigin = EnsureRootOrThreeFourthsCouncil;
            type RemoveOrigin = EnsureRootOrThreeFourthsCouncil;
            type ResetOrigin = EnsureRootOrThreeFourthsCouncil;
            type SwapOrigin = EnsureRootOrThreeFourthsCouncil;
            type WeightInfo = weights::pallet_membership::WeightInfo<Runtime>;
        }

        impl pallet_membership::Config<TechnicalCommitteeMembershipInstance> for Runtime {
            type AddOrigin = EnsureRootOrTwoThirdsCouncil;
            type Event = Event;
            type MaxMembers = TechnicalCommitteeMaxMembers;
            type MembershipChanged = TechnicalCommittee;
            type MembershipInitialized = TechnicalCommittee;
            type PrimeOrigin = EnsureRootOrTwoThirdsCouncil;
            type RemoveOrigin = EnsureRootOrTwoThirdsCouncil;
            type ResetOrigin = EnsureRootOrTwoThirdsCouncil;
            type SwapOrigin = EnsureRootOrTwoThirdsCouncil;
            type WeightInfo = weights::pallet_membership::WeightInfo<Runtime>;
        }

        impl pallet_multisig::Config for Runtime {
            type Event = Event;
            type Call = Call;
            type Currency = Balances;
            type DepositBase = DepositBase;
            type DepositFactor = DepositFactor;
            type MaxSignatories = ConstU16<100>;
            type WeightInfo = weights::pallet_multisig::WeightInfo<Runtime>;
        }

        impl pallet_preimage::Config for Runtime {
            type WeightInfo = weights::pallet_preimage::WeightInfo<Runtime>;
            type Event = Event;
            type Currency = Balances;
            type ManagerOrigin = EnsureRoot<AccountId>;
            type MaxSize = PreimageMaxSize;
            type BaseDeposit = PreimageBaseDeposit;
            type ByteDeposit = PreimageByteDeposit;
        }

        impl InstanceFilter<Call> for ProxyType {
            fn filter(&self, c: &Call) -> bool {
                match self {
                    ProxyType::Any => true,
                    ProxyType::CancelProxy => {
                        matches!(c, Call::Proxy(pallet_proxy::Call::reject_announcement { .. }))
                    }
                    ProxyType::Governance => matches!(
                        c,
                        Call::Democracy(..)
                            | Call::Council(..)
                            | Call::TechnicalCommittee(..)
                            | Call::AdvisoryCommittee(..)
                            | Call::Treasury(..)
                    ),
                    #[cfg(feature = "parachain")]
                    ProxyType::Staking => matches!(c, Call::ParachainStaking(..)),
                    #[cfg(not(feature = "parachain"))]
                    ProxyType::Staking => false,
                }
            }

            fn is_superset(&self, o: &Self) -> bool {
                match (self, o) {
                    (x, y) if x == y => true,
                    (ProxyType::Any, _) => true,
                    (_, ProxyType::Any) => false,
                    _ => false,
                }
            }
        }

        impl pallet_proxy::Config for Runtime {
            type Event = Event;
            type Call = Call;
            type Currency = Balances;
            type ProxyType = ProxyType;
            type ProxyDepositBase = ProxyDepositBase;
            type ProxyDepositFactor = ProxyDepositFactor;
            type MaxProxies = ConstU32<32>;
            type WeightInfo = weights::pallet_proxy::WeightInfo<Runtime>;
            type MaxPending = ConstU32<32>;
            type CallHasher = BlakeTwo256;
            type AnnouncementDepositBase = AnnouncementDepositBase;
            type AnnouncementDepositFactor = AnnouncementDepositFactor;
        }

        impl pallet_randomness_collective_flip::Config for Runtime {}

        impl pallet_scheduler::Config for Runtime {
            type Event = Event;
            type Origin = Origin;
            type PalletsOrigin = OriginCaller;
            type Call = Call;
            type MaximumWeight = MaximumSchedulerWeight;
            type ScheduleOrigin = EnsureRoot<AccountId>;
            type MaxScheduledPerBlock = MaxScheduledPerBlock;
            type WeightInfo = weights::pallet_scheduler::WeightInfo<Runtime>;
            type OriginPrivilegeCmp = EqualPrivilegeOnly;
            type PreimageProvider = Preimage;
            type NoPreimagePostponement = NoPreimagePostponement;
        }

        impl pallet_timestamp::Config for Runtime {
            type MinimumPeriod = MinimumPeriod;
            type Moment = u64;
            #[cfg(feature = "parachain")]
            type OnTimestampSet = ();
            #[cfg(not(feature = "parachain"))]
            type OnTimestampSet = Aura;
            type WeightInfo = weights::pallet_timestamp::WeightInfo<Runtime>;
        }

        impl pallet_transaction_payment::Config for Runtime {
            type FeeMultiplierUpdate = SlowAdjustingFeeUpdate<Runtime>;
            type LengthToFee = ConstantMultiplier<Balance, TransactionByteFee>;
            type OnChargeTransaction =
                pallet_transaction_payment::CurrencyAdapter<Balances, DealWithFees>;
            type OperationalFeeMultiplier = OperationalFeeMultiplier;
            type WeightToFee = IdentityFee<Balance>;
        }

        impl pallet_treasury::Config for Runtime {
            type ApproveOrigin = EnsureRootOrTwoThirdsCouncil;
            type Burn = Burn;
            type BurnDestination = ();
            type Currency = Balances;
            type Event = Event;
            type MaxApprovals = MaxApprovals;
            type OnSlash = ();
            type PalletId = TreasuryPalletId;
            type ProposalBond = ProposalBond;
            type ProposalBondMinimum = ProposalBondMinimum;
            type ProposalBondMaximum = ProposalBondMaximum;
            type RejectOrigin = EnsureRootOrTwoThirdsCouncil;
            type SpendFunds = Bounties;
            type SpendPeriod = SpendPeriod;
            type WeightInfo = weights::pallet_treasury::WeightInfo<Runtime>;
        }

        impl pallet_bounties::Config for Runtime {
            type BountyDepositBase = BountyDepositBase;
            type BountyDepositPayoutDelay = BountyDepositPayoutDelay;
            type BountyUpdatePeriod = BountyUpdatePeriod;
            type BountyValueMinimum = BountyValueMinimum;
            type ChildBountyManager = ();
            type CuratorDepositMax = CuratorDepositMax;
            type CuratorDepositMin = CuratorDepositMin;
            type CuratorDepositMultiplier = CuratorDepositMultiplier;
            type DataDepositPerByte = DataDepositPerByte;
            type Event = Event;
            type MaximumReasonLength = MaximumReasonLength;
            type WeightInfo = weights::pallet_bounties::WeightInfo<Runtime>;
        }

        impl pallet_utility::Config for Runtime {
            type Event = Event;
            type Call = Call;
            type PalletsOrigin = OriginCaller;
            type WeightInfo = weights::pallet_utility::WeightInfo<Runtime>;
        }

        impl pallet_vesting::Config for Runtime {
            type Event = Event;
            type Currency = Balances;
            type BlockNumberToBalance = sp_runtime::traits::ConvertInto;
            type MinVestedTransfer = MinVestedTransfer;
            type WeightInfo = pallet_vesting::weights::SubstrateWeight<Runtime>; // weights::pallet_vesting::WeightInfo<Runtime>;

            // `VestingInfo` encode length is 36bytes. 28 schedules gets encoded as 1009 bytes, which is the
            // highest number of schedules that encodes less than 2^10.
            const MAX_VESTING_SCHEDULES: u32 = 28;
        }

        #[cfg(feature = "parachain")]
        impl parachain_info::Config for Runtime {}

        impl zrml_authorized::Config for Runtime {
            type Event = Event;
            type MarketCommons = MarketCommons;
            type PalletId = AuthorizedPalletId;
            type WeightInfo = zrml_authorized::weights::WeightInfo<Runtime>;
        }

        impl zrml_court::Config for Runtime {
            type CourtCaseDuration = CourtCaseDuration;
            type Event = Event;
            type MarketCommons = MarketCommons;
            type PalletId = CourtPalletId;
            type Random = RandomnessCollectiveFlip;
            type StakeWeight = StakeWeight;
            type TreasuryPalletId = TreasuryPalletId;
            type WeightInfo = zrml_court::weights::WeightInfo<Runtime>;
        }

        impl zrml_liquidity_mining::Config for Runtime {
            type Event = Event;
            type MarketCommons = MarketCommons;
            type MarketId = MarketId;
            type PalletId = LiquidityMiningPalletId;
            type WeightInfo = zrml_liquidity_mining::weights::WeightInfo<Runtime>;
        }

        impl zrml_market_commons::Config for Runtime {
            type Currency = Balances;
            type MarketId = MarketId;
            type Timestamp = Timestamp;
        }

        // NoopLiquidityMining implements LiquidityMiningPalletApi with no-ops.
        // Has to be public because it will be exposed by Runtime.
        pub struct NoopLiquidityMining;

        impl zrml_liquidity_mining::LiquidityMiningPalletApi for NoopLiquidityMining {
            type AccountId = AccountId;
            type Balance = Balance;
            type BlockNumber = BlockNumber;
            type MarketId = MarketId;

            fn add_shares(_: Self::AccountId, _: Self::MarketId, _: Self::Balance) {}

            fn distribute_market_incentives(
                _: &Self::MarketId,
            ) -> frame_support::pallet_prelude::DispatchResult {
                Ok(())
            }

            fn remove_shares(_: &Self::AccountId, _: &Self::MarketId, _: Self::Balance) {}
        }

        impl zrml_prediction_markets::Config for Runtime {
            type AdvisoryBond = AdvisoryBond;
            type AdvisoryBondSlashPercentage = AdvisoryBondSlashPercentage;
            type ApproveOrigin = EnsureOneOf<
                EnsureRoot<AccountId>,
                pallet_collective::EnsureMember<AccountId, AdvisoryCommitteeInstance>
            >;
            type Authorized = Authorized;
            type Court = Court;
            type CloseOrigin = EnsureRootOrTwoThirdsAdvisoryCommittee;
            type DestroyOrigin = EnsureRootOrAllAdvisoryCommittee;
            type DisputeBond = DisputeBond;
            type DisputeFactor = DisputeFactor;
            type DisputePeriod = DisputePeriod;
            type Event = Event;
            // LiquidityMining is currently unstable.
            // NoopLiquidityMining will be applied only to mainnet once runtimes are separated.
            type LiquidityMining = NoopLiquidityMining;
            // type LiquidityMining = LiquidityMining;
            type MarketCommons = MarketCommons;
            type MaxCategories = MaxCategories;
            type MaxDisputes = MaxDisputes;
            type MinDisputeDuration = MinDisputeDuration;
            type MaxDisputeDuration = MaxDisputeDuration;
            type MaxGracePeriod = MaxGracePeriod;
            type MaxOracleDuration = MaxOracleDuration;
            type MinOracleDuration = MinOracleDuration;
            type MaxSubsidyPeriod = MaxSubsidyPeriod;
            type MaxMarketPeriod = MaxMarketPeriod;
            type MinCategories = MinCategories;
            type MinSubsidyPeriod = MinSubsidyPeriod;
            type OracleBond = OracleBond;
            type PalletId = PmPalletId;
            type RejectOrigin = EnsureRootOrHalfAdvisoryCommittee;
            type ReportingPeriod = ReportingPeriod;
            type ResolveOrigin = EnsureRoot<AccountId>;
            type AssetManager = AssetManager;
            type SimpleDisputes = SimpleDisputes;
            type Slash = Treasury;
            type Swaps = Swaps;
            type ValidityBond = ValidityBond;
            type WeightInfo = zrml_prediction_markets::weights::WeightInfo<Runtime>;
        }

        impl zrml_rikiddo::Config<RikiddoSigmoidFeeMarketVolumeEma> for Runtime {
            type Timestamp = Timestamp;
            type Balance = Balance;
            type FixedTypeU = FixedU128<U33>;
            type FixedTypeS = FixedI128<U33>;
            type BalanceFractionalDecimals = BalanceFractionalDecimals;
            type PoolId = PoolId;
            type Rikiddo = RikiddoSigmoidMV<
                Self::FixedTypeU,
                Self::FixedTypeS,
                FeeSigmoid<Self::FixedTypeS>,
                EmaMarketVolume<Self::FixedTypeU>,
            >;
        }

        impl zrml_simple_disputes::Config for Runtime {
            type Event = Event;
            type MarketCommons = MarketCommons;
            type PalletId = SimpleDisputesPalletId;
        }

        impl zrml_swaps::Config for Runtime {
            type Event = Event;
            type ExitFee = ExitFee;
            type FixedTypeU = FixedU128<U33>;
            type FixedTypeS = FixedI128<U33>;
            // LiquidityMining is currently unstable.
            // NoopLiquidityMining will be applied only to mainnet once runtimes are separated.
            type LiquidityMining = NoopLiquidityMining;
            // type LiquidityMining = LiquidityMining;
            type MarketCommons = MarketCommons;
            type MarketId = MarketId;
            type MinAssets = MinAssets;
            type MaxAssets = MaxAssets;
            type MaxInRatio = MaxInRatio;
            type MaxOutRatio = MaxOutRatio;
            type MaxSwapFee = MaxSwapFee;
            type MaxTotalWeight = MaxTotalWeight;
            type MaxWeight = MaxWeight;
            type MinLiquidity = MinLiquidity;
            type MinSubsidy = MinSubsidy;
            type MinSubsidyPerAccount = MinSubsidyPerAccount;
            type MinWeight = MinWeight;
            type PalletId = SwapsPalletId;
            type RikiddoSigmoidFeeMarketEma = RikiddoSigmoidFeeMarketEma;
            type AssetManager = AssetManager;
            type WeightInfo = zrml_swaps::weights::WeightInfo<Runtime>;
        }

        impl zrml_styx::Config for Runtime {
            type Event = Event;
            type SetBurnAmountOrigin = EnsureRootOrHalfCouncil;
            type Currency = Balances;
            type WeightInfo = zrml_styx::weights::WeightInfo<Runtime>;
        }
    }
}

// Implement runtime apis
#[macro_export]
macro_rules! create_runtime_api {
    ($($additional_apis:tt)*) => {
        impl_runtime_apis! {
            #[cfg(feature = "parachain")]
            impl cumulus_primitives_core::CollectCollationInfo<Block> for Runtime {
                fn collect_collation_info(
                    header: &<Block as BlockT>::Header
                ) -> cumulus_primitives_core::CollationInfo {
                    ParachainSystem::collect_collation_info(header)
                }
            }

            #[cfg(feature = "parachain")]
            // Required to satisify trait bounds at the client implementation.
            impl nimbus_primitives::AuthorFilterAPI<Block, NimbusId> for Runtime {
                fn can_author(_: NimbusId, _: u32, _: &<Block as BlockT>::Header) -> bool {
                    panic!("AuthorFilterAPI is no longer supported. Please update your client.")
                }
            }

            #[cfg(feature = "parachain")]
            impl nimbus_primitives::NimbusApi<Block> for Runtime {
                fn can_author(
                    author: nimbus_primitives::NimbusId,
                    slot: u32,
                    parent_header: &<Block as BlockT>::Header
                ) -> bool {

                    // Ensure that an update is enforced when we are close to maximum block number
                    let block_number = if let Some(bn) = parent_header.number.checked_add(1) {
                        bn
                    } else {
                        log::error!("ERROR: No block numbers left");
                        return false;
                    };

                    use frame_support::traits::OnInitialize;
                    System::initialize(
                        &block_number,
                        &parent_header.hash(),
                        &parent_header.digest,
                    );
                    RandomnessCollectiveFlip::on_initialize(block_number);

                    // Because the staking solution calculates the next staking set at the beginning
                    // of the first block in the new round, the only way to accurately predict the
                    // authors is to compute the selection during prediction.
                    if pallet_parachain_staking::Pallet::<Self>::round().should_update(block_number) {
                        // get author account id
                        use nimbus_primitives::AccountLookup;
                        let author_account_id = if let Some(account) =
                            pallet_author_mapping::Pallet::<Self>::lookup_account(&author) {
                            account
                        } else {
                            // return false if author mapping not registered like in can_author impl
                            return false
                        };
                        // predict eligibility post-selection by computing selection results now
                        let (eligible, _) =
                            pallet_author_slot_filter::compute_pseudo_random_subset::<Self>(
                                pallet_parachain_staking::Pallet::<Self>::compute_top_candidates(),
                                &slot
                            );
                        eligible.contains(&author_account_id)
                    } else {
                        AuthorInherent::can_author(&author, &slot)
                    }
                }
            }

            #[cfg(feature = "runtime-benchmarks")]
            impl frame_benchmarking::Benchmark<Block> for Runtime {
                fn benchmark_metadata(extra: bool) -> (
                    Vec<frame_benchmarking::BenchmarkList>,
                    Vec<frame_support::traits::StorageInfo>,
                ) {
                    use frame_benchmarking::{list_benchmark, baseline::Pallet as BaselineBench, Benchmarking, BenchmarkList};
                    use frame_support::traits::StorageInfoTrait;
                    use frame_system_benchmarking::Pallet as SystemBench;
                    use orml_benchmarking::list_benchmark as orml_list_benchmark;

                    let mut list = Vec::<BenchmarkList>::new();

                    list_benchmark!(list, extra, frame_benchmarking, BaselineBench::<Runtime>);
                    list_benchmark!(list, extra, frame_system, SystemBench::<Runtime>);
                    orml_list_benchmark!(list, extra, orml_currencies, crate::benchmarks::currencies);
                    orml_list_benchmark!(list, extra, orml_tokens, crate::benchmarks::tokens);
                    list_benchmark!(list, extra, pallet_balances, Balances);
                    list_benchmark!(list, extra, pallet_bounties, Bounties);
                    list_benchmark!(list, extra, pallet_collective, AdvisoryCommittee);
                    list_benchmark!(list, extra, pallet_democracy, Democracy);
                    list_benchmark!(list, extra, pallet_identity, Identity);
                    list_benchmark!(list, extra, pallet_membership, AdvisoryCommitteeMembership);
                    list_benchmark!(list, extra, pallet_multisig, MultiSig);
                    list_benchmark!(list, extra, pallet_preimage, Preimage);
                    list_benchmark!(list, extra, pallet_proxy, Proxy);
                    list_benchmark!(list, extra, pallet_scheduler, Scheduler);
                    list_benchmark!(list, extra, pallet_timestamp, Timestamp);
                    list_benchmark!(list, extra, pallet_treasury, Treasury);
                    list_benchmark!(list, extra, pallet_utility, Utility);
                    list_benchmark!(list, extra, pallet_vesting, Vesting);
                    list_benchmark!(list, extra, zrml_swaps, Swaps);
                    list_benchmark!(list, extra, zrml_authorized, Authorized);
                    list_benchmark!(list, extra, zrml_court, Court);
                    list_benchmark!(list, extra, zrml_prediction_markets, PredictionMarkets);
                    list_benchmark!(list, extra, zrml_liquidity_mining, LiquidityMining);
                    list_benchmark!(list, extra, zrml_styx, Styx);

                    cfg_if::cfg_if! {
                        if #[cfg(feature = "parachain")] {
                            list_benchmark!(list, extra, cumulus_pallet_xcmp_queue, XcmpQueue);
                            list_benchmark!(list, extra, pallet_author_inherent, AuthorInherent);
                            list_benchmark!(list, extra, pallet_author_mapping, AuthorMapping);
                            list_benchmark!(list, extra, pallet_author_slot_filter, AuthorFilter);
                            list_benchmark!(list, extra, pallet_parachain_staking, ParachainStaking);
                            list_benchmark!(list, extra, pallet_crowdloan_rewards, Crowdloan);
                        } else {
                            list_benchmark!(list, extra, pallet_grandpa, Grandpa);
                        }
                    }

                    (list, AllPalletsWithSystem::storage_info())
                }

                fn dispatch_benchmark(
                    config: frame_benchmarking::BenchmarkConfig,
                ) -> Result<Vec<frame_benchmarking::BenchmarkBatch>, sp_runtime::RuntimeString> {
                    use frame_benchmarking::{
                        add_benchmark, baseline::{Pallet as BaselineBench, Config as BaselineConfig}, vec, BenchmarkBatch, Benchmarking, TrackedStorageKey, Vec
                    };
                    use frame_system_benchmarking::Pallet as SystemBench;
                    use orml_benchmarking::{add_benchmark as orml_add_benchmark};

                    impl frame_system_benchmarking::Config for Runtime {}
                    impl BaselineConfig for Runtime {}

                    let whitelist: Vec<TrackedStorageKey> = vec![
                        hex_literal::hex!("26aa394eea5630e07c48ae0c9558cef702a5c1b19ab7a04f536c519aca4983ac")
                            .to_vec()
                            .into(),
                        hex_literal::hex!("c2261276cc9d1f8598ea4b6a74b15c2f57c875e4cff74148e4628f264b974c80")
                            .to_vec()
                            .into(),
                        hex_literal::hex!("26aa394eea5630e07c48ae0c9558cef7ff553b5a9862a516939d82b3d3d8661a")
                            .to_vec()
                            .into(),
                        hex_literal::hex!("26aa394eea5630e07c48ae0c9558cef70a98fdbe9ce6c55837576c60c7af3850")
                            .to_vec()
                            .into(),
                        hex_literal::hex!("26aa394eea5630e07c48ae0c9558cef780d41e5e16056765bc8461851072c9d7")
                            .to_vec()
                            .into(),
                        hex_literal::hex!("26aa394eea5630e07c48ae0c9558cef7b99d880ec681799c0cf30e8886371da946c154ffd9992e395af90b5b13cc6f295c77033fce8a9045824a6690bbf99c6db269502f0a8d1d2a008542d5690a0749").to_vec().into(),
                        hex_literal::hex!("26aa394eea5630e07c48ae0c9558cef7b99d880ec681799c0cf30e8886371da95ecffd7b6c0f78751baa9d281e0bfa3a6d6f646c70792f74727372790000000000000000000000000000000000000000").to_vec().into(),
                    ];

                    let mut batches = Vec::<BenchmarkBatch>::new();
                    let params = (&config, &whitelist);

                    add_benchmark!(params, batches, frame_benchmarking, BaselineBench::<Runtime>);
                    add_benchmark!(params, batches, frame_system, SystemBench::<Runtime>);
                    orml_add_benchmark!(params, batches, orml_currencies, crate::benchmarks::currencies);
                    orml_add_benchmark!(params, batches, orml_tokens, crate::benchmarks::tokens);
                    add_benchmark!(params, batches, pallet_balances, Balances);
                    add_benchmark!(params, batches, pallet_bounties, Bounties);
                    add_benchmark!(params, batches, pallet_collective, AdvisoryCommittee);
                    add_benchmark!(params, batches, pallet_democracy, Democracy);
                    add_benchmark!(params, batches, pallet_identity, Identity);
                    add_benchmark!(params, batches, pallet_membership, AdvisoryCommitteeMembership);
                    add_benchmark!(params, batches, pallet_multisig, MultiSig);
                    add_benchmark!(params, batches, pallet_preimage, Preimage);
                    add_benchmark!(params, batches, pallet_proxy, Proxy);
                    add_benchmark!(params, batches, pallet_scheduler, Scheduler);
                    add_benchmark!(params, batches, pallet_timestamp, Timestamp);
                    add_benchmark!(params, batches, pallet_treasury, Treasury);
                    add_benchmark!(params, batches, pallet_utility, Utility);
                    add_benchmark!(params, batches, pallet_vesting, Vesting);
                    add_benchmark!(params, batches, zrml_swaps, Swaps);
                    add_benchmark!(params, batches, zrml_authorized, Authorized);
                    add_benchmark!(params, batches, zrml_court, Court);
                    add_benchmark!(params, batches, zrml_prediction_markets, PredictionMarkets);
                    add_benchmark!(params, batches, zrml_liquidity_mining, LiquidityMining);
                    add_benchmark!(params, batches, zrml_styx, Styx);


                    cfg_if::cfg_if! {
                        if #[cfg(feature = "parachain")] {
                            add_benchmark!(params, batches, cumulus_pallet_xcmp_queue, XcmpQueue);
                            add_benchmark!(params, batches, pallet_author_inherent, AuthorInherent);
                            add_benchmark!(params, batches, pallet_author_mapping, AuthorMapping);
                            add_benchmark!(params, batches, pallet_author_slot_filter, AuthorFilter);
                            add_benchmark!(params, batches, pallet_parachain_staking, ParachainStaking);
                            add_benchmark!(params, batches, pallet_crowdloan_rewards, Crowdloan);
                        } else {
                            add_benchmark!(params, batches, pallet_grandpa, Grandpa);
                        }
                    }

                    if batches.is_empty() {
                        return Err("Benchmark not found for this pallet.".into());
                    }
                    Ok(batches)
                }
            }

            impl frame_system_rpc_runtime_api::AccountNonceApi<Block, AccountId, Index> for Runtime {
                fn account_nonce(account: AccountId) -> Index {
                    System::account_nonce(account)
                }
            }

            impl pallet_transaction_payment_rpc_runtime_api::TransactionPaymentApi<Block, Balance> for Runtime {
                fn query_fee_details(
                    uxt: <Block as BlockT>::Extrinsic,
                    len: u32,
                ) -> pallet_transaction_payment::FeeDetails<Balance> {
                    TransactionPayment::query_fee_details(uxt, len)
                }

                fn query_info(
                    uxt: <Block as BlockT>::Extrinsic,
                    len: u32,
                ) -> pallet_transaction_payment_rpc_runtime_api::RuntimeDispatchInfo<Balance> {
                    TransactionPayment::query_info(uxt, len)
                }
            }

            #[cfg(feature = "parachain")]
            impl session_keys_primitives::VrfApi<Block> for Runtime {
                fn get_last_vrf_output() -> Option<<Block as BlockT>::Hash> {
                    None
                }
                fn vrf_key_lookup(
                    nimbus_id: nimbus_primitives::NimbusId
                ) -> Option<session_keys_primitives::VrfId> {
                    use session_keys_primitives::KeysLookup;
                    AuthorMapping::lookup_keys(&nimbus_id)
                }
            }

            impl sp_api::Core<Block> for Runtime {
                fn execute_block(block: Block) {
                    Executive::execute_block(block)
                }

                fn initialize_block(header: &<Block as BlockT>::Header) {
                    Executive::initialize_block(header)
                }

                fn version() -> RuntimeVersion {
                    VERSION
                }
            }

            impl sp_api::Metadata<Block> for Runtime {
                fn metadata() -> OpaqueMetadata {
                    OpaqueMetadata::new(Runtime::metadata().into())
                }
            }

            impl sp_block_builder::BlockBuilder<Block> for Runtime {
                fn apply_extrinsic(extrinsic: <Block as BlockT>::Extrinsic) -> ApplyExtrinsicResult {
                    Executive::apply_extrinsic(extrinsic)
                }

                fn check_inherents(
                    block: Block,
                    data: sp_inherents::InherentData,
                ) -> sp_inherents::CheckInherentsResult {
                    data.check_extrinsics(&block)
                }

                fn finalize_block() -> <Block as BlockT>::Header {
                    Executive::finalize_block()
                }

                fn inherent_extrinsics(data: sp_inherents::InherentData) -> Vec<<Block as BlockT>::Extrinsic> {
                    data.create_extrinsics()
                }
            }

            #[cfg(not(feature = "parachain"))]
            impl sp_consensus_aura::AuraApi<Block, sp_consensus_aura::sr25519::AuthorityId> for Runtime {
                fn authorities() -> Vec<sp_consensus_aura::sr25519::AuthorityId> {
                    Aura::authorities().into_inner()
                }

                fn slot_duration() -> sp_consensus_aura::SlotDuration {
                    sp_consensus_aura::SlotDuration::from_millis(Aura::slot_duration())
                }
            }

            #[cfg(not(feature = "parachain"))]
            impl sp_finality_grandpa::GrandpaApi<Block> for Runtime {
                fn current_set_id() -> pallet_grandpa::fg_primitives::SetId {
                    Grandpa::current_set_id()
                }

                fn generate_key_ownership_proof(
                    _set_id: pallet_grandpa::fg_primitives::SetId,
                    _authority_id: pallet_grandpa::AuthorityId,
                ) -> Option<pallet_grandpa::fg_primitives::OpaqueKeyOwnershipProof> {
                    None
                }

                fn grandpa_authorities() -> pallet_grandpa::AuthorityList {
                    Grandpa::grandpa_authorities()
                }

                fn submit_report_equivocation_unsigned_extrinsic(
                    _equivocation_proof: pallet_grandpa::fg_primitives::EquivocationProof<
                        <Block as BlockT>::Hash,
                        sp_runtime::traits::NumberFor<Block>,
                    >,
                    _key_owner_proof: pallet_grandpa::fg_primitives::OpaqueKeyOwnershipProof,
                ) -> Option<()> {
                    None
                }
            }

            impl sp_offchain::OffchainWorkerApi<Block> for Runtime {
                fn offchain_worker(header: &<Block as BlockT>::Header) {
                    Executive::offchain_worker(header)
                }
            }

            impl sp_session::SessionKeys<Block> for Runtime {
                fn decode_session_keys(encoded: Vec<u8>) -> Option<Vec<(Vec<u8>, KeyTypeId)>> {
                    opaque::SessionKeys::decode_into_raw_public_keys(&encoded)
                }

                fn generate_session_keys(seed: Option<Vec<u8>>) -> Vec<u8> {
                    opaque::SessionKeys::generate(seed)
                }
            }

            impl sp_transaction_pool::runtime_api::TaggedTransactionQueue<Block> for Runtime {
                fn validate_transaction(
                    source: TransactionSource,
                    tx: <Block as BlockT>::Extrinsic,
                    block_hash: <Block as BlockT>::Hash,
                ) -> TransactionValidity {
                // Filtered calls should not enter the tx pool as they'll fail if inserted.
                // If this call is not allowed, we return early.
                if !<Runtime as frame_system::Config>::BaseCallFilter::contains(&tx.function) {
                    return frame_support::pallet_prelude::InvalidTransaction::Call.into();
                }

                    Executive::validate_transaction(source, tx, block_hash)
                }
            }

            impl zrml_swaps_runtime_api::SwapsApi<Block, PoolId, AccountId, Balance, MarketId>
            for Runtime
            {
                fn get_spot_price(
                    pool_id: &PoolId,
                    asset_in: &Asset<MarketId>,
                    asset_out: &Asset<MarketId>,
                ) -> SerdeWrapper<Balance> {
                    SerdeWrapper(Swaps::get_spot_price(pool_id, asset_in, asset_out).ok().unwrap_or(0))
                }

                fn pool_account_id(pool_id: &PoolId) -> AccountId {
                    Swaps::pool_account_id(pool_id)
                }

                fn pool_shares_id(pool_id: PoolId) -> Asset<SerdeWrapper<MarketId>> {
                    Asset::PoolShare(SerdeWrapper(pool_id))
                }
            }

            #[cfg(feature = "try-runtime")]
            impl frame_try_runtime::TryRuntime<Block> for Runtime {
                fn on_runtime_upgrade() -> (frame_support::weights::Weight, frame_support::weights::Weight) {
                    log::info!("try-runtime::on_runtime_upgrade.");
                    let weight = Executive::try_runtime_upgrade().unwrap();
                    (weight, RuntimeBlockWeights::get().max_block)
                }

                fn execute_block_no_check(block: Block) -> frame_support::weights::Weight {
                    Executive::execute_block_no_check(block)
                }
            }

            $($additional_apis)*
        }

        // Check the timestamp and parachain inherents
        #[cfg(feature = "parachain")]
        struct CheckInherents;

        #[cfg(feature = "parachain")]
        impl cumulus_pallet_parachain_system::CheckInherents<Block> for CheckInherents {
            fn check_inherents(
                block: &Block,
                relay_state_proof: &cumulus_pallet_parachain_system::RelayChainStateProof,
            ) -> sp_inherents::CheckInherentsResult {
                let relay_chain_slot = relay_state_proof
                    .read_slot()
                    .expect("Could not read the relay chain slot from the proof");

                let inherent_data =
                    cumulus_primitives_timestamp::InherentDataProvider::from_relay_chain_slot_and_duration(
                        relay_chain_slot,
                        core::time::Duration::from_secs(6),
                    )
                    .create_inherent_data()
                    .expect("Could not create the timestamp inherent data");

                inherent_data.check_extrinsics(block)
            }
        }

        // Nimbus's Executive wrapper allows relay validators to verify the seal digest
        #[cfg(feature = "parachain")]
        cumulus_pallet_parachain_system::register_validate_block! {
            Runtime = Runtime,
            BlockExecutor = pallet_author_inherent::BlockExecutor::<Runtime, Executive>,
            CheckInherents = CheckInherents,
        }
    }
}

#[macro_export]
macro_rules! create_common_benchmark_logic {
    {} => {
        #[cfg(feature = "runtime-benchmarks")]
        pub(crate) mod benchmarks {
            pub(crate) mod currencies {
                use super::utils::{lookup_of_account, set_balance};
                use crate::{
                    AccountId, Amount, AssetManager, Balance, CurrencyId, ExistentialDeposit,
                    GetNativeCurrencyId, Runtime
                };
                use zeitgeist_primitives::{
                    constants::BASE,
                    types::Asset,
                };

                use frame_benchmarking::{account, whitelisted_caller};
                use frame_system::RawOrigin;
                use sp_runtime::traits::UniqueSaturatedInto;

                use orml_benchmarking::runtime_benchmarks;
                use orml_traits::MultiCurrency;

                const SEED: u32 = 0;

                const NATIVE: CurrencyId = GetNativeCurrencyId::get();
                const ASSET: CurrencyId = Asset::CategoricalOutcome(0, 0);

                runtime_benchmarks! {
                    { Runtime, orml_currencies }

                    // `transfer` non-native currency
                    transfer_non_native_currency {
                        let amount: Balance = 1_000 * BASE;
                        let from: AccountId = whitelisted_caller();
                        set_balance(ASSET, &from, amount);

                        let to: AccountId = account("to", 0, SEED);
                        let to_lookup = lookup_of_account(to.clone());
                    }: transfer(RawOrigin::Signed(from), to_lookup, ASSET, amount)
                    verify {
                        assert_eq!(<AssetManager as MultiCurrency<_>>::total_balance(ASSET, &to), amount);
                    }

                    // `transfer` native currency and in worst case
                    #[extra]
                    transfer_native_currency_worst_case {
                        let existential_deposit = ExistentialDeposit::get();
                        let amount: Balance = existential_deposit.saturating_mul(1000);
                        let from: AccountId = whitelisted_caller();
                        set_balance(NATIVE, &from, amount);

                        let to: AccountId = account("to", 0, SEED);
                        let to_lookup = lookup_of_account(to.clone());
                    }: transfer(RawOrigin::Signed(from), to_lookup, NATIVE, amount)
                    verify {
                        assert_eq!(<AssetManager as MultiCurrency<_>>::total_balance(NATIVE, &to), amount);
                    }

                    // `transfer_native_currency` in worst case
                    // * will create the `to` account.
                    // * will kill the `from` account.
                    transfer_native_currency {
                        let existential_deposit = ExistentialDeposit::get();
                        let amount: Balance = existential_deposit.saturating_mul(1000);
                        let from: AccountId = whitelisted_caller();
                        set_balance(NATIVE, &from, amount);

                        let to: AccountId = account("to", 0, SEED);
                        let to_lookup = lookup_of_account(to.clone());
                    }: _(RawOrigin::Signed(from), to_lookup, amount)
                    verify {
                        assert_eq!(<AssetManager as MultiCurrency<_>>::total_balance(NATIVE, &to), amount);
                    }

                    // `update_balance` for non-native currency
                    update_balance_non_native_currency {
                        let balance: Balance = 2 * BASE;
                        let amount: Amount = balance.unique_saturated_into();
                        let who: AccountId = account("who", 0, SEED);
                        let who_lookup = lookup_of_account(who.clone());
                    }: update_balance(RawOrigin::Root, who_lookup, ASSET, amount)
                    verify {
                        assert_eq!(<AssetManager as MultiCurrency<_>>::total_balance(ASSET, &who), balance);
                    }

                    // `update_balance` for native currency
                    // * will create the `who` account.
                    update_balance_native_currency_creating {
                        let existential_deposit = ExistentialDeposit::get();
                        let balance: Balance = existential_deposit.saturating_mul(1000);
                        let amount: Amount = balance.unique_saturated_into();
                        let who: AccountId = account("who", 0, SEED);
                        let who_lookup = lookup_of_account(who.clone());
                    }: update_balance(RawOrigin::Root, who_lookup, NATIVE, amount)
                    verify {
                        assert_eq!(<AssetManager as MultiCurrency<_>>::total_balance(NATIVE, &who), balance);
                    }

                    // `update_balance` for native currency
                    // * will kill the `who` account.
                    update_balance_native_currency_killing {
                        let existential_deposit = ExistentialDeposit::get();
                        let balance: Balance = existential_deposit.saturating_mul(1000);
                        let amount: Amount = balance.unique_saturated_into();
                        let who: AccountId = account("who", 0, SEED);
                        let who_lookup = lookup_of_account(who.clone());
                        set_balance(NATIVE, &who, balance);
                    }: update_balance(RawOrigin::Root, who_lookup, NATIVE, -amount)
                    verify {
                        assert_eq!(<AssetManager as MultiCurrency<_>>::free_balance(NATIVE, &who), 0);
                    }
                }

                #[cfg(test)]
                mod tests {
                    use super::*;
                    use crate::benchmarks::utils::tests::new_test_ext;
                    use orml_benchmarking::impl_benchmark_test_suite;

                    impl_benchmark_test_suite!(new_test_ext(),);
                }
            }

            pub(crate) mod tokens {
                use super::utils::{lookup_of_account, set_balance as update_balance};
                use crate::{AccountId, Balance, CurrencyId, Tokens, Runtime};
                use frame_benchmarking::{account, whitelisted_caller};
                use frame_system::RawOrigin;
                use orml_benchmarking::runtime_benchmarks;
                use orml_traits::MultiCurrency;
                use zeitgeist_primitives::{constants::BASE, types::Asset};

                const SEED: u32 = 0;
                const ASSET: CurrencyId = Asset::CategoricalOutcome(0, 0);

                runtime_benchmarks! {
                    { Runtime, orml_tokens }

                    transfer {
                        let amount: Balance = BASE;

                        let from: AccountId = whitelisted_caller();
                        update_balance(ASSET, &from, amount);

                        let to: AccountId = account("to", 0, SEED);
                        let to_lookup = lookup_of_account(to.clone());
                    }: _(RawOrigin::Signed(from), to_lookup, ASSET, amount)
                    verify {
                        assert_eq!(<Tokens as MultiCurrency<_>>::total_balance(ASSET, &to), amount);
                    }

                    transfer_all {
                        let amount: Balance = BASE;

                        let from: AccountId = whitelisted_caller();
                        update_balance(ASSET, &from, amount);

                        let to: AccountId = account("to", 0, SEED);
                        let to_lookup = lookup_of_account(to);
                    }: _(RawOrigin::Signed(from.clone()), to_lookup, ASSET, false)
                    verify {
                        assert_eq!(<Tokens as MultiCurrency<_>>::total_balance(ASSET, &from), 0);
                    }

                    transfer_keep_alive {
                        let from: AccountId = whitelisted_caller();
                        update_balance(ASSET, &from, 2 * BASE);

                        let to: AccountId = account("to", 0, SEED);
                        let to_lookup = lookup_of_account(to.clone());
                    }: _(RawOrigin::Signed(from), to_lookup, ASSET, BASE)
                    verify {
                        assert_eq!(<Tokens as MultiCurrency<_>>::total_balance(ASSET, &to), BASE);
                    }

                    force_transfer {
                        let from: AccountId = account("from", 0, SEED);
                        let from_lookup = lookup_of_account(from.clone());
                        update_balance(ASSET, &from, 2 * BASE);

                        let to: AccountId = account("to", 0, SEED);
                        let to_lookup = lookup_of_account(to.clone());
                    }: _(RawOrigin::Root, from_lookup, to_lookup, ASSET, BASE)
                    verify {
                        assert_eq!(<Tokens as MultiCurrency<_>>::total_balance(ASSET, &to), BASE);
                    }

                    set_balance {
                        let who: AccountId = account("who", 0, SEED);
                        let who_lookup = lookup_of_account(who.clone());

                    }: _(RawOrigin::Root, who_lookup, ASSET, BASE, BASE)
                    verify {
                        assert_eq!(<Tokens as MultiCurrency<_>>::total_balance(ASSET, &who), 2 * BASE);
                    }
                }

                #[cfg(test)]
                mod tests {
                    use super::*;
                    use crate::benchmarks::utils::tests::new_test_ext;
                    use orml_benchmarking::impl_benchmark_test_suite;

                    impl_benchmark_test_suite!(new_test_ext(),);
                }
            }

            pub(crate) mod utils {
                use crate::{AccountId, AssetManager, Balance, CurrencyId, Runtime,
                };
                use frame_support::assert_ok;
                use orml_traits::MultiCurrencyExtended;
                use sp_runtime::traits::{SaturatedConversion, StaticLookup};

                pub fn lookup_of_account(
                    who: AccountId,
                ) -> <<Runtime as frame_system::Config>::Lookup as StaticLookup>::Source {
                    <Runtime as frame_system::Config>::Lookup::unlookup(who)
                }

                pub fn set_balance(currency_id: CurrencyId, who: &AccountId, balance: Balance) {
                    assert_ok!(<AssetManager as MultiCurrencyExtended<_>>::update_balance(
                        currency_id,
                        who,
                        balance.saturated_into()
                    ));
                }

                #[cfg(test)]
                pub mod tests {
                    pub fn new_test_ext() -> sp_io::TestExternalities {
                        frame_system::GenesisConfig::default().build_storage::<crate::Runtime>().unwrap().into()
                    }
                }
            }
        }
    }
}

#[macro_export]
macro_rules! create_common_tests {
    {} => {
        #[cfg(test)]
        mod common_tests {
            mod fee_multiplier {
                use crate::parameters::{MinimumMultiplier, SlowAdjustingFeeUpdate, TargetBlockFullness};
                use frame_support::{
                    parameter_types,
                    weights::{DispatchClass, Weight},
                };
                use sp_core::H256;
                use sp_runtime::{
                    testing::Header,
                    traits::{BlakeTwo256, Convert, IdentityLookup},
                    Perbill,
                };

                type UncheckedExtrinsic = frame_system::mocking::MockUncheckedExtrinsic<Runtime>;
                type Block = frame_system::mocking::MockBlock<Runtime>;

                frame_support::construct_runtime!(
                    pub enum Runtime where
                        Block = Block,
                        NodeBlock = Block,
                        UncheckedExtrinsic = UncheckedExtrinsic,
                    {
                        System: frame_system::{Pallet, Call, Config, Storage, Event<T>}
                    }
                );

                parameter_types! {
                    pub const BlockHashCount: u64 = 250;
                    pub const AvailableBlockRatio: Perbill = Perbill::one();
                    pub BlockLength: frame_system::limits::BlockLength =
                        frame_system::limits::BlockLength::max(2 * 1024);
                    pub BlockWeights: frame_system::limits::BlockWeights =
                        frame_system::limits::BlockWeights::simple_max(1024);
                }

                impl frame_system::Config for Runtime {
                    type BaseCallFilter = frame_support::traits::Everything;
                    type BlockWeights = BlockWeights;
                    type BlockLength = ();
                    type DbWeight = ();
                    type Origin = Origin;
                    type Index = u64;
                    type BlockNumber = u64;
                    type Call = Call;
                    type Hash = H256;
                    type Hashing = BlakeTwo256;
                    type AccountId = u64;
                    type Lookup = IdentityLookup<Self::AccountId>;
                    type Header = Header;
                    type Event = Event;
                    type BlockHashCount = BlockHashCount;
                    type Version = ();
                    type PalletInfo = PalletInfo;
                    type AccountData = ();
                    type OnNewAccount = ();
                    type OnKilledAccount = ();
                    type SystemWeightInfo = ();
                    type SS58Prefix = ();
                    type OnSetCode = ();
                    type MaxConsumers = frame_support::traits::ConstU32<16>;
                }

                fn run_with_system_weight<F>(w: Weight, mut assertions: F)
                where
                    F: FnMut(),
                {
                    let mut t: sp_io::TestExternalities =
                        frame_system::GenesisConfig::default().build_storage::<Runtime>().unwrap().into();
                    t.execute_with(|| {
                        System::set_block_consumed_resources(w, 0);
                        assertions()
                    });
                }

                #[test]
                fn multiplier_can_grow_from_zero() {
                    let minimum_multiplier = MinimumMultiplier::get();
                    let target = TargetBlockFullness::get()
                        * BlockWeights::get().get(DispatchClass::Normal).max_total.unwrap();
                    // if the min is too small, then this will not change, and we are doomed forever.
                    // the weight is 1/100th bigger than target.
                    run_with_system_weight(target * 101 / 100, || {
                        let next = SlowAdjustingFeeUpdate::<Runtime>::convert(minimum_multiplier);
                        assert!(next > minimum_multiplier, "{:?} !>= {:?}", next, minimum_multiplier);
                    })
                }
            }

            mod deal_with_fees {
                use crate::*;

                #[test]
                fn treasury_receives_correct_amount_of_fees_and_tips() {
                    let mut t: sp_io::TestExternalities =
                        frame_system::GenesisConfig::default().build_storage::<Runtime>().unwrap().into();
                    t.execute_with(|| {
                        let fee_balance = 3 * ExistentialDeposit::get();
                        let fee_imbalance = Balances::issue(fee_balance);
                        let tip_balance = 7 * ExistentialDeposit::get();
                        let tip_imbalance = Balances::issue(tip_balance);
                        assert_eq!(Balances::free_balance(Treasury::account_id()), 0);
                        DealWithFees::on_unbalanceds(vec![fee_imbalance, tip_imbalance].into_iter());
                        assert_eq!(
                            Balances::free_balance(Treasury::account_id()),
                            fee_balance + tip_balance,
                        );
                    });
                }
            }
        }

    }
}<|MERGE_RESOLUTION|>--- conflicted
+++ resolved
@@ -51,6 +51,7 @@
 
         type Address = sp_runtime::MultiAddress<AccountId, ()>;
 
+        #[cfg(feature = "parachain")]
         pub type Executive = frame_executive::Executive<
             Runtime,
             Block,
@@ -58,16 +59,25 @@
             Runtime,
             AllPalletsWithSystem,
             (
-<<<<<<< HEAD
                 pallet_author_mapping::migrations::AddKeysToRegistrationInfo<Runtime>,
                 pallet_author_mapping::migrations::AddAccountIdToNimbusLookup<Runtime>,
                 pallet_parachain_staking::migrations::SplitDelegatorStateIntoDelegationScheduledRequests<Runtime>,
+                zrml_prediction_markets::migrations::UpdateMarketsForDeadlines<Runtime>,
+                zrml_prediction_markets::migrations::MigrateMarketIdsPerBlockStorage<Runtime>,
             )
-=======
+        >;
+
+        #[cfg(not(feature = "parachain"))]
+        pub type Executive = frame_executive::Executive<
+            Runtime,
+            Block,
+            frame_system::ChainContext<Runtime>,
+            Runtime,
+            AllPalletsWithSystem,
+            (
                 zrml_prediction_markets::migrations::UpdateMarketsForDeadlines<Runtime>,
-                zrml_prediction_markets::migrations::MigrateMarketIdsPerBlockStorage<Runtime>
-            ),
->>>>>>> 23c0a3f5
+                zrml_prediction_markets::migrations::MigrateMarketIdsPerBlockStorage<Runtime>,
+            )
         >;
 
         pub type Header = generic::Header<BlockNumber, BlakeTwo256>;
