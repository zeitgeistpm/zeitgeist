// Copyright 2022-2023 Forecasting Technologies LTD.
// Copyright 2021-2022 Zeitgeist PM LLC.
// Copyright 2019-2020 Parity Technologies (UK) Ltd.
//
// This file is part of Zeitgeist.
//
// Zeitgeist is free software: you can redistribute it and/or modify it
// under the terms of the GNU General Public License as published by the
// Free Software Foundation, either version 3 of the License, or (at
// your option) any later version.
//
// Zeitgeist is distributed in the hope that it will be useful, but
// WITHOUT ANY WARRANTY; without even the implied warranty of
// MERCHANTABILITY or FITNESS FOR A PARTICULAR PURPOSE. See the GNU
// General Public License for more details.
//
// You should have received a copy of the GNU General Public License
// along with Zeitgeist. If not, see <https://www.gnu.org/licenses/>.
//
// This file incorporates work covered by the following copyright and
// permission notice:
//
//     Copyright (C) 2020-2022 Acala Foundation.
//     SPDX-License-Identifier: GPL-3.0-or-later WITH Classpath-exception-2.0
//
//     This program is free software: you can redistribute it and/or modify
//     it under the terms of the GNU General Public License as published by
//     the Free Software Foundation, either version 3 of the License, or
//     (at your option) any later version.
//
//     This program is distributed in the hope that it will be useful,
//     but WITHOUT ANY WARRANTY; without even the implied warranty of
//     MERCHANTABILITY or FITNESS FOR A PARTICULAR PURPOSE. See the
//     GNU General Public License for more details.
//
//     You should have received a copy of the GNU General Public License
//     along with this program. If not, see <https://www.gnu.org/licenses/>.

#![cfg_attr(not(feature = "std"), no_std)]
#![recursion_limit = "512"]
#![allow(clippy::crate_in_macro_def)]

pub mod fees;
pub mod weights;

#[macro_export]
macro_rules! decl_common_types {
    () => {
        use core::marker::PhantomData;
        use frame_support::traits::{
            Currency, Imbalance, NeverEnsureOrigin, OnRuntimeUpgrade, OnUnbalanced,
        };
        #[cfg(feature = "try-runtime")]
        use frame_try_runtime::{TryStateSelect, UpgradeCheckSelect};
        use orml_traits::MultiCurrency;
        use sp_runtime::{generic, DispatchError, DispatchResult, SaturatedConversion};
        use zeitgeist_primitives::traits::{DeployPoolApi, DistributeFees, MarketCommonsPalletApi};
        use zrml_neo_swaps::migration::MigrateToLiquidityTree;

        pub type Block = generic::Block<Header, UncheckedExtrinsic>;

        type Address = sp_runtime::MultiAddress<AccountId, ()>;

        #[cfg(feature = "parachain")]
<<<<<<< HEAD
        type Migrations = (MigrateToLiquidityTree<Runtime>);

        #[cfg(not(feature = "parachain"))]
        type Migrations = (MigrateToLiquidityTree<Runtime>);
=======
        type Migrations = ();

        #[cfg(not(feature = "parachain"))]
        type Migrations = ();
>>>>>>> 9eeae56f

        pub type Executive = frame_executive::Executive<
            Runtime,
            Block,
            frame_system::ChainContext<Runtime>,
            Runtime,
            AllPalletsWithSystem,
            Migrations,
        >;

        pub type Header = generic::Header<BlockNumber, BlakeTwo256>;
        pub(crate) type NodeBlock = generic::Block<Header, sp_runtime::OpaqueExtrinsic>;
        type RikiddoSigmoidFeeMarketVolumeEma = zrml_rikiddo::Instance1;
        pub type SignedExtra = (
            CheckNonZeroSender<Runtime>,
            CheckSpecVersion<Runtime>,
            CheckTxVersion<Runtime>,
            CheckGenesis<Runtime>,
            CheckEra<Runtime>,
            CheckNonce<Runtime>,
            CheckWeight<Runtime>,
            // https://docs.rs/pallet-asset-tx-payment/latest/src/pallet_asset_tx_payment/lib.rs.html#32-34
            pallet_asset_tx_payment::ChargeAssetTxPayment<Runtime>,
        );
        pub type SignedPayload = generic::SignedPayload<RuntimeCall, SignedExtra>;
        pub type UncheckedExtrinsic =
            generic::UncheckedExtrinsic<Address, RuntimeCall, Signature, SignedExtra>;

        // Governance
        type AdvisoryCommitteeInstance = pallet_collective::Instance1;
        type AdvisoryCommitteeMembershipInstance = pallet_membership::Instance1;
        type CouncilInstance = pallet_collective::Instance2;
        type CouncilMembershipInstance = pallet_membership::Instance2;
        type TechnicalCommitteeInstance = pallet_collective::Instance3;
        type TechnicalCommitteeMembershipInstance = pallet_membership::Instance3;

        // Council vote proportions
        // At least 50%
        type EnsureRootOrHalfCouncil = EitherOfDiverse<
            EnsureRoot<AccountId>,
            EnsureProportionAtLeast<AccountId, CouncilInstance, 1, 2>,
        >;

        // At least 66%
        type EnsureRootOrTwoThirdsCouncil = EitherOfDiverse<
            EnsureRoot<AccountId>,
            EnsureProportionAtLeast<AccountId, CouncilInstance, 2, 3>,
        >;

        // At least 75%
        type EnsureRootOrThreeFourthsCouncil = EitherOfDiverse<
            EnsureRoot<AccountId>,
            EnsureProportionAtLeast<AccountId, CouncilInstance, 3, 4>,
        >;

        // At least 100%
        type EnsureRootOrAllCouncil = EitherOfDiverse<
            EnsureRoot<AccountId>,
            EnsureProportionAtLeast<AccountId, CouncilInstance, 1, 1>,
        >;

        // Technical committee vote proportions
        // At least 50%
        #[cfg(feature = "parachain")]
        type EnsureRootOrHalfTechnicalCommittee = EitherOfDiverse<
            EnsureRoot<AccountId>,
            EnsureProportionAtLeast<AccountId, TechnicalCommitteeInstance, 1, 2>,
        >;

        // At least 66%
        type EnsureRootOrTwoThirdsTechnicalCommittee = EitherOfDiverse<
            EnsureRoot<AccountId>,
            EnsureProportionAtLeast<AccountId, TechnicalCommitteeInstance, 2, 3>,
        >;

        // At least 100%
        type EnsureRootOrAllTechnicalCommittee = EitherOfDiverse<
            EnsureRoot<AccountId>,
            EnsureProportionAtLeast<AccountId, TechnicalCommitteeInstance, 1, 1>,
        >;

        // Advisory Committee vote proportions
        // More than 33%
        type EnsureRootOrMoreThanOneThirdAdvisoryCommittee = EitherOfDiverse<
            EnsureRoot<AccountId>,
            EnsureProportionMoreThan<AccountId, AdvisoryCommitteeInstance, 1, 3>,
        >;

        // More than 50%
        type EnsureRootOrMoreThanHalfAdvisoryCommittee = EitherOfDiverse<
            EnsureRoot<AccountId>,
            EnsureProportionMoreThan<AccountId, AdvisoryCommitteeInstance, 1, 2>,
        >;

        // More than 66%
        type EnsureRootOrMoreThanTwoThirdsAdvisoryCommittee = EitherOfDiverse<
            EnsureRoot<AccountId>,
            EnsureProportionMoreThan<AccountId, AdvisoryCommitteeInstance, 2, 3>,
        >;

        // At least 66%
        type EnsureRootOrTwoThirdsAdvisoryCommittee = EitherOfDiverse<
            EnsureRoot<AccountId>,
            EnsureProportionAtLeast<AccountId, AdvisoryCommitteeInstance, 2, 3>,
        >;

        // At least 100%
        type EnsureRootOrAllAdvisoryCommittee = EitherOfDiverse<
            EnsureRoot<AccountId>,
            EnsureProportionAtLeast<AccountId, AdvisoryCommitteeInstance, 1, 1>,
        >;

        #[cfg(feature = "std")]
        /// The version information used to identify this runtime when compiled natively.
        pub fn native_version() -> NativeVersion {
            NativeVersion { runtime_version: VERSION, can_author_with: Default::default() }
        }

        // Accounts protected from being deleted due to a too low amount of funds.
        pub struct DustRemovalWhitelist;

        impl Contains<AccountId> for DustRemovalWhitelist
        where
            frame_support::PalletId: AccountIdConversion<AccountId>,
        {
            fn contains(ai: &AccountId) -> bool {
                let mut pallets = vec![
                    AuthorizedPalletId::get(),
                    CourtPalletId::get(),
                    GlobalDisputesPalletId::get(),
                    LiquidityMiningPalletId::get(),
                    OrderbookPalletId::get(),
                    ParimutuelPalletId::get(),
                    PmPalletId::get(),
                    SimpleDisputesPalletId::get(),
                    SwapsPalletId::get(),
                    TreasuryPalletId::get(),
                ];

                if let Some(pallet_id) = frame_support::PalletId::try_from_sub_account::<u128>(ai) {
                    return pallets.contains(&pallet_id.0);
                }

                for pallet_id in pallets {
                    let pallet_acc: AccountId = pallet_id.into_account_truncating();

                    if pallet_acc == *ai {
                        return true;
                    }
                }

                false
            }
        }

        common_runtime::impl_fee_types!();

        pub mod opaque {
            //! Opaque types. These are used by the CLI to instantiate machinery that don't need to
            //! know the specifics of the runtime. They can then be made to be agnostic over
            //! specific formats of data like extrinsics, allowing for them to continue syncing the
            //! network through upgrades to even the core data structures.

            use super::Header;
            use alloc::vec::Vec;
            use sp_runtime::{generic, impl_opaque_keys};

            pub type Block = generic::Block<Header, sp_runtime::OpaqueExtrinsic>;

            #[cfg(feature = "parachain")]
            impl_opaque_keys! {
                pub struct SessionKeys {
                    pub nimbus: crate::AuthorInherent,
                    pub vrf: session_keys_primitives::VrfSessionKey,
                }
            }

            #[cfg(not(feature = "parachain"))]
            impl_opaque_keys! {
                pub struct SessionKeys {
                    pub aura: crate::Aura,
                    pub grandpa: crate::Grandpa,
                }
            }
        }
    };
}

// Construct runtime
#[macro_export]
macro_rules! create_runtime {
    ($($additional_pallets:tt)*) => {
        use alloc::{boxed::Box, vec::Vec};
        // Pallets are enumerated based on the dependency graph.
        //
        // For example, `PredictionMarkets` is pĺaced after `SimpleDisputes` because
        // `PredictionMarkets` depends on `SimpleDisputes`.

        construct_runtime!(
            pub enum Runtime where
                Block = crate::Block,
                NodeBlock = crate::NodeBlock,
                UncheckedExtrinsic = crate::UncheckedExtrinsic,
            {
                // System
                System: frame_system::{Call, Config, Event<T>, Pallet, Storage} = 0,
                Timestamp: pallet_timestamp::{Call, Pallet, Storage, Inherent} = 1,
                RandomnessCollectiveFlip: pallet_randomness_collective_flip::{Pallet, Storage} = 2,
                Scheduler: pallet_scheduler::{Pallet, Call, Storage, Event<T>} = 3,
                Preimage: pallet_preimage::{Pallet, Call, Storage, Event<T>} = 4,

                // Money
                Balances: pallet_balances::{Call, Config<T>, Event<T>, Pallet, Storage} = 10,
                TransactionPayment: pallet_transaction_payment::{Config, Event<T>, Pallet, Storage} = 11,
                Treasury: pallet_treasury::{Call, Config, Event<T>, Pallet, Storage} = 12,
                Vesting: pallet_vesting::{Call, Config<T>, Event<T>, Pallet, Storage} = 13,
                Multisig: pallet_multisig::{Call, Event<T>, Pallet, Storage} = 14,
                Bounties: pallet_bounties::{Call, Event<T>, Pallet, Storage} =  15,
                AssetTxPayment: pallet_asset_tx_payment::{Event<T>, Pallet} = 16,

                // Governance
                Democracy: pallet_democracy::{Pallet, Call, Storage, Config<T>, Event<T>} = 20,
                AdvisoryCommittee: pallet_collective::<Instance1>::{Call, Config<T>, Event<T>, Origin<T>, Pallet, Storage} = 21,
                AdvisoryCommitteeMembership: pallet_membership::<Instance1>::{Call, Config<T>, Event<T>, Pallet, Storage} = 22,
                Council: pallet_collective::<Instance2>::{Call, Config<T>, Event<T>, Origin<T>, Pallet, Storage} = 23,
                CouncilMembership: pallet_membership::<Instance2>::{Call, Config<T>, Event<T>, Pallet, Storage} = 24,
                TechnicalCommittee: pallet_collective::<Instance3>::{Call, Config<T>, Event<T>, Origin<T>, Pallet, Storage} = 25,
                TechnicalCommitteeMembership: pallet_membership::<Instance3>::{Call, Config<T>, Event<T>, Pallet, Storage} = 26,

                // Other Parity pallets
                Identity: pallet_identity::{Call, Event<T>, Pallet, Storage} = 30,
                Utility: pallet_utility::{Call, Event, Pallet, Storage} = 31,
                Proxy: pallet_proxy::{Call, Event<T>, Pallet, Storage} = 32,
                Contracts: pallet_contracts = 33,

                // Third-party
                AssetManager: orml_currencies::{Call, Pallet, Storage} = 40,
                Tokens: orml_tokens::{Config<T>, Event<T>, Pallet, Storage} = 41,

                // Zeitgeist
                MarketCommons: zrml_market_commons::{Pallet, Storage} = 50,
                Authorized: zrml_authorized::{Call, Event<T>, Pallet, Storage} = 51,
                Court: zrml_court::{Call, Event<T>, Pallet, Storage} = 52,
                LiquidityMining: zrml_liquidity_mining::{Call, Config<T>, Event<T>, Pallet, Storage} = 53,
                RikiddoSigmoidFeeMarketEma: zrml_rikiddo::<Instance1>::{Pallet, Storage} = 54,
                SimpleDisputes: zrml_simple_disputes::{Call, Event<T>, Pallet, Storage} = 55,
                Swaps: zrml_swaps::{Call, Event<T>, Pallet, Storage} = 56,
                PredictionMarkets: zrml_prediction_markets::{Call, Event<T>, Pallet, Storage} = 57,
                Styx: zrml_styx::{Call, Event<T>, Pallet, Storage} = 58,
                GlobalDisputes: zrml_global_disputes::{Call, Event<T>, Pallet, Storage} = 59,
                NeoSwaps: zrml_neo_swaps::{Call, Event<T>, Pallet, Storage} = 60,
                Orderbook: zrml_orderbook::{Call, Event<T>, Pallet, Storage} = 61,
                Parimutuel: zrml_parimutuel::{Call, Event<T>, Pallet, Storage} = 62,

                $($additional_pallets)*
            }
        );
    }
}

#[macro_export]
macro_rules! create_runtime_with_additional_pallets {
    ($($additional_pallets:tt)*) => {
        #[cfg(feature = "parachain")]
        create_runtime!(
            // System
            ParachainSystem: cumulus_pallet_parachain_system::{Call, Config, Event<T>, Inherent, Pallet, Storage, ValidateUnsigned} = 100,
            ParachainInfo: parachain_info::{Config, Pallet, Storage} = 101,

            // Consensus
            ParachainStaking: pallet_parachain_staking::{Call, Config<T>, Event<T>, Pallet, Storage} = 110,
            AuthorInherent: pallet_author_inherent::{Call, Inherent, Pallet, Storage} = 111,
            AuthorFilter: pallet_author_slot_filter::{Call, Config, Event, Pallet, Storage} = 112,
            AuthorMapping: pallet_author_mapping::{Call, Config<T>, Event<T>, Pallet, Storage} = 113,

            // XCM
            CumulusXcm: cumulus_pallet_xcm::{Event<T>, Origin, Pallet} = 120,
            DmpQueue: cumulus_pallet_dmp_queue::{Call, Event<T>, Pallet, Storage} = 121,
            PolkadotXcm: pallet_xcm::{Call, Config, Event<T>, Origin, Pallet, Storage} = 122,
            XcmpQueue: cumulus_pallet_xcmp_queue::{Call, Event<T>, Pallet, Storage} = 123,
            AssetRegistry: orml_asset_registry::{Call, Config<T>, Event<T>, Pallet, Storage} = 124,
            UnknownTokens: orml_unknown_tokens::{Pallet, Storage, Event} = 125,
            XTokens: orml_xtokens::{Pallet, Storage, Call, Event<T>} = 126,

            // Others
            $($additional_pallets)*
        );

        #[cfg(not(feature = "parachain"))]
        create_runtime!(
            // Consensus
            Aura: pallet_aura::{Config<T>, Pallet, Storage} = 100,
            Grandpa: pallet_grandpa::{Call, Config, Event, Pallet, Storage} = 101,

            // Others
            $($additional_pallets)*
        );
    }
}

#[macro_export]
macro_rules! impl_config_traits {
    {} => {
        use common_runtime::weights;
        #[cfg(feature = "parachain")]
        use xcm_config::config::*;

        // Configure Pallets
        #[cfg(feature = "parachain")]
        impl cumulus_pallet_dmp_queue::Config for Runtime {
            type RuntimeEvent = RuntimeEvent;
            type ExecuteOverweightOrigin = EnsureRootOrHalfTechnicalCommittee;
            type XcmExecutor = xcm_executor::XcmExecutor<XcmConfig>;
        }

        #[cfg(feature = "parachain")]
        impl cumulus_pallet_parachain_system::Config for Runtime {
            type CheckAssociatedRelayNumber = cumulus_pallet_parachain_system::RelayNumberStrictlyIncreases;
            type DmpMessageHandler = DmpQueue;
            type RuntimeEvent = RuntimeEvent;
            type OnSystemEvent = ();
            type OutboundXcmpMessageSource = XcmpQueue;
            type ReservedDmpWeight = crate::parachain_params::ReservedDmpWeight;
            type ReservedXcmpWeight = crate::parachain_params::ReservedXcmpWeight;
            type SelfParaId = parachain_info::Pallet<Runtime>;
            type XcmpMessageHandler = XcmpQueue;
        }

        #[cfg(feature = "parachain")]
        impl cumulus_pallet_xcm::Config for Runtime {
            type RuntimeEvent = RuntimeEvent;
            type XcmExecutor = xcm_executor::XcmExecutor<XcmConfig>;
        }

        #[cfg(feature = "parachain")]
        impl cumulus_pallet_xcmp_queue::Config for Runtime {
            type ChannelInfo = ParachainSystem;
            type ControllerOrigin = EnsureRootOrTwoThirdsTechnicalCommittee;
            type ControllerOriginConverter = XcmOriginToTransactDispatchOrigin;
            type ExecuteOverweightOrigin = EnsureRootOrHalfTechnicalCommittee;
            type PriceForSiblingDelivery = ();
            type RuntimeEvent = RuntimeEvent;
            type VersionWrapper = ();
            type WeightInfo = weights::cumulus_pallet_xcmp_queue::WeightInfo<Runtime>;
            type XcmExecutor = xcm_executor::XcmExecutor<XcmConfig>;
        }

        impl frame_system::Config for Runtime {
            type AccountData = pallet_balances::AccountData<Balance>;
            type AccountId = AccountId;
            type BaseCallFilter = IsCallable;
            type BlockHashCount = BlockHashCount;
            type BlockLength = RuntimeBlockLength;
            type BlockNumber = BlockNumber;
            type BlockWeights = RuntimeBlockWeights;
            type RuntimeCall = RuntimeCall;
            type DbWeight = RocksDbWeight;
            type RuntimeEvent = RuntimeEvent;
            type Hash = Hash;
            type Hashing = BlakeTwo256;
            type Header = generic::Header<BlockNumber, BlakeTwo256>;
            type Index = Index;
            type Lookup = AccountIdLookup<AccountId, ()>;
            type MaxConsumers = ConstU32<16>;
            type OnKilledAccount = ();
            type OnNewAccount = ();
            #[cfg(feature = "parachain")]
            type OnSetCode = cumulus_pallet_parachain_system::ParachainSetCode<Self>;
            #[cfg(not(feature = "parachain"))]
            type OnSetCode = ();
            type RuntimeOrigin = RuntimeOrigin;
            type PalletInfo = PalletInfo;
            type SS58Prefix = SS58Prefix;
            type SystemWeightInfo = weights::frame_system::WeightInfo<Runtime>;
            type Version = Version;
        }

        #[cfg(not(feature = "parachain"))]
        impl pallet_aura::Config for Runtime {
            type AuthorityId = sp_consensus_aura::sr25519::AuthorityId;
            type DisabledValidators = ();
            type MaxAuthorities = MaxAuthorities;
        }

        #[cfg(feature = "parachain")]
        impl pallet_author_inherent::Config for Runtime {
            type AccountLookup = AuthorMapping;
            type CanAuthor = AuthorFilter;
            type SlotBeacon = cumulus_pallet_parachain_system::RelaychainBlockNumberProvider<Self>;
            type WeightInfo = weights::pallet_author_inherent::WeightInfo<Runtime>;
        }

        #[cfg(feature = "parachain")]
        impl pallet_author_mapping::Config for Runtime {
            type DepositAmount = CollatorDeposit;
            type DepositCurrency = Balances;
            type RuntimeEvent = RuntimeEvent;
            type Keys = session_keys_primitives::VrfId;
            type WeightInfo = weights::pallet_author_mapping::WeightInfo<Runtime>;
        }

        #[cfg(feature = "parachain")]
        impl pallet_author_slot_filter::Config for Runtime {
            type RuntimeEvent = RuntimeEvent;
            type RandomnessSource = RandomnessCollectiveFlip;
            type PotentialAuthors = ParachainStaking;
            type WeightInfo = weights::pallet_author_slot_filter::WeightInfo<Runtime>;
        }

        frame_support::parameter_types! {
            pub const MaxSetIdSessionEntries: u32 = 12;
        }

        #[cfg(not(feature = "parachain"))]
        impl pallet_grandpa::Config for Runtime {
            type RuntimeEvent = RuntimeEvent;
            type KeyOwnerProofSystem = ();
            type KeyOwnerProof =
                <Self::KeyOwnerProofSystem as frame_support::traits::KeyOwnerProofSystem<(
                    KeyTypeId,
                    pallet_grandpa::AuthorityId,
                )>>::Proof;
            type KeyOwnerIdentification =
                <Self::KeyOwnerProofSystem as frame_support::traits::KeyOwnerProofSystem<(
                    KeyTypeId,
                    pallet_grandpa::AuthorityId,
                )>>::IdentificationTuple;
            type HandleEquivocation = ();
            type MaxAuthorities = MaxAuthorities;
            type MaxSetIdSessionEntries = MaxSetIdSessionEntries;
            // Currently the benchmark does yield an invalid weight implementation
            // type WeightInfo = weights::pallet_grandpa::WeightInfo<Runtime>;
            type WeightInfo = ();
        }

        #[cfg(feature = "parachain")]
        impl pallet_xcm::Config for Runtime {
            type ExecuteXcmOrigin = EnsureXcmOrigin<RuntimeOrigin, LocalOriginToLocation>;
            type RuntimeCall = RuntimeCall;
            type RuntimeEvent = RuntimeEvent;
            type RuntimeOrigin = RuntimeOrigin;
            type SendXcmOrigin = EnsureXcmOrigin<RuntimeOrigin, LocalOriginToLocation>;
            type UniversalLocation = UniversalLocation;
            type Weigher = FixedWeightBounds<UnitWeightCost, RuntimeCall, MaxInstructions>;
            type XcmExecuteFilter = Nothing;
            // ^ Disable dispatchable execute on the XCM pallet.
            // Needs to be `Everything` for local testing.
            type XcmExecutor = xcm_executor::XcmExecutor<XcmConfig>;
            type XcmTeleportFilter = Everything;
            type XcmReserveTransferFilter = Nothing;
            type XcmRouter = XcmRouter;

            type Currency = Balances;
            type CurrencyMatcher = ();
            type TrustedLockers = ();
            type SovereignAccountOf = LocationToAccountId;
            type MaxLockers = ConstU32<8>;
            type WeightInfo = pallet_xcm::TestWeightInfo;
            #[cfg(feature = "runtime-benchmarks")]
            type ReachableDest = ReachableDest;

            const VERSION_DISCOVERY_QUEUE_SIZE: u32 = 100;
            // ^ Override for AdvertisedXcmVersion default
            type AdvertisedXcmVersion = pallet_xcm::CurrentXcmVersion;
        }

        #[cfg(feature = "parachain")]
        impl pallet_parachain_staking::Config for Runtime {
            type BlockAuthor = AuthorInherent;
            type CandidateBondLessDelay = CandidateBondLessDelay;
            type Currency = Balances;
            type DelegationBondLessDelay = DelegationBondLessDelay;
            type RuntimeEvent = RuntimeEvent;
            type LeaveCandidatesDelay = LeaveCandidatesDelay;
            type LeaveDelegatorsDelay = LeaveDelegatorsDelay;
            type MaxBottomDelegationsPerCandidate = MaxBottomDelegationsPerCandidate;
            type MaxTopDelegationsPerCandidate = MaxTopDelegationsPerCandidate;
            type MaxDelegationsPerDelegator = MaxDelegationsPerDelegator;
            type MinBlocksPerRound = MinBlocksPerRound;
            type MinCandidateStk = MinCollatorStk;
            type MinCollatorStk = MinCollatorStk;
            type MinDelegation = MinDelegatorStk;
            type MinDelegatorStk = MinDelegatorStk;
            type MinSelectedCandidates = MinSelectedCandidates;
            type MonetaryGovernanceOrigin = EnsureRoot<AccountId>;
            type OnCollatorPayout = ();
            type PayoutCollatorReward = ();
            type OnNewRound = ();
            type RevokeDelegationDelay = RevokeDelegationDelay;
            type RewardPaymentDelay = RewardPaymentDelay;
            type WeightInfo = weights::pallet_parachain_staking::WeightInfo<Runtime>;
        }

        #[cfg(feature = "parachain")]
        impl orml_asset_registry::Config for Runtime {
            type AssetId = CurrencyId;
            type AssetProcessor = CustomAssetProcessor;
            type AuthorityOrigin = AsEnsureOriginWithArg<EnsureRootOrTwoThirdsCouncil>;
            type Balance = Balance;
            type CustomMetadata = CustomMetadata;
            type RuntimeEvent = RuntimeEvent;
            type WeightInfo = ();
        }

        impl orml_currencies::Config for Runtime {
            type GetNativeCurrencyId = GetNativeCurrencyId;
            type MultiCurrency = Tokens;
            type NativeCurrency = BasicCurrencyAdapter<Runtime, Balances>;
            type WeightInfo = weights::orml_currencies::WeightInfo<Runtime>;
        }

        pub struct CurrencyHooks<R>(sp_std::marker::PhantomData<R>);
        impl<C: orml_tokens::Config> orml_traits::currency::MutationHooks<AccountId, CurrencyId, Balance> for CurrencyHooks<C> {
            type OnDust = orml_tokens::TransferDust<Runtime, ZeitgeistTreasuryAccount>;
            type OnKilledTokenAccount = ();
            type OnNewTokenAccount = ();
            type OnSlash = ();
            type PostDeposit = ();
            type PostTransfer = ();
            type PreDeposit = ();
            type PreTransfer = ();
        }

        impl orml_tokens::Config for Runtime {
            type Amount = Amount;
            type Balance = Balance;
            type CurrencyHooks = CurrencyHooks<Runtime>;
            type CurrencyId = CurrencyId;
            type DustRemovalWhitelist = DustRemovalWhitelist;
            type RuntimeEvent = RuntimeEvent;
            type ExistentialDeposits = ExistentialDeposits;
            type MaxLocks = MaxLocks;
            type MaxReserves = MaxReserves;
            type ReserveIdentifier = [u8; 8];
            type WeightInfo = weights::orml_tokens::WeightInfo<Runtime>;
        }

        #[cfg(feature = "parachain")]
        impl orml_unknown_tokens::Config for Runtime {
            type RuntimeEvent = RuntimeEvent;
        }

        #[cfg(feature = "parachain")]
        impl orml_xtokens::Config for Runtime {
            type AccountIdToMultiLocation = AccountIdToMultiLocation;
            type Balance = Balance;
            type BaseXcmWeight = BaseXcmWeight;
            type CurrencyId = CurrencyId;
            type CurrencyIdConvert = AssetConvert;
            type RuntimeEvent = RuntimeEvent;
            type MaxAssetsForTransfer = MaxAssetsForTransfer;
            type MinXcmFee = ParachainMinFee;
            type MultiLocationsFilter = Everything;
            type ReserveProvider = orml_traits::location::AbsoluteReserveProvider;
            type SelfLocation = SelfLocation;
            type UniversalLocation = UniversalLocation;
            type Weigher = FixedWeightBounds<UnitWeightCost, RuntimeCall, MaxInstructions>;
            type XcmExecutor = xcm_executor::XcmExecutor<XcmConfig>;
        }

        impl pallet_balances::Config for Runtime {
            type AccountStore = System;
            type Balance = Balance;
            type DustRemoval = Treasury;
            type RuntimeEvent = RuntimeEvent;
            type ExistentialDeposit = ExistentialDeposit;
            type MaxLocks = MaxLocks;
            type MaxReserves = MaxReserves;
            type ReserveIdentifier = [u8; 8];
            type WeightInfo = weights::pallet_balances::WeightInfo<Runtime>;
        }

        impl pallet_collective::Config<AdvisoryCommitteeInstance> for Runtime {
            type DefaultVote = PrimeDefaultVote;
            type RuntimeEvent = RuntimeEvent;
            type MaxMembers = AdvisoryCommitteeMaxMembers;
            type MaxProposals = AdvisoryCommitteeMaxProposals;
            type MotionDuration = AdvisoryCommitteeMotionDuration;
            type RuntimeOrigin = RuntimeOrigin;
            type Proposal = RuntimeCall;
            type WeightInfo = weights::pallet_collective::WeightInfo<Runtime>;
        }

        impl pallet_collective::Config<CouncilInstance> for Runtime {
            type DefaultVote = PrimeDefaultVote;
            type RuntimeEvent = RuntimeEvent;
            type MaxMembers = CouncilMaxMembers;
            type MaxProposals = CouncilMaxProposals;
            type MotionDuration = CouncilMotionDuration;
            type RuntimeOrigin = RuntimeOrigin;
            type Proposal = RuntimeCall;
            type WeightInfo = weights::pallet_collective::WeightInfo<Runtime>;
        }

        impl pallet_collective::Config<TechnicalCommitteeInstance> for Runtime {
            type DefaultVote = PrimeDefaultVote;
            type RuntimeEvent = RuntimeEvent;
            type MaxMembers = TechnicalCommitteeMaxMembers;
            type MaxProposals = TechnicalCommitteeMaxProposals;
            type MotionDuration = TechnicalCommitteeMotionDuration;
            type RuntimeOrigin = RuntimeOrigin;
            type Proposal = RuntimeCall;
            type WeightInfo = weights::pallet_collective::WeightInfo<Runtime>;
        }

        impl pallet_contracts::Config for Runtime {
            type AddressGenerator = pallet_contracts::DefaultAddressGenerator;
            type CallFilter = ContractsCallfilter;
            type CallStack = [pallet_contracts::Frame::<Runtime>; 5];
            type ChainExtension = ();
            type Currency = Balances;
            type DeletionQueueDepth = ContractsDeletionQueueDepth;
            type DeletionWeightLimit = ContractsDeletionWeightLimit;
            type DepositPerItem = ContractsDepositPerItem;
            type DepositPerByte = ContractsDepositPerByte;
            type MaxCodeLen = ContractsMaxCodeLen;
            type MaxDebugBufferLen = ContractsMaxDebugBufferLen;
            type MaxStorageKeyLen = ContractsMaxStorageKeyLen;
            type Randomness = RandomnessCollectiveFlip;
            type RuntimeEvent = RuntimeEvent;
            type RuntimeCall = RuntimeCall;
            type Schedule = ContractsSchedule;
            type Time = Timestamp;
            type UnsafeUnstableInterface = ContractsUnsafeUnstableInterface;
            type WeightPrice = pallet_transaction_payment::Pallet<Runtime>;
            type WeightInfo = weights::pallet_contracts::WeightInfo<Runtime>;
        }

        impl pallet_democracy::Config for Runtime {
            type RuntimeEvent = RuntimeEvent;
            type Currency = Balances;
            type EnactmentPeriod = EnactmentPeriod;
            type LaunchPeriod = LaunchPeriod;
            type VotingPeriod = VotingPeriod;
            type VoteLockingPeriod = VoteLockingPeriod;
            type MinimumDeposit = MinimumDeposit;
            /// Origin that can decide what their next motion is.
            type ExternalOrigin = EnsureRootOrHalfCouncil;
            /// Origin that can have the next scheduled referendum be a straight majority-carries vote.
            type ExternalMajorityOrigin = EnsureRootOrHalfCouncil;
            /// Origina that can have the next scheduled referendum be a straight default-carries
            /// (NTB) vote.
            type ExternalDefaultOrigin = EnsureRootOrAllCouncil;
            /// Origin that can have an ExternalMajority/ExternalDefault vote
            /// be tabled immediately and with a shorter voting/enactment period.
            type FastTrackOrigin = EnsureRootOrTwoThirdsTechnicalCommittee;
            /// Origin from which the next majority-carries (or more permissive) referendum may be tabled
            /// to vote immediately and asynchronously in a similar manner to the emergency origin.
            type InstantOrigin = EnsureRootOrAllTechnicalCommittee;
            type InstantAllowed = InstantAllowed;
            type FastTrackVotingPeriod = FastTrackVotingPeriod;
            /// Origin from which any referendum may be cancelled in an emergency.
            type CancellationOrigin = EnsureRootOrThreeFourthsCouncil;
            /// Origin from which proposals may be blacklisted.
            type BlacklistOrigin = EnsureRootOrAllCouncil;
            /// Origin from which a proposal may be cancelled and its backers slashed.
            type CancelProposalOrigin = EnsureRootOrAllTechnicalCommittee;
            /// Origin for anyone able to veto proposals.
            type VetoOrigin = pallet_collective::EnsureMember<AccountId, TechnicalCommitteeInstance>;
            type CooloffPeriod = CooloffPeriod;
            type Slash = Treasury;
            type Scheduler = Scheduler;
            type PalletsOrigin = OriginCaller;
            type MaxVotes = MaxVotes;
            type WeightInfo = weights::pallet_democracy::WeightInfo<Runtime>;
            type MaxProposals = MaxProposals;
            type Preimages = Preimage;
            type MaxBlacklisted = ConstU32<100>;
            type MaxDeposits = ConstU32<100>;
        }

        impl pallet_identity::Config for Runtime {
            type BasicDeposit = BasicDeposit;
            type Currency = Balances;
            type RuntimeEvent = RuntimeEvent;
            type FieldDeposit = FieldDeposit;
            type ForceOrigin = EnsureRootOrTwoThirdsAdvisoryCommittee;
            type MaxAdditionalFields = MaxAdditionalFields;
            type MaxRegistrars = MaxRegistrars;
            type MaxSubAccounts = MaxSubAccounts;
            type RegistrarOrigin = EnsureRootOrHalfCouncil;
            type Slashed = Treasury;
            type SubAccountDeposit = SubAccountDeposit;
            type WeightInfo = weights::pallet_identity::WeightInfo<Runtime>;
        }

        impl pallet_membership::Config<AdvisoryCommitteeMembershipInstance> for Runtime {
            type AddOrigin = EnsureRootOrTwoThirdsCouncil;
            type RuntimeEvent = RuntimeEvent;
            type MaxMembers = AdvisoryCommitteeMaxMembers;
            type MembershipChanged = AdvisoryCommittee;
            type MembershipInitialized = AdvisoryCommittee;
            type PrimeOrigin = EnsureRootOrTwoThirdsCouncil;
            type RemoveOrigin = EnsureRootOrTwoThirdsCouncil;
            type ResetOrigin = EnsureRootOrTwoThirdsCouncil;
            type SwapOrigin = EnsureRootOrTwoThirdsCouncil;
            type WeightInfo = weights::pallet_membership::WeightInfo<Runtime>;
        }

        impl pallet_membership::Config<CouncilMembershipInstance> for Runtime {
            type AddOrigin = EnsureRootOrThreeFourthsCouncil;
            type RuntimeEvent = RuntimeEvent;
            type MaxMembers = CouncilMaxMembers;
            type MembershipChanged = Council;
            type MembershipInitialized = Council;
            type PrimeOrigin = EnsureRootOrThreeFourthsCouncil;
            type RemoveOrigin = EnsureRootOrThreeFourthsCouncil;
            type ResetOrigin = EnsureRootOrThreeFourthsCouncil;
            type SwapOrigin = EnsureRootOrThreeFourthsCouncil;
            type WeightInfo = weights::pallet_membership::WeightInfo<Runtime>;
        }

        impl pallet_membership::Config<TechnicalCommitteeMembershipInstance> for Runtime {
            type AddOrigin = EnsureRootOrTwoThirdsCouncil;
            type RuntimeEvent = RuntimeEvent;
            type MaxMembers = TechnicalCommitteeMaxMembers;
            type MembershipChanged = TechnicalCommittee;
            type MembershipInitialized = TechnicalCommittee;
            type PrimeOrigin = EnsureRootOrTwoThirdsCouncil;
            type RemoveOrigin = EnsureRootOrTwoThirdsCouncil;
            type ResetOrigin = EnsureRootOrTwoThirdsCouncil;
            type SwapOrigin = EnsureRootOrTwoThirdsCouncil;
            type WeightInfo = weights::pallet_membership::WeightInfo<Runtime>;
        }

        impl pallet_multisig::Config for Runtime {
            type RuntimeEvent = RuntimeEvent;
            type RuntimeCall = RuntimeCall;
            type Currency = Balances;
            type DepositBase = DepositBase;
            type DepositFactor = DepositFactor;
            type MaxSignatories = ConstU32<100>;
            type WeightInfo = weights::pallet_multisig::WeightInfo<Runtime>;
        }

        impl pallet_preimage::Config for Runtime {
            type WeightInfo = weights::pallet_preimage::WeightInfo<Runtime>;
            type RuntimeEvent = RuntimeEvent;
            type Currency = Balances;
            type ManagerOrigin = EnsureRoot<AccountId>;
            type BaseDeposit = PreimageBaseDeposit;
            type ByteDeposit = PreimageByteDeposit;
        }

        impl InstanceFilter<RuntimeCall> for ProxyType {
            fn filter(&self, c: &RuntimeCall) -> bool {
                match self {
                    ProxyType::Any => true,
                    ProxyType::CancelProxy => {
                        matches!(c, RuntimeCall::Proxy(pallet_proxy::Call::reject_announcement { .. }))
                    }
                    ProxyType::Governance => matches!(
                        c,
                        RuntimeCall::Democracy(..)
                            | RuntimeCall::Council(..)
                            | RuntimeCall::TechnicalCommittee(..)
                            | RuntimeCall::AdvisoryCommittee(..)
                            | RuntimeCall::Treasury(..)
                    ),
                    #[cfg(feature = "parachain")]
                    ProxyType::Staking => matches!(c, RuntimeCall::ParachainStaking(..)),
                    #[cfg(not(feature = "parachain"))]
                    ProxyType::Staking => false,
                    ProxyType::CreateEditMarket => matches!(
                        c,
                        RuntimeCall::PredictionMarkets(zrml_prediction_markets::Call::create_market { .. })
                            | RuntimeCall::PredictionMarkets(
                                zrml_prediction_markets::Call::edit_market { .. }
                            )
                    ),
                    ProxyType::ReportOutcome => matches!(
                        c,
                        RuntimeCall::PredictionMarkets(zrml_prediction_markets::Call::report { .. })
                    ),
                    ProxyType::Dispute => matches!(
                        c,
                        RuntimeCall::PredictionMarkets(zrml_prediction_markets::Call::dispute { .. })
                    ),
                    ProxyType::ProvideLiquidity => matches!(
                        c,
                        RuntimeCall::Swaps(zrml_swaps::Call::pool_join { .. })
                            | RuntimeCall::Swaps(zrml_swaps::Call::pool_exit { .. })
                            | RuntimeCall::PredictionMarkets(
                                zrml_prediction_markets::Call::deploy_swap_pool_for_market { .. }
                            )
                    ),
                    ProxyType::BuySellCompleteSets => matches!(
                        c,
                        RuntimeCall::PredictionMarkets(
                            zrml_prediction_markets::Call::buy_complete_set { .. }
                        ) | RuntimeCall::PredictionMarkets(
                            zrml_prediction_markets::Call::sell_complete_set { .. }
                        )
                    ),
                    ProxyType::Trading => matches!(
                        c,
                        RuntimeCall::Swaps(zrml_swaps::Call::swap_exact_amount_in { .. })
                            | RuntimeCall::Swaps(zrml_swaps::Call::swap_exact_amount_out { .. })
                            | RuntimeCall::Orderbook(zrml_orderbook::Call::place_order { .. })
                            | RuntimeCall::Orderbook(zrml_orderbook::Call::fill_order { .. })
                            | RuntimeCall::Orderbook(zrml_orderbook::Call::remove_order { .. })
                    ),
                    ProxyType::HandleAssets => matches!(
                        c,
                        RuntimeCall::Swaps(zrml_swaps::Call::pool_join { .. })
                            | RuntimeCall::Swaps(zrml_swaps::Call::pool_exit { .. })
                            | RuntimeCall::Swaps(zrml_swaps::Call::swap_exact_amount_in { .. })
                            | RuntimeCall::Swaps(zrml_swaps::Call::swap_exact_amount_out { .. })
                            | RuntimeCall::PredictionMarkets(
                                zrml_prediction_markets::Call::buy_complete_set { .. }
                            )
                            | RuntimeCall::PredictionMarkets(
                                zrml_prediction_markets::Call::sell_complete_set { .. }
                            )
                            | RuntimeCall::PredictionMarkets(
                                zrml_prediction_markets::Call::deploy_swap_pool_for_market { .. }
                            )
                            | RuntimeCall::PredictionMarkets(
                                zrml_prediction_markets::Call::deploy_swap_pool_and_additional_liquidity { .. }
                            )
                            | RuntimeCall::Orderbook(zrml_orderbook::Call::place_order { .. })
                            | RuntimeCall::Orderbook(zrml_orderbook::Call::fill_order { .. })
                            | RuntimeCall::Orderbook(zrml_orderbook::Call::remove_order { .. })
                    ),
                }
            }

            fn is_superset(&self, o: &Self) -> bool {
                match (self, o) {
                    (x, y) if x == y => true,
                    (ProxyType::Any, _) => true,
                    (_, ProxyType::Any) => false,
                    _ => false,
                }
            }
        }

        impl pallet_proxy::Config for Runtime {
            type RuntimeEvent = RuntimeEvent;
            type RuntimeCall = RuntimeCall;
            type Currency = Balances;
            type ProxyType = ProxyType;
            type ProxyDepositBase = ProxyDepositBase;
            type ProxyDepositFactor = ProxyDepositFactor;
            type MaxProxies = ConstU32<32>;
            type WeightInfo = weights::pallet_proxy::WeightInfo<Runtime>;
            type MaxPending = ConstU32<32>;
            type CallHasher = BlakeTwo256;
            type AnnouncementDepositBase = AnnouncementDepositBase;
            type AnnouncementDepositFactor = AnnouncementDepositFactor;
        }

        impl pallet_randomness_collective_flip::Config for Runtime {}

        impl pallet_scheduler::Config for Runtime {
            type RuntimeEvent = RuntimeEvent;
            type RuntimeOrigin = RuntimeOrigin;
            type PalletsOrigin = OriginCaller;
            type RuntimeCall = RuntimeCall;
            type MaximumWeight = MaximumSchedulerWeight;
            type ScheduleOrigin = EnsureRoot<AccountId>;
            type MaxScheduledPerBlock = MaxScheduledPerBlock;
            type WeightInfo = weights::pallet_scheduler::WeightInfo<Runtime>;
            type OriginPrivilegeCmp = EqualPrivilegeOnly;
            type Preimages = Preimage;
        }

        // Timestamp
        /// Custom getter for minimum timestamp delta.
        /// This ensures that consensus systems like Aura don't break assertions
        /// in a benchmark environment
        pub struct MinimumPeriod;
        impl MinimumPeriod {
            /// Returns the value of this parameter type.
            pub fn get() -> u64 {
                #[cfg(feature = "runtime-benchmarks")]
                {
                    use frame_benchmarking::benchmarking::get_whitelist;
                    // Should that condition be true, we can assume that we are in a benchmark environment.
                    if !get_whitelist().is_empty() {
                        return u64::MAX;
                    }
                }

                MinimumPeriodValue::get()
            }
        }
        impl<I: From<u64>> frame_support::traits::Get<I> for MinimumPeriod {
            fn get() -> I {
                I::from(Self::get())
            }
        }
        impl frame_support::traits::TypedGet for MinimumPeriod {
            type Type = u64;
            fn get() -> u64 {
                Self::get()
            }
        }

        impl pallet_timestamp::Config for Runtime {
            type MinimumPeriod = MinimumPeriod;
            type Moment = u64;
            #[cfg(feature = "parachain")]
            type OnTimestampSet = ();
            #[cfg(not(feature = "parachain"))]
            type OnTimestampSet = Aura;
            type WeightInfo = weights::pallet_timestamp::WeightInfo<Runtime>;
        }

        common_runtime::impl_foreign_fees!();

        impl pallet_asset_tx_payment::Config for Runtime {
            type RuntimeEvent = RuntimeEvent;
            type Fungibles = Tokens;
            type OnChargeAssetTransaction = TokensTxCharger;
        }

        impl pallet_transaction_payment::Config for Runtime {
            type RuntimeEvent = RuntimeEvent;
            type FeeMultiplierUpdate = SlowAdjustingFeeUpdate<Runtime>;
            type LengthToFee = ConstantMultiplier<Balance, TransactionByteFee>;
            type OnChargeTransaction =
                pallet_transaction_payment::CurrencyAdapter<Balances, DealWithFees>;
            type OperationalFeeMultiplier = OperationalFeeMultiplier;
            type WeightToFee = IdentityFee<Balance>;
        }

        impl pallet_treasury::Config for Runtime {
            type ApproveOrigin = EnsureRootOrTwoThirdsCouncil;
            type Burn = Burn;
            type BurnDestination = ();
            type Currency = Balances;
            type RuntimeEvent = RuntimeEvent;
            type MaxApprovals = MaxApprovals;
            type OnSlash = Treasury;
            type PalletId = TreasuryPalletId;
            type ProposalBond = ProposalBond;
            type ProposalBondMinimum = ProposalBondMinimum;
            type ProposalBondMaximum = ProposalBondMaximum;
            type RejectOrigin = EnsureRootOrTwoThirdsCouncil;
            type SpendFunds = Bounties;
            type SpendOrigin = EnsureWithSuccess<EnsureRoot<AccountId>, AccountId, MaxTreasurySpend>;
            type SpendPeriod = SpendPeriod;
            type WeightInfo = weights::pallet_treasury::WeightInfo<Runtime>;
        }

        impl pallet_bounties::Config for Runtime {
            type BountyDepositBase = BountyDepositBase;
            type BountyDepositPayoutDelay = BountyDepositPayoutDelay;
            type BountyUpdatePeriod = BountyUpdatePeriod;
            type BountyValueMinimum = BountyValueMinimum;
            type ChildBountyManager = ();
            type CuratorDepositMax = CuratorDepositMax;
            type CuratorDepositMin = CuratorDepositMin;
            type CuratorDepositMultiplier = CuratorDepositMultiplier;
            type DataDepositPerByte = DataDepositPerByte;
            type RuntimeEvent = RuntimeEvent;
            type MaximumReasonLength = MaximumReasonLength;
            type WeightInfo = weights::pallet_bounties::WeightInfo<Runtime>;
        }

        impl pallet_utility::Config for Runtime {
            type RuntimeEvent = RuntimeEvent;
            type RuntimeCall = RuntimeCall;
            type PalletsOrigin = OriginCaller;
            type WeightInfo = weights::pallet_utility::WeightInfo<Runtime>;
        }

        impl pallet_vesting::Config for Runtime {
            type RuntimeEvent = RuntimeEvent;
            type Currency = Balances;
            type BlockNumberToBalance = sp_runtime::traits::ConvertInto;
            type MinVestedTransfer = MinVestedTransfer;
            type UnvestedFundsAllowedWithdrawReasons = UnvestedFundsAllowedWithdrawReasons;
            type WeightInfo = weights::pallet_vesting::WeightInfo<Runtime>;

            // `VestingInfo` encode length is 36bytes. 28 schedules gets encoded as 1009 bytes, which is the
            // highest number of schedules that encodes less than 2^10.
            const MAX_VESTING_SCHEDULES: u32 = 28;
        }

        #[cfg(feature = "parachain")]
        impl parachain_info::Config for Runtime {}

        impl zrml_authorized::Config for Runtime {
            type AuthorizedDisputeResolutionOrigin = EnsureRootOrMoreThanHalfAdvisoryCommittee;
            type Currency = Balances;
            type CorrectionPeriod = CorrectionPeriod;
            type DisputeResolution = zrml_prediction_markets::Pallet<Runtime>;
            type RuntimeEvent = RuntimeEvent;
            type MarketCommons = MarketCommons;
            type PalletId = AuthorizedPalletId;
            type WeightInfo = zrml_authorized::weights::WeightInfo<Runtime>;
        }

        impl zrml_court::Config for Runtime {
            type AppealBond = AppealBond;
            type BlocksPerYear = BlocksPerYear;
            type VotePeriod = CourtVotePeriod;
            type AggregationPeriod = CourtAggregationPeriod;
            type AppealPeriod = CourtAppealPeriod;
            type LockId = CourtLockId;
            type PalletId = CourtPalletId;
            type Currency = Balances;
            type DisputeResolution = zrml_prediction_markets::Pallet<Runtime>;
            type RuntimeEvent = RuntimeEvent;
            type InflationPeriod = InflationPeriod;
            type MarketCommons = MarketCommons;
            type MaxAppeals = MaxAppeals;
            type MaxDelegations = MaxDelegations;
            type MaxSelectedDraws = MaxSelectedDraws;
            type MaxCourtParticipants = MaxCourtParticipants;
            type MinJurorStake = MinJurorStake;
            type MonetaryGovernanceOrigin = EnsureRoot<AccountId>;
            type Random = RandomnessCollectiveFlip;
            type RequestInterval = RequestInterval;
            type Slash = Treasury;
            type TreasuryPalletId = TreasuryPalletId;
            type WeightInfo = zrml_court::weights::WeightInfo<Runtime>;
        }

        impl zrml_liquidity_mining::Config for Runtime {
            type RuntimeEvent = RuntimeEvent;
            type Currency = Balances;
            type MarketCommons = MarketCommons;
            type MarketId = MarketId;
            type PalletId = LiquidityMiningPalletId;
            type WeightInfo = zrml_liquidity_mining::weights::WeightInfo<Runtime>;
        }

        impl zrml_market_commons::Config for Runtime {
            type Balance = Balance;
            type MarketId = MarketId;
            type PredictionMarketsPalletId = PmPalletId;
            type Timestamp = Timestamp;
        }

        // NoopLiquidityMining implements LiquidityMiningPalletApi with no-ops.
        // Has to be public because it will be exposed by Runtime.
        pub struct NoopLiquidityMining;

        impl zrml_liquidity_mining::LiquidityMiningPalletApi for NoopLiquidityMining {
            type AccountId = AccountId;
            type Balance = Balance;
            type BlockNumber = BlockNumber;
            type MarketId = MarketId;

            fn add_shares(_: Self::AccountId, _: Self::MarketId, _: Self::Balance) {}

            fn distribute_market_incentives(
                _: &Self::MarketId,
            ) -> frame_support::pallet_prelude::DispatchResult {
                Ok(())
            }

            fn remove_shares(_: &Self::AccountId, _: &Self::MarketId, _: Self::Balance) {}
        }

        impl zrml_prediction_markets::Config for Runtime {
            type AdvisoryBond = AdvisoryBond;
            type AdvisoryBondSlashPercentage = AdvisoryBondSlashPercentage;
            type ApproveOrigin = EnsureRootOrMoreThanOneThirdAdvisoryCommittee;
            type Authorized = Authorized;
            type Currency = Balances;
            type Court = Court;
            type CloseEarlyDisputeBond = CloseEarlyDisputeBond;
            type CloseMarketEarlyOrigin = EnsureRootOrMoreThanOneThirdAdvisoryCommittee;
            type CloseOrigin = EnsureRoot<AccountId>;
            type CloseEarlyProtectionTimeFramePeriod = CloseEarlyProtectionTimeFramePeriod;
            type CloseEarlyProtectionBlockPeriod = CloseEarlyProtectionBlockPeriod;
            type CloseEarlyRequestBond = CloseEarlyRequestBond;
            type DestroyOrigin = EnsureRootOrAllAdvisoryCommittee;
            type DeployPool = NeoSwaps;
            type DisputeBond = DisputeBond;
            type RuntimeEvent = RuntimeEvent;
            type GlobalDisputes = GlobalDisputes;
            // LiquidityMining is currently unstable.
            // NoopLiquidityMining will be applied only to mainnet once runtimes are separated.
            type LiquidityMining = NoopLiquidityMining;
            // type LiquidityMining = LiquidityMining;
            type MaxCategories = MaxCategories;
            type MaxCreatorFee = MaxCreatorFee;
            type MaxDisputes = MaxDisputes;
            type MaxMarketLifetime = MaxMarketLifetime;
            type MinDisputeDuration = MinDisputeDuration;
            type MaxDisputeDuration = MaxDisputeDuration;
            type MaxGracePeriod = MaxGracePeriod;
            type MaxOracleDuration = MaxOracleDuration;
            type MinOracleDuration = MinOracleDuration;
            type MaxSubsidyPeriod = MaxSubsidyPeriod;
            type MinCategories = MinCategories;
            type MinSubsidyPeriod = MinSubsidyPeriod;
            type MaxEditReasonLen = MaxEditReasonLen;
            type MaxRejectReasonLen = MaxRejectReasonLen;
            type OracleBond = OracleBond;
            type OutsiderBond = OutsiderBond;
            type PalletId = PmPalletId;
            type CloseEarlyBlockPeriod = CloseEarlyBlockPeriod;
            type CloseEarlyTimeFramePeriod = CloseEarlyTimeFramePeriod;
            type RejectOrigin = EnsureRootOrMoreThanTwoThirdsAdvisoryCommittee;
            type RequestEditOrigin = EnsureRootOrMoreThanOneThirdAdvisoryCommittee;
            type ResolveOrigin = EnsureRoot<AccountId>;
            type AssetManager = AssetManager;
            #[cfg(feature = "parachain")]
            type AssetRegistry = AssetRegistry;
            type SimpleDisputes = SimpleDisputes;
            type Slash = Treasury;
            type Swaps = Swaps;
            type ValidityBond = ValidityBond;
            type WeightInfo = zrml_prediction_markets::weights::WeightInfo<Runtime>;
        }

        impl zrml_rikiddo::Config<RikiddoSigmoidFeeMarketVolumeEma> for Runtime {
            type Timestamp = Timestamp;
            type Balance = Balance;
            type FixedTypeU = FixedU128<U33>;
            type FixedTypeS = FixedI128<U33>;
            type BalanceFractionalDecimals = BalanceFractionalDecimals;
            type PoolId = PoolId;
            type Rikiddo = RikiddoSigmoidMV<
                Self::FixedTypeU,
                Self::FixedTypeS,
                FeeSigmoid<Self::FixedTypeS>,
                EmaMarketVolume<Self::FixedTypeU>,
            >;
        }

        impl zrml_simple_disputes::Config for Runtime {
            type Currency = Balances;
            type OutcomeBond = OutcomeBond;
            type OutcomeFactor = OutcomeFactor;
            type DisputeResolution = zrml_prediction_markets::Pallet<Runtime>;
            type RuntimeEvent = RuntimeEvent;
            type MarketCommons = MarketCommons;
            type MaxDisputes = MaxDisputes;
            type PalletId = SimpleDisputesPalletId;
            type WeightInfo = zrml_simple_disputes::weights::WeightInfo<Runtime>;
        }

        impl zrml_global_disputes::Config for Runtime {
            type AddOutcomePeriod = AddOutcomePeriod;
            type Currency = Balances;
            type DisputeResolution = zrml_prediction_markets::Pallet<Runtime>;
            type RuntimeEvent = RuntimeEvent;
            type GlobalDisputeLockId = GlobalDisputeLockId;
            type GlobalDisputesPalletId = GlobalDisputesPalletId;
            type MarketCommons = MarketCommons;
            type MaxGlobalDisputeVotes = MaxGlobalDisputeVotes;
            type MaxOwners = MaxOwners;
            type MinOutcomeVoteAmount = MinOutcomeVoteAmount;
            type RemoveKeysLimit = RemoveKeysLimit;
            type GdVotingPeriod = GdVotingPeriod;
            type VotingOutcomeFee = VotingOutcomeFee;
            type WeightInfo = zrml_global_disputes::weights::WeightInfo<Runtime>;
        }

        impl zrml_swaps::Config for Runtime {
            type RuntimeEvent = RuntimeEvent;
            type ExitFee = ExitFee;
            type FixedTypeU = FixedU128<U33>;
            type FixedTypeS = FixedI128<U33>;
            // LiquidityMining is currently unstable.
            // NoopLiquidityMining will be applied only to mainnet once runtimes are separated.
            type LiquidityMining = NoopLiquidityMining;
            // type LiquidityMining = LiquidityMining;
            type MarketCommons = MarketCommons;
            type MinAssets = MinAssets;
            type MaxAssets = MaxAssets;
            type MaxInRatio = MaxInRatio;
            type MaxOutRatio = MaxOutRatio;
            type MaxSwapFee = MaxSwapFee;
            type MaxTotalWeight = MaxTotalWeight;
            type MaxWeight = MaxWeight;
            type MinSubsidy = MinSubsidy;
            type MinSubsidyPerAccount = MinSubsidyPerAccount;
            type MinWeight = MinWeight;
            type PalletId = SwapsPalletId;
            type RikiddoSigmoidFeeMarketEma = RikiddoSigmoidFeeMarketEma;
            type AssetManager = AssetManager;
            type WeightInfo = zrml_swaps::weights::WeightInfo<Runtime>;
        }

        impl zrml_styx::Config for Runtime {
            type RuntimeEvent = RuntimeEvent;
            type SetBurnAmountOrigin = EnsureRootOrHalfCouncil;
            type Currency = Balances;
            type WeightInfo = zrml_styx::weights::WeightInfo<Runtime>;
        }

        common_runtime::impl_market_creator_fees!();

        impl zrml_neo_swaps::Config for Runtime {
            type CompleteSetOperations = PredictionMarkets;
            type ExternalFees = MarketCreatorFee;
            type MarketCommons = MarketCommons;
            type MultiCurrency = AssetManager;
            type RuntimeEvent = RuntimeEvent;
            type WeightInfo = zrml_neo_swaps::weights::WeightInfo<Runtime>;
            type MaxSwapFee = NeoSwapsMaxSwapFee;
            type PalletId = NeoSwapsPalletId;
        }

        impl zrml_orderbook::Config for Runtime {
            type AssetManager = AssetManager;
            type RuntimeEvent = RuntimeEvent;
            type MarketCommons = MarketCommons;
            type PalletId = OrderbookPalletId;
            type WeightInfo = zrml_orderbook::weights::WeightInfo<Runtime>;
        }

        impl zrml_parimutuel::Config for Runtime {
            type ExternalFees = MarketCreatorFee;
            type RuntimeEvent = RuntimeEvent;
            type MarketCommons = MarketCommons;
            type AssetManager = AssetManager;
            type MinBetSize = MinBetSize;
            type PalletId = ParimutuelPalletId;
            type WeightInfo = zrml_parimutuel::weights::WeightInfo<Runtime>;
        }
    }
}

// Implement runtime apis
#[macro_export]
macro_rules! create_runtime_api {
    ($($additional_apis:tt)*) => {
        // Prints debug output of the `contracts` pallet to stdout if the node is
        // started with `-lruntime::contracts=debug`.
        const CONTRACTS_DEBUG_OUTPUT: bool = true;

        impl_runtime_apis! {
            #[cfg(feature = "parachain")]
            impl cumulus_primitives_core::CollectCollationInfo<Block> for Runtime {
                fn collect_collation_info(
                    header: &<Block as BlockT>::Header
                ) -> cumulus_primitives_core::CollationInfo {
                    ParachainSystem::collect_collation_info(header)
                }
            }

            #[cfg(feature = "parachain")]
            impl nimbus_primitives::NimbusApi<Block> for Runtime {
                fn can_author(
                    author: nimbus_primitives::NimbusId,
                    slot: u32,
                    parent_header: &<Block as BlockT>::Header
                ) -> bool {

                    // Ensure that an update is enforced when we are close to maximum block number
                    let block_number = if let Some(bn) = parent_header.number.checked_add(1) {
                        bn
                    } else {
                        log::error!("ERROR: No block numbers left");
                        return false;
                    };

                    use frame_support::traits::OnInitialize;
                    System::initialize(
                        &block_number,
                        &parent_header.hash(),
                        &parent_header.digest,
                    );
                    RandomnessCollectiveFlip::on_initialize(block_number);

                    // Because the staking solution calculates the next staking set at the beginning
                    // of the first block in the new round, the only way to accurately predict the
                    // authors is to compute the selection during prediction.
                    if pallet_parachain_staking::Pallet::<Self>::round().should_update(block_number) {
                        // get author account id
                        use nimbus_primitives::AccountLookup;
                        let author_account_id = if let Some(account) =
                            pallet_author_mapping::Pallet::<Self>::lookup_account(&author) {
                            account
                        } else {
                            // return false if author mapping not registered like in can_author impl
                            return false
                        };
                        // predict eligibility post-selection by computing selection results now
                        let (eligible, _) =
                            pallet_author_slot_filter::compute_pseudo_random_subset::<Self>(
                                pallet_parachain_staking::Pallet::<Self>::compute_top_candidates(),
                                &slot
                            );
                        eligible.contains(&author_account_id)
                    } else {
                        AuthorInherent::can_author(&author, &slot)
                    }
                }
            }

            #[cfg(feature = "runtime-benchmarks")]
            impl frame_benchmarking::Benchmark<Block> for Runtime {
                fn benchmark_metadata(extra: bool) -> (
                    Vec<frame_benchmarking::BenchmarkList>,
                    Vec<frame_support::traits::StorageInfo>,
                ) {
                    use frame_benchmarking::{list_benchmark, baseline::Pallet as BaselineBench, Benchmarking, BenchmarkList};
                    use frame_support::traits::StorageInfoTrait;
                    use frame_system_benchmarking::Pallet as SystemBench;
                    use orml_benchmarking::list_benchmark as orml_list_benchmark;

                    let mut list = Vec::<BenchmarkList>::new();

                    list_benchmark!(list, extra, frame_benchmarking, BaselineBench::<Runtime>);
                    list_benchmark!(list, extra, frame_system, SystemBench::<Runtime>);
                    orml_list_benchmark!(list, extra, orml_currencies, crate::benchmarks::currencies);
                    orml_list_benchmark!(list, extra, orml_tokens, crate::benchmarks::tokens);
                    list_benchmark!(list, extra, pallet_balances, Balances);
                    list_benchmark!(list, extra, pallet_bounties, Bounties);
                    list_benchmark!(list, extra, pallet_collective, AdvisoryCommittee);
                    list_benchmark!(list, extra, pallet_contracts, Contracts);
                    list_benchmark!(list, extra, pallet_democracy, Democracy);
                    list_benchmark!(list, extra, pallet_identity, Identity);
                    list_benchmark!(list, extra, pallet_membership, AdvisoryCommitteeMembership);
                    list_benchmark!(list, extra, pallet_multisig, Multisig);
                    list_benchmark!(list, extra, pallet_preimage, Preimage);
                    list_benchmark!(list, extra, pallet_proxy, Proxy);
                    list_benchmark!(list, extra, pallet_scheduler, Scheduler);
                    list_benchmark!(list, extra, pallet_timestamp, Timestamp);
                    list_benchmark!(list, extra, pallet_treasury, Treasury);
                    list_benchmark!(list, extra, pallet_utility, Utility);
                    list_benchmark!(list, extra, pallet_vesting, Vesting);
                    list_benchmark!(list, extra, zrml_swaps, Swaps);
                    list_benchmark!(list, extra, zrml_authorized, Authorized);
                    list_benchmark!(list, extra, zrml_court, Court);
                    list_benchmark!(list, extra, zrml_simple_disputes, SimpleDisputes);
                    list_benchmark!(list, extra, zrml_global_disputes, GlobalDisputes);
                    list_benchmark!(list, extra, zrml_orderbook, Orderbook);
                    list_benchmark!(list, extra, zrml_parimutuel, Parimutuel);
                    #[cfg(not(feature = "parachain"))]
                    list_benchmark!(list, extra, zrml_prediction_markets, PredictionMarkets);
                    list_benchmark!(list, extra, zrml_liquidity_mining, LiquidityMining);
                    list_benchmark!(list, extra, zrml_styx, Styx);
                    list_benchmark!(list, extra, zrml_neo_swaps, NeoSwaps);

                    cfg_if::cfg_if! {
                        if #[cfg(feature = "parachain")] {
                            list_benchmark!(list, extra, cumulus_pallet_xcmp_queue, XcmpQueue);
                            list_benchmark!(list, extra, pallet_author_inherent, AuthorInherent);
                            list_benchmark!(list, extra, pallet_author_mapping, AuthorMapping);
                            list_benchmark!(list, extra, pallet_author_slot_filter, AuthorFilter);
                            list_benchmark!(list, extra, pallet_parachain_staking, ParachainStaking);
                        } else {
                            list_benchmark!(list, extra, pallet_grandpa, Grandpa);
                        }
                    }

                    (list, AllPalletsWithSystem::storage_info())
                }

                fn dispatch_benchmark(
                    config: frame_benchmarking::BenchmarkConfig,
                ) -> Result<Vec<frame_benchmarking::BenchmarkBatch>, sp_runtime::RuntimeString> {
                    use frame_benchmarking::{
                        add_benchmark, baseline::{Pallet as BaselineBench, Config as BaselineConfig}, vec, BenchmarkBatch, Benchmarking, TrackedStorageKey, Vec
                    };
                    use frame_system_benchmarking::Pallet as SystemBench;
                    use orml_benchmarking::{add_benchmark as orml_add_benchmark};

                    impl frame_system_benchmarking::Config for Runtime {}
                    impl BaselineConfig for Runtime {}

                    let whitelist: Vec<TrackedStorageKey> = vec![
                        // Block Number
                        hex_literal::hex!(  "26aa394eea5630e07c48ae0c9558cef7"
                                            "02a5c1b19ab7a04f536c519aca4983ac")
                            .to_vec().into(),
                        // Total Issuance
                        hex_literal::hex!(  "c2261276cc9d1f8598ea4b6a74b15c2f"
                                            "57c875e4cff74148e4628f264b974c80")
                            .to_vec().into(),
                        // Execution Phase
                        hex_literal::hex!(  "26aa394eea5630e07c48ae0c9558cef7"
                                            "ff553b5a9862a516939d82b3d3d8661a")
                            .to_vec().into(),
                        // Event Count
                        hex_literal::hex!(  "26aa394eea5630e07c48ae0c9558cef7"
                                            "0a98fdbe9ce6c55837576c60c7af3850")
                            .to_vec().into(),
                        // System Events
                        hex_literal::hex!(  "26aa394eea5630e07c48ae0c9558cef7"
                                            "80d41e5e16056765bc8461851072c9d7")
                            .to_vec().into(),
                        // System BlockWeight
                        hex_literal::hex!(  "26aa394eea5630e07c48ae0c9558cef7"
                                            "34abf5cb34d6244378cddbf18e849d96")
                            .to_vec().into(),
                        // ParachainStaking Round
                        hex_literal::hex!(  "a686a3043d0adcf2fa655e57bc595a78"
                                            "13792e785168f725b60e2969c7fc2552")
                            .to_vec().into(),
                        // Treasury Account (zge/tsry)
                        hex_literal::hex!(  "26aa394eea5630e07c48ae0c9558cef7"
                                            "b99d880ec681799c0cf30e8886371da9"
                                            "7be2919ac397ba499ea5e57132180ec6"
                                            "6d6f646c7a67652f7473727900000000"
                                            "00000000000000000000000000000000"
                        ).to_vec().into(),
                        // ParachainInfo ParachainId
                        hex_literal::hex!(  "0d715f2646c8f85767b5d2764bb27826"
                                            "04a74d81251e398fd8a0a4d55023bb3f")
                            .to_vec().into(),
                    ];

                    let mut batches = Vec::<BenchmarkBatch>::new();
                    let params = (&config, &whitelist);

                    add_benchmark!(params, batches, frame_benchmarking, BaselineBench::<Runtime>);
                    add_benchmark!(params, batches, frame_system, SystemBench::<Runtime>);
                    orml_add_benchmark!(params, batches, orml_currencies, crate::benchmarks::currencies);
                    orml_add_benchmark!(params, batches, orml_tokens, crate::benchmarks::tokens);
                    add_benchmark!(params, batches, pallet_balances, Balances);
                    add_benchmark!(params, batches, pallet_bounties, Bounties);
                    add_benchmark!(params, batches, pallet_collective, AdvisoryCommittee);
                    add_benchmark!(params, batches, pallet_contracts, Contracts);
                    add_benchmark!(params, batches, pallet_democracy, Democracy);
                    add_benchmark!(params, batches, pallet_identity, Identity);
                    add_benchmark!(params, batches, pallet_membership, AdvisoryCommitteeMembership);
                    add_benchmark!(params, batches, pallet_multisig, Multisig);
                    add_benchmark!(params, batches, pallet_preimage, Preimage);
                    add_benchmark!(params, batches, pallet_proxy, Proxy);
                    add_benchmark!(params, batches, pallet_scheduler, Scheduler);
                    add_benchmark!(params, batches, pallet_timestamp, Timestamp);
                    add_benchmark!(params, batches, pallet_treasury, Treasury);
                    add_benchmark!(params, batches, pallet_utility, Utility);
                    add_benchmark!(params, batches, pallet_vesting, Vesting);
                    add_benchmark!(params, batches, zrml_swaps, Swaps);
                    add_benchmark!(params, batches, zrml_authorized, Authorized);
                    add_benchmark!(params, batches, zrml_court, Court);
                    add_benchmark!(params, batches, zrml_simple_disputes, SimpleDisputes);
                    add_benchmark!(params, batches, zrml_global_disputes, GlobalDisputes);
                    add_benchmark!(params, batches, zrml_orderbook, Orderbook);
                    add_benchmark!(params, batches, zrml_parimutuel, Parimutuel);
                    #[cfg(not(feature = "parachain"))]
                    add_benchmark!(params, batches, zrml_prediction_markets, PredictionMarkets);
                    add_benchmark!(params, batches, zrml_liquidity_mining, LiquidityMining);
                    add_benchmark!(params, batches, zrml_styx, Styx);
                    add_benchmark!(params, batches, zrml_neo_swaps, NeoSwaps);


                    cfg_if::cfg_if! {
                        if #[cfg(feature = "parachain")] {
                            add_benchmark!(params, batches, cumulus_pallet_xcmp_queue, XcmpQueue);
                            add_benchmark!(params, batches, pallet_author_inherent, AuthorInherent);
                            add_benchmark!(params, batches, pallet_author_mapping, AuthorMapping);
                            add_benchmark!(params, batches, pallet_author_slot_filter, AuthorFilter);
                            add_benchmark!(params, batches, pallet_parachain_staking, ParachainStaking);

                        } else {
                            add_benchmark!(params, batches, pallet_grandpa, Grandpa);
                        }
                    }

                    if batches.is_empty() {
                        return Err("Benchmark not found for this pallet.".into());
                    }
                    Ok(batches)
                }
            }

            impl frame_system_rpc_runtime_api::AccountNonceApi<Block, AccountId, Index> for Runtime {
                fn account_nonce(account: AccountId) -> Index {
                    System::account_nonce(account)
                }
            }

            impl pallet_contracts::ContractsApi<Block, AccountId, Balance, BlockNumber, Hash>
                for Runtime
            {
                fn call(
                    origin: AccountId,
                    dest: AccountId,
                    value: Balance,
                    gas_limit: Option<Weight>,
                    storage_deposit_limit: Option<Balance>,
                    input_data: Vec<u8>,
                ) -> pallet_contracts_primitives::ContractExecResult<Balance> {
                    let gas_limit = gas_limit.unwrap_or(RuntimeBlockWeights::get().max_block);
                    Contracts::bare_call(
                        origin,
                        dest,
                        value,
                        gas_limit,
                        storage_deposit_limit,
                        input_data,
                        CONTRACTS_DEBUG_OUTPUT,
                        pallet_contracts::Determinism::Deterministic,
                    )
                }

                fn instantiate(
                    origin: AccountId,
                    value: Balance,
                    gas_limit: Option<Weight>,
                    storage_deposit_limit: Option<Balance>,
                    code: pallet_contracts_primitives::Code<Hash>,
                    data: Vec<u8>,
                    salt: Vec<u8>,
                ) -> pallet_contracts_primitives::ContractInstantiateResult<AccountId, Balance>
                {
                    let gas_limit = gas_limit.unwrap_or(RuntimeBlockWeights::get().max_block);
                    Contracts::bare_instantiate(
                        origin,
                        value,
                        gas_limit,
                        storage_deposit_limit,
                        code,
                        data,
                        salt,
                        CONTRACTS_DEBUG_OUTPUT,
                    )
                }

                fn upload_code(
                    origin: AccountId,
                    code: Vec<u8>,
                    storage_deposit_limit: Option<Balance>,
                    determinism: pallet_contracts::Determinism,
                ) -> pallet_contracts_primitives::CodeUploadResult<Hash, Balance>
                {
                    Contracts::bare_upload_code(
                        origin,
                        code,
                        storage_deposit_limit,
                        determinism,
                    )
                }

                fn get_storage(
                    address: AccountId,
                    key: Vec<u8>,
                ) -> pallet_contracts_primitives::GetStorageResult {
                    Contracts::get_storage(address, key)
                }
            }

            impl pallet_transaction_payment_rpc_runtime_api::TransactionPaymentApi<Block, Balance> for Runtime {
                fn query_fee_details(
                    uxt: <Block as BlockT>::Extrinsic,
                    len: u32,
                ) -> pallet_transaction_payment::FeeDetails<Balance> {
                    TransactionPayment::query_fee_details(uxt, len)
                }

                fn query_info(
                    uxt: <Block as BlockT>::Extrinsic,
                    len: u32,
                ) -> pallet_transaction_payment_rpc_runtime_api::RuntimeDispatchInfo<Balance> {
                    TransactionPayment::query_info(uxt, len)
                }

                fn query_weight_to_fee(weight: Weight) -> Balance {
                    TransactionPayment::weight_to_fee(weight)
                }

                fn query_length_to_fee(length: u32) -> Balance {
                    TransactionPayment::length_to_fee(length)
                }
            }

            impl pallet_transaction_payment_rpc_runtime_api::TransactionPaymentCallApi<Block, Balance, RuntimeCall>
            for Runtime
            {
                fn query_call_info(
                    call: RuntimeCall,
                    len: u32,
                ) -> pallet_transaction_payment::RuntimeDispatchInfo<Balance> {
                    TransactionPayment::query_call_info(call, len)
                }

                fn query_call_fee_details(
                    call: RuntimeCall,
                    len: u32,
                ) -> pallet_transaction_payment::FeeDetails<Balance> {
                    TransactionPayment::query_call_fee_details(call, len)
                }

                fn query_weight_to_fee(weight: Weight) -> Balance {
                    TransactionPayment::weight_to_fee(weight)
                }

                fn query_length_to_fee(length: u32) -> Balance {
                    TransactionPayment::length_to_fee(length)
                }
            }

            #[cfg(feature = "parachain")]
            impl session_keys_primitives::VrfApi<Block> for Runtime {
                fn get_last_vrf_output() -> Option<<Block as BlockT>::Hash> {
                    None
                }
                fn vrf_key_lookup(
                    nimbus_id: nimbus_primitives::NimbusId
                ) -> Option<session_keys_primitives::VrfId> {
                    use session_keys_primitives::KeysLookup;
                    AuthorMapping::lookup_keys(&nimbus_id)
                }
            }

            impl sp_api::Core<Block> for Runtime {
                fn execute_block(block: Block) {
                    Executive::execute_block(block)
                }

                fn initialize_block(header: &<Block as BlockT>::Header) {
                    Executive::initialize_block(header)
                }

                fn version() -> RuntimeVersion {
                    VERSION
                }
            }

            impl sp_api::Metadata<Block> for Runtime {
                fn metadata() -> OpaqueMetadata {
                    OpaqueMetadata::new(Runtime::metadata().into())
                }
            }

            impl sp_block_builder::BlockBuilder<Block> for Runtime {
                fn apply_extrinsic(extrinsic: <Block as BlockT>::Extrinsic) -> ApplyExtrinsicResult {
                    Executive::apply_extrinsic(extrinsic)
                }

                fn check_inherents(
                    block: Block,
                    data: sp_inherents::InherentData,
                ) -> sp_inherents::CheckInherentsResult {
                    data.check_extrinsics(&block)
                }

                fn finalize_block() -> <Block as BlockT>::Header {
                    Executive::finalize_block()
                }

                fn inherent_extrinsics(data: sp_inherents::InherentData) -> Vec<<Block as BlockT>::Extrinsic> {
                    data.create_extrinsics()
                }
            }

            #[cfg(not(feature = "parachain"))]
            impl sp_consensus_aura::AuraApi<Block, sp_consensus_aura::sr25519::AuthorityId> for Runtime {
                fn authorities() -> Vec<sp_consensus_aura::sr25519::AuthorityId> {
                    Aura::authorities().into_inner()
                }

                fn slot_duration() -> sp_consensus_aura::SlotDuration {
                    sp_consensus_aura::SlotDuration::from_millis(Aura::slot_duration())
                }
            }

            #[cfg(not(feature = "parachain"))]
            impl sp_finality_grandpa::GrandpaApi<Block> for Runtime {
                fn current_set_id() -> pallet_grandpa::fg_primitives::SetId {
                    Grandpa::current_set_id()
                }

                fn generate_key_ownership_proof(
                    _set_id: pallet_grandpa::fg_primitives::SetId,
                    _authority_id: pallet_grandpa::AuthorityId,
                ) -> Option<pallet_grandpa::fg_primitives::OpaqueKeyOwnershipProof> {
                    None
                }

                fn grandpa_authorities() -> pallet_grandpa::AuthorityList {
                    Grandpa::grandpa_authorities()
                }

                fn submit_report_equivocation_unsigned_extrinsic(
                    _equivocation_proof: pallet_grandpa::fg_primitives::EquivocationProof<
                        <Block as BlockT>::Hash,
                        sp_runtime::traits::NumberFor<Block>,
                    >,
                    _key_owner_proof: pallet_grandpa::fg_primitives::OpaqueKeyOwnershipProof,
                ) -> Option<()> {
                    None
                }
            }

            impl sp_offchain::OffchainWorkerApi<Block> for Runtime {
                fn offchain_worker(header: &<Block as BlockT>::Header) {
                    Executive::offchain_worker(header)
                }
            }

            impl sp_session::SessionKeys<Block> for Runtime {
                fn decode_session_keys(encoded: Vec<u8>) -> Option<Vec<(Vec<u8>, KeyTypeId)>> {
                    opaque::SessionKeys::decode_into_raw_public_keys(&encoded)
                }

                fn generate_session_keys(seed: Option<Vec<u8>>) -> Vec<u8> {
                    opaque::SessionKeys::generate(seed)
                }
            }

            impl sp_transaction_pool::runtime_api::TaggedTransactionQueue<Block> for Runtime {
                fn validate_transaction(
                    source: TransactionSource,
                    tx: <Block as BlockT>::Extrinsic,
                    block_hash: <Block as BlockT>::Hash,
                ) -> TransactionValidity {
                    // Filtered calls should not enter the tx pool as they'll fail if inserted.
                    // If this call is not allowed, we return early.
                    if !<Runtime as frame_system::Config>::BaseCallFilter::contains(&tx.function) {
                        return frame_support::pallet_prelude::InvalidTransaction::Call.into();
                    }

                    Executive::validate_transaction(source, tx, block_hash)
                }
            }

            impl zrml_swaps_runtime_api::SwapsApi<Block, PoolId, AccountId, Balance, MarketId>
            for Runtime
            {
                fn get_spot_price(
                    pool_id: &PoolId,
                    asset_in: &Asset<MarketId>,
                    asset_out: &Asset<MarketId>,
                    with_fees: bool,
                ) -> SerdeWrapper<Balance> {
                    SerdeWrapper(Swaps::get_spot_price(pool_id, asset_in, asset_out, with_fees).ok().unwrap_or(0))
                }

                fn pool_account_id(pool_id: &PoolId) -> AccountId {
                    Swaps::pool_account_id(pool_id)
                }

                fn pool_shares_id(pool_id: PoolId) -> Asset<SerdeWrapper<MarketId>> {
                    Asset::PoolShare(SerdeWrapper(pool_id))
                }

                fn get_all_spot_prices(
                    pool_id: &PoolId,
                    with_fees: bool,
                ) -> Result<Vec<(Asset<MarketId>, Balance)>, DispatchError> {
                    Swaps::get_all_spot_prices(pool_id, with_fees)
                }
            }

            #[cfg(feature = "try-runtime")]
            impl frame_try_runtime::TryRuntime<Block> for Runtime {
                fn on_runtime_upgrade(checks: UpgradeCheckSelect) -> (Weight, Weight) {
                    let weight = Executive::try_runtime_upgrade(checks).unwrap();
                    (weight, RuntimeBlockWeights::get().max_block)
                }

                fn execute_block(
                    block: Block,
                    state_root_check: bool,
                    signature_check: bool,
                    select: TryStateSelect,
                ) -> Weight {
                    // NOTE: intentional unwrap: we don't want to propagate the error backwards, and want to
                    // have a backtrace here.
                    Executive::try_execute_block(block, state_root_check, signature_check, select).unwrap()
                }
            }

            $($additional_apis)*
        }

        // Check the timestamp and parachain inherents
        #[cfg(feature = "parachain")]
        struct CheckInherents;

        #[cfg(feature = "parachain")]
        impl cumulus_pallet_parachain_system::CheckInherents<Block> for CheckInherents {
            fn check_inherents(
                block: &Block,
                relay_state_proof: &cumulus_pallet_parachain_system::RelayChainStateProof,
            ) -> sp_inherents::CheckInherentsResult {
                let relay_chain_slot = relay_state_proof
                    .read_slot()
                    .expect("Could not read the relay chain slot from the proof");

                let inherent_data =
                    cumulus_primitives_timestamp::InherentDataProvider::from_relay_chain_slot_and_duration(
                        relay_chain_slot,
                        core::time::Duration::from_secs(6),
                    )
                    .create_inherent_data()
                    .expect("Could not create the timestamp inherent data");

                inherent_data.check_extrinsics(block)
            }
        }

        // Nimbus's Executive wrapper allows relay validators to verify the seal digest
        #[cfg(feature = "parachain")]
        cumulus_pallet_parachain_system::register_validate_block! {
            Runtime = Runtime,
            BlockExecutor = pallet_author_inherent::BlockExecutor::<Runtime, Executive>,
            CheckInherents = CheckInherents,
        }
    }
}

#[macro_export]
macro_rules! create_common_benchmark_logic {
    {} => {
        #[cfg(feature = "runtime-benchmarks")]
        pub(crate) mod benchmarks {
            pub(crate) mod currencies {
                use super::utils::{lookup_of_account, set_balance};
                use crate::{
                    AccountId, Amount, AssetManager, Balance, CurrencyId, ExistentialDeposit,
                    GetNativeCurrencyId, Runtime
                };
                use frame_benchmarking::{account, vec, whitelisted_caller};
                use frame_system::RawOrigin;
                use sp_runtime::traits::UniqueSaturatedInto;
                use orml_benchmarking::runtime_benchmarks;
                use orml_traits::MultiCurrency;
                use zeitgeist_primitives::{
                    constants::BASE,
                    types::Asset,
                };

                const SEED: u32 = 0;
                const NATIVE: CurrencyId = GetNativeCurrencyId::get();
                const ASSET: CurrencyId = Asset::CategoricalOutcome(0, 0);

                runtime_benchmarks! {
                    { Runtime, orml_currencies }

                    // `transfer` non-native currency
                    transfer_non_native_currency {
                        let amount: Balance = 1_000 * BASE;
                        let from: AccountId = whitelisted_caller();
                        set_balance(ASSET, &from, amount);

                        let to: AccountId = account("to", 0, SEED);
                        let to_lookup = lookup_of_account(to.clone());
                    }: transfer(RawOrigin::Signed(from), to_lookup, ASSET, amount)
                    verify {
                        assert_eq!(<AssetManager as MultiCurrency<_>>::total_balance(ASSET, &to), amount);
                    }

                    // `transfer` native currency and in worst case
                    #[extra]
                    transfer_native_currency_worst_case {
                        let existential_deposit = ExistentialDeposit::get();
                        let amount: Balance = existential_deposit.saturating_mul(1000);
                        let from: AccountId = whitelisted_caller();
                        set_balance(NATIVE, &from, amount);

                        let to: AccountId = account("to", 0, SEED);
                        let to_lookup = lookup_of_account(to.clone());
                    }: transfer(RawOrigin::Signed(from), to_lookup, NATIVE, amount)
                    verify {
                        assert_eq!(<AssetManager as MultiCurrency<_>>::total_balance(NATIVE, &to), amount);
                    }

                    // `transfer_native_currency` in worst case
                    // * will create the `to` account.
                    // * will kill the `from` account.
                    transfer_native_currency {
                        let existential_deposit = ExistentialDeposit::get();
                        let amount: Balance = existential_deposit.saturating_mul(1000);
                        let from: AccountId = whitelisted_caller();
                        set_balance(NATIVE, &from, amount);

                        let to: AccountId = account("to", 0, SEED);
                        let to_lookup = lookup_of_account(to.clone());
                    }: _(RawOrigin::Signed(from), to_lookup, amount)
                    verify {
                        assert_eq!(<AssetManager as MultiCurrency<_>>::total_balance(NATIVE, &to), amount);
                    }

                    // `update_balance` for non-native currency
                    update_balance_non_native_currency {
                        let balance: Balance = 2 * BASE;
                        let amount: Amount = balance.unique_saturated_into();
                        let who: AccountId = account("who", 0, SEED);
                        let who_lookup = lookup_of_account(who.clone());
                    }: update_balance(RawOrigin::Root, who_lookup, ASSET, amount)
                    verify {
                        assert_eq!(<AssetManager as MultiCurrency<_>>::total_balance(ASSET, &who), balance);
                    }

                    // `update_balance` for native currency
                    // * will create the `who` account.
                    update_balance_native_currency_creating {
                        let existential_deposit = ExistentialDeposit::get();
                        let balance: Balance = existential_deposit.saturating_mul(1000);
                        let amount: Amount = balance.unique_saturated_into();
                        let who: AccountId = account("who", 0, SEED);
                        let who_lookup = lookup_of_account(who.clone());
                    }: update_balance(RawOrigin::Root, who_lookup, NATIVE, amount)
                    verify {
                        assert_eq!(<AssetManager as MultiCurrency<_>>::total_balance(NATIVE, &who), balance);
                    }

                    // `update_balance` for native currency
                    // * will kill the `who` account.
                    update_balance_native_currency_killing {
                        let existential_deposit = ExistentialDeposit::get();
                        let balance: Balance = existential_deposit.saturating_mul(1000);
                        let amount: Amount = balance.unique_saturated_into();
                        let who: AccountId = account("who", 0, SEED);
                        let who_lookup = lookup_of_account(who.clone());
                        set_balance(NATIVE, &who, balance);
                    }: update_balance(RawOrigin::Root, who_lookup, NATIVE, -amount)
                    verify {
                        assert_eq!(<AssetManager as MultiCurrency<_>>::free_balance(NATIVE, &who), 0);
                    }
                }

                #[cfg(test)]
                mod tests {
                    use super::*;
                    use crate::benchmarks::utils::tests::new_test_ext;
                    use orml_benchmarking::impl_benchmark_test_suite;

                    impl_benchmark_test_suite!(new_test_ext(),);
                }
            }

            pub(crate) mod tokens {
                use super::utils::{lookup_of_account, set_balance as update_balance};
                use crate::{AccountId, Balance, CurrencyId, Tokens, Runtime};
                use frame_benchmarking::{account, vec, whitelisted_caller};
                use frame_system::RawOrigin;
                use orml_benchmarking::runtime_benchmarks;
                use orml_traits::MultiCurrency;
                use zeitgeist_primitives::{constants::BASE, types::Asset};

                const SEED: u32 = 0;
                const ASSET: CurrencyId = Asset::CategoricalOutcome(0, 0);

                runtime_benchmarks! {
                    { Runtime, orml_tokens }

                    transfer {
                        let amount: Balance = BASE;

                        let from: AccountId = whitelisted_caller();
                        update_balance(ASSET, &from, amount);

                        let to: AccountId = account("to", 0, SEED);
                        let to_lookup = lookup_of_account(to.clone());
                    }: _(RawOrigin::Signed(from), to_lookup, ASSET, amount)
                    verify {
                        assert_eq!(<Tokens as MultiCurrency<_>>::total_balance(ASSET, &to), amount);
                    }

                    transfer_all {
                        let amount: Balance = BASE;

                        let from: AccountId = whitelisted_caller();
                        update_balance(ASSET, &from, amount);

                        let to: AccountId = account("to", 0, SEED);
                        let to_lookup = lookup_of_account(to);
                    }: _(RawOrigin::Signed(from.clone()), to_lookup, ASSET, false)
                    verify {
                        assert_eq!(<Tokens as MultiCurrency<_>>::total_balance(ASSET, &from), 0);
                    }

                    transfer_keep_alive {
                        let from: AccountId = whitelisted_caller();
                        update_balance(ASSET, &from, 2 * BASE);

                        let to: AccountId = account("to", 0, SEED);
                        let to_lookup = lookup_of_account(to.clone());
                    }: _(RawOrigin::Signed(from), to_lookup, ASSET, BASE)
                    verify {
                        assert_eq!(<Tokens as MultiCurrency<_>>::total_balance(ASSET, &to), BASE);
                    }

                    force_transfer {
                        let from: AccountId = account("from", 0, SEED);
                        let from_lookup = lookup_of_account(from.clone());
                        update_balance(ASSET, &from, 2 * BASE);

                        let to: AccountId = account("to", 0, SEED);
                        let to_lookup = lookup_of_account(to.clone());
                    }: _(RawOrigin::Root, from_lookup, to_lookup, ASSET, BASE)
                    verify {
                        assert_eq!(<Tokens as MultiCurrency<_>>::total_balance(ASSET, &to), BASE);
                    }

                    set_balance {
                        let who: AccountId = account("who", 0, SEED);
                        let who_lookup = lookup_of_account(who.clone());

                    }: _(RawOrigin::Root, who_lookup, ASSET, BASE, BASE)
                    verify {
                        assert_eq!(<Tokens as MultiCurrency<_>>::total_balance(ASSET, &who), 2 * BASE);
                    }
                }

                #[cfg(test)]
                mod tests {
                    use super::*;
                    use crate::benchmarks::utils::tests::new_test_ext;
                    use orml_benchmarking::impl_benchmark_test_suite;

                    impl_benchmark_test_suite!(new_test_ext(),);
                }
            }

            pub(crate) mod utils {
                use crate::{AccountId, AssetManager, Balance, CurrencyId, Runtime,
                };
                use frame_support::assert_ok;
                use orml_traits::MultiCurrencyExtended;
                use sp_runtime::traits::{SaturatedConversion, StaticLookup};

                pub fn lookup_of_account(
                    who: AccountId,
                ) -> <<Runtime as frame_system::Config>::Lookup as StaticLookup>::Source {
                    <Runtime as frame_system::Config>::Lookup::unlookup(who)
                }

                pub fn set_balance(currency_id: CurrencyId, who: &AccountId, balance: Balance) {
                    assert_ok!(<AssetManager as MultiCurrencyExtended<_>>::update_balance(
                        currency_id,
                        who,
                        balance.saturated_into()
                    ));
                }

                #[cfg(test)]
                pub mod tests {
                    pub fn new_test_ext() -> sp_io::TestExternalities {
                        frame_system::GenesisConfig::default().build_storage::<crate::Runtime>().unwrap().into()
                    }
                }
            }
        }
    }
}

#[macro_export]
macro_rules! create_common_tests {
    {} => {
        #[cfg(test)]
        mod common_tests {
            common_runtime::fee_tests!();

            mod dust_removal {
                use crate::*;
                use frame_support::PalletId;
                use test_case::test_case;

                #[test_case(AuthorizedPalletId::get(); "authorized")]
                #[test_case(CourtPalletId::get(); "court")]
                #[test_case(LiquidityMiningPalletId::get(); "liquidity_mining")]
                #[test_case(PmPalletId::get(); "prediction_markets")]
                #[test_case(SimpleDisputesPalletId::get(); "simple_disputes")]
                #[test_case(SwapsPalletId::get(); "swaps")]
                #[test_case(TreasuryPalletId::get(); "treasury")]
                fn whitelisted_pallet_accounts_dont_get_reaped(pallet_id: PalletId) {
                    let mut t: sp_io::TestExternalities =
                        frame_system::GenesisConfig::default().build_storage::<Runtime>().unwrap().into();
                    t.execute_with(|| {
                        let pallet_main_account: AccountId = pallet_id.into_account_truncating();
                        let pallet_sub_account: AccountId = pallet_id.into_sub_account_truncating(42);
                        assert!(DustRemovalWhitelist::contains(&pallet_main_account));
                        assert!(DustRemovalWhitelist::contains(&pallet_sub_account));
                    });
                }

                #[test]
                fn non_whitelisted_accounts_get_reaped() {
                    let mut t: sp_io::TestExternalities =
                        frame_system::GenesisConfig::default().build_storage::<Runtime>().unwrap().into();
                    t.execute_with(|| {
                        let not_whitelisted = AccountId::from([0u8; 32]);
                        assert!(!DustRemovalWhitelist::contains(&not_whitelisted))
                    });
                }
            }
        }
    }
}<|MERGE_RESOLUTION|>--- conflicted
+++ resolved
@@ -61,18 +61,7 @@
 
         type Address = sp_runtime::MultiAddress<AccountId, ()>;
 
-        #[cfg(feature = "parachain")]
-<<<<<<< HEAD
         type Migrations = (MigrateToLiquidityTree<Runtime>);
-
-        #[cfg(not(feature = "parachain"))]
-        type Migrations = (MigrateToLiquidityTree<Runtime>);
-=======
-        type Migrations = ();
-
-        #[cfg(not(feature = "parachain"))]
-        type Migrations = ();
->>>>>>> 9eeae56f
 
         pub type Executive = frame_executive::Executive<
             Runtime,
