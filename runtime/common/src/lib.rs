--- conflicted
+++ resolved
@@ -289,11 +289,7 @@
                 Multisig: pallet_multisig::{Call, Event<T>, Pallet, Storage} = 14,
                 Bounties: pallet_bounties::{Call, Event<T>, Pallet, Storage} =  15,
                 AssetTxPayment: pallet_asset_tx_payment::{Event<T>, Pallet} = 16,
-<<<<<<< HEAD
                 CustomAssets: pallet_assets::<Instance1>::{Call, Pallet, Storage, Event<T>} = 17,
-=======
-                Assets: pallet_assets::<Instance1>::{Call, Pallet, Storage, Event<T>} = 17,
->>>>>>> 3c95d8b7
                 CampaignAssets: pallet_assets::<Instance2>::{Call, Pallet, Storage, Event<T>} = 18,
                 MarketAssets: pallet_assets::<Instance3>::{Call, Pallet, Storage, Event<T>} = 19,
 
@@ -639,17 +635,10 @@
 
         // Required for runtime benchmarks
         pallet_assets::runtime_benchmarks_enabled! {
-<<<<<<< HEAD
             pub struct AssetsBenchmarkHelper;
 
             impl<AssetIdParameter> pallet_assets::BenchmarkHelper<AssetIdParameter>
                 for AssetsBenchmarkHelper
-=======
-            pub struct CustomAssetsBenchmarkHelper;
-
-            impl<AssetIdParameter> pallet_assets::BenchmarkHelper<AssetIdParameter>
-                for CustomAssetsBenchmarkHelper
->>>>>>> 3c95d8b7
             where
                 AssetIdParameter: From<u128>,
             {
@@ -663,19 +652,11 @@
             type ApprovalDeposit = CustomAssetsApprovalDeposit;
             type AssetAccountDeposit = CustomAssetsAccountDeposit;
             type AssetDeposit = CustomAssetsDeposit;
-<<<<<<< HEAD
             type AssetId = CustomAsset;
             type AssetIdParameter = Compact<CustomAssetId>;
             type Balance = Balance;
             #[cfg(feature = "runtime-benchmarks")]
             type BenchmarkHelper = AssetsBenchmarkHelper;
-=======
-            type AssetId = AssetId;
-            type AssetIdParameter = Compact<AssetId>;
-            type Balance = Balance;
-            #[cfg(feature = "runtime-benchmarks")]
-            type BenchmarkHelper = CustomAssetsBenchmarkHelper;
->>>>>>> 3c95d8b7
             type CallbackHandle = ();
             type CreateOrigin = AsEnsureOriginWithArg<EnsureSigned<AccountId>>;
             type Currency = Balances;
@@ -695,31 +676,16 @@
             type ApprovalDeposit = CampaignAssetsApprovalDeposit;
             type AssetAccountDeposit = CampaignAssetsAccountDeposit;
             type AssetDeposit = CampaignAssetsDeposit;
-<<<<<<< HEAD
             type AssetId = CampaignAsset;
             type AssetIdParameter = Compact<CampaignAssetId>;
             type Balance = Balance;
             #[cfg(feature = "runtime-benchmarks")]
             type BenchmarkHelper = AssetsBenchmarkHelper;
-=======
-            type AssetId = AssetId;
-            type AssetIdParameter = Compact<AssetId>;
-            type Balance = Balance;
-            #[cfg(feature = "runtime-benchmarks")]
-            type BenchmarkHelper = CustomAssetsBenchmarkHelper;
->>>>>>> 3c95d8b7
             type CallbackHandle = ();
             type CreateOrigin = AsEnsureOriginWithArg<EnsureNever<AccountId>>;
             type Currency = Balances;
             type Extra = ();
-<<<<<<< HEAD
-            type ForceOrigin = EitherOfDiverse<
-                EnsureRootOrTwoThirdsCouncil,
-                EnsureRootOrAllTechnicalCommittee,
-            >;
-=======
             type ForceOrigin = EnsureRootOrTwoThirdsCouncil;
->>>>>>> 3c95d8b7
             type Freezer = ();
             type MetadataDepositBase = CampaignAssetsMetadataDepositBase;
             type MetadataDepositPerByte = CampaignAssetsMetadataDepositPerByte;
@@ -756,11 +722,7 @@
             type CreateOrigin = AsEnsureOriginWithArg<EnsureNever<AccountId>>;
             type Currency = Balances;
             type Extra = ();
-<<<<<<< HEAD
-            type ForceOrigin = EnsureRootOrTwoThirdsTechnicalCommittee;
-=======
             type ForceOrigin = EnsureRootOrAllTechnicalCommittee;
->>>>>>> 3c95d8b7
             type Freezer = ();
             type MetadataDepositBase = MarketAssetsMetadataDepositBase;
             type MetadataDepositPerByte = MarketAssetsMetadataDepositPerByte;
@@ -1519,11 +1481,7 @@
                     list_benchmark!(list, extra, frame_system, SystemBench::<Runtime>);
                     orml_list_benchmark!(list, extra, orml_currencies, crate::benchmarks::currencies);
                     orml_list_benchmark!(list, extra, orml_tokens, crate::benchmarks::tokens);
-<<<<<<< HEAD
                     list_benchmark!(list, extra, pallet_assets, CustomAssets);
-=======
-                    list_benchmark!(list, extra, pallet_assets, Assets);
->>>>>>> 3c95d8b7
                     list_benchmark!(list, extra, pallet_balances, Balances);
                     list_benchmark!(list, extra, pallet_bounties, Bounties);
                     list_benchmark!(list, extra, pallet_collective, AdvisoryCommittee);
@@ -1628,11 +1586,7 @@
                     add_benchmark!(params, batches, frame_system, SystemBench::<Runtime>);
                     orml_add_benchmark!(params, batches, orml_currencies, crate::benchmarks::currencies);
                     orml_add_benchmark!(params, batches, orml_tokens, crate::benchmarks::tokens);
-<<<<<<< HEAD
                     add_benchmark!(params, batches, pallet_assets, CustomAssets);
-=======
-                    add_benchmark!(params, batches, pallet_assets, Assets);
->>>>>>> 3c95d8b7
                     add_benchmark!(params, batches, pallet_balances, Balances);
                     add_benchmark!(params, batches, pallet_bounties, Bounties);
                     add_benchmark!(params, batches, pallet_collective, AdvisoryCommittee);
