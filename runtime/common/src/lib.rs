// Copyright 2022-2023 Forecasting Technologies LTD.
// Copyright 2021-2022 Zeitgeist PM LLC.
// Copyright 2019-2020 Parity Technologies (UK) Ltd.
//
// This file is part of Zeitgeist.
//
// Zeitgeist is free software: you can redistribute it and/or modify it
// under the terms of the GNU General Public License as published by the
// Free Software Foundation, either version 3 of the License, or (at
// your option) any later version.
//
// Zeitgeist is distributed in the hope that it will be useful, but
// WITHOUT ANY WARRANTY; without even the implied warranty of
// MERCHANTABILITY or FITNESS FOR A PARTICULAR PURPOSE. See the GNU
// General Public License for more details.
//
// You should have received a copy of the GNU General Public License
// along with Zeitgeist. If not, see <https://www.gnu.org/licenses/>.
//
// This file incorporates work covered by the following copyright and
// permission notice:
//
//     Copyright (C) 2020-2022 Acala Foundation.
//     SPDX-License-Identifier: GPL-3.0-or-later WITH Classpath-exception-2.0
//
//     This program is free software: you can redistribute it and/or modify
//     it under the terms of the GNU General Public License as published by
//     the Free Software Foundation, either version 3 of the License, or
//     (at your option) any later version.
//
//     This program is distributed in the hope that it will be useful,
//     but WITHOUT ANY WARRANTY; without even the implied warranty of
//     MERCHANTABILITY or FITNESS FOR A PARTICULAR PURPOSE. See the
//     GNU General Public License for more details.
//
//     You should have received a copy of the GNU General Public License
//     along with this program. If not, see <https://www.gnu.org/licenses/>.

#![cfg_attr(not(feature = "std"), no_std)]
#![recursion_limit = "512"]
#![allow(clippy::crate_in_macro_def)]

pub mod fees;
pub mod weights;

#[macro_export]
macro_rules! decl_common_types {
    {} => {
        use sp_runtime::generic;
        #[cfg(feature = "try-runtime")]
        use frame_try_runtime::{UpgradeCheckSelect, TryStateSelect};
        use frame_support::traits::{Currency, Imbalance, OnRuntimeUpgrade, OnUnbalanced, NeverEnsureOrigin};

        pub type Block = generic::Block<Header, UncheckedExtrinsic>;

        type Address = sp_runtime::MultiAddress<AccountId, ()>;

<<<<<<< HEAD
        type Migrations = ();
=======
        type Migrations = (
            pallet_contracts::Migration<Runtime>,
            pallet_scheduler::migration::v4::CleanupAgendas<Runtime>,
            zrml_prediction_markets::migrations::AddOutsiderAndDisputeBond<Runtime>,
            zrml_prediction_markets::migrations::MoveDataToSimpleDisputes<Runtime>,
        );
>>>>>>> d5aa135e

        pub type Executive = frame_executive::Executive<
            Runtime,
            Block,
            frame_system::ChainContext<Runtime>,
            Runtime,
            AllPalletsWithSystem,
            (
                SchedulerMigrationV1toV4,
                pallet_multisig::migrations::v1::MigrateToV1<Runtime>,
                pallet_preimage::migration::v1::Migration<Runtime>,
                pallet_democracy::migrations::v1::Migration<Runtime>,
                zrml_prediction_markets::migrations::AddOutsiderAndDisputeBond<Runtime>,
                zrml_prediction_markets::migrations::MoveDataToSimpleDisputes<Runtime>,
            ),
        >;

        pub type Header = generic::Header<BlockNumber, BlakeTwo256>;
        pub(crate) type NodeBlock = generic::Block<Header, sp_runtime::OpaqueExtrinsic>;
        type RikiddoSigmoidFeeMarketVolumeEma = zrml_rikiddo::Instance1;
        pub type SignedExtra = (
            CheckNonZeroSender<Runtime>,
            CheckSpecVersion<Runtime>,
            CheckTxVersion<Runtime>,
            CheckGenesis<Runtime>,
            CheckEra<Runtime>,
            CheckNonce<Runtime>,
            CheckWeight<Runtime>,
            // https://docs.rs/pallet-asset-tx-payment/latest/src/pallet_asset_tx_payment/lib.rs.html#32-34
            pallet_asset_tx_payment::ChargeAssetTxPayment<Runtime>,
        );
        pub type SignedPayload = generic::SignedPayload<RuntimeCall, SignedExtra>;
        pub type UncheckedExtrinsic = generic::UncheckedExtrinsic<Address, RuntimeCall, Signature, SignedExtra>;

        // Governance
        type AdvisoryCommitteeInstance = pallet_collective::Instance1;
        type AdvisoryCommitteeMembershipInstance = pallet_membership::Instance1;
        type CouncilInstance = pallet_collective::Instance2;
        type CouncilMembershipInstance = pallet_membership::Instance2;
        type TechnicalCommitteeInstance = pallet_collective::Instance3;
        type TechnicalCommitteeMembershipInstance = pallet_membership::Instance3;

        // Council vote proportions
        // At least 50%
        type EnsureRootOrHalfCouncil =
            EitherOfDiverse<EnsureRoot<AccountId>, EnsureProportionAtLeast<AccountId, CouncilInstance, 1, 2>>;

        // At least 66%
        type EnsureRootOrTwoThirdsCouncil =
            EitherOfDiverse<EnsureRoot<AccountId>, EnsureProportionAtLeast<AccountId, CouncilInstance, 2, 3>>;

        // At least 75%
        type EnsureRootOrThreeFourthsCouncil =
            EitherOfDiverse<EnsureRoot<AccountId>, EnsureProportionAtLeast<AccountId, CouncilInstance, 3, 4>>;

        // At least 100%
        type EnsureRootOrAllCouncil =
            EitherOfDiverse<EnsureRoot<AccountId>, EnsureProportionAtLeast<AccountId, CouncilInstance, 1, 1>>;

        // Technical committee vote proportions
        // At least 50%
        #[cfg(feature = "parachain")]
        type EnsureRootOrHalfTechnicalCommittee = EitherOfDiverse<
            EnsureRoot<AccountId>,
            EnsureProportionAtLeast<AccountId, TechnicalCommitteeInstance, 1, 2>,
        >;

        // At least 66%
        type EnsureRootOrTwoThirdsTechnicalCommittee = EitherOfDiverse<
            EnsureRoot<AccountId>,
            EnsureProportionAtLeast<AccountId, TechnicalCommitteeInstance, 2, 3>,
        >;

        // At least 100%
        type EnsureRootOrAllTechnicalCommittee = EitherOfDiverse<
            EnsureRoot<AccountId>,
            EnsureProportionAtLeast<AccountId, TechnicalCommitteeInstance, 1, 1>,
        >;

        // Advisory Committee vote proportions
        // More than 33%
        type EnsureRootOrMoreThanOneThirdAdvisoryCommittee = EitherOfDiverse<
            EnsureRoot<AccountId>,
            EnsureProportionMoreThan<AccountId, AdvisoryCommitteeInstance, 1, 3>,
        >;

        // More than 50%
        type EnsureRootOrMoreThanHalfAdvisoryCommittee = EitherOfDiverse<
            EnsureRoot<AccountId>,
            EnsureProportionMoreThan<AccountId, AdvisoryCommitteeInstance, 1, 2>,
        >;

        // More than 66%
        type EnsureRootOrMoreThanTwoThirdsAdvisoryCommittee = EitherOfDiverse<
            EnsureRoot<AccountId>,
            EnsureProportionMoreThan<AccountId, AdvisoryCommitteeInstance, 2, 3>,
        >;

        // At least 66%
        type EnsureRootOrTwoThirdsAdvisoryCommittee = EitherOfDiverse<
            EnsureRoot<AccountId>,
            EnsureProportionAtLeast<AccountId, AdvisoryCommitteeInstance, 2, 3>,
        >;

        // At least 100%
        type EnsureRootOrAllAdvisoryCommittee = EitherOfDiverse<
            EnsureRoot<AccountId>,
            EnsureProportionAtLeast<AccountId, AdvisoryCommitteeInstance, 1, 1>,
        >;

        #[cfg(feature = "std")]
        /// The version information used to identify this runtime when compiled natively.
        pub fn native_version() -> NativeVersion {
            NativeVersion { runtime_version: VERSION, can_author_with: Default::default() }
        }

        // Accounts protected from being deleted due to a too low amount of funds.
        pub struct DustRemovalWhitelist;

        impl Contains<AccountId> for DustRemovalWhitelist
        where
            frame_support::PalletId: AccountIdConversion<AccountId>,
        {
            fn contains(ai: &AccountId) -> bool {
                let mut pallets = vec![
                    AuthorizedPalletId::get(),
                    CourtPalletId::get(),
                    LiquidityMiningPalletId::get(),
                    PmPalletId::get(),
                    SimpleDisputesPalletId::get(),
                    SwapsPalletId::get(),
                    TreasuryPalletId::get(),
                ];

                #[cfg(feature = "with-global-disputes")]
                pallets.push(GlobalDisputesPalletId::get());

                if let Some(pallet_id) = frame_support::PalletId::try_from_sub_account::<u128>(ai) {
                    return pallets.contains(&pallet_id.0);
                }

                for pallet_id in pallets {
                    let pallet_acc: AccountId = pallet_id.into_account_truncating();

                    if pallet_acc == *ai {
                        return true;
                    }
                }

                false
            }
        }

        common_runtime::impl_fee_types!();

        pub mod opaque {
            //! Opaque types. These are used by the CLI to instantiate machinery that don't need to know
            //! the specifics of the runtime. They can then be made to be agnostic over specific formats
            //! of data like extrinsics, allowing for them to continue syncing the network through upgrades
            //! to even the core data structures.

            use super::Header;
            use alloc::vec::Vec;
            use sp_runtime::{generic, impl_opaque_keys};

            pub type Block = generic::Block<Header, sp_runtime::OpaqueExtrinsic>;

            #[cfg(feature = "parachain")]
            impl_opaque_keys! {
                pub struct SessionKeys {
                    pub nimbus: crate::AuthorInherent,
                    pub vrf: session_keys_primitives::VrfSessionKey,
                }
            }

            #[cfg(not(feature = "parachain"))]
            impl_opaque_keys! {
                pub struct SessionKeys {
                    pub aura: crate::Aura,
                    pub grandpa: crate::Grandpa,
                }
            }
        }
    }
}

// Construct runtime
#[macro_export]
macro_rules! create_runtime {
    ($($additional_pallets:tt)*) => {
        use alloc::{boxed::Box, vec::Vec};
        // Pallets are enumerated based on the dependency graph.
        //
        // For example, `PredictionMarkets` is pĺaced after `SimpleDisputes` because
        // `PredictionMarkets` depends on `SimpleDisputes`.

        construct_runtime!(
            pub enum Runtime where
                Block = crate::Block,
                NodeBlock = crate::NodeBlock,
                UncheckedExtrinsic = crate::UncheckedExtrinsic,
            {
                // System
                System: frame_system::{Call, Config, Event<T>, Pallet, Storage} = 0,
                Timestamp: pallet_timestamp::{Call, Pallet, Storage, Inherent} = 1,
                RandomnessCollectiveFlip: pallet_randomness_collective_flip::{Pallet, Storage} = 2,
                Scheduler: pallet_scheduler::{Pallet, Call, Storage, Event<T>} = 3,
                Preimage: pallet_preimage::{Pallet, Call, Storage, Event<T>} = 4,

                // Money
                Balances: pallet_balances::{Call, Config<T>, Event<T>, Pallet, Storage} = 10,
                TransactionPayment: pallet_transaction_payment::{Config, Event<T>, Pallet, Storage} = 11,
                Treasury: pallet_treasury::{Call, Config, Event<T>, Pallet, Storage} = 12,
                Vesting: pallet_vesting::{Call, Config<T>, Event<T>, Pallet, Storage} = 13,
                Multisig: pallet_multisig::{Call, Event<T>, Pallet, Storage} = 14,
                Bounties: pallet_bounties::{Call, Event<T>, Pallet, Storage} =  15,
                AssetTxPayment: pallet_asset_tx_payment::{Event<T>, Pallet} = 16,

                // Governance
                Democracy: pallet_democracy::{Pallet, Call, Storage, Config<T>, Event<T>} = 20,
                AdvisoryCommittee: pallet_collective::<Instance1>::{Call, Config<T>, Event<T>, Origin<T>, Pallet, Storage} = 21,
                AdvisoryCommitteeMembership: pallet_membership::<Instance1>::{Call, Config<T>, Event<T>, Pallet, Storage} = 22,
                Council: pallet_collective::<Instance2>::{Call, Config<T>, Event<T>, Origin<T>, Pallet, Storage} = 23,
                CouncilMembership: pallet_membership::<Instance2>::{Call, Config<T>, Event<T>, Pallet, Storage} = 24,
                TechnicalCommittee: pallet_collective::<Instance3>::{Call, Config<T>, Event<T>, Origin<T>, Pallet, Storage} = 25,
                TechnicalCommitteeMembership: pallet_membership::<Instance3>::{Call, Config<T>, Event<T>, Pallet, Storage} = 26,

                // Other Parity pallets
                Identity: pallet_identity::{Call, Event<T>, Pallet, Storage} = 30,
                Utility: pallet_utility::{Call, Event, Pallet, Storage} = 31,
                Proxy: pallet_proxy::{Call, Event<T>, Pallet, Storage} = 32,
                Contracts: pallet_contracts = 33,

                // Third-party
                AssetManager: orml_currencies::{Call, Pallet, Storage} = 40,
                Tokens: orml_tokens::{Config<T>, Event<T>, Pallet, Storage} = 41,

                // Zeitgeist
                MarketCommons: zrml_market_commons::{Pallet, Storage} = 50,
                Authorized: zrml_authorized::{Call, Event<T>, Pallet, Storage} = 51,
                Court: zrml_court::{Call, Event<T>, Pallet, Storage} = 52,
                LiquidityMining: zrml_liquidity_mining::{Call, Config<T>, Event<T>, Pallet, Storage} = 53,
                RikiddoSigmoidFeeMarketEma: zrml_rikiddo::<Instance1>::{Pallet, Storage} = 54,
                SimpleDisputes: zrml_simple_disputes::{Call, Event<T>, Pallet, Storage} = 55,
                Swaps: zrml_swaps::{Call, Event<T>, Pallet, Storage} = 56,
                PredictionMarkets: zrml_prediction_markets::{Call, Event<T>, Pallet, Storage} = 57,
                Styx: zrml_styx::{Call, Event<T>, Pallet, Storage} = 58,

                $($additional_pallets)*
            }
        );
    }
}

#[macro_export]
macro_rules! create_runtime_with_additional_pallets {
    ($($additional_pallets:tt)*) => {
        #[cfg(feature = "parachain")]
        create_runtime!(
            // System
            ParachainSystem: cumulus_pallet_parachain_system::{Call, Config, Event<T>, Inherent, Pallet, Storage, ValidateUnsigned} = 100,
            ParachainInfo: parachain_info::{Config, Pallet, Storage} = 101,

            // Consensus
            ParachainStaking: pallet_parachain_staking::{Call, Config<T>, Event<T>, Pallet, Storage} = 110,
            AuthorInherent: pallet_author_inherent::{Call, Inherent, Pallet, Storage} = 111,
            AuthorFilter: pallet_author_slot_filter::{Call, Config, Event, Pallet, Storage} = 112,
            AuthorMapping: pallet_author_mapping::{Call, Config<T>, Event<T>, Pallet, Storage} = 113,

            // XCM
            CumulusXcm: cumulus_pallet_xcm::{Event<T>, Origin, Pallet} = 120,
            DmpQueue: cumulus_pallet_dmp_queue::{Call, Event<T>, Pallet, Storage} = 121,
            PolkadotXcm: pallet_xcm::{Call, Config, Event<T>, Origin, Pallet, Storage} = 122,
            XcmpQueue: cumulus_pallet_xcmp_queue::{Call, Event<T>, Pallet, Storage} = 123,
            AssetRegistry: orml_asset_registry::{Call, Config<T>, Event<T>, Pallet, Storage} = 124,
            UnknownTokens: orml_unknown_tokens::{Pallet, Storage, Event} = 125,
            XTokens: orml_xtokens::{Pallet, Storage, Call, Event<T>} = 126,

            Randomness: pallet_randomness::{Pallet, Call, Storage, Event<T>, Inherent} = 140,

            // Others
            $($additional_pallets)*
        );

        #[cfg(not(feature = "parachain"))]
        create_runtime!(
            // Consensus
            Aura: pallet_aura::{Config<T>, Pallet, Storage} = 100,
            Grandpa: pallet_grandpa::{Call, Config, Event, Pallet, Storage} = 101,

            // Others
            $($additional_pallets)*
        );
    }
}

#[macro_export]
macro_rules! impl_config_traits {
    {} => {
        use common_runtime::weights;
        #[cfg(feature = "parachain")]
        use xcm_config::config::*;

        // Configure Pallets
        #[cfg(feature = "parachain")]
        impl cumulus_pallet_dmp_queue::Config for Runtime {
            type RuntimeEvent = RuntimeEvent;
            type ExecuteOverweightOrigin = EnsureRootOrHalfTechnicalCommittee;
            type XcmExecutor = xcm_executor::XcmExecutor<XcmConfig>;
        }

        #[cfg(feature = "parachain")]
        impl cumulus_pallet_parachain_system::Config for Runtime {
            type CheckAssociatedRelayNumber = cumulus_pallet_parachain_system::RelayNumberStrictlyIncreases;
            type DmpMessageHandler = DmpQueue;
            type RuntimeEvent = RuntimeEvent;
            type OnSystemEvent = ();
            type OutboundXcmpMessageSource = XcmpQueue;
            type ReservedDmpWeight = crate::parachain_params::ReservedDmpWeight;
            type ReservedXcmpWeight = crate::parachain_params::ReservedXcmpWeight;
            type SelfParaId = parachain_info::Pallet<Runtime>;
            type XcmpMessageHandler = XcmpQueue;
        }

        #[cfg(feature = "parachain")]
        impl cumulus_pallet_xcm::Config for Runtime {
            type RuntimeEvent = RuntimeEvent;
            type XcmExecutor = xcm_executor::XcmExecutor<XcmConfig>;
        }

        #[cfg(feature = "parachain")]
        impl cumulus_pallet_xcmp_queue::Config for Runtime {
            type ChannelInfo = ParachainSystem;
            type ControllerOrigin = EnsureRootOrTwoThirdsTechnicalCommittee;
            type ControllerOriginConverter = XcmOriginToTransactDispatchOrigin;
            type RuntimeEvent = RuntimeEvent;
            type ExecuteOverweightOrigin = EnsureRootOrHalfTechnicalCommittee;
            type VersionWrapper = ();
            type WeightInfo = weights::cumulus_pallet_xcmp_queue::WeightInfo<Runtime>;
            type XcmExecutor = xcm_executor::XcmExecutor<XcmConfig>;
        }

        impl frame_system::Config for Runtime {
            type AccountData = pallet_balances::AccountData<Balance>;
            type AccountId = AccountId;
            type BaseCallFilter = IsCallable;
            type BlockHashCount = BlockHashCount;
            type BlockLength = RuntimeBlockLength;
            type BlockNumber = BlockNumber;
            type BlockWeights = RuntimeBlockWeights;
            type RuntimeCall = RuntimeCall;
            type DbWeight = RocksDbWeight;
            type RuntimeEvent = RuntimeEvent;
            type Hash = Hash;
            type Hashing = BlakeTwo256;
            type Header = generic::Header<BlockNumber, BlakeTwo256>;
            type Index = Index;
            type Lookup = AccountIdLookup<AccountId, ()>;
            type MaxConsumers = ConstU32<16>;
            type OnKilledAccount = ();
            type OnNewAccount = ();
            #[cfg(feature = "parachain")]
            type OnSetCode = cumulus_pallet_parachain_system::ParachainSetCode<Self>;
            #[cfg(not(feature = "parachain"))]
            type OnSetCode = ();
            type RuntimeOrigin = RuntimeOrigin;
            type PalletInfo = PalletInfo;
            type SS58Prefix = SS58Prefix;
            type SystemWeightInfo = weights::frame_system::WeightInfo<Runtime>;
            type Version = Version;
        }

        #[cfg(not(feature = "parachain"))]
        impl pallet_aura::Config for Runtime {
            type AuthorityId = sp_consensus_aura::sr25519::AuthorityId;
            type DisabledValidators = ();
            type MaxAuthorities = MaxAuthorities;
        }

        #[cfg(feature = "parachain")]
        impl pallet_author_inherent::Config for Runtime {
            type AccountLookup = AuthorMapping;
            type CanAuthor = AuthorFilter;
            type SlotBeacon = cumulus_pallet_parachain_system::RelaychainBlockNumberProvider<Self>;
            type WeightInfo = weights::pallet_author_inherent::WeightInfo<Runtime>;
        }

        #[cfg(feature = "parachain")]
        impl pallet_author_mapping::Config for Runtime {
            type DepositAmount = CollatorDeposit;
            type DepositCurrency = Balances;
            type RuntimeEvent = RuntimeEvent;
            type Keys = session_keys_primitives::VrfId;
            type WeightInfo = weights::pallet_author_mapping::WeightInfo<Runtime>;
        }

        #[cfg(feature = "parachain")]
        impl pallet_author_slot_filter::Config for Runtime {
            type RuntimeEvent = RuntimeEvent;
            type RandomnessSource = RandomnessCollectiveFlip;
            type PotentialAuthors = ParachainStaking;
            type WeightInfo = weights::pallet_author_slot_filter::WeightInfo<Runtime>;
        }

        #[cfg(not(feature = "parachain"))]
        impl pallet_grandpa::Config for Runtime {
            type RuntimeEvent = RuntimeEvent;
            type KeyOwnerProofSystem = ();
            type KeyOwnerProof =
                <Self::KeyOwnerProofSystem as frame_support::traits::KeyOwnerProofSystem<(
                    KeyTypeId,
                    pallet_grandpa::AuthorityId,
                )>>::Proof;
            type KeyOwnerIdentification =
                <Self::KeyOwnerProofSystem as frame_support::traits::KeyOwnerProofSystem<(
                    KeyTypeId,
                    pallet_grandpa::AuthorityId,
                )>>::IdentificationTuple;
            type HandleEquivocation = ();
            type MaxAuthorities = MaxAuthorities;
            // Currently the benchmark does yield an invalid weight implementation
            // type WeightInfo = weights::pallet_grandpa::WeightInfo<Runtime>;
            type WeightInfo = ();
        }

        #[cfg(feature = "parachain")]
        impl pallet_xcm::Config for Runtime {
            type RuntimeEvent = RuntimeEvent;
            type SendXcmOrigin = EnsureXcmOrigin<RuntimeOrigin, LocalOriginToLocation>;
            type XcmRouter = XcmRouter;
            type ExecuteXcmOrigin = EnsureXcmOrigin<RuntimeOrigin, LocalOriginToLocation>;
            type XcmExecuteFilter = Nothing;
            // ^ Disable dispatchable execute on the XCM pallet.
            // Needs to be `Everything` for local testing.
            type XcmExecutor = xcm_executor::XcmExecutor<XcmConfig>;
            type XcmTeleportFilter = Everything;
            type XcmReserveTransferFilter = Nothing;
            type Weigher = FixedWeightBounds<UnitWeightCost, RuntimeCall, MaxInstructions>;
            type LocationInverter = LocationInverter<Ancestry>;
            type RuntimeOrigin = RuntimeOrigin;
            type RuntimeCall = RuntimeCall;

            const VERSION_DISCOVERY_QUEUE_SIZE: u32 = 100;
            // ^ Override for AdvertisedXcmVersion default
            type AdvertisedXcmVersion = pallet_xcm::CurrentXcmVersion;
        }

        #[cfg(feature = "parachain")]
        impl pallet_parachain_staking::Config for Runtime {
            type BlockAuthor = AuthorInherent;
            type CandidateBondLessDelay = CandidateBondLessDelay;
            type Currency = Balances;
            type DelegationBondLessDelay = DelegationBondLessDelay;
            type RuntimeEvent = RuntimeEvent;
            type LeaveCandidatesDelay = LeaveCandidatesDelay;
            type LeaveDelegatorsDelay = LeaveDelegatorsDelay;
            type MaxBottomDelegationsPerCandidate = MaxBottomDelegationsPerCandidate;
            type MaxTopDelegationsPerCandidate = MaxTopDelegationsPerCandidate;
            type MaxDelegationsPerDelegator = MaxDelegationsPerDelegator;
            type MinBlocksPerRound = MinBlocksPerRound;
            type MinCandidateStk = MinCollatorStk;
            type MinCollatorStk = MinCollatorStk;
            type MinDelegation = MinDelegatorStk;
            type MinDelegatorStk = MinDelegatorStk;
            type MinSelectedCandidates = MinSelectedCandidates;
            type MonetaryGovernanceOrigin = EnsureRoot<AccountId>;
            type OnCollatorPayout = ();
            type PayoutCollatorReward = ();
            type OnNewRound = ();
            type RevokeDelegationDelay = RevokeDelegationDelay;
            type RewardPaymentDelay = RewardPaymentDelay;
            type WeightInfo = weights::pallet_parachain_staking::WeightInfo<Runtime>;
        }

        #[cfg(feature = "parachain")]
        impl orml_asset_registry::Config for Runtime {
            type AssetId = CurrencyId;
            type AssetProcessor = CustomAssetProcessor;
            type AuthorityOrigin = AsEnsureOriginWithArg<EnsureRootOrTwoThirdsCouncil>;
            type Balance = Balance;
            type CustomMetadata = CustomMetadata;
            type RuntimeEvent = RuntimeEvent;
            type WeightInfo = ();
        }

        impl orml_currencies::Config for Runtime {
            type GetNativeCurrencyId = GetNativeCurrencyId;
            type MultiCurrency = Tokens;
            type NativeCurrency = BasicCurrencyAdapter<Runtime, Balances>;
            type WeightInfo = weights::orml_currencies::WeightInfo<Runtime>;
        }

        pub struct CurrencyHooks<R>(sp_std::marker::PhantomData<R>);
        impl<C: orml_tokens::Config> orml_traits::currency::MutationHooks<AccountId, CurrencyId, Balance> for CurrencyHooks<C> {
            type OnDust = orml_tokens::TransferDust<Runtime, ZeitgeistTreasuryAccount>;
            type OnKilledTokenAccount = ();
            type OnNewTokenAccount = ();
            type OnSlash = ();
            type PostDeposit = ();
            type PostTransfer = ();
            type PreDeposit = ();
            type PreTransfer = ();
        }

        impl orml_tokens::Config for Runtime {
            type Amount = Amount;
            type Balance = Balance;
            type CurrencyHooks = CurrencyHooks<Runtime>;
            type CurrencyId = CurrencyId;
            type DustRemovalWhitelist = DustRemovalWhitelist;
            type RuntimeEvent = RuntimeEvent;
            type ExistentialDeposits = ExistentialDeposits;
            type MaxLocks = MaxLocks;
            type MaxReserves = MaxReserves;
            type ReserveIdentifier = [u8; 8];
            type WeightInfo = weights::orml_tokens::WeightInfo<Runtime>;
        }

        #[cfg(feature = "parachain")]
        impl orml_unknown_tokens::Config for Runtime {
            type RuntimeEvent = RuntimeEvent;
        }

        #[cfg(feature = "parachain")]
        impl orml_xtokens::Config for Runtime {
            type AccountIdToMultiLocation = AccountIdToMultiLocation;
            type Balance = Balance;
            type BaseXcmWeight = BaseXcmWeight;
            type CurrencyId = CurrencyId;
            type CurrencyIdConvert = AssetConvert;
            type RuntimeEvent = RuntimeEvent;
            type LocationInverter = LocationInverter<Ancestry>;
            type MaxAssetsForTransfer = MaxAssetsForTransfer;
            type MinXcmFee = ParachainMinFee;
            type MultiLocationsFilter = Everything;
            type ReserveProvider = orml_traits::location::AbsoluteReserveProvider;
            type SelfLocation = SelfLocation;
            type Weigher = FixedWeightBounds<UnitWeightCost, RuntimeCall, MaxInstructions>;
            type XcmExecutor = xcm_executor::XcmExecutor<XcmConfig>;
        }

        impl pallet_balances::Config for Runtime {
            type AccountStore = System;
            type Balance = Balance;
            type DustRemoval = Treasury;
            type RuntimeEvent = RuntimeEvent;
            type ExistentialDeposit = ExistentialDeposit;
            type MaxLocks = MaxLocks;
            type MaxReserves = MaxReserves;
            type ReserveIdentifier = [u8; 8];
            type WeightInfo = weights::pallet_balances::WeightInfo<Runtime>;
        }

        impl pallet_collective::Config<AdvisoryCommitteeInstance> for Runtime {
            type DefaultVote = PrimeDefaultVote;
            type RuntimeEvent = RuntimeEvent;
            type MaxMembers = AdvisoryCommitteeMaxMembers;
            type MaxProposals = AdvisoryCommitteeMaxProposals;
            type MotionDuration = AdvisoryCommitteeMotionDuration;
            type RuntimeOrigin = RuntimeOrigin;
            type Proposal = RuntimeCall;
            type WeightInfo = weights::pallet_collective::WeightInfo<Runtime>;
        }

        impl pallet_collective::Config<CouncilInstance> for Runtime {
            type DefaultVote = PrimeDefaultVote;
            type RuntimeEvent = RuntimeEvent;
            type MaxMembers = CouncilMaxMembers;
            type MaxProposals = CouncilMaxProposals;
            type MotionDuration = CouncilMotionDuration;
            type RuntimeOrigin = RuntimeOrigin;
            type Proposal = RuntimeCall;
            type WeightInfo = weights::pallet_collective::WeightInfo<Runtime>;
        }

        impl pallet_collective::Config<TechnicalCommitteeInstance> for Runtime {
            type DefaultVote = PrimeDefaultVote;
            type RuntimeEvent = RuntimeEvent;
            type MaxMembers = TechnicalCommitteeMaxMembers;
            type MaxProposals = TechnicalCommitteeMaxProposals;
            type MotionDuration = TechnicalCommitteeMotionDuration;
            type RuntimeOrigin = RuntimeOrigin;
            type Proposal = RuntimeCall;
            type WeightInfo = weights::pallet_collective::WeightInfo<Runtime>;
        }

        impl pallet_contracts::Config for Runtime {
            type AddressGenerator = pallet_contracts::DefaultAddressGenerator;
            type CallFilter = ContractsCallfilter;
            type CallStack = [pallet_contracts::Frame::<Runtime>; 5];
            type ChainExtension = ();
            type Currency = Balances;
            type DeletionQueueDepth = ContractsDeletionQueueDepth;
            type DeletionWeightLimit = ContractsDeletionWeightLimit;
            type DepositPerItem = ContractsDepositPerItem;
            type DepositPerByte = ContractsDepositPerByte;
            type MaxCodeLen = ContractsMaxCodeLen;
            type MaxDebugBufferLen = ContractsMaxDebugBufferLen;
            type MaxStorageKeyLen = ContractsMaxStorageKeyLen;
            type Randomness = RandomnessCollectiveFlip;
            type RuntimeEvent = RuntimeEvent;
            type RuntimeCall = RuntimeCall;
            type Schedule = ContractsSchedule;
            type Time = Timestamp;
            type UnsafeUnstableInterface = ContractsUnsafeUnstableInterface;
            type WeightPrice = pallet_transaction_payment::Pallet<Runtime>;
            type WeightInfo = weights::pallet_contracts::WeightInfo<Runtime>;
        }

        impl pallet_democracy::Config for Runtime {
            type RuntimeEvent = RuntimeEvent;
            type Currency = Balances;
            type EnactmentPeriod = EnactmentPeriod;
            type LaunchPeriod = LaunchPeriod;
            type VotingPeriod = VotingPeriod;
            type VoteLockingPeriod = VoteLockingPeriod;
            type MinimumDeposit = MinimumDeposit;
            /// Origin that can decide what their next motion is.
            type ExternalOrigin = EnsureRootOrHalfCouncil;
            /// Origin that can have the next scheduled referendum be a straight majority-carries vote.
            type ExternalMajorityOrigin = EnsureRootOrHalfCouncil;
            /// Origina that can have the next scheduled referendum be a straight default-carries
            /// (NTB) vote.
            type ExternalDefaultOrigin = EnsureRootOrAllCouncil;
            /// Origin that can have an ExternalMajority/ExternalDefault vote
            /// be tabled immediately and with a shorter voting/enactment period.
            type FastTrackOrigin = EnsureRootOrTwoThirdsTechnicalCommittee;
            /// Origin from which the next majority-carries (or more permissive) referendum may be tabled
            /// to vote immediately and asynchronously in a similar manner to the emergency origin.
            type InstantOrigin = EnsureRootOrAllTechnicalCommittee;
            type InstantAllowed = InstantAllowed;
            type FastTrackVotingPeriod = FastTrackVotingPeriod;
            /// Origin from which any referendum may be cancelled in an emergency.
            type CancellationOrigin = EnsureRootOrThreeFourthsCouncil;
            /// Origin from which proposals may be blacklisted.
            type BlacklistOrigin = EnsureRootOrAllCouncil;
            /// Origin from which a proposal may be cancelled and its backers slashed.
            type CancelProposalOrigin = EnsureRootOrAllTechnicalCommittee;
            /// Origin for anyone able to veto proposals.
            type VetoOrigin = pallet_collective::EnsureMember<AccountId, TechnicalCommitteeInstance>;
            type CooloffPeriod = CooloffPeriod;
            type Slash = Treasury;
            type Scheduler = Scheduler;
            type PalletsOrigin = OriginCaller;
            type MaxVotes = MaxVotes;
            type WeightInfo = weights::pallet_democracy::WeightInfo<Runtime>;
            type MaxProposals = MaxProposals;
            type Preimages = Preimage;
            type MaxBlacklisted = ConstU32<100>;
            type MaxDeposits = ConstU32<100>;
        }

        impl pallet_identity::Config for Runtime {
            type BasicDeposit = BasicDeposit;
            type Currency = Balances;
            type RuntimeEvent = RuntimeEvent;
            type FieldDeposit = FieldDeposit;
            type ForceOrigin = EnsureRootOrTwoThirdsAdvisoryCommittee;
            type MaxAdditionalFields = MaxAdditionalFields;
            type MaxRegistrars = MaxRegistrars;
            type MaxSubAccounts = MaxSubAccounts;
            type RegistrarOrigin = EnsureRootOrHalfCouncil;
            type Slashed = Treasury;
            type SubAccountDeposit = SubAccountDeposit;
            type WeightInfo = weights::pallet_identity::WeightInfo<Runtime>;
        }

        impl pallet_membership::Config<AdvisoryCommitteeMembershipInstance> for Runtime {
            type AddOrigin = EnsureRootOrTwoThirdsCouncil;
            type RuntimeEvent = RuntimeEvent;
            type MaxMembers = AdvisoryCommitteeMaxMembers;
            type MembershipChanged = AdvisoryCommittee;
            type MembershipInitialized = AdvisoryCommittee;
            type PrimeOrigin = EnsureRootOrTwoThirdsCouncil;
            type RemoveOrigin = EnsureRootOrTwoThirdsCouncil;
            type ResetOrigin = EnsureRootOrTwoThirdsCouncil;
            type SwapOrigin = EnsureRootOrTwoThirdsCouncil;
            type WeightInfo = weights::pallet_membership::WeightInfo<Runtime>;
        }

        impl pallet_membership::Config<CouncilMembershipInstance> for Runtime {
            type AddOrigin = EnsureRootOrThreeFourthsCouncil;
            type RuntimeEvent = RuntimeEvent;
            type MaxMembers = CouncilMaxMembers;
            type MembershipChanged = Council;
            type MembershipInitialized = Council;
            type PrimeOrigin = EnsureRootOrThreeFourthsCouncil;
            type RemoveOrigin = EnsureRootOrThreeFourthsCouncil;
            type ResetOrigin = EnsureRootOrThreeFourthsCouncil;
            type SwapOrigin = EnsureRootOrThreeFourthsCouncil;
            type WeightInfo = weights::pallet_membership::WeightInfo<Runtime>;
        }

        impl pallet_membership::Config<TechnicalCommitteeMembershipInstance> for Runtime {
            type AddOrigin = EnsureRootOrTwoThirdsCouncil;
            type RuntimeEvent = RuntimeEvent;
            type MaxMembers = TechnicalCommitteeMaxMembers;
            type MembershipChanged = TechnicalCommittee;
            type MembershipInitialized = TechnicalCommittee;
            type PrimeOrigin = EnsureRootOrTwoThirdsCouncil;
            type RemoveOrigin = EnsureRootOrTwoThirdsCouncil;
            type ResetOrigin = EnsureRootOrTwoThirdsCouncil;
            type SwapOrigin = EnsureRootOrTwoThirdsCouncil;
            type WeightInfo = weights::pallet_membership::WeightInfo<Runtime>;
        }

        impl pallet_multisig::Config for Runtime {
            type RuntimeEvent = RuntimeEvent;
            type RuntimeCall = RuntimeCall;
            type Currency = Balances;
            type DepositBase = DepositBase;
            type DepositFactor = DepositFactor;
            type MaxSignatories = ConstU32<100>;
            type WeightInfo = weights::pallet_multisig::WeightInfo<Runtime>;
        }

        impl pallet_preimage::Config for Runtime {
            type WeightInfo = weights::pallet_preimage::WeightInfo<Runtime>;
            type RuntimeEvent = RuntimeEvent;
            type Currency = Balances;
            type ManagerOrigin = EnsureRoot<AccountId>;
            type BaseDeposit = PreimageBaseDeposit;
            type ByteDeposit = PreimageByteDeposit;
        }

        impl InstanceFilter<RuntimeCall> for ProxyType {
            fn filter(&self, c: &RuntimeCall) -> bool {
                match self {
                    ProxyType::Any => true,
                    ProxyType::CancelProxy => {
                        matches!(c, RuntimeCall::Proxy(pallet_proxy::Call::reject_announcement { .. }))
                    }
                    ProxyType::Governance => matches!(
                        c,
                        RuntimeCall::Democracy(..)
                            | RuntimeCall::Council(..)
                            | RuntimeCall::TechnicalCommittee(..)
                            | RuntimeCall::AdvisoryCommittee(..)
                            | RuntimeCall::Treasury(..)
                    ),
                    #[cfg(feature = "parachain")]
                    ProxyType::Staking => matches!(c, RuntimeCall::ParachainStaking(..)),
                    #[cfg(not(feature = "parachain"))]
                    ProxyType::Staking => false,
                    ProxyType::CreateEditMarket => matches!(
                        c,
                        RuntimeCall::PredictionMarkets(zrml_prediction_markets::Call::create_market { .. })
                            | RuntimeCall::PredictionMarkets(
                                zrml_prediction_markets::Call::edit_market { .. }
                            )
                    ),
                    ProxyType::ReportOutcome => matches!(
                        c,
                        RuntimeCall::PredictionMarkets(zrml_prediction_markets::Call::report { .. })
                    ),
                    ProxyType::Dispute => matches!(
                        c,
                        RuntimeCall::PredictionMarkets(zrml_prediction_markets::Call::dispute { .. })
                    ),
                    ProxyType::ProvideLiquidity => matches!(
                        c,
                        RuntimeCall::Swaps(zrml_swaps::Call::pool_join { .. })
                            | RuntimeCall::Swaps(zrml_swaps::Call::pool_exit { .. })
                            | RuntimeCall::PredictionMarkets(
                                zrml_prediction_markets::Call::deploy_swap_pool_for_market { .. }
                            )
                    ),
                    ProxyType::BuySellCompleteSets => matches!(
                        c,
                        RuntimeCall::PredictionMarkets(
                            zrml_prediction_markets::Call::buy_complete_set { .. }
                        ) | RuntimeCall::PredictionMarkets(
                            zrml_prediction_markets::Call::sell_complete_set { .. }
                        )
                    ),
                    ProxyType::Trading => matches!(
                        c,
                        RuntimeCall::Swaps(zrml_swaps::Call::swap_exact_amount_in { .. })
                            | RuntimeCall::Swaps(zrml_swaps::Call::swap_exact_amount_out { .. })
                    ),
                    ProxyType::HandleAssets => matches!(
                        c,
                        RuntimeCall::Swaps(zrml_swaps::Call::pool_join { .. })
                            | RuntimeCall::Swaps(zrml_swaps::Call::pool_exit { .. })
                            | RuntimeCall::Swaps(zrml_swaps::Call::swap_exact_amount_in { .. })
                            | RuntimeCall::Swaps(zrml_swaps::Call::swap_exact_amount_out { .. })
                            | RuntimeCall::PredictionMarkets(
                                zrml_prediction_markets::Call::buy_complete_set { .. }
                            )
                            | RuntimeCall::PredictionMarkets(
                                zrml_prediction_markets::Call::sell_complete_set { .. }
                            )
                            | RuntimeCall::PredictionMarkets(
                                zrml_prediction_markets::Call::deploy_swap_pool_for_market { .. }
                            )
                            | RuntimeCall::PredictionMarkets(
                                zrml_prediction_markets::Call::deploy_swap_pool_and_additional_liquidity { .. }
                            )
                    ),
                }
            }

            fn is_superset(&self, o: &Self) -> bool {
                match (self, o) {
                    (x, y) if x == y => true,
                    (ProxyType::Any, _) => true,
                    (_, ProxyType::Any) => false,
                    _ => false,
                }
            }
        }

        impl pallet_proxy::Config for Runtime {
            type RuntimeEvent = RuntimeEvent;
            type RuntimeCall = RuntimeCall;
            type Currency = Balances;
            type ProxyType = ProxyType;
            type ProxyDepositBase = ProxyDepositBase;
            type ProxyDepositFactor = ProxyDepositFactor;
            type MaxProxies = ConstU32<32>;
            type WeightInfo = weights::pallet_proxy::WeightInfo<Runtime>;
            type MaxPending = ConstU32<32>;
            type CallHasher = BlakeTwo256;
            type AnnouncementDepositBase = AnnouncementDepositBase;
            type AnnouncementDepositFactor = AnnouncementDepositFactor;
        }

        impl pallet_randomness_collective_flip::Config for Runtime {}

        #[cfg(feature = "parachain")]
        pub struct BabeDataGetter;

        #[cfg(feature = "parachain")]
        impl pallet_randomness::GetBabeData<u64, Option<Hash>> for BabeDataGetter {
            fn get_epoch_index() -> u64 {
                // avoid BABE randomness in favour of local VRF
                0u64
            }
            fn get_epoch_randomness() -> Option<Hash> {
                // avoid BABE randomness in favour of local VRF
                None
            }
        }

        #[cfg(feature = "parachain")]
        pub struct DummyAddressMapping;

        #[cfg(feature = "parachain")]
        impl<AccountId: From<sp_runtime::AccountId32>> pallet_randomness::AddressMapping<AccountId> for DummyAddressMapping {
            fn into_account_id(address: sp_core::H160) -> AccountId {
                // Ethereum address mapping is not used for now as we only use local VRFs
                AccountId::from(sp_runtime::AccountId32::from([0u8; 32]))
            }
        }

        // We only intend to use local VRFs for court.
        #[cfg(feature = "parachain")]
        impl pallet_randomness::Config for Runtime {
            type RuntimeEvent = RuntimeEvent;
            type AddressMapping = DummyAddressMapping;
            type Currency = Balances;
            type BabeDataGetter = BabeDataGetter;
            type VrfKeyLookup = AuthorMapping;
            // disallow to request randomness as it is not required for local VRF
            type Deposit = frame_support::traits::ConstU128<{ u128::MAX }>;
            type MaxRandomWords = frame_support::traits::ConstU8<100>;
            type MinBlockDelay = MinBlockDelay;
            type MaxBlockDelay = MaxBlockDelay;
            type BlockExpirationDelay = BlockExpirationDelay;
            type EpochExpirationDelay = EpochExpirationDelay;
        }

        impl pallet_scheduler::Config for Runtime {
            type RuntimeEvent = RuntimeEvent;
            type RuntimeOrigin = RuntimeOrigin;
            type PalletsOrigin = OriginCaller;
            type RuntimeCall = RuntimeCall;
            type MaximumWeight = MaximumSchedulerWeight;
            type ScheduleOrigin = EnsureRoot<AccountId>;
            type MaxScheduledPerBlock = MaxScheduledPerBlock;
            type WeightInfo = weights::pallet_scheduler::WeightInfo<Runtime>;
            type OriginPrivilegeCmp = EqualPrivilegeOnly;
            type Preimages = Preimage;
        }

        // Timestamp
        /// Custom getter for minimum timestamp delta.
        /// This ensures that consensus systems like Aura don't break assertions
        /// in a benchmark environment
        pub struct MinimumPeriod;
        impl MinimumPeriod {
            /// Returns the value of this parameter type.
            pub fn get() -> u64 {
                #[cfg(feature = "runtime-benchmarks")]
                {
                    use frame_benchmarking::benchmarking::get_whitelist;
                    // Should that condition be true, we can assume that we are in a benchmark environment.
                    if !get_whitelist().is_empty() {
                        return u64::MAX;
                    }
                }

                MinimumPeriodValue::get()
            }
        }
        impl<I: From<u64>> frame_support::traits::Get<I> for MinimumPeriod {
            fn get() -> I {
                I::from(Self::get())
            }
        }
        impl frame_support::traits::TypedGet for MinimumPeriod {
            type Type = u64;
            fn get() -> u64 {
                Self::get()
            }
        }

        impl pallet_timestamp::Config for Runtime {
            type MinimumPeriod = MinimumPeriod;
            type Moment = u64;
            #[cfg(feature = "parachain")]
            type OnTimestampSet = ();
            #[cfg(not(feature = "parachain"))]
            type OnTimestampSet = Aura;
            type WeightInfo = weights::pallet_timestamp::WeightInfo<Runtime>;
        }

        common_runtime::impl_foreign_fees!();

        impl pallet_asset_tx_payment::Config for Runtime {
            type RuntimeEvent = RuntimeEvent;
            type Fungibles = Tokens;
            type OnChargeAssetTransaction = TokensTxCharger;
        }

        impl pallet_transaction_payment::Config for Runtime {
            type RuntimeEvent = RuntimeEvent;
            type FeeMultiplierUpdate = SlowAdjustingFeeUpdate<Runtime>;
            type LengthToFee = ConstantMultiplier<Balance, TransactionByteFee>;
            type OnChargeTransaction =
                pallet_transaction_payment::CurrencyAdapter<Balances, DealWithFees>;
            type OperationalFeeMultiplier = OperationalFeeMultiplier;
            type WeightToFee = IdentityFee<Balance>;
        }

        impl pallet_treasury::Config for Runtime {
            type ApproveOrigin = EnsureRootOrTwoThirdsCouncil;
            type Burn = Burn;
            type BurnDestination = ();
            type Currency = Balances;
            type RuntimeEvent = RuntimeEvent;
            type MaxApprovals = MaxApprovals;
            type OnSlash = Treasury;
            type PalletId = TreasuryPalletId;
            type ProposalBond = ProposalBond;
            type ProposalBondMinimum = ProposalBondMinimum;
            type ProposalBondMaximum = ProposalBondMaximum;
            type RejectOrigin = EnsureRootOrTwoThirdsCouncil;
            type SpendFunds = Bounties;
            type SpendOrigin = EnsureWithSuccess<EnsureRoot<AccountId>, AccountId, MaxTreasurySpend>;
            type SpendPeriod = SpendPeriod;
            type WeightInfo = weights::pallet_treasury::WeightInfo<Runtime>;
        }

        impl pallet_bounties::Config for Runtime {
            type BountyDepositBase = BountyDepositBase;
            type BountyDepositPayoutDelay = BountyDepositPayoutDelay;
            type BountyUpdatePeriod = BountyUpdatePeriod;
            type BountyValueMinimum = BountyValueMinimum;
            type ChildBountyManager = ();
            type CuratorDepositMax = CuratorDepositMax;
            type CuratorDepositMin = CuratorDepositMin;
            type CuratorDepositMultiplier = CuratorDepositMultiplier;
            type DataDepositPerByte = DataDepositPerByte;
            type RuntimeEvent = RuntimeEvent;
            type MaximumReasonLength = MaximumReasonLength;
            type WeightInfo = weights::pallet_bounties::WeightInfo<Runtime>;
        }

        impl pallet_utility::Config for Runtime {
            type RuntimeEvent = RuntimeEvent;
            type RuntimeCall = RuntimeCall;
            type PalletsOrigin = OriginCaller;
            type WeightInfo = weights::pallet_utility::WeightInfo<Runtime>;
        }

        impl pallet_vesting::Config for Runtime {
            type RuntimeEvent = RuntimeEvent;
            type Currency = Balances;
            type BlockNumberToBalance = sp_runtime::traits::ConvertInto;
            type MinVestedTransfer = MinVestedTransfer;
            type UnvestedFundsAllowedWithdrawReasons = UnvestedFundsAllowedWithdrawReasons;
            type WeightInfo = weights::pallet_vesting::WeightInfo<Runtime>;

            // `VestingInfo` encode length is 36bytes. 28 schedules gets encoded as 1009 bytes, which is the
            // highest number of schedules that encodes less than 2^10.
            const MAX_VESTING_SCHEDULES: u32 = 28;
        }

        #[cfg(feature = "parachain")]
        impl parachain_info::Config for Runtime {}

        impl zrml_authorized::Config for Runtime {
            type AuthorizedDisputeResolutionOrigin = EnsureRootOrMoreThanHalfAdvisoryCommittee;
            type CorrectionPeriod = CorrectionPeriod;
            type DisputeResolution = zrml_prediction_markets::Pallet<Runtime>;
            type RuntimeEvent = RuntimeEvent;
            type MarketCommons = MarketCommons;
            type PalletId = AuthorizedPalletId;
            type WeightInfo = zrml_authorized::weights::WeightInfo<Runtime>;
        }

        impl zrml_court::Config for Runtime {
            type CourtCaseDuration = CourtCaseDuration;
            type DisputeResolution = zrml_prediction_markets::Pallet<Runtime>;
            type RuntimeEvent = RuntimeEvent;
            type MarketCommons = MarketCommons;
            type PalletId = CourtPalletId;
            #[cfg(feature = "parachain")]
            type Random = Randomness;
            #[cfg(not(feature = "parachain"))]
            type Random = RandomnessCollectiveFlip;
            type StakeWeight = StakeWeight;
            type TreasuryPalletId = TreasuryPalletId;
            type WeightInfo = zrml_court::weights::WeightInfo<Runtime>;
        }

        impl zrml_liquidity_mining::Config for Runtime {
            type RuntimeEvent = RuntimeEvent;
            type MarketCommons = MarketCommons;
            type MarketId = MarketId;
            type PalletId = LiquidityMiningPalletId;
            type WeightInfo = zrml_liquidity_mining::weights::WeightInfo<Runtime>;
        }

        impl zrml_market_commons::Config for Runtime {
            type Currency = Balances;
            type MarketId = MarketId;
            type PredictionMarketsPalletId = PmPalletId;
            type Timestamp = Timestamp;
        }

        // NoopLiquidityMining implements LiquidityMiningPalletApi with no-ops.
        // Has to be public because it will be exposed by Runtime.
        pub struct NoopLiquidityMining;

        impl zrml_liquidity_mining::LiquidityMiningPalletApi for NoopLiquidityMining {
            type AccountId = AccountId;
            type Balance = Balance;
            type BlockNumber = BlockNumber;
            type MarketId = MarketId;

            fn add_shares(_: Self::AccountId, _: Self::MarketId, _: Self::Balance) {}

            fn distribute_market_incentives(
                _: &Self::MarketId,
            ) -> frame_support::pallet_prelude::DispatchResult {
                Ok(())
            }

            fn remove_shares(_: &Self::AccountId, _: &Self::MarketId, _: Self::Balance) {}
        }

        impl zrml_prediction_markets::Config for Runtime {
            type AdvisoryBond = AdvisoryBond;
            type AdvisoryBondSlashPercentage = AdvisoryBondSlashPercentage;
            type ApproveOrigin = EnsureRootOrMoreThanOneThirdAdvisoryCommittee;
            type Authorized = Authorized;
            type Court = Court;
            type CloseOrigin = EnsureRoot<AccountId>;
            type DestroyOrigin = EnsureRootOrAllAdvisoryCommittee;
            type DisputeBond = DisputeBond;
            type RuntimeEvent = RuntimeEvent;
            #[cfg(feature = "with-global-disputes")]
            type GlobalDisputes = GlobalDisputes;
            #[cfg(feature = "with-global-disputes")]
            type GlobalDisputePeriod = GlobalDisputePeriod;
            // LiquidityMining is currently unstable.
            // NoopLiquidityMining will be applied only to mainnet once runtimes are separated.
            type LiquidityMining = NoopLiquidityMining;
            // type LiquidityMining = LiquidityMining;
            type MaxCategories = MaxCategories;
            type MaxDisputes = MaxDisputes;
            type MaxMarketLifetime = MaxMarketLifetime;
            type MinDisputeDuration = MinDisputeDuration;
            type MaxDisputeDuration = MaxDisputeDuration;
            type MaxGracePeriod = MaxGracePeriod;
            type MaxOracleDuration = MaxOracleDuration;
            type MinOracleDuration = MinOracleDuration;
            type MaxSubsidyPeriod = MaxSubsidyPeriod;
            type MinCategories = MinCategories;
            type MinSubsidyPeriod = MinSubsidyPeriod;
            type MaxEditReasonLen = MaxEditReasonLen;
            type MaxRejectReasonLen = MaxRejectReasonLen;
            type OracleBond = OracleBond;
            type OutsiderBond = OutsiderBond;
            type PalletId = PmPalletId;
            type RejectOrigin = EnsureRootOrMoreThanTwoThirdsAdvisoryCommittee;
            type RequestEditOrigin = EnsureRootOrMoreThanOneThirdAdvisoryCommittee;
            type ResolveOrigin = EnsureRoot<AccountId>;
            type AssetManager = AssetManager;
            #[cfg(feature = "parachain")]
            type AssetRegistry = AssetRegistry;
            type SimpleDisputes = SimpleDisputes;
            type Slash = Treasury;
            type Swaps = Swaps;
            type ValidityBond = ValidityBond;
            type WeightInfo = zrml_prediction_markets::weights::WeightInfo<Runtime>;
        }

        impl zrml_rikiddo::Config<RikiddoSigmoidFeeMarketVolumeEma> for Runtime {
            type Timestamp = Timestamp;
            type Balance = Balance;
            type FixedTypeU = FixedU128<U33>;
            type FixedTypeS = FixedI128<U33>;
            type BalanceFractionalDecimals = BalanceFractionalDecimals;
            type PoolId = PoolId;
            type Rikiddo = RikiddoSigmoidMV<
                Self::FixedTypeU,
                Self::FixedTypeS,
                FeeSigmoid<Self::FixedTypeS>,
                EmaMarketVolume<Self::FixedTypeU>,
            >;
        }

        impl zrml_simple_disputes::Config for Runtime {
            type AssetManager = AssetManager;
            type OutcomeBond = OutcomeBond;
            type OutcomeFactor = OutcomeFactor;
            type DisputeResolution = zrml_prediction_markets::Pallet<Runtime>;
            type RuntimeEvent = RuntimeEvent;
            type MarketCommons = MarketCommons;
            type MaxDisputes = MaxDisputes;
            type PalletId = SimpleDisputesPalletId;
            type WeightInfo = zrml_simple_disputes::weights::WeightInfo<Runtime>;
        }

        #[cfg(feature = "with-global-disputes")]
        impl zrml_global_disputes::Config for Runtime {
            type Currency = Balances;
            type RuntimeEvent = RuntimeEvent;
            type GlobalDisputeLockId = GlobalDisputeLockId;
            type GlobalDisputesPalletId = GlobalDisputesPalletId;
            type MarketCommons = MarketCommons;
            type MaxGlobalDisputeVotes = MaxGlobalDisputeVotes;
            type MaxOwners = MaxOwners;
            type MinOutcomeVoteAmount = MinOutcomeVoteAmount;
            type RemoveKeysLimit = RemoveKeysLimit;
            type VotingOutcomeFee = VotingOutcomeFee;
            type WeightInfo = zrml_global_disputes::weights::WeightInfo<Runtime>;
        }

        impl zrml_swaps::Config for Runtime {
            type RuntimeEvent = RuntimeEvent;
            type ExitFee = ExitFee;
            type FixedTypeU = FixedU128<U33>;
            type FixedTypeS = FixedI128<U33>;
            // LiquidityMining is currently unstable.
            // NoopLiquidityMining will be applied only to mainnet once runtimes are separated.
            type LiquidityMining = NoopLiquidityMining;
            // type LiquidityMining = LiquidityMining;
            type MarketCommons = MarketCommons;
            type MinAssets = MinAssets;
            type MaxAssets = MaxAssets;
            type MaxInRatio = MaxInRatio;
            type MaxOutRatio = MaxOutRatio;
            type MaxSwapFee = MaxSwapFee;
            type MaxTotalWeight = MaxTotalWeight;
            type MaxWeight = MaxWeight;
            type MinSubsidy = MinSubsidy;
            type MinSubsidyPerAccount = MinSubsidyPerAccount;
            type MinWeight = MinWeight;
            type PalletId = SwapsPalletId;
            type RikiddoSigmoidFeeMarketEma = RikiddoSigmoidFeeMarketEma;
            type AssetManager = AssetManager;
            type WeightInfo = zrml_swaps::weights::WeightInfo<Runtime>;
        }

        impl zrml_styx::Config for Runtime {
            type RuntimeEvent = RuntimeEvent;
            type SetBurnAmountOrigin = EnsureRootOrHalfCouncil;
            type Currency = Balances;
            type WeightInfo = zrml_styx::weights::WeightInfo<Runtime>;
        }
    }
}

// Implement runtime apis
#[macro_export]
macro_rules! create_runtime_api {
    ($($additional_apis:tt)*) => {
        // Prints debug output of the `contracts` pallet to stdout if the node is
        // started with `-lruntime::contracts=debug`.
        const CONTRACTS_DEBUG_OUTPUT: bool = true;

        impl_runtime_apis! {
            #[cfg(feature = "parachain")]
            impl cumulus_primitives_core::CollectCollationInfo<Block> for Runtime {
                fn collect_collation_info(
                    header: &<Block as BlockT>::Header
                ) -> cumulus_primitives_core::CollationInfo {
                    ParachainSystem::collect_collation_info(header)
                }
            }

            #[cfg(feature = "parachain")]
            impl nimbus_primitives::NimbusApi<Block> for Runtime {
                fn can_author(
                    author: nimbus_primitives::NimbusId,
                    slot: u32,
                    parent_header: &<Block as BlockT>::Header
                ) -> bool {

                    // Ensure that an update is enforced when we are close to maximum block number
                    let block_number = if let Some(bn) = parent_header.number.checked_add(1) {
                        bn
                    } else {
                        log::error!("ERROR: No block numbers left");
                        return false;
                    };

                    use frame_support::traits::OnInitialize;
                    System::initialize(
                        &block_number,
                        &parent_header.hash(),
                        &parent_header.digest,
                    );
                    RandomnessCollectiveFlip::on_initialize(block_number);

                    // Because the staking solution calculates the next staking set at the beginning
                    // of the first block in the new round, the only way to accurately predict the
                    // authors is to compute the selection during prediction.
                    if pallet_parachain_staking::Pallet::<Self>::round().should_update(block_number) {
                        // get author account id
                        use nimbus_primitives::AccountLookup;
                        let author_account_id = if let Some(account) =
                            pallet_author_mapping::Pallet::<Self>::lookup_account(&author) {
                            account
                        } else {
                            // return false if author mapping not registered like in can_author impl
                            return false
                        };
                        // predict eligibility post-selection by computing selection results now
                        let (eligible, _) =
                            pallet_author_slot_filter::compute_pseudo_random_subset::<Self>(
                                pallet_parachain_staking::Pallet::<Self>::compute_top_candidates(),
                                &slot
                            );
                        eligible.contains(&author_account_id)
                    } else {
                        AuthorInherent::can_author(&author, &slot)
                    }
                }
            }

            #[cfg(feature = "runtime-benchmarks")]
            impl frame_benchmarking::Benchmark<Block> for Runtime {
                fn benchmark_metadata(extra: bool) -> (
                    Vec<frame_benchmarking::BenchmarkList>,
                    Vec<frame_support::traits::StorageInfo>,
                ) {
                    use frame_benchmarking::{list_benchmark, baseline::Pallet as BaselineBench, Benchmarking, BenchmarkList};
                    use frame_support::traits::StorageInfoTrait;
                    use frame_system_benchmarking::Pallet as SystemBench;
                    use orml_benchmarking::list_benchmark as orml_list_benchmark;

                    let mut list = Vec::<BenchmarkList>::new();

                    list_benchmark!(list, extra, frame_benchmarking, BaselineBench::<Runtime>);
                    list_benchmark!(list, extra, frame_system, SystemBench::<Runtime>);
                    orml_list_benchmark!(list, extra, orml_currencies, crate::benchmarks::currencies);
                    orml_list_benchmark!(list, extra, orml_tokens, crate::benchmarks::tokens);
                    list_benchmark!(list, extra, pallet_balances, Balances);
                    list_benchmark!(list, extra, pallet_bounties, Bounties);
                    list_benchmark!(list, extra, pallet_collective, AdvisoryCommittee);
                    list_benchmark!(list, extra, pallet_contracts, Contracts);
                    list_benchmark!(list, extra, pallet_democracy, Democracy);
                    list_benchmark!(list, extra, pallet_identity, Identity);
                    list_benchmark!(list, extra, pallet_membership, AdvisoryCommitteeMembership);
                    list_benchmark!(list, extra, pallet_multisig, Multisig);
                    list_benchmark!(list, extra, pallet_preimage, Preimage);
                    list_benchmark!(list, extra, pallet_proxy, Proxy);
                    list_benchmark!(list, extra, pallet_scheduler, Scheduler);
                    list_benchmark!(list, extra, pallet_timestamp, Timestamp);
                    list_benchmark!(list, extra, pallet_treasury, Treasury);
                    list_benchmark!(list, extra, pallet_utility, Utility);
                    list_benchmark!(list, extra, pallet_vesting, Vesting);
                    list_benchmark!(list, extra, zrml_swaps, Swaps);
                    list_benchmark!(list, extra, zrml_authorized, Authorized);
                    list_benchmark!(list, extra, zrml_court, Court);
                    list_benchmark!(list, extra, zrml_simple_disputes, SimpleDisputes);
                    #[cfg(feature = "with-global-disputes")]
                    list_benchmark!(list, extra, zrml_global_disputes, GlobalDisputes);
                    #[cfg(not(feature = "parachain"))]
                    list_benchmark!(list, extra, zrml_prediction_markets, PredictionMarkets);
                    list_benchmark!(list, extra, zrml_liquidity_mining, LiquidityMining);
                    list_benchmark!(list, extra, zrml_styx, Styx);

                    cfg_if::cfg_if! {
                        if #[cfg(feature = "parachain")] {
                            list_benchmark!(list, extra, cumulus_pallet_xcmp_queue, XcmpQueue);
                            list_benchmark!(list, extra, pallet_author_inherent, AuthorInherent);
                            list_benchmark!(list, extra, pallet_author_mapping, AuthorMapping);
                            list_benchmark!(list, extra, pallet_author_slot_filter, AuthorFilter);
                            list_benchmark!(list, extra, pallet_parachain_staking, ParachainStaking);
                            list_benchmark!(list, extra, pallet_randomness, Randomness);
                        } else {
                            list_benchmark!(list, extra, pallet_grandpa, Grandpa);
                        }
                    }

                    (list, AllPalletsWithSystem::storage_info())
                }

                fn dispatch_benchmark(
                    config: frame_benchmarking::BenchmarkConfig,
                ) -> Result<Vec<frame_benchmarking::BenchmarkBatch>, sp_runtime::RuntimeString> {
                    use frame_benchmarking::{
                        add_benchmark, baseline::{Pallet as BaselineBench, Config as BaselineConfig}, vec, BenchmarkBatch, Benchmarking, TrackedStorageKey, Vec
                    };
                    use frame_system_benchmarking::Pallet as SystemBench;
                    use orml_benchmarking::{add_benchmark as orml_add_benchmark};

                    impl frame_system_benchmarking::Config for Runtime {}
                    impl BaselineConfig for Runtime {}

                    let whitelist: Vec<TrackedStorageKey> = vec![
                        hex_literal::hex!("26aa394eea5630e07c48ae0c9558cef702a5c1b19ab7a04f536c519aca4983ac")
                            .to_vec()
                            .into(),
                        hex_literal::hex!("c2261276cc9d1f8598ea4b6a74b15c2f57c875e4cff74148e4628f264b974c80")
                            .to_vec()
                            .into(),
                        hex_literal::hex!("26aa394eea5630e07c48ae0c9558cef7ff553b5a9862a516939d82b3d3d8661a")
                            .to_vec()
                            .into(),
                        hex_literal::hex!("26aa394eea5630e07c48ae0c9558cef70a98fdbe9ce6c55837576c60c7af3850")
                            .to_vec()
                            .into(),
                        hex_literal::hex!("26aa394eea5630e07c48ae0c9558cef780d41e5e16056765bc8461851072c9d7")
                            .to_vec()
                            .into(),
                        hex_literal::hex!("26aa394eea5630e07c48ae0c9558cef7b99d880ec681799c0cf30e8886371da946c154ffd9992e395af90b5b13cc6f295c77033fce8a9045824a6690bbf99c6db269502f0a8d1d2a008542d5690a0749").to_vec().into(),
                        hex_literal::hex!("26aa394eea5630e07c48ae0c9558cef7b99d880ec681799c0cf30e8886371da95ecffd7b6c0f78751baa9d281e0bfa3a6d6f646c70792f74727372790000000000000000000000000000000000000000").to_vec().into(),
                    ];

                    let mut batches = Vec::<BenchmarkBatch>::new();
                    let params = (&config, &whitelist);

                    add_benchmark!(params, batches, frame_benchmarking, BaselineBench::<Runtime>);
                    add_benchmark!(params, batches, frame_system, SystemBench::<Runtime>);
                    orml_add_benchmark!(params, batches, orml_currencies, crate::benchmarks::currencies);
                    orml_add_benchmark!(params, batches, orml_tokens, crate::benchmarks::tokens);
                    add_benchmark!(params, batches, pallet_balances, Balances);
                    add_benchmark!(params, batches, pallet_bounties, Bounties);
                    add_benchmark!(params, batches, pallet_collective, AdvisoryCommittee);
                    add_benchmark!(params, batches, pallet_contracts, Contracts);
                    add_benchmark!(params, batches, pallet_democracy, Democracy);
                    add_benchmark!(params, batches, pallet_identity, Identity);
                    add_benchmark!(params, batches, pallet_membership, AdvisoryCommitteeMembership);
                    add_benchmark!(params, batches, pallet_multisig, Multisig);
                    add_benchmark!(params, batches, pallet_preimage, Preimage);
                    add_benchmark!(params, batches, pallet_proxy, Proxy);
                    add_benchmark!(params, batches, pallet_scheduler, Scheduler);
                    add_benchmark!(params, batches, pallet_timestamp, Timestamp);
                    add_benchmark!(params, batches, pallet_treasury, Treasury);
                    add_benchmark!(params, batches, pallet_utility, Utility);
                    add_benchmark!(params, batches, pallet_vesting, Vesting);
                    add_benchmark!(params, batches, zrml_swaps, Swaps);
                    add_benchmark!(params, batches, zrml_authorized, Authorized);
                    add_benchmark!(params, batches, zrml_court, Court);
                    add_benchmark!(params, batches, zrml_simple_disputes, SimpleDisputes);
                    #[cfg(feature = "with-global-disputes")]
                    add_benchmark!(params, batches, zrml_global_disputes, GlobalDisputes);
                    #[cfg(not(feature = "parachain"))]
                    add_benchmark!(params, batches, zrml_prediction_markets, PredictionMarkets);
                    add_benchmark!(params, batches, zrml_liquidity_mining, LiquidityMining);
                    add_benchmark!(params, batches, zrml_styx, Styx);


                    cfg_if::cfg_if! {
                        if #[cfg(feature = "parachain")] {
                            add_benchmark!(params, batches, cumulus_pallet_xcmp_queue, XcmpQueue);
                            add_benchmark!(params, batches, pallet_author_inherent, AuthorInherent);
                            add_benchmark!(params, batches, pallet_author_mapping, AuthorMapping);
                            add_benchmark!(params, batches, pallet_author_slot_filter, AuthorFilter);
                            add_benchmark!(params, batches, pallet_parachain_staking, ParachainStaking);
                            add_benchmark!(params, batches, pallet_randomness, Randomness);

                        } else {
                            add_benchmark!(params, batches, pallet_grandpa, Grandpa);
                        }
                    }

                    if batches.is_empty() {
                        return Err("Benchmark not found for this pallet.".into());
                    }
                    Ok(batches)
                }
            }

            impl frame_system_rpc_runtime_api::AccountNonceApi<Block, AccountId, Index> for Runtime {
                fn account_nonce(account: AccountId) -> Index {
                    System::account_nonce(account)
                }
            }

            impl pallet_contracts::ContractsApi<Block, AccountId, Balance, BlockNumber, Hash>
                for Runtime
            {
                fn call(
                    origin: AccountId,
                    dest: AccountId,
                    value: Balance,
                    gas_limit: Option<Weight>,
                    storage_deposit_limit: Option<Balance>,
                    input_data: Vec<u8>,
                ) -> pallet_contracts_primitives::ContractExecResult<Balance> {
                    let gas_limit = gas_limit.unwrap_or(RuntimeBlockWeights::get().max_block);
                    Contracts::bare_call(
                        origin,
                        dest,
                        value,
                        gas_limit,
                        storage_deposit_limit,
                        input_data,
                        CONTRACTS_DEBUG_OUTPUT,
                        pallet_contracts::Determinism::Deterministic,
                    )
                }

                fn instantiate(
                    origin: AccountId,
                    value: Balance,
                    gas_limit: Option<Weight>,
                    storage_deposit_limit: Option<Balance>,
                    code: pallet_contracts_primitives::Code<Hash>,
                    data: Vec<u8>,
                    salt: Vec<u8>,
                ) -> pallet_contracts_primitives::ContractInstantiateResult<AccountId, Balance>
                {
                    let gas_limit = gas_limit.unwrap_or(RuntimeBlockWeights::get().max_block);
                    Contracts::bare_instantiate(
                        origin,
                        value,
                        gas_limit,
                        storage_deposit_limit,
                        code,
                        data,
                        salt,
                        CONTRACTS_DEBUG_OUTPUT,
                    )
                }

                fn upload_code(
                    origin: AccountId,
                    code: Vec<u8>,
                    storage_deposit_limit: Option<Balance>,
                    determinism: pallet_contracts::Determinism,
                ) -> pallet_contracts_primitives::CodeUploadResult<Hash, Balance>
                {
                    Contracts::bare_upload_code(
                        origin,
                        code,
                        storage_deposit_limit,
                        determinism,
                    )
                }

                fn get_storage(
                    address: AccountId,
                    key: Vec<u8>,
                ) -> pallet_contracts_primitives::GetStorageResult {
                    Contracts::get_storage(address, key)
                }
            }

            impl pallet_transaction_payment_rpc_runtime_api::TransactionPaymentApi<Block, Balance> for Runtime {
                fn query_fee_details(
                    uxt: <Block as BlockT>::Extrinsic,
                    len: u32,
                ) -> pallet_transaction_payment::FeeDetails<Balance> {
                    TransactionPayment::query_fee_details(uxt, len)
                }

                fn query_info(
                    uxt: <Block as BlockT>::Extrinsic,
                    len: u32,
                ) -> pallet_transaction_payment_rpc_runtime_api::RuntimeDispatchInfo<Balance> {
                    TransactionPayment::query_info(uxt, len)
                }
            }

            impl pallet_transaction_payment_rpc_runtime_api::TransactionPaymentCallApi<Block, Balance, RuntimeCall>
            for Runtime
            {
                fn query_call_info(
                    call: RuntimeCall,
                    len: u32,
                ) -> pallet_transaction_payment::RuntimeDispatchInfo<Balance> {
                    TransactionPayment::query_call_info(call, len)
                }
                fn query_call_fee_details(
                    call: RuntimeCall,
                    len: u32,
                ) -> pallet_transaction_payment::FeeDetails<Balance> {
                    TransactionPayment::query_call_fee_details(call, len)
                }
            }

            #[cfg(feature = "parachain")]
            impl session_keys_primitives::VrfApi<Block> for Runtime {
                fn get_last_vrf_output() -> Option<<Block as BlockT>::Hash> {
                    None
                }
                fn vrf_key_lookup(
                    nimbus_id: nimbus_primitives::NimbusId
                ) -> Option<session_keys_primitives::VrfId> {
                    use session_keys_primitives::KeysLookup;
                    AuthorMapping::lookup_keys(&nimbus_id)
                }
            }

            impl sp_api::Core<Block> for Runtime {
                fn execute_block(block: Block) {
                    Executive::execute_block(block)
                }

                fn initialize_block(header: &<Block as BlockT>::Header) {
                    Executive::initialize_block(header)
                }

                fn version() -> RuntimeVersion {
                    VERSION
                }
            }

            impl sp_api::Metadata<Block> for Runtime {
                fn metadata() -> OpaqueMetadata {
                    OpaqueMetadata::new(Runtime::metadata().into())
                }
            }

            impl sp_block_builder::BlockBuilder<Block> for Runtime {
                fn apply_extrinsic(extrinsic: <Block as BlockT>::Extrinsic) -> ApplyExtrinsicResult {
                    Executive::apply_extrinsic(extrinsic)
                }

                fn check_inherents(
                    block: Block,
                    data: sp_inherents::InherentData,
                ) -> sp_inherents::CheckInherentsResult {
                    data.check_extrinsics(&block)
                }

                fn finalize_block() -> <Block as BlockT>::Header {
                    Executive::finalize_block()
                }

                fn inherent_extrinsics(data: sp_inherents::InherentData) -> Vec<<Block as BlockT>::Extrinsic> {
                    data.create_extrinsics()
                }
            }

            #[cfg(not(feature = "parachain"))]
            impl sp_consensus_aura::AuraApi<Block, sp_consensus_aura::sr25519::AuthorityId> for Runtime {
                fn authorities() -> Vec<sp_consensus_aura::sr25519::AuthorityId> {
                    Aura::authorities().into_inner()
                }

                fn slot_duration() -> sp_consensus_aura::SlotDuration {
                    sp_consensus_aura::SlotDuration::from_millis(Aura::slot_duration())
                }
            }

            #[cfg(not(feature = "parachain"))]
            impl sp_finality_grandpa::GrandpaApi<Block> for Runtime {
                fn current_set_id() -> pallet_grandpa::fg_primitives::SetId {
                    Grandpa::current_set_id()
                }

                fn generate_key_ownership_proof(
                    _set_id: pallet_grandpa::fg_primitives::SetId,
                    _authority_id: pallet_grandpa::AuthorityId,
                ) -> Option<pallet_grandpa::fg_primitives::OpaqueKeyOwnershipProof> {
                    None
                }

                fn grandpa_authorities() -> pallet_grandpa::AuthorityList {
                    Grandpa::grandpa_authorities()
                }

                fn submit_report_equivocation_unsigned_extrinsic(
                    _equivocation_proof: pallet_grandpa::fg_primitives::EquivocationProof<
                        <Block as BlockT>::Hash,
                        sp_runtime::traits::NumberFor<Block>,
                    >,
                    _key_owner_proof: pallet_grandpa::fg_primitives::OpaqueKeyOwnershipProof,
                ) -> Option<()> {
                    None
                }
            }

            impl sp_offchain::OffchainWorkerApi<Block> for Runtime {
                fn offchain_worker(header: &<Block as BlockT>::Header) {
                    Executive::offchain_worker(header)
                }
            }

            impl sp_session::SessionKeys<Block> for Runtime {
                fn decode_session_keys(encoded: Vec<u8>) -> Option<Vec<(Vec<u8>, KeyTypeId)>> {
                    opaque::SessionKeys::decode_into_raw_public_keys(&encoded)
                }

                fn generate_session_keys(seed: Option<Vec<u8>>) -> Vec<u8> {
                    opaque::SessionKeys::generate(seed)
                }
            }

            impl sp_transaction_pool::runtime_api::TaggedTransactionQueue<Block> for Runtime {
                fn validate_transaction(
                    source: TransactionSource,
                    tx: <Block as BlockT>::Extrinsic,
                    block_hash: <Block as BlockT>::Hash,
                ) -> TransactionValidity {
                    // Filtered calls should not enter the tx pool as they'll fail if inserted.
                    // If this call is not allowed, we return early.
                    if !<Runtime as frame_system::Config>::BaseCallFilter::contains(&tx.function) {
                        return frame_support::pallet_prelude::InvalidTransaction::Call.into();
                    }

                    Executive::validate_transaction(source, tx, block_hash)
                }
            }

            impl zrml_swaps_runtime_api::SwapsApi<Block, PoolId, AccountId, Balance, MarketId>
            for Runtime
            {
                fn get_spot_price(
                    pool_id: &PoolId,
                    asset_in: &Asset<MarketId>,
                    asset_out: &Asset<MarketId>,
                    with_fees: bool,
                ) -> SerdeWrapper<Balance> {
                    SerdeWrapper(Swaps::get_spot_price(pool_id, asset_in, asset_out, with_fees).ok().unwrap_or(0))
                }

                fn pool_account_id(pool_id: &PoolId) -> AccountId {
                    Swaps::pool_account_id(pool_id)
                }

                fn pool_shares_id(pool_id: PoolId) -> Asset<SerdeWrapper<MarketId>> {
                    Asset::PoolShare(SerdeWrapper(pool_id))
                }

                fn get_all_spot_prices(
                    pool_id: &PoolId,
                    with_fees: bool,
                ) -> Result<Vec<(Asset<MarketId>, Balance)>, DispatchError> {
                    Swaps::get_all_spot_prices(pool_id, with_fees)
                }
            }

            #[cfg(feature = "try-runtime")]
            impl frame_try_runtime::TryRuntime<Block> for Runtime {
                fn on_runtime_upgrade(checks: UpgradeCheckSelect) -> (Weight, Weight) {
                    let weight = Executive::try_runtime_upgrade(checks).unwrap();
                    (weight, RuntimeBlockWeights::get().max_block)
                }

                fn execute_block(
                    block: Block,
                    state_root_check: bool,
                    signature_check: bool,
                    select: TryStateSelect,
                ) -> Weight {
                    // NOTE: intentional unwrap: we don't want to propagate the error backwards, and want to
                    // have a backtrace here.
                    Executive::try_execute_block(block, state_root_check, signature_check, select).unwrap()
                }
            }

            $($additional_apis)*
        }

        // Check the timestamp and parachain inherents
        #[cfg(feature = "parachain")]
        struct CheckInherents;

        #[cfg(feature = "parachain")]
        impl cumulus_pallet_parachain_system::CheckInherents<Block> for CheckInherents {
            fn check_inherents(
                block: &Block,
                relay_state_proof: &cumulus_pallet_parachain_system::RelayChainStateProof,
            ) -> sp_inherents::CheckInherentsResult {
                let relay_chain_slot = relay_state_proof
                    .read_slot()
                    .expect("Could not read the relay chain slot from the proof");

                let inherent_data =
                    cumulus_primitives_timestamp::InherentDataProvider::from_relay_chain_slot_and_duration(
                        relay_chain_slot,
                        core::time::Duration::from_secs(6),
                    )
                    .create_inherent_data()
                    .expect("Could not create the timestamp inherent data");

                inherent_data.check_extrinsics(block)
            }
        }

        // Nimbus's Executive wrapper allows relay validators to verify the seal digest
        #[cfg(feature = "parachain")]
        cumulus_pallet_parachain_system::register_validate_block! {
            Runtime = Runtime,
            BlockExecutor = pallet_author_inherent::BlockExecutor::<Runtime, Executive>,
            CheckInherents = CheckInherents,
        }
    }
}

#[macro_export]
macro_rules! create_common_benchmark_logic {
    {} => {
        #[cfg(feature = "runtime-benchmarks")]
        pub(crate) mod benchmarks {
            pub(crate) mod currencies {
                use super::utils::{lookup_of_account, set_balance};
                use crate::{
                    AccountId, Amount, AssetManager, Balance, CurrencyId, ExistentialDeposit,
                    GetNativeCurrencyId, Runtime
                };
                use zeitgeist_primitives::{
                    constants::BASE,
                    types::Asset,
                };

                use frame_benchmarking::{account, whitelisted_caller};
                use frame_system::RawOrigin;
                use sp_runtime::traits::UniqueSaturatedInto;

                use orml_benchmarking::runtime_benchmarks;
                use orml_traits::MultiCurrency;

                const SEED: u32 = 0;

                const NATIVE: CurrencyId = GetNativeCurrencyId::get();
                const ASSET: CurrencyId = Asset::CategoricalOutcome(0, 0);

                runtime_benchmarks! {
                    { Runtime, orml_currencies }

                    // `transfer` non-native currency
                    transfer_non_native_currency {
                        let amount: Balance = 1_000 * BASE;
                        let from: AccountId = whitelisted_caller();
                        set_balance(ASSET, &from, amount);

                        let to: AccountId = account("to", 0, SEED);
                        let to_lookup = lookup_of_account(to.clone());
                    }: transfer(RawOrigin::Signed(from), to_lookup, ASSET, amount)
                    verify {
                        assert_eq!(<AssetManager as MultiCurrency<_>>::total_balance(ASSET, &to), amount);
                    }

                    // `transfer` native currency and in worst case
                    #[extra]
                    transfer_native_currency_worst_case {
                        let existential_deposit = ExistentialDeposit::get();
                        let amount: Balance = existential_deposit.saturating_mul(1000);
                        let from: AccountId = whitelisted_caller();
                        set_balance(NATIVE, &from, amount);

                        let to: AccountId = account("to", 0, SEED);
                        let to_lookup = lookup_of_account(to.clone());
                    }: transfer(RawOrigin::Signed(from), to_lookup, NATIVE, amount)
                    verify {
                        assert_eq!(<AssetManager as MultiCurrency<_>>::total_balance(NATIVE, &to), amount);
                    }

                    // `transfer_native_currency` in worst case
                    // * will create the `to` account.
                    // * will kill the `from` account.
                    transfer_native_currency {
                        let existential_deposit = ExistentialDeposit::get();
                        let amount: Balance = existential_deposit.saturating_mul(1000);
                        let from: AccountId = whitelisted_caller();
                        set_balance(NATIVE, &from, amount);

                        let to: AccountId = account("to", 0, SEED);
                        let to_lookup = lookup_of_account(to.clone());
                    }: _(RawOrigin::Signed(from), to_lookup, amount)
                    verify {
                        assert_eq!(<AssetManager as MultiCurrency<_>>::total_balance(NATIVE, &to), amount);
                    }

                    // `update_balance` for non-native currency
                    update_balance_non_native_currency {
                        let balance: Balance = 2 * BASE;
                        let amount: Amount = balance.unique_saturated_into();
                        let who: AccountId = account("who", 0, SEED);
                        let who_lookup = lookup_of_account(who.clone());
                    }: update_balance(RawOrigin::Root, who_lookup, ASSET, amount)
                    verify {
                        assert_eq!(<AssetManager as MultiCurrency<_>>::total_balance(ASSET, &who), balance);
                    }

                    // `update_balance` for native currency
                    // * will create the `who` account.
                    update_balance_native_currency_creating {
                        let existential_deposit = ExistentialDeposit::get();
                        let balance: Balance = existential_deposit.saturating_mul(1000);
                        let amount: Amount = balance.unique_saturated_into();
                        let who: AccountId = account("who", 0, SEED);
                        let who_lookup = lookup_of_account(who.clone());
                    }: update_balance(RawOrigin::Root, who_lookup, NATIVE, amount)
                    verify {
                        assert_eq!(<AssetManager as MultiCurrency<_>>::total_balance(NATIVE, &who), balance);
                    }

                    // `update_balance` for native currency
                    // * will kill the `who` account.
                    update_balance_native_currency_killing {
                        let existential_deposit = ExistentialDeposit::get();
                        let balance: Balance = existential_deposit.saturating_mul(1000);
                        let amount: Amount = balance.unique_saturated_into();
                        let who: AccountId = account("who", 0, SEED);
                        let who_lookup = lookup_of_account(who.clone());
                        set_balance(NATIVE, &who, balance);
                    }: update_balance(RawOrigin::Root, who_lookup, NATIVE, -amount)
                    verify {
                        assert_eq!(<AssetManager as MultiCurrency<_>>::free_balance(NATIVE, &who), 0);
                    }
                }

                #[cfg(test)]
                mod tests {
                    use super::*;
                    use crate::benchmarks::utils::tests::new_test_ext;
                    use orml_benchmarking::impl_benchmark_test_suite;

                    impl_benchmark_test_suite!(new_test_ext(),);
                }
            }

            pub(crate) mod tokens {
                use super::utils::{lookup_of_account, set_balance as update_balance};
                use crate::{AccountId, Balance, CurrencyId, Tokens, Runtime};
                use frame_benchmarking::{account, whitelisted_caller};
                use frame_system::RawOrigin;
                use orml_benchmarking::runtime_benchmarks;
                use orml_traits::MultiCurrency;
                use zeitgeist_primitives::{constants::BASE, types::Asset};

                const SEED: u32 = 0;
                const ASSET: CurrencyId = Asset::CategoricalOutcome(0, 0);

                runtime_benchmarks! {
                    { Runtime, orml_tokens }

                    transfer {
                        let amount: Balance = BASE;

                        let from: AccountId = whitelisted_caller();
                        update_balance(ASSET, &from, amount);

                        let to: AccountId = account("to", 0, SEED);
                        let to_lookup = lookup_of_account(to.clone());
                    }: _(RawOrigin::Signed(from), to_lookup, ASSET, amount)
                    verify {
                        assert_eq!(<Tokens as MultiCurrency<_>>::total_balance(ASSET, &to), amount);
                    }

                    transfer_all {
                        let amount: Balance = BASE;

                        let from: AccountId = whitelisted_caller();
                        update_balance(ASSET, &from, amount);

                        let to: AccountId = account("to", 0, SEED);
                        let to_lookup = lookup_of_account(to);
                    }: _(RawOrigin::Signed(from.clone()), to_lookup, ASSET, false)
                    verify {
                        assert_eq!(<Tokens as MultiCurrency<_>>::total_balance(ASSET, &from), 0);
                    }

                    transfer_keep_alive {
                        let from: AccountId = whitelisted_caller();
                        update_balance(ASSET, &from, 2 * BASE);

                        let to: AccountId = account("to", 0, SEED);
                        let to_lookup = lookup_of_account(to.clone());
                    }: _(RawOrigin::Signed(from), to_lookup, ASSET, BASE)
                    verify {
                        assert_eq!(<Tokens as MultiCurrency<_>>::total_balance(ASSET, &to), BASE);
                    }

                    force_transfer {
                        let from: AccountId = account("from", 0, SEED);
                        let from_lookup = lookup_of_account(from.clone());
                        update_balance(ASSET, &from, 2 * BASE);

                        let to: AccountId = account("to", 0, SEED);
                        let to_lookup = lookup_of_account(to.clone());
                    }: _(RawOrigin::Root, from_lookup, to_lookup, ASSET, BASE)
                    verify {
                        assert_eq!(<Tokens as MultiCurrency<_>>::total_balance(ASSET, &to), BASE);
                    }

                    set_balance {
                        let who: AccountId = account("who", 0, SEED);
                        let who_lookup = lookup_of_account(who.clone());

                    }: _(RawOrigin::Root, who_lookup, ASSET, BASE, BASE)
                    verify {
                        assert_eq!(<Tokens as MultiCurrency<_>>::total_balance(ASSET, &who), 2 * BASE);
                    }
                }

                #[cfg(test)]
                mod tests {
                    use super::*;
                    use crate::benchmarks::utils::tests::new_test_ext;
                    use orml_benchmarking::impl_benchmark_test_suite;

                    impl_benchmark_test_suite!(new_test_ext(),);
                }
            }

            pub(crate) mod utils {
                use crate::{AccountId, AssetManager, Balance, CurrencyId, Runtime,
                };
                use frame_support::assert_ok;
                use orml_traits::MultiCurrencyExtended;
                use sp_runtime::traits::{SaturatedConversion, StaticLookup};

                pub fn lookup_of_account(
                    who: AccountId,
                ) -> <<Runtime as frame_system::Config>::Lookup as StaticLookup>::Source {
                    <Runtime as frame_system::Config>::Lookup::unlookup(who)
                }

                pub fn set_balance(currency_id: CurrencyId, who: &AccountId, balance: Balance) {
                    assert_ok!(<AssetManager as MultiCurrencyExtended<_>>::update_balance(
                        currency_id,
                        who,
                        balance.saturated_into()
                    ));
                }

                #[cfg(test)]
                pub mod tests {
                    pub fn new_test_ext() -> sp_io::TestExternalities {
                        frame_system::GenesisConfig::default().build_storage::<crate::Runtime>().unwrap().into()
                    }
                }
            }
        }
    }
}

#[macro_export]
macro_rules! create_common_tests {
    {} => {
        #[cfg(test)]
        mod common_tests {
            common_runtime::fee_tests!();

            mod dust_removal {
                use crate::*;
                use frame_support::PalletId;
                use test_case::test_case;

                #[test_case(AuthorizedPalletId::get(); "authorized")]
                #[test_case(CourtPalletId::get(); "court")]
                #[test_case(LiquidityMiningPalletId::get(); "liquidity_mining")]
                #[test_case(PmPalletId::get(); "prediction_markets")]
                #[test_case(SimpleDisputesPalletId::get(); "simple_disputes")]
                #[test_case(SwapsPalletId::get(); "swaps")]
                #[test_case(TreasuryPalletId::get(); "treasury")]
                fn whitelisted_pallet_accounts_dont_get_reaped(pallet_id: PalletId) {
                    let mut t: sp_io::TestExternalities =
                        frame_system::GenesisConfig::default().build_storage::<Runtime>().unwrap().into();
                    t.execute_with(|| {
                        let pallet_main_account: AccountId = pallet_id.into_account_truncating();
                        let pallet_sub_account: AccountId = pallet_id.into_sub_account_truncating(42);
                        assert!(DustRemovalWhitelist::contains(&pallet_main_account));
                        assert!(DustRemovalWhitelist::contains(&pallet_sub_account));
                    });
                }

                #[test]
                fn non_whitelisted_accounts_get_reaped() {
                    let mut t: sp_io::TestExternalities =
                        frame_system::GenesisConfig::default().build_storage::<Runtime>().unwrap().into();
                    t.execute_with(|| {
                        let not_whitelisted = AccountId::from([0u8; 32]);
                        assert!(!DustRemovalWhitelist::contains(&not_whitelisted))
                    });
                }
            }
        }
    }
}<|MERGE_RESOLUTION|>--- conflicted
+++ resolved
@@ -55,16 +55,12 @@
 
         type Address = sp_runtime::MultiAddress<AccountId, ()>;
 
-<<<<<<< HEAD
-        type Migrations = ();
-=======
         type Migrations = (
             pallet_contracts::Migration<Runtime>,
             pallet_scheduler::migration::v4::CleanupAgendas<Runtime>,
             zrml_prediction_markets::migrations::AddOutsiderAndDisputeBond<Runtime>,
             zrml_prediction_markets::migrations::MoveDataToSimpleDisputes<Runtime>,
         );
->>>>>>> d5aa135e
 
         pub type Executive = frame_executive::Executive<
             Runtime,
@@ -72,14 +68,7 @@
             frame_system::ChainContext<Runtime>,
             Runtime,
             AllPalletsWithSystem,
-            (
-                SchedulerMigrationV1toV4,
-                pallet_multisig::migrations::v1::MigrateToV1<Runtime>,
-                pallet_preimage::migration::v1::Migration<Runtime>,
-                pallet_democracy::migrations::v1::Migration<Runtime>,
-                zrml_prediction_markets::migrations::AddOutsiderAndDisputeBond<Runtime>,
-                zrml_prediction_markets::migrations::MoveDataToSimpleDisputes<Runtime>,
-            ),
+            Migrations,
         >;
 
         pub type Header = generic::Header<BlockNumber, BlakeTwo256>;
