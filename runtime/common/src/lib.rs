--- conflicted
+++ resolved
@@ -58,15 +58,7 @@
             frame_system::ChainContext<Runtime>,
             Runtime,
             AllPalletsWithSystem,
-<<<<<<< HEAD
             zrml_prediction_markets::migrations::AddOutsiderBond<Runtime>,
-=======
-            (
-                pallet_parachain_staking::migrations::MigrateAtStakeAutoCompound<Runtime>,
-                zrml_prediction_markets::migrations::UpdateMarketsForBaseAssetAndRecordBonds<Runtime>,
-                zrml_prediction_markets::migrations::AddFieldToAuthorityReport<Runtime>,
-            ),
->>>>>>> 3e07be62
         >;
 
         #[cfg(not(feature = "parachain"))]
