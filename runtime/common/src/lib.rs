--- conflicted
+++ resolved
@@ -305,11 +305,6 @@
                 MarketCommons: zrml_market_commons::{Pallet, Storage} = 50,
                 Authorized: zrml_authorized::{Call, Event<T>, Pallet, Storage} = 51,
                 Court: zrml_court::{Call, Event<T>, Pallet, Storage} = 52,
-<<<<<<< HEAD
-                RikiddoSigmoidFeeMarketEma: zrml_rikiddo::<Instance1>::{Pallet, Storage} = 54,
-=======
-                SimpleDisputes: zrml_simple_disputes::{Call, Event<T>, Pallet, Storage} = 55,
->>>>>>> 8e2a12fe
                 Swaps: zrml_swaps::{Call, Event<T>, Pallet, Storage} = 56,
                 PredictionMarkets: zrml_prediction_markets::{Call, Event<T>, Pallet, Storage} = 57,
                 Styx: zrml_styx::{Call, Event<T>, Pallet, Storage} = 58,
@@ -1275,34 +1270,6 @@
             type WeightInfo = zrml_prediction_markets::weights::WeightInfo<Runtime>;
         }
 
-<<<<<<< HEAD
-        impl zrml_rikiddo::Config<RikiddoSigmoidFeeMarketVolumeEma> for Runtime {
-            type Timestamp = Timestamp;
-            type Balance = Balance;
-            type FixedTypeU = FixedU128<U33>;
-            type FixedTypeS = FixedI128<U33>;
-            type BalanceFractionalDecimals = BalanceFractionalDecimals;
-            type PoolId = PoolId;
-            type Rikiddo = RikiddoSigmoidMV<
-                Self::FixedTypeU,
-                Self::FixedTypeS,
-                FeeSigmoid<Self::FixedTypeS>,
-                EmaMarketVolume<Self::FixedTypeU>,
-            >;
-=======
-        impl zrml_simple_disputes::Config for Runtime {
-            type Currency = Balances;
-            type OutcomeBond = OutcomeBond;
-            type OutcomeFactor = OutcomeFactor;
-            type DisputeResolution = zrml_prediction_markets::Pallet<Runtime>;
-            type RuntimeEvent = RuntimeEvent;
-            type MarketCommons = MarketCommons;
-            type MaxDisputes = MaxDisputes;
-            type PalletId = SimpleDisputesPalletId;
-            type WeightInfo = zrml_simple_disputes::weights::WeightInfo<Runtime>;
->>>>>>> 8e2a12fe
-        }
-
         impl zrml_global_disputes::Config for Runtime {
             type AddOutcomePeriod = AddOutcomePeriod;
             type Currency = Balances;
