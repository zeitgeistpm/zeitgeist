--- conflicted
+++ resolved
@@ -58,13 +58,9 @@
             frame_system::ChainContext<Runtime>,
             Runtime,
             AllPalletsWithSystem,
-<<<<<<< HEAD
             (
                 zrml_market_commons::migrations::UpdateMarketsForBaseAsset<Runtime>,
             )
-=======
-            (),
->>>>>>> 5d73988f
         >;
 
         #[cfg(not(feature = "parachain"))]
@@ -74,13 +70,9 @@
             frame_system::ChainContext<Runtime>,
             Runtime,
             AllPalletsWithSystem,
-<<<<<<< HEAD
             (
                 zrml_market_commons::migrations::UpdateMarketsForBaseAsset<Runtime>,
             )
-=======
-            (),
->>>>>>> 5d73988f
         >;
 
         pub type Header = generic::Header<BlockNumber, BlakeTwo256>;
