--- conflicted
+++ resolved
@@ -59,16 +59,11 @@
             Runtime,
             AllPalletsWithSystem,
             (
-<<<<<<< HEAD
+                zrml_market_commons::migrations::UpdateMarketsForAuthorizedMDM<Runtime>,
                 zrml_prediction_markets::migrations::TransformScalarMarketsToFixedPoint<Runtime>,
                 zrml_prediction_markets::migrations::UpdateMarketIdsPerDisputeBlock<Runtime>,
                 zrml_prediction_markets::migrations::AddFieldToAuthorityReport<Runtime>,
-            ),
-=======
-                zrml_market_commons::migrations::UpdateMarketsForAuthorizedMDM<Runtime>,
-                zrml_prediction_markets::migrations::TransformScalarMarketsToFixedPoint<Runtime>,
             )
->>>>>>> afa3567d
         >;
 
         #[cfg(not(feature = "parachain"))]
@@ -79,14 +74,10 @@
             Runtime,
             AllPalletsWithSystem,
             (
-<<<<<<< HEAD
+                zrml_market_commons::migrations::UpdateMarketsForAuthorizedMDM<Runtime>,
                 zrml_prediction_markets::migrations::TransformScalarMarketsToFixedPoint<Runtime>,
                 zrml_prediction_markets::migrations::UpdateMarketIdsPerDisputeBlock<Runtime>,
                 zrml_prediction_markets::migrations::AddFieldToAuthorityReport<Runtime>,
-=======
-                zrml_market_commons::migrations::UpdateMarketsForAuthorizedMDM<Runtime>,
-                zrml_prediction_markets::migrations::TransformScalarMarketsToFixedPoint<Runtime>,
->>>>>>> afa3567d
             )
         >;
 
@@ -884,15 +875,11 @@
 
         impl zrml_authorized::Config for Runtime {
             type AuthorityReportPeriod = AuthorityReportPeriod;
+            type AuthorizedDisputeResolutionOrigin = EnsureRootOrTwoThirdsAdvisoryCommittee;
             type CorrectionPeriod = CorrectionPeriod;
             type DisputeResolution = zrml_prediction_markets::Pallet<Runtime>;
             type Event = Event;
-<<<<<<< HEAD
             type MarketCommonsAuthorized = MarketCommons;
-=======
-            type MarketCommons = MarketCommons;
-            type AuthorizedDisputeResolutionOrigin = EnsureRootOrTwoThirdsAdvisoryCommittee;
->>>>>>> afa3567d
             type PalletId = AuthorizedPalletId;
             type WeightInfo = zrml_authorized::weights::WeightInfo<Runtime>;
         }
