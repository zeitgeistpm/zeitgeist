--- conflicted
+++ resolved
@@ -437,11 +437,7 @@
 disable-genesis-builder = []
 # Allow to print logs details (no wasm:stripped)
 force-debug = ["sp-debug-derive/force-debug"]
-<<<<<<< HEAD
 # This is necessary to benchmark the pallet message queue, but will cause `cargo test --all-features` to fail
-=======
-# This is necessary to benchmark the pallet message queue
->>>>>>> 7fac3629
 use-noop-message-processor = []
 
 [package]
