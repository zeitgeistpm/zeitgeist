[build-dependencies]
substrate-wasm-builder = { workspace = true }

[dependencies]
frame-executive = { workspace = true }
frame-metadata-hash-extension = { workspace = true }
frame-support = { workspace = true }
frame-system = { workspace = true }
frame-system-rpc-runtime-api = { workspace = true }
orml-benchmarking = { workspace = true, optional = true }
orml-currencies = { workspace = true }
orml-tokens = { workspace = true }
orml-traits = { workspace = true }
pallet-asset-tx-payment = { workspace = true }
pallet-balances = { workspace = true }
pallet-bounties = { workspace = true }
pallet-collective = { workspace = true }
pallet-democracy = { workspace = true }
pallet-identity = { workspace = true }
pallet-insecure-randomness-collective-flip = { workspace = true }
pallet-membership = { workspace = true }
pallet-multisig = { workspace = true }
pallet-preimage = { workspace = true }
pallet-proxy = { workspace = true }
pallet-scheduler = { workspace = true }
pallet-timestamp = { workspace = true }
pallet-transaction-payment = { workspace = true }
pallet-transaction-payment-rpc-runtime-api = { workspace = true }
pallet-treasury = { workspace = true }
pallet-utility = { workspace = true }
pallet-vesting = { workspace = true }
parity-scale-codec = { workspace = true, features = ["derive", "max-encoded-len"] }
polkadot-primitives = { workspace = true }
scale-info = { workspace = true, features = ["derive"] }
sp-api = { workspace = true }
sp-block-builder = { workspace = true }
sp-consensus-slots = { workspace = true }
sp-core = { workspace = true }
sp-debug-derive = { workspace = true }
sp-genesis-builder = { workspace = true }
sp-inherents = { workspace = true }
sp-offchain = { workspace = true }
sp-runtime = { workspace = true }
sp-session = { workspace = true }
sp-std = { workspace = true }
sp-transaction-pool = { workspace = true }
sp-version = { workspace = true }

# Try-Runtime

frame-try-runtime = { workspace = true, optional = true }

# Benchmark

frame-benchmarking = { workspace = true, optional = true }
frame-system-benchmarking = { workspace = true, optional = true }

# Cumulus

cumulus-pallet-dmp-queue = { workspace = true, optional = true }
cumulus-pallet-parachain-system = { workspace = true, optional = true }
cumulus-pallet-xcm = { workspace = true, optional = true }
cumulus-pallet-xcmp-queue = { workspace = true, optional = true }
cumulus-primitives-core = { workspace = true, optional = true }
cumulus-primitives-storage-weight-reclaim = { workspace = true }
cumulus-primitives-timestamp = { workspace = true, optional = true }
cumulus-primitives-utility = { workspace = true, optional = true }
parachain-info = { workspace = true, optional = true }
parachains-common = { workspace = true, optional = true }

# Parachain

async-backing-primitives = { workspace = true, optional = true }
nimbus-primitives = { workspace = true, optional = true }
pallet-async-backing = { workspace = true, optional = true }
pallet-author-inherent = { workspace = true, optional = true }
pallet-author-mapping = { workspace = true, optional = true }
pallet-author-slot-filter = { workspace = true, optional = true }
pallet-parachain-staking = { workspace = true, optional = true }
session-keys-primitives = { workspace = true, optional = true }

# Polkadot

polkadot-parachain-primitives = { workspace = true, optional = true }
polkadot-runtime-common = { workspace = true, optional = true }

# Standalone

pallet-aura = { workspace = true }
pallet-grandpa = { workspace = true }
sp-consensus-aura = { workspace = true }
sp-consensus-grandpa = { workspace = true }

# Utility
cfg-if = { workspace = true }
hex-literal = { workspace = true, optional = true }
log = { workspace = true, optional = true }
serde_json = { workspace = true }

# XCM
orml-asset-registry = { workspace = true, optional = true }
orml-unknown-tokens = { workspace = true, optional = true }
orml-xcm-support = { workspace = true, optional = true }
orml-xtokens = { workspace = true, optional = true }
pallet-message-queue = { workspace = true, optional = true }
pallet-xcm = { workspace = true, optional = true }
xcm = { workspace = true, optional = true }
xcm-builder = { workspace = true, optional = true }
xcm-executor = { workspace = true, optional = true }

# Zeitgeist

common-runtime = { workspace = true }
zeitgeist-primitives = { workspace = true }
zrml-authorized = { workspace = true }
zrml-combinatorial-tokens = { workspace = true }
zrml-court = { workspace = true }
zrml-futarchy = { workspace = true }
zrml-global-disputes = { workspace = true, optional = true }
zrml-hybrid-router = { workspace = true }
zrml-market-commons = { workspace = true }
zrml-neo-swaps = { workspace = true }
zrml-orderbook = { workspace = true }
zrml-parimutuel = { workspace = true }
zrml-prediction-markets = { workspace = true }
zrml-styx = { workspace = true }
zrml-swaps = { workspace = true }
zrml-swaps-runtime-api = { workspace = true }

[dev-dependencies]
env_logger = { workspace = true }
pallet-im-online = { workspace = true, features = ["default"] }
<<<<<<< HEAD
polkadot-emulated-chain = { workspace = true }
polkadot-runtime = { workspace = true }
=======
>>>>>>> e5588091
polkadot-runtime-parachains = { workspace = true }
sp-authority-discovery = { workspace = true, features = ["default"] }
sp-consensus-babe = { workspace = true, features = ["default"] }
sp-io = { workspace = true, features = ["default"] }
test-case = { workspace = true }
polkadot-emulated-chain = { workspace = true }
polkadot-runtime = { workspace = true }
xcm-emulator = { workspace = true }

[features]
default = ["std"]
parachain = [
    "zrml-prediction-markets/parachain",
    # Cumulus

    "cumulus-pallet-dmp-queue",
    "cumulus-pallet-parachain-system",
    "cumulus-pallet-xcm",
    "cumulus-pallet-xcmp-queue",
    "cumulus-primitives-core",
    "cumulus-primitives-timestamp",
    "cumulus-primitives-utility",
    "parachain-info",
    "parachains-common",

    # Parachain

    "nimbus-primitives",
    "pallet-author-inherent",
    "pallet-author-mapping",
    "pallet-author-slot-filter",
    "pallet-parachain-staking",
    "polkadot-parachain-primitives",
    "polkadot-runtime-common",
    "session-keys-primitives",
    "pallet-async-backing",
    "async-backing-primitives",

    # XCM

    "orml-asset-registry",
    "orml-unknown-tokens",
    "orml-xcm-support",
    "orml-xtokens",
    "pallet-message-queue",
    "pallet-xcm",
    "xcm-builder",
    "xcm-executor",
    "xcm",

    # Misc

    "common-runtime/parachain",
    "log",
]
runtime-benchmarks = [
    "cumulus-pallet-parachain-system?/runtime-benchmarks",
    "cumulus-pallet-xcmp-queue?/runtime-benchmarks",
    "frame-benchmarking/runtime-benchmarks",
    "frame-support/runtime-benchmarks",
    "frame-system-benchmarking/runtime-benchmarks",
    "frame-system/runtime-benchmarks",
    "hex-literal",
    "orml-asset-registry?/runtime-benchmarks",
    "orml-benchmarking",
    "orml-tokens/runtime-benchmarks",
    "orml-xtokens?/runtime-benchmarks",
    "pallet-author-inherent?/runtime-benchmarks",
    "pallet-author-mapping?/runtime-benchmarks",
    "pallet-author-slot-filter?/runtime-benchmarks",
    "pallet-balances/runtime-benchmarks",
    "pallet-bounties/runtime-benchmarks",
    "pallet-collective/runtime-benchmarks",
    "pallet-democracy/runtime-benchmarks",
    "pallet-grandpa/runtime-benchmarks",
    "pallet-identity/runtime-benchmarks",
    "pallet-membership/runtime-benchmarks",
    "pallet-multisig/runtime-benchmarks",
    "pallet-preimage/runtime-benchmarks",
    "pallet-proxy/runtime-benchmarks",
    "pallet-scheduler/runtime-benchmarks",
    "pallet-timestamp/runtime-benchmarks",
    "pallet-treasury/runtime-benchmarks",
    "pallet-utility/runtime-benchmarks",
    "pallet-vesting/runtime-benchmarks",
    "pallet-xcm?/runtime-benchmarks",
    "pallet-parachain-staking?/runtime-benchmarks",
    "polkadot-runtime/runtime-benchmarks",
    "session-keys-primitives?/runtime-benchmarks",
    "sp-runtime/runtime-benchmarks",
    "xcm-builder?/runtime-benchmarks",
    "zrml-authorized/runtime-benchmarks",
    "zrml-combinatorial-tokens/runtime-benchmarks",
    "zrml-court/runtime-benchmarks",
    "zrml-futarchy/runtime-benchmarks",
    "zrml-hybrid-router/runtime-benchmarks",
    "zrml-neo-swaps/runtime-benchmarks",
    "zrml-parimutuel/runtime-benchmarks",
    "zrml-prediction-markets/runtime-benchmarks",
    "zrml-global-disputes/runtime-benchmarks",
    "zrml-styx/runtime-benchmarks",
    "zrml-swaps/runtime-benchmarks",
    "zrml-orderbook/runtime-benchmarks",
]
std = [
    "async-backing-primitives?/std",
    "frame-executive/std",
    "frame-metadata-hash-extension/std",
    "frame-support/std",
    "frame-system-rpc-runtime-api/std",
    "frame-system/std",
    "frame-try-runtime/std",
    "hex-literal",
    "log/std",
    "orml-benchmarking/std",
    "orml-currencies/std",
    "orml-tokens/std",
    "orml-traits/std",
    "pallet-asset-tx-payment/std",
    "pallet-async-backing?/std",
    "pallet-balances/std",
    "pallet-bounties/std",
    "pallet-collective/std",
    "pallet-democracy/std",
    "pallet-identity/std",
    "pallet-membership/std",
    "pallet-message-queue?/std",
    "pallet-multisig/std",
    "pallet-preimage/std",
    "pallet-proxy/std",
    "pallet-insecure-randomness-collective-flip/std",
    "pallet-scheduler/std",
    "pallet-timestamp/std",
    "pallet-transaction-payment-rpc-runtime-api/std",
    "pallet-transaction-payment/std",
    "pallet-treasury/std",
    "pallet-utility/std",
    "pallet-vesting/std",
    "parity-scale-codec/std",
    "polkadot-primitives/std",
    "scale-info/std",
    "serde_json/std",
    "sp-api/std",
    "sp-block-builder/std",
    "sp-consensus-slots/std",
    "sp-core/std",
    "sp-genesis-builder/std",
    "sp-inherents/std",
    "sp-offchain/std",
    "sp-runtime/std",
    "sp-session/std",
    "sp-transaction-pool/std",
    "sp-version/std",

    # Benchmark

    "frame-benchmarking?/std",
    "frame-system-benchmarking?/std",

    # Cumulus

    "cumulus-pallet-dmp-queue?/std",
    "cumulus-pallet-parachain-system?/std",
    "cumulus-pallet-xcm?/std",
    "cumulus-pallet-xcmp-queue?/std",
    "cumulus-primitives-core?/std",
    "cumulus-primitives-storage-weight-reclaim/std",
    "cumulus-primitives-timestamp?/std",
    "cumulus-primitives-utility?/std",
    "cumulus-primitives-storage-weight-reclaim/std",
    "parachain-info?/std",
    "parachains-common?/std",

    # Parachain

    "nimbus-primitives?/std",
    "pallet-author-inherent?/std",
    "pallet-author-mapping?/std",
    "pallet-author-slot-filter?/std",
    "pallet-parachain-staking?/std",
    "session-keys-primitives?/std",

    # XCM

    "polkadot-runtime-parachains/std",
    "orml-asset-registry?/std",
    "orml-unknown-tokens?/std",
    "orml-xcm-support?/std",
    "orml-xtokens?/std",
    "pallet-xcm?/std",
    "polkadot-runtime-common?/std",
    "xcm-builder?/std",
    "xcm-executor?/std",
    "xcm?/std",

    # Standalone

    "pallet-aura/std",
    "pallet-grandpa/std",
    "sp-consensus-aura/std",
    "sp-consensus-grandpa/std",

    # Zeitgeist

    "zeitgeist-primitives/std",
    "zrml-authorized/std",
    "zrml-combinatorial-tokens/std",
    "zrml-court/std",
    "zrml-futarchy/std",
    "zrml-hybrid-router/std",
    "zrml-market-commons/std",
    "zrml-neo-swaps/std",
    "zrml-parimutuel/std",
    "zrml-prediction-markets/std",
    "zrml-global-disputes/std",
    "zrml-swaps-runtime-api/std",
    "zrml-styx/std",
    "zrml-swaps/std",
    "zrml-orderbook/std",

    # Polkadot
    "polkadot-runtime/std",
]
try-runtime = [
    "frame-executive/try-runtime",
    "frame-try-runtime/try-runtime",

    # For every pallet in the runtime include try-runtime
    # System runtime pallets
    "frame-support/try-runtime",
    "frame-system/try-runtime",
    "pallet-timestamp/try-runtime",
    "pallet-insecure-randomness-collective-flip/try-runtime",
    "pallet-scheduler/try-runtime",
    "pallet-preimage/try-runtime",

    # Money runtime pallets
    "pallet-asset-tx-payment/try-runtime",
    "pallet-balances/try-runtime",
    "pallet-bounties/try-runtime",
    "pallet-transaction-payment/try-runtime",
    "pallet-treasury/try-runtime",
    "pallet-vesting/try-runtime",
    "pallet-multisig/try-runtime",

    # Governance runtime pallets
    "pallet-democracy/try-runtime",
    "pallet-collective/try-runtime",
    "pallet-membership/try-runtime",

    # Other Parity runtime pallets
    "pallet-identity/try-runtime",
    "pallet-utility/try-runtime",

    # ORML runtime pallets
    "orml-asset-registry?/try-runtime",
    "orml-currencies/try-runtime",
    "orml-tokens/try-runtime",
    "orml-unknown-tokens?/try-runtime",
    "orml-xtokens?/try-runtime",

    # Zeitgeist runtime pallets
    "zrml-authorized/try-runtime",
    "zrml-combinatorial-tokens/try-runtime",
    "zrml-court/try-runtime",
    "zrml-futarchy/try-runtime",
    "zrml-hybrid-router/try-runtime",
    "zrml-market-commons/try-runtime",
    "zrml-neo-swaps/try-runtime",
    "zrml-parimutuel/try-runtime",
    "zrml-prediction-markets/try-runtime",
    "zrml-global-disputes/try-runtime",
    "zrml-styx/try-runtime",
    "zrml-swaps/try-runtime",
    "zrml-orderbook/try-runtime",

    # Parachain
    "pallet-async-backing?/try-runtime",
    "pallet-author-inherent?/try-runtime",
    "pallet-author-mapping?/try-runtime",
    "pallet-author-slot-filter?/try-runtime",
    "pallet-parachain-staking?/try-runtime",
    # Required by pallet-parachain-staking@v0.26.1
    "parity-scale-codec/full",
    "pallet-proxy/try-runtime",
    "pallet-grandpa/try-runtime",
    "pallet-aura/try-runtime",
    "pallet-xcm?/try-runtime",

    # Cumulus
    "cumulus-pallet-dmp-queue?/try-runtime",
    "cumulus-pallet-parachain-system?/try-runtime",
    "cumulus-pallet-xcm?/try-runtime",
    "cumulus-pallet-xcmp-queue?/try-runtime",
    "parachain-info?/try-runtime",

    # Polkadot
    "polkadot-runtime/try-runtime",
]
# Enable the metadata hash generation in the wasm builder.
metadata-hash = ["substrate-wasm-builder/metadata-hash"]
# When enabled, the GenesisBuilder API will be supported, GenesisConfig shall be
# stripped from the final binary
disable-genesis-builder = []
# Allow to print logs details (no wasm:stripped)
force-debug = ["sp-debug-derive/force-debug"]
# This is necessary to benchmark the pallet message queue
use-noop-message-processor = []

[package]
authors = ["Zeitgeist PM <contact@zeitgeist.pm>"]
edition.workspace = true
name = "zeitgeist-runtime"
version = "0.6.0"

[package.metadata.docs.rs]
targets = ["x86_64-unknown-linux-gnu"]<|MERGE_RESOLUTION|>--- conflicted
+++ resolved
@@ -130,18 +130,13 @@
 [dev-dependencies]
 env_logger = { workspace = true }
 pallet-im-online = { workspace = true, features = ["default"] }
-<<<<<<< HEAD
 polkadot-emulated-chain = { workspace = true }
 polkadot-runtime = { workspace = true }
-=======
->>>>>>> e5588091
 polkadot-runtime-parachains = { workspace = true }
 sp-authority-discovery = { workspace = true, features = ["default"] }
 sp-consensus-babe = { workspace = true, features = ["default"] }
 sp-io = { workspace = true, features = ["default"] }
 test-case = { workspace = true }
-polkadot-emulated-chain = { workspace = true }
-polkadot-runtime = { workspace = true }
 xcm-emulator = { workspace = true }
 
 [features]
