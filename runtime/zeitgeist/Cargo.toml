[build-dependencies]
substrate-wasm-builder = { branch = "polkadot-v0.9.32", git = "https://github.com/paritytech/substrate" }

[dependencies]
frame-executive = { branch = "polkadot-v0.9.32", default-features = false, git = "https://github.com/paritytech/substrate" }
frame-support = { branch = "polkadot-v0.9.32", default-features = false, git = "https://github.com/paritytech/substrate" }
frame-system = { branch = "polkadot-v0.9.32", default-features = false, git = "https://github.com/paritytech/substrate" }
frame-system-rpc-runtime-api = { branch = "polkadot-v0.9.32", default-features = false, git = "https://github.com/paritytech/substrate" }
orml-benchmarking = { branch = "polkadot-v0.9.32", default-features = false, optional = true, git = "https://github.com/open-web3-stack/open-runtime-module-library" }
orml-currencies = { branch = "polkadot-v0.9.32", default-features = false, git = "https://github.com/open-web3-stack/open-runtime-module-library" }
orml-tokens = { branch = "polkadot-v0.9.32", default-features = false, git = "https://github.com/open-web3-stack/open-runtime-module-library" }
orml-traits = { branch = "polkadot-v0.9.32", default-features = false, git = "https://github.com/open-web3-stack/open-runtime-module-library" }
pallet-balances = { branch = "polkadot-v0.9.32", default-features = false, git = "https://github.com/paritytech/substrate" }
pallet-bounties = { branch = "polkadot-v0.9.32", default-features = false, git = "https://github.com/paritytech/substrate" }
pallet-collective = { branch = "polkadot-v0.9.32", default-features = false, git = "https://github.com/paritytech/substrate" }
pallet-democracy = { branch = "polkadot-v0.9.32", default-features = false, git = "https://github.com/paritytech/substrate" }
pallet-identity = { branch = "polkadot-v0.9.32", default-features = false, git = "https://github.com/paritytech/substrate" }
pallet-membership = { branch = "polkadot-v0.9.32", default-features = false, git = "https://github.com/paritytech/substrate" }
pallet-multisig = { branch = "polkadot-v0.9.32", default-features = false, git = "https://github.com/paritytech/substrate" }
pallet-preimage = { branch = "polkadot-v0.9.32", default-features = false, git = "https://github.com/paritytech/substrate" }
pallet-proxy = { branch = "polkadot-v0.9.32", default-features = false, git = "https://github.com/paritytech/substrate" }
pallet-randomness-collective-flip = { branch = "polkadot-v0.9.32", default-features = false, git = "https://github.com/paritytech/substrate" }
pallet-scheduler = { branch = "polkadot-v0.9.32", default-features = false, git = "https://github.com/paritytech/substrate" }
pallet-timestamp = { branch = "polkadot-v0.9.32", default-features = false, git = "https://github.com/paritytech/substrate" }
pallet-transaction-payment = { branch = "polkadot-v0.9.32", default-features = false, git = "https://github.com/paritytech/substrate" }
pallet-transaction-payment-rpc-runtime-api = { branch = "polkadot-v0.9.32", default-features = false, git = "https://github.com/paritytech/substrate" }
pallet-treasury = { branch = "polkadot-v0.9.32", default-features = false, git = "https://github.com/paritytech/substrate" }
pallet-utility = { branch = "polkadot-v0.9.32", default-features = false, git = "https://github.com/paritytech/substrate" }
pallet-vesting = { branch = "polkadot-v0.9.32", default-features = false, git = "https://github.com/paritytech/substrate" }
parity-scale-codec = { default-features = false, features = ["derive", "max-encoded-len"], version = "3.0.0" }
scale-info = { version = "2.1.1", default-features = false, features = ["derive"] }
sp-api = { branch = "polkadot-v0.9.32", default-features = false, git = "https://github.com/paritytech/substrate" }
sp-block-builder = { branch = "polkadot-v0.9.32", default-features = false, git = "https://github.com/paritytech/substrate" }
sp-core = { branch = "polkadot-v0.9.32", default-features = false, git = "https://github.com/paritytech/substrate" }
sp-inherents = { branch = "polkadot-v0.9.32", default-features = false, git = "https://github.com/paritytech/substrate" }
sp-offchain = { branch = "polkadot-v0.9.32", default-features = false, git = "https://github.com/paritytech/substrate" }
sp-runtime = { branch = "polkadot-v0.9.32", default-features = false, git = "https://github.com/paritytech/substrate" }
sp-session = { branch = "polkadot-v0.9.32", default-features = false, git = "https://github.com/paritytech/substrate" }
sp-std = { branch = "polkadot-v0.9.32", default-features = false, git = "https://github.com/paritytech/substrate" }
sp-transaction-pool = { branch = "polkadot-v0.9.32", default-features = false, git = "https://github.com/paritytech/substrate" }
sp-version = { branch = "polkadot-v0.9.32", default-features = false, git = "https://github.com/paritytech/substrate" }
substrate-fixed = { default-features = false, features = ["serde"], git = "https://github.com/encointer/substrate-fixed" }

# Try-Runtime

frame-try-runtime = { branch = "polkadot-v0.9.32", default-features = false, optional = true, git = "https://github.com/paritytech/substrate" }

# Benchmark

frame-benchmarking = { branch = "polkadot-v0.9.32", default-features = false, git = "https://github.com/paritytech/substrate", optional = true }
frame-system-benchmarking = { branch = "polkadot-v0.9.32", default-features = false, git = "https://github.com/paritytech/substrate", optional = true }

# Cumulus

cumulus-pallet-dmp-queue = { branch = "polkadot-v0.9.32", default-features = false, git = "https://github.com/paritytech/cumulus", optional = true }
cumulus-pallet-parachain-system = { branch = "polkadot-v0.9.32", default-features = false, git = "https://github.com/paritytech/cumulus", optional = true }
cumulus-pallet-xcm = { branch = "polkadot-v0.9.32", default-features = false, git = "https://github.com/paritytech/cumulus", optional = true }
cumulus-pallet-xcmp-queue = { branch = "polkadot-v0.9.32", default-features = false, git = "https://github.com/paritytech/cumulus", optional = true }
cumulus-primitives-core = { branch = "polkadot-v0.9.32", default-features = false, git = "https://github.com/paritytech/cumulus", optional = true }
cumulus-primitives-timestamp = { branch = "polkadot-v0.9.32", default-features = false, git = "https://github.com/paritytech/cumulus", optional = true }
cumulus-primitives-utility = { branch = "polkadot-v0.9.32", default-features = false, git = "https://github.com/paritytech/cumulus", optional = true }
parachain-info = { branch = "polkadot-v0.9.32", default-features = false, git = "https://github.com/paritytech/cumulus", optional = true }

# Parachain

nimbus-primitives = { default-features = false, git = "https://github.com/zeitgeistpm/external", optional = true }
pallet-author-inherent = { default-features = false, git = "https://github.com/zeitgeistpm/external", optional = true }
pallet-author-mapping = { default-features = false, git = "https://github.com/zeitgeistpm/external", optional = true }
pallet-author-slot-filter = { default-features = false, git = "https://github.com/zeitgeistpm/external", optional = true }
pallet-parachain-staking = { default-features = false, git = "https://github.com/zeitgeistpm/external", optional = true }
session-keys-primitives = { default-features = false, git = "https://github.com/zeitgeistpm/external", optional = true }

# Polkadot

polkadot-parachain = { branch = "release-v0.9.32", default-features = false, git = "https://github.com/paritytech/polkadot", optional = true }

# Standalone

pallet-aura = { branch = "polkadot-v0.9.32", default-features = false, git = "https://github.com/paritytech/substrate" }
pallet-grandpa = { branch = "polkadot-v0.9.32", default-features = false, git = "https://github.com/paritytech/substrate" }
sp-consensus-aura = { branch = "polkadot-v0.9.32", default-features = false, git = "https://github.com/paritytech/substrate" }
sp-finality-grandpa = { branch = "polkadot-v0.9.32", default-features = false, git = "https://github.com/paritytech/substrate" }

# Utility
cfg-if = { version = "1.0.0" }
hex-literal = { default-features = false, optional = true, version = "0.3.4" }
log = { version = "0.4.17", default-features = false, optional = true }

# XCM
<<<<<<< HEAD
kusama-runtime = { branch = "release-v0.9.32", default-features = false, git = "https://github.com/paritytech/polkadot", optional = true }
orml-asset-registry = { branch = "polkadot-v0.9.32", default-features = false, git = "https://github.com/open-web3-stack/open-runtime-module-library", optional = true }
orml-unknown-tokens = { branch = "polkadot-v0.9.32", default-features = false, git = "https://github.com/open-web3-stack/open-runtime-module-library", optional = true }
orml-xcm-support = { branch = "polkadot-v0.9.32", default-features = false, git = "https://github.com/open-web3-stack/open-runtime-module-library", optional = true }
orml-xtokens = { branch = "polkadot-v0.9.32", default-features = false, git = "https://github.com/open-web3-stack/open-runtime-module-library", optional = true }
pallet-xcm = { branch = "release-v0.9.32", default-features = false, git = "https://github.com/paritytech/polkadot", optional = true }
polkadot-primitives = { branch = "release-v0.9.32", default-features = false, git = "https://github.com/paritytech/polkadot" }
polkadot-runtime-parachains = { branch = "release-v0.9.32", default-features = false, git = "https://github.com/paritytech/polkadot", optional = true }
xcm = { branch = "release-v0.9.32", default-features = false, git = "https://github.com/paritytech/polkadot", optional = true }
xcm-builder = { branch = "release-v0.9.32", default-features = false, git = "https://github.com/paritytech/polkadot", optional = true }
xcm-executor = { branch = "release-v0.9.32", default-features = false, git = "https://github.com/paritytech/polkadot", optional = true }
=======
orml-asset-registry = { branch = "moonbeam-polkadot-v0.9.29", default-features = false, git = "https://github.com/zeitgeistpm/open-runtime-module-library", optional = true }
orml-unknown-tokens = { branch = "moonbeam-polkadot-v0.9.29", default-features = false, git = "https://github.com/zeitgeistpm/open-runtime-module-library", optional = true }
orml-xcm-support = { branch = "moonbeam-polkadot-v0.9.29", default-features = false, git = "https://github.com/zeitgeistpm/open-runtime-module-library", optional = true }
orml-xtokens = { branch = "moonbeam-polkadot-v0.9.29", default-features = false, git = "https://github.com/zeitgeistpm/open-runtime-module-library", optional = true }
pallet-xcm = { branch = "moonbeam-polkadot-v0.9.29", default-features = false, git = "https://github.com/zeitgeistpm/polkadot", optional = true }
polkadot-primitives = { branch = "moonbeam-polkadot-v0.9.29", default-features = false, git = "https://github.com/zeitgeistpm/polkadot", optional = true }
polkadot-runtime = { branch = "moonbeam-polkadot-v0.9.29", default-features = false, git = "https://github.com/zeitgeistpm/polkadot", optional = true }
polkadot-runtime-parachains = { branch = "moonbeam-polkadot-v0.9.29", default-features = false, git = "https://github.com/zeitgeistpm/polkadot", optional = true }
xcm = { branch = "moonbeam-polkadot-v0.9.29", default-features = false, git = "https://github.com/zeitgeistpm/polkadot", optional = true }
xcm-builder = { branch = "moonbeam-polkadot-v0.9.29", default-features = false, git = "https://github.com/zeitgeistpm/polkadot", optional = true }
xcm-executor = { branch = "moonbeam-polkadot-v0.9.29", default-features = false, git = "https://github.com/zeitgeistpm/polkadot", optional = true }
>>>>>>> 6a5dae27

# Zeitgeist

common-runtime = { default-features = false, path = "../common" }
zeitgeist-primitives = { default-features = false, path = "../../primitives" }
zrml-authorized = { default-features = false, path = "../../zrml/authorized" }
zrml-court = { default-features = false, path = "../../zrml/court" }
zrml-global-disputes = { default-features = false, path = "../../zrml/global-disputes", optional = true }
zrml-liquidity-mining = { default-features = false, path = "../../zrml/liquidity-mining" }
zrml-market-commons = { default-features = false, path = "../../zrml/market-commons" }
zrml-prediction-markets = { default-features = false, path = "../../zrml/prediction-markets" }
zrml-rikiddo = { default-features = false, path = "../../zrml/rikiddo" }
zrml-simple-disputes = { default-features = false, path = "../../zrml/simple-disputes" }
zrml-styx = { default-features = false, path = "../../zrml/styx" }
zrml-swaps = { default-features = false, path = "../../zrml/swaps" }
zrml-swaps-runtime-api = { default-features = false, path = "../../zrml/swaps/runtime-api" }

[dev-dependencies]
sp-io = { branch = "polkadot-v0.9.32", git = "https://github.com/paritytech/substrate" }
test-case = "2.0.2"
xcm-emulator = { rev = "158a6bd2768c679563efa891aa17329635b2764b", git = "https://github.com/shaunxw/xcm-simulator" }

[features]
default = ["std"]
parachain = [
    "zrml-prediction-markets/parachain",
    # Cumulus

    "cumulus-pallet-dmp-queue",
    "cumulus-pallet-parachain-system",
    "cumulus-pallet-xcm",
    "cumulus-pallet-xcmp-queue",
    "cumulus-primitives-core",
    "cumulus-primitives-timestamp",
    "cumulus-primitives-utility",
    "parachain-info",

    # Parachain

    "nimbus-primitives",
    "pallet-author-inherent",
    "pallet-author-mapping",
    "pallet-author-slot-filter",
    "pallet-parachain-staking",
    "polkadot-parachain",
    "session-keys-primitives",

    # XCM

<<<<<<< HEAD
    "kusama-runtime",
=======
    "polkadot-runtime",
    "polkadot-primitives",
>>>>>>> 6a5dae27
    "polkadot-runtime-parachains",
    "orml-asset-registry",
    "orml-unknown-tokens",
    "orml-xcm-support",
    "orml-xtokens",
    "pallet-xcm",
    "xcm-builder",
    "xcm-executor",
    "xcm",

    # Misc

    "common-runtime/parachain",
    "log",
]
runtime-benchmarks = [
    "cumulus-pallet-parachain-system?/runtime-benchmarks",
    "cumulus-pallet-xcmp-queue?/runtime-benchmarks",
    "frame-benchmarking/runtime-benchmarks",
    "frame-support/runtime-benchmarks",
    "frame-system-benchmarking/runtime-benchmarks",
    "frame-system/runtime-benchmarks",
    "hex-literal",
    "polkadot-runtime?/runtime-benchmarks",
    "orml-asset-registry?/runtime-benchmarks",
    "orml-tokens/runtime-benchmarks",
    "orml-xtokens?/runtime-benchmarks",
    "orml-benchmarking",
    "pallet-author-inherent?/runtime-benchmarks",
    "pallet-author-mapping?/runtime-benchmarks",
    "pallet-author-slot-filter?/runtime-benchmarks",
    "pallet-balances/runtime-benchmarks",
    "pallet-bounties/runtime-benchmarks",
    "pallet-collective/runtime-benchmarks",
    "pallet-democracy/runtime-benchmarks",
    "pallet-grandpa/runtime-benchmarks",
    "pallet-identity/runtime-benchmarks",
    "pallet-membership/runtime-benchmarks",
    "pallet-multisig/runtime-benchmarks",
    "pallet-preimage/runtime-benchmarks",
    "pallet-proxy/runtime-benchmarks",
    "pallet-scheduler/runtime-benchmarks",
    "pallet-timestamp/runtime-benchmarks",
    "pallet-treasury/runtime-benchmarks",
    "pallet-utility/runtime-benchmarks",
    "pallet-vesting/runtime-benchmarks",
    "pallet-xcm?/runtime-benchmarks",
    "pallet-parachain-staking?/runtime-benchmarks",
    "session-keys-primitives?/runtime-benchmarks",
    "sp-runtime/runtime-benchmarks",
    "xcm-builder?/runtime-benchmarks",
    "zrml-authorized/runtime-benchmarks",
    "zrml-court/runtime-benchmarks",
    "zrml-liquidity-mining/runtime-benchmarks",
    "zrml-prediction-markets/runtime-benchmarks",
    "zrml-simple-disputes/runtime-benchmarks",
    "zrml-global-disputes/runtime-benchmarks",
    "zrml-styx/runtime-benchmarks",
    "zrml-swaps/runtime-benchmarks",
]
std = [
    "frame-executive/std",
    "frame-support/std",
    "frame-system-rpc-runtime-api/std",
    "frame-system/std",
    "hex-literal",
    "log/std",
    "orml-benchmarking/std",
    "orml-currencies/std",
    "orml-tokens/std",
    "orml-traits/std",
    "pallet-balances/std",
    "pallet-bounties/std",
    "pallet-collective/std",
    "pallet-democracy/std",
    "pallet-identity/std",
    "pallet-membership/std",
    "pallet-multisig/std",
    "pallet-preimage/std",
    "pallet-proxy/std",
    "pallet-randomness-collective-flip/std",
    "pallet-scheduler/std",
    "pallet-timestamp/std",
    "pallet-transaction-payment-rpc-runtime-api/std",
    "pallet-transaction-payment/std",
    "pallet-treasury/std",
    "pallet-utility/std",
    "pallet-vesting/std",
    "parity-scale-codec/std",
    "scale-info/std",
    "sp-api/std",
    "sp-block-builder/std",
    "sp-core/std",
    "sp-inherents/std",
    "sp-offchain/std",
    "sp-runtime/std",
    "sp-session/std",
    "sp-transaction-pool/std",
    "sp-version/std",
    "substrate-fixed/std",

    # Try-Runtime
    "frame-try-runtime/std",

    # Benchmark

    "frame-benchmarking?/std",
    "frame-system-benchmarking?/std",

    # Cumulus

    "cumulus-pallet-dmp-queue?/std",
    "cumulus-pallet-parachain-system?/std",
    "cumulus-pallet-xcm?/std",
    "cumulus-pallet-xcmp-queue?/std",
    "cumulus-primitives-core?/std",
    "cumulus-primitives-timestamp?/std",
    "cumulus-primitives-utility?/std",
    "parachain-info?/std",

    # Parachain

    "nimbus-primitives?/std",
    "pallet-author-inherent?/std",
    "pallet-author-mapping?/std",
    "pallet-author-slot-filter?/std",
    "pallet-parachain-staking?/std",
    "session-keys-primitives?/std",

    # XCM

<<<<<<< HEAD
    "kusama-runtime?/std",
    "polkadot-primitives/std",
=======
    "polkadot-runtime?/std",
    "polkadot-primitives?/std",
>>>>>>> 6a5dae27
    "polkadot-runtime-parachains?/std",
    "orml-asset-registry?/std",
    "orml-unknown-tokens?/std",
    "orml-xcm-support?/std",
    "orml-xtokens?/std",
    "pallet-xcm?/std",
    "xcm-builder?/std",
    "xcm-executor?/std",
    "xcm?/std",

    # Standalone

    "pallet-aura/std",
    "pallet-grandpa/std",
    "sp-consensus-aura/std",
    "sp-finality-grandpa/std",

    # Zeitgeist

    "zeitgeist-primitives/std",
    "zrml-authorized/std",
    "zrml-court/std",
    "zrml-liquidity-mining/std",
    "zrml-market-commons/std",
    "zrml-prediction-markets/std",
    "zrml-rikiddo/std",
    "zrml-simple-disputes/std",
    "zrml-global-disputes?/std",
    "zrml-swaps-runtime-api/std",
    "zrml-styx/std",
    "zrml-swaps/std",
]
try-runtime = [
    "frame-executive/try-runtime",
    "frame-try-runtime",

    # For every pallet in the runtime include try-runtime

    # System runtime pallets
    "frame-support/try-runtime",
    "frame-system/try-runtime",
    "pallet-timestamp/try-runtime",
    "pallet-randomness-collective-flip/try-runtime",
    "pallet-scheduler/try-runtime",
    "pallet-preimage/try-runtime",

    # Money runtime pallets
    "pallet-balances/try-runtime",
    "pallet-bounties/try-runtime",
    "pallet-transaction-payment/try-runtime",
    "pallet-treasury/try-runtime",
    "pallet-vesting/try-runtime",
    "pallet-multisig/try-runtime",

    # Governance runtime pallets
    "pallet-democracy/try-runtime",
    "pallet-collective/try-runtime",
    "pallet-membership/try-runtime",

    # Other Parity runtime pallets
    "pallet-identity/try-runtime",
    "pallet-utility/try-runtime",

    # ORML runtime pallets
    "orml-asset-registry?/try-runtime",
    "orml-currencies/try-runtime",
    "orml-tokens/try-runtime",
    "orml-unknown-tokens?/try-runtime",
    "orml-xtokens?/try-runtime",

    # Zeitgeist runtime pallets
    "zrml-authorized/try-runtime",
    "zrml-court/try-runtime",
    "zrml-liquidity-mining/try-runtime",
    "zrml-market-commons/try-runtime",
    "zrml-prediction-markets/try-runtime",
    "zrml-rikiddo/try-runtime",
    "zrml-simple-disputes/try-runtime",
    "zrml-global-disputes?/try-runtime",
    "zrml-styx/try-runtime",
    "zrml-swaps/try-runtime",

    # Parachain
    "pallet-author-mapping?/try-runtime",
    "pallet-author-inherent?/try-runtime",
    "pallet-author-slot-filter?/try-runtime",
    "pallet-parachain-staking?/try-runtime",
    # Required by pallet-parachain-staking@v0.26.1
    "parity-scale-codec/full",
    "pallet-proxy/try-runtime",
    "pallet-grandpa/try-runtime",
    "pallet-aura/try-runtime",
    "pallet-xcm/try-runtime",
    # Cumulus

    "cumulus-pallet-dmp-queue?/try-runtime",
    "cumulus-pallet-parachain-system?/try-runtime",
    "cumulus-pallet-xcm?/try-runtime",
    "cumulus-pallet-xcmp-queue?/try-runtime",
    "parachain-info?/try-runtime",
]
with-global-disputes = [
    "zrml-global-disputes",
    "common-runtime/with-global-disputes",
    "zrml-prediction-markets/with-global-disputes",
]

[package]
authors = ["Zeitgeist PM <contact@zeitgeist.pm>"]
edition = "2021"
name = "zeitgeist-runtime"
version = "0.3.8"

[package.metadata.docs.rs]
targets = ["x86_64-unknown-linux-gnu"]<|MERGE_RESOLUTION|>--- conflicted
+++ resolved
@@ -87,7 +87,6 @@
 log = { version = "0.4.17", default-features = false, optional = true }
 
 # XCM
-<<<<<<< HEAD
 kusama-runtime = { branch = "release-v0.9.32", default-features = false, git = "https://github.com/paritytech/polkadot", optional = true }
 orml-asset-registry = { branch = "polkadot-v0.9.32", default-features = false, git = "https://github.com/open-web3-stack/open-runtime-module-library", optional = true }
 orml-unknown-tokens = { branch = "polkadot-v0.9.32", default-features = false, git = "https://github.com/open-web3-stack/open-runtime-module-library", optional = true }
@@ -95,23 +94,11 @@
 orml-xtokens = { branch = "polkadot-v0.9.32", default-features = false, git = "https://github.com/open-web3-stack/open-runtime-module-library", optional = true }
 pallet-xcm = { branch = "release-v0.9.32", default-features = false, git = "https://github.com/paritytech/polkadot", optional = true }
 polkadot-primitives = { branch = "release-v0.9.32", default-features = false, git = "https://github.com/paritytech/polkadot" }
+polkadot-runtime = { branch = "release-v0.9.32", default-features = false, git = "https://github.com/zeitgeistpm/polkadot", optional = true }
 polkadot-runtime-parachains = { branch = "release-v0.9.32", default-features = false, git = "https://github.com/paritytech/polkadot", optional = true }
 xcm = { branch = "release-v0.9.32", default-features = false, git = "https://github.com/paritytech/polkadot", optional = true }
 xcm-builder = { branch = "release-v0.9.32", default-features = false, git = "https://github.com/paritytech/polkadot", optional = true }
 xcm-executor = { branch = "release-v0.9.32", default-features = false, git = "https://github.com/paritytech/polkadot", optional = true }
-=======
-orml-asset-registry = { branch = "moonbeam-polkadot-v0.9.29", default-features = false, git = "https://github.com/zeitgeistpm/open-runtime-module-library", optional = true }
-orml-unknown-tokens = { branch = "moonbeam-polkadot-v0.9.29", default-features = false, git = "https://github.com/zeitgeistpm/open-runtime-module-library", optional = true }
-orml-xcm-support = { branch = "moonbeam-polkadot-v0.9.29", default-features = false, git = "https://github.com/zeitgeistpm/open-runtime-module-library", optional = true }
-orml-xtokens = { branch = "moonbeam-polkadot-v0.9.29", default-features = false, git = "https://github.com/zeitgeistpm/open-runtime-module-library", optional = true }
-pallet-xcm = { branch = "moonbeam-polkadot-v0.9.29", default-features = false, git = "https://github.com/zeitgeistpm/polkadot", optional = true }
-polkadot-primitives = { branch = "moonbeam-polkadot-v0.9.29", default-features = false, git = "https://github.com/zeitgeistpm/polkadot", optional = true }
-polkadot-runtime = { branch = "moonbeam-polkadot-v0.9.29", default-features = false, git = "https://github.com/zeitgeistpm/polkadot", optional = true }
-polkadot-runtime-parachains = { branch = "moonbeam-polkadot-v0.9.29", default-features = false, git = "https://github.com/zeitgeistpm/polkadot", optional = true }
-xcm = { branch = "moonbeam-polkadot-v0.9.29", default-features = false, git = "https://github.com/zeitgeistpm/polkadot", optional = true }
-xcm-builder = { branch = "moonbeam-polkadot-v0.9.29", default-features = false, git = "https://github.com/zeitgeistpm/polkadot", optional = true }
-xcm-executor = { branch = "moonbeam-polkadot-v0.9.29", default-features = false, git = "https://github.com/zeitgeistpm/polkadot", optional = true }
->>>>>>> 6a5dae27
 
 # Zeitgeist
 
@@ -161,12 +148,8 @@
 
     # XCM
 
-<<<<<<< HEAD
-    "kusama-runtime",
-=======
+    "polkadot-primitives",
     "polkadot-runtime",
-    "polkadot-primitives",
->>>>>>> 6a5dae27
     "polkadot-runtime-parachains",
     "orml-asset-registry",
     "orml-unknown-tokens",
@@ -298,13 +281,8 @@
 
     # XCM
 
-<<<<<<< HEAD
-    "kusama-runtime?/std",
-    "polkadot-primitives/std",
-=======
+    "polkadot-primitives?/std",
     "polkadot-runtime?/std",
-    "polkadot-primitives?/std",
->>>>>>> 6a5dae27
     "polkadot-runtime-parachains?/std",
     "orml-asset-registry?/std",
     "orml-unknown-tokens?/std",
