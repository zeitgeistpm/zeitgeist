--- conflicted
+++ resolved
@@ -163,12 +163,8 @@
                     _ => true,
                 }
             }
-<<<<<<< HEAD
-            Call::SimpleDisputes(_) => false,
-            Call::System(inner_call) => {
-=======
+            RuntimeCall::SimpleDisputes(_) => false,
             RuntimeCall::System(inner_call) => {
->>>>>>> 3aea0b9c
                 match inner_call {
                     // Some "waste" storage will never impact proper operation.
                     // Cleaning up storage should be done by pallets or independent migrations.
