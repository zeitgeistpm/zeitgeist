--- conflicted
+++ resolved
@@ -181,26 +181,11 @@
             RuntimeCall::Council(set_members { .. }) => false,
             #[cfg(feature = "parachain")]
             RuntimeCall::DmpQueue(service_overweight { .. }) => false,
-<<<<<<< HEAD
-            RuntimeCall::LiquidityMining(_) => false,
             RuntimeCall::PredictionMarkets(inner_call) => match inner_call {
                 admin_move_market_to_closed { .. } => false,
                 admin_move_market_to_resolved { .. } => false,
                 _ => true,
             },
-=======
-            RuntimeCall::PredictionMarkets(inner_call) => {
-                match inner_call {
-                    // Disable SimpleDisputes dispute resolution mechanism
-                    create_market { dispute_mechanism: Some(SimpleDisputes), .. } => false,
-                    edit_market { dispute_mechanism: Some(SimpleDisputes), .. } => false,
-                    admin_move_market_to_closed { .. } => false,
-                    admin_move_market_to_resolved { .. } => false,
-                    _ => true,
-                }
-            }
-            RuntimeCall::SimpleDisputes(_) => false,
->>>>>>> bd0b0fb7
             RuntimeCall::Swaps(inner_call) => match inner_call {
                 force_pool_exit { .. } => true,
                 _ => false,
