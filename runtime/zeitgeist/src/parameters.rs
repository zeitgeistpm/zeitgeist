--- conflicted
+++ resolved
@@ -67,13 +67,8 @@
     pub const CampaignAssetsAccountDeposit: Balance = deposit(1, 16);
     pub const CampaignAssetsApprovalDeposit: Balance = ExistentialDeposit::get();
     /// The amount of native currency that is frozen during the whole lifetime
-<<<<<<< HEAD
-    /// if an asset class. Freezing happens at asset class creation.
-    /// Irrelevant - No origin can successfully call the associated dispatchable call..
-=======
     /// of an asset class. Freezing happens at asset class creation.
     /// Irrelevant - No origin can successfully call the associated dispatchable call.
->>>>>>> 3c95d8b7
     pub const CampaignAssetsDeposit: Balance = 400 * BASE;
     pub const CampaignAssetsStringLimit: u32 = 256;
     pub const CampaignAssetsMetadataDepositBase: Balance = deposit(1, 68);
