--- conflicted
+++ resolved
@@ -190,13 +190,10 @@
     /// (Slashable) A bond for creation markets that do not require approval. Slashed in case
     /// the market is forcefully destroyed.
     pub const ValidityBond: Balance = 1_000 * BASE;
-<<<<<<< HEAD
     /// Maximum string length for edit reason.
     pub const MaxEditReasonLen: u32 = 1024;
-=======
     /// Maximum string length allowed for reject reason.
     pub const MaxRejectReasonLen: u32 = 1024;
->>>>>>> 5994559f
 
     // Preimage
     pub const PreimageMaxSize: u32 = 4096 * 1024;
