--- conflicted
+++ resolved
@@ -147,10 +147,7 @@
 
     // ORML
     pub const GetNativeCurrencyId: CurrencyId = Asset::Ztg;
-<<<<<<< HEAD
     pub DustAccount: AccountId = ZeitgeistTreasuryAccount::get();
-=======
->>>>>>> 3aea0b9c
 
     // Prediction Market parameters
     /// (Slashable) Bond that is provided for creating an advised market that needs approval.
