--- conflicted
+++ resolved
@@ -183,26 +183,11 @@
     /// The dispute_duration is time where users can dispute the outcome.
     /// Minimum block period for a dispute.
     pub const MinDisputeDuration: BlockNumber = MIN_DISPUTE_DURATION;
-<<<<<<< HEAD
-    /// Maximum block period for a dispute.
-    pub const MaxDisputeDuration: BlockNumber = MAX_DISPUTE_DURATION;
-    /// Maximum block period for a grace_period.
-    /// The grace_period is a delay between the point where the market closes and the point where the oracle may report.
-    pub const MaxGracePeriod: BlockNumber = MAX_GRACE_PERIOD;
-    /// The maximum allowed duration of a market from creation to market close in blocks.
-    pub const MaxMarketLifetime: BlockNumber = MAX_MARKET_LIFETIME;
-    /// Minimum block period for an oracle_duration.
-    pub const MinOracleDuration: BlockNumber = MIN_ORACLE_DURATION;
-    /// Maximum block period for an oracle_duration.
-    /// The oracle_duration is a duration where the oracle has to submit its report.
-    pub const MaxOracleDuration: BlockNumber = MAX_ORACLE_DURATION;
-=======
     /// Minimum block period for an oracle_duration.
     pub const MinOracleDuration: BlockNumber = MIN_ORACLE_DURATION;
     // 60_000 = 1 minute. Should be raised to something more reasonable in the future.
     /// Minimum number of milliseconds a Rikiddo market must be in subsidy gathering phase.
     pub const MinSubsidyPeriod: Moment = 60_000;
->>>>>>> fb386e12
     /// (Slashable) The orcale bond. Slashed in case the final outcome does not match the
     /// outcome the oracle reported.
     pub const OracleBond: Balance = 200 * BASE;
