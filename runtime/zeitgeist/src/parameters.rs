// Copyright 2022-2023 Forecasting Technologies LTD.
// Copyright 2021-2022 Zeitgeist PM LLC.
//
// This file is part of Zeitgeist.
//
// Zeitgeist is free software: you can redistribute it and/or modify it
// under the terms of the GNU General Public License as published by the
// Free Software Foundation, either version 3 of the License, or (at
// your option) any later version.
//
// Zeitgeist is distributed in the hope that it will be useful, but
// WITHOUT ANY WARRANTY; without even the implied warranty of
// MERCHANTABILITY or FITNESS FOR A PARTICULAR PURPOSE. See the GNU
// General Public License for more details.
//
// You should have received a copy of the GNU General Public License
// along with Zeitgeist. If not, see <https://www.gnu.org/licenses/>.

#![allow(
    // Constants parameters inside `parameter_types!` already check
    // arithmetic operations at compile time
    clippy::integer_arithmetic
)]

use super::VERSION;
use frame_support::{
    dispatch::DispatchClass,
    parameter_types,
<<<<<<< HEAD
    traits::LockIdentifier,
=======
    traits::WithdrawReasons,
>>>>>>> 3aea0b9c
    weights::{
        constants::{BlockExecutionWeight, ExtrinsicBaseWeight, WEIGHT_PER_SECOND},
        Weight,
    },
    PalletId,
};
use frame_system::limits::{BlockLength, BlockWeights};
use orml_traits::parameter_type_with_key;
use pallet_transaction_payment::{Multiplier, TargetedFeeAdjustment};
use sp_runtime::{
    traits::{AccountIdConversion, Bounded},
    FixedPointNumber, Perbill, Percent, Permill, Perquintill,
};
use sp_version::RuntimeVersion;
use zeitgeist_primitives::{constants::*, types::*};

pub(crate) const AVERAGE_ON_INITIALIZE_RATIO: Perbill = Perbill::from_percent(10);
pub(crate) const MAXIMUM_BLOCK_WEIGHT: Weight =
    Weight::from_ref_time(WEIGHT_PER_SECOND.ref_time() / 2)
        .set_proof_size(polkadot_primitives::v2::MAX_POV_SIZE as u64);
pub(crate) const NORMAL_DISPATCH_RATIO: Perbill = Perbill::from_percent(75);
pub(crate) const FEES_AND_TIPS_TREASURY_PERCENTAGE: u32 = 100;
pub(crate) const FEES_AND_TIPS_BURN_PERCENTAGE: u32 = 0;

parameter_types! {
    // Authorized
    pub const AuthorizedPalletId: PalletId = AUTHORIZED_PALLET_ID;
    pub const CorrectionPeriod: BlockNumber = BLOCKS_PER_DAY;

    // Authority
    pub const MaxAuthorities: u32 = 32;

    // Balance
    pub const ExistentialDeposit: u128 = 5 * MILLI;
    pub const MaxLocks: u32 = 50;
    pub const MaxReserves: u32 = 50;

    // Collective
    // Note: MaxMembers does not influence the pallet logic, but the worst-case weight estimation.
    pub const AdvisoryCommitteeMaxMembers: u32 = 100;
    // The maximum of proposals is currently u8::MAX otherwise the pallet_collective benchmark fails
    pub const AdvisoryCommitteeMaxProposals: u32 = 255;
    pub const AdvisoryCommitteeMotionDuration: BlockNumber = 3 * BLOCKS_PER_DAY;
    pub const CouncilMaxMembers: u32 = 100;
    pub const CouncilMaxProposals: u32 = 100;
    pub const CouncilMotionDuration: BlockNumber = 7 * BLOCKS_PER_DAY;
    pub const TechnicalCommitteeMaxMembers: u32 = 100;
    pub const TechnicalCommitteeMaxProposals: u32 = 64;
    pub const TechnicalCommitteeMotionDuration: BlockNumber = 7 * BLOCKS_PER_DAY;

    // Court
    /// (Slashable) Bond that is provided for overriding the last appeal.
    /// This bond increases exponentially with the number of appeals.
    /// Slashed in case the final outcome does match the appealed outcome for which the `AppealBond`
    /// was deposited.
    pub const AppealBond: Balance = 2000 * BASE;
    /// The blocks per year required to calculate the yearly inflation for court incentivisation.
    pub const BlocksPerYear: BlockNumber = BLOCKS_PER_YEAR;
    /// Pallet identifier, mainly used for named balance reserves. DO NOT CHANGE.
    pub const CourtPalletId: PalletId = COURT_PALLET_ID;
    /// The time in which the jurors can cast their secret vote.
    pub const CourtVotePeriod: BlockNumber = 3 * BLOCKS_PER_DAY;
    /// The time in which the jurors should reveal their secret vote.
    pub const CourtAggregationPeriod: BlockNumber = 3 * BLOCKS_PER_DAY;
    /// The time in which a court case can get appealed.
    pub const CourtAppealPeriod: BlockNumber = BLOCKS_PER_DAY;
    /// The lock identifier for the court votes.
    pub const CourtLockId: LockIdentifier = COURT_LOCK_ID;
    /// The time in which the inflation is periodically issued.
    pub const InflationPeriod: BlockNumber = 30 * BLOCKS_PER_DAY;
    /// The maximum number of appeals until the court fails.
    pub const MaxAppeals: u32 = 4;
    /// The maximum number of delegations per juror account.
    pub const MaxDelegations: u32 = 5;
    /// The maximum number of randomly selected `MinJurorStake` draws / atoms of jurors for a dispute.
    pub const MaxSelectedDraws: u32 = 510;
    /// The maximum number of jurors / delegators that can be registered.
    pub const MaxCourtParticipants: u32 = 1_000;
    /// The minimum stake a user needs to reserve to become a juror.
    pub const MinJurorStake: Balance = 500 * BASE;
    /// The interval for requesting multiple court votes at once.
    pub const RequestInterval: BlockNumber = 7 * BLOCKS_PER_DAY;

    // Democracy
    /// How often (in blocks) new public referenda are launched.
    pub const LaunchPeriod: BlockNumber = 5 * BLOCKS_PER_DAY;
    /// How often (in blocks) to check for new votes.
    pub const VotingPeriod: BlockNumber = 5 * BLOCKS_PER_DAY;
    /// Minimum voting period allowed for a fast-track referendum.
    pub const FastTrackVotingPeriod: BlockNumber = BLOCKS_PER_DAY;
    /// The minimum amount to be used as a deposit for a public referendum proposal.
    pub const MinimumDeposit: Balance = 100 * BASE;
    /// The period between a proposal being approved and enacted.
    /// It should generally be a little more than the unstake period to ensure that voting stakers
    /// have an opportunity to remove themselves from the system in the case where they are on the
    /// losing side of a vote.
    pub const EnactmentPeriod: BlockNumber = 2 * BLOCKS_PER_DAY;
    /// The minimum period of vote locking.
    /// It should be no shorter than enactment period to ensure that in the case of an approval,
    /// those successful voters are locked into the consequences that their votes entail.
    pub const VoteLockingPeriod: BlockNumber = EnactmentPeriod::get();
    /// Period in blocks where an external proposal may not be re-submitted after being vetoed.
    pub const CooloffPeriod: BlockNumber = 7 * BLOCKS_PER_DAY;
    /// Indicator for whether an emergency origin is even allowed to happen.
    pub const InstantAllowed: bool = true;
    /// The maximum number of votes for an account. Also used to compute weight, an overly big value
    /// can lead to extrinsic with very big weight: see delegate for instance.
    pub const MaxVotes: u32 = 100;
    /// The maximum number of public proposals that can exist at any time.
    pub const MaxProposals: u32 = 100;

    // Identity
    /// The amount held on deposit for a registered identity
    pub const BasicDeposit: Balance = 100 * BASE;
    /// The amount held on deposit per additional field for a registered identity.
    pub const FieldDeposit: Balance = 25 * BASE;
    /// Maximum number of additional fields that may be stored in an ID. Needed to bound the I/O
    /// required to access an identity, but can be pretty high.
    pub const MaxAdditionalFields: u32 = 16;
    /// Maxmimum number of registrars allowed in the system. Needed to bound the complexity
    /// of, e.g., updating judgements.
    pub const MaxRegistrars: u32 = 4;
    /// The maximum number of sub-accounts allowed per identified account.
    pub const MaxSubAccounts: u32 = 128;
    /// The amount held on deposit for a registered subaccount. This should account for the fact
    /// that one storage item's value will increase by the size of an account ID, and there will
    /// be another trie item whose value is the size of an account ID plus 32 bytes.
    pub const SubAccountDeposit: Balance = 20 * BASE;

    // Liquidity Mining parameters
    /// Pallet identifier, mainly used for named balance reserves. DO NOT CHANGE.
    pub const LiquidityMiningPalletId: PalletId = LM_PALLET_ID;

    // Multisig
    // One storage item; key size is 32; value is size 4+4+16+32 bytes = 56 bytes.
    pub const DepositBase: Balance = deposit(1, 88);
    // Additional storage item size of 32 bytes.
    pub const DepositFactor: Balance = deposit(0, 32);

    // ORML
    pub const GetNativeCurrencyId: CurrencyId = Asset::Ztg;

    // Prediction Market parameters
    /// (Slashable) Bond that is provided for creating an advised market that needs approval.
    /// Slashed in case the market is rejected.
    pub const AdvisoryBond: Balance = 200 * BASE;
    /// The percentage of the advisory bond that gets slashed when a market is rejected.
    pub const AdvisoryBondSlashPercentage: Percent = Percent::from_percent(0);
    /// (Slashable) Bond that is provided for disputing the outcome.
    /// Unreserved in case the dispute was justified otherwise slashed.
    /// This is when the resolved outcome is different to the default (reported) outcome.
    pub const DisputeBond: Balance = 2_000 * BASE;
    /// Maximum Categories a prediciton market can have (excluding base asset).
    pub const MaxCategories: u16 = MAX_CATEGORIES;
    /// Maximum block period for a dispute.
    pub const MaxDisputeDuration: BlockNumber = MAX_DISPUTE_DURATION;
    /// Maximum number of disputes.
    pub const MaxDisputes: u16 = 1;
    /// Maximum string length for edit reason.
    pub const MaxEditReasonLen: u32 = 1024;
    /// Maximum block period for a grace_period.
    /// The grace_period is a delay between the point where the market closes and the point where the oracle may report.
    pub const MaxGracePeriod: BlockNumber = MAX_GRACE_PERIOD;
    /// The maximum allowed duration of a market from creation to market close in blocks.
    pub const MaxMarketLifetime: BlockNumber = MAX_MARKET_LIFETIME;
    /// Maximum block period for an oracle_duration.
    /// The oracle_duration is a duration where the oracle has to submit its report.
    pub const MaxOracleDuration: BlockNumber = MAX_ORACLE_DURATION;
    /// Maximum string length allowed for reject reason.
    pub const MaxRejectReasonLen: u32 = 1024;
    // 2_678_400_000 = 31 days.
    /// Maximum number of milliseconds a Rikiddo market can be in subsidy gathering phase.
    pub const MaxSubsidyPeriod: Moment = 2_678_400_000;
    /// Minimum number of categories. The trivial minimum is 2, which represents a binary market.
    pub const MinCategories: u16 = 2;
    /// The dispute_duration is time where users can dispute the outcome.
    /// Minimum block period for a dispute.
    pub const MinDisputeDuration: BlockNumber = MIN_DISPUTE_DURATION;
    /// Minimum block period for an oracle_duration.
    pub const MinOracleDuration: BlockNumber = MIN_ORACLE_DURATION;
    // 60_000 = 1 minute. Should be raised to something more reasonable in the future.
    /// Minimum number of milliseconds a Rikiddo market must be in subsidy gathering phase.
    pub const MinSubsidyPeriod: Moment = 60_000;
    /// (Slashable) The orcale bond. Slashed in case the final outcome does not match the
    /// outcome the oracle reported.
    pub const OracleBond: Balance = 200 * BASE;
    /// (Slashable) A bond for an outcome reporter, who is not the oracle.
    /// Slashed in case the final outcome does not match the outcome by the outsider.
    pub const OutsiderBond: Balance = 2 * OracleBond::get();
    /// Pallet identifier, mainly used for named balance reserves. DO NOT CHANGE.
    pub const PmPalletId: PalletId = PM_PALLET_ID;
    /// (Slashable) A bond for creation markets that do not require approval. Slashed in case
    /// the market is forcefully destroyed.
    pub const ValidityBond: Balance = 1_000 * BASE;

    // Preimage
    pub const PreimageMaxSize: u32 = 4096 * 1024;
    pub PreimageBaseDeposit: Balance = deposit(2, 64);
    pub PreimageByteDeposit: Balance = deposit(0, 1);

    // Proxy
    // One storage item; key size 32, value size 8; .
    pub const ProxyDepositBase: Balance = deposit(1, 8);
    // Additional storage item size of 33 bytes.
    pub const ProxyDepositFactor: Balance = deposit(0, 33);
    pub const AnnouncementDepositBase: Balance = deposit(1, 8);
    pub const AnnouncementDepositFactor: Balance = deposit(0, 66);

    // Scheduler
    pub MaximumSchedulerWeight: Weight =
        Perbill::from_percent(10) * RuntimeBlockWeights::get().max_block;
    // No hard limit, used for worst-case weight estimation
    pub const MaxScheduledPerBlock: u32 = 50;
    pub const NoPreimagePostponement: Option<u64> = Some(5 * BLOCKS_PER_MINUTE);

    // Simple disputes parameters
    /// Pallet identifier, mainly used for named balance reserves. DO NOT CHANGE.
    pub const SimpleDisputesPalletId: PalletId = SD_PALLET_ID;
    /// (Slashable) Bond that is provided for overriding the last outcome addition.
    /// Slashed in case the final outcome does not match the dispute for which the `OutcomeBond`
    /// was deposited.
    pub const OutcomeBond: Balance = 2_000 * BASE;
    /// `OutcomeBond` is increased by this factor after every new outcome addition.
    pub const OutcomeFactor: Balance = 2 * BASE;

    // Swaps parameters
    /// A precentage from the withdrawal amount a liquidity provider wants to withdraw
    /// from a pool before the pool is closed.
    pub const ExitFee: Balance = BASE / 10_000; // 0.01%
    /// Minimum number of assets.
    pub const MinAssets: u16 = 2;
    /// Maximum number of assets. `MaxCategories` plus one base asset.
    pub const MaxAssets: u16 = MAX_ASSETS;
    /// Mathematical constraint set by the Balancer algorithm. DO NOT CHANGE.
    pub const MaxInRatio: Balance = (BASE / 3) + 1;
    /// Mathematical constraint set by the Balancer algorithm. DO NOT CHANGE.
    pub const MaxOutRatio: Balance = (BASE / 3) + 1;
    /// The maximum fee that is charged for swaps and single asset LP operations.
    pub const MaxSwapFee: Balance = BASE / 10; // 10%
    /// The sum of all weights of the assets within the pool is limited by `MaxTotalWeight`.
    pub const MaxTotalWeight: Balance = MaxWeight::get() * 2;
    /// The maximum weight a single asset can have.
    pub const MaxWeight: Balance = 64 * BASE;
    /// Minimum subsidy required to launch a Rikiddo pool.
    pub const MinSubsidy: Balance = 100 * BASE;
    /// Minimum subsidy a single account can provide.
    pub const MinSubsidyPerAccount: Balance = MinSubsidy::get();
    /// Minimum weight a single asset can have.
    pub const MinWeight: Balance = BASE;
    /// Pallet identifier, mainly used for named balance reserves. DO NOT CHANGE.
    pub const SwapsPalletId: PalletId = SWAPS_PALLET_ID;

    // System
    pub const BlockHashCount: u64 = 250;
    pub const SS58Prefix: u8 = 73;
    pub const Version: RuntimeVersion = VERSION;
    pub RuntimeBlockLength: BlockLength = BlockLength::max_with_normal_ratio(
        5 * 1024 * 1024,
        NORMAL_DISPATCH_RATIO,
    );
    pub RuntimeBlockWeights: BlockWeights = BlockWeights::builder()
    .base_block(BlockExecutionWeight::get())
    .for_class(DispatchClass::all(), |weights| {
        weights.base_extrinsic = ExtrinsicBaseWeight::get();
    })
    .for_class(DispatchClass::Normal, |weights| {
        weights.max_total = Some(NORMAL_DISPATCH_RATIO * MAXIMUM_BLOCK_WEIGHT);
    })
    .for_class(DispatchClass::Operational, |weights| {
        weights.max_total = Some(MAXIMUM_BLOCK_WEIGHT);
        weights.reserved = Some(
            MAXIMUM_BLOCK_WEIGHT - NORMAL_DISPATCH_RATIO * MAXIMUM_BLOCK_WEIGHT
        );
    })
    .avg_block_initialization(AVERAGE_ON_INITIALIZE_RATIO)
    .build_or_panic();

    // Transaction payment
    /// A fee mulitplier for Operational extrinsics to compute “virtual tip”
    /// to boost their priority.
    pub const OperationalFeeMultiplier: u8 = 5;
    /// The fee that's paid for every byte in the transaction.
    pub const TransactionByteFee: Balance = 100 * MICRO;
    /// Once the dispatchables in a block consume that percentage of the total weight
    /// that's available for dispatchables in a block, the fee adjustment will start.
    pub const TargetBlockFullness: Perquintill = Perquintill::from_percent(10);
    // With a target block time of 12 seconds (7200 blocks per day)
    // the weight fees can increase by at most ~21.46% per day, given extreme congestion.
    /// See https://paritytech.github.io/substrate/master/pallet_transaction_payment/struct.TargetedFeeAdjustment.html for details.
    pub AdjustmentVariable: Multiplier = Multiplier::saturating_from_rational(3, 100_000);
    /// Minimum amount of the multiplier. The test `multiplier_can_grow_from_zero` ensures
    /// that this value is not too low.
    pub MinimumMultiplier: Multiplier = Multiplier::saturating_from_rational(1, 1_000_000u128);
    /// Maximum amount of the multiplier.
    pub MaximumMultiplier: Multiplier = Bounded::max_value();

    // Timestamp
    /// MinimumPeriod for Timestamp
    pub const MinimumPeriodValue: u64 = MILLISECS_PER_BLOCK as u64 / 2;

    // Treasury
    /// Percentage of spare funds (if any) that are burnt per spend period.
    pub const Burn: Permill = Permill::from_percent(10);
    /// The maximum number of approvals that can wait in the spending queue.
    pub const MaxApprovals: u32 = 100;
    /// Fraction of a proposal's value that should be bonded in order to place the proposal.
    /// An accepted proposal gets these back. A rejected proposal does not.
    pub const ProposalBond: Permill = Permill::from_percent(5);
    /// Minimum amount of funds that should be placed in a deposit for making a proposal.
    pub const ProposalBondMinimum: Balance = 10 * BASE;
    /// Maximum amount of funds that should be placed in a deposit for making a proposal.
    pub const ProposalBondMaximum: Balance = 500 * BASE;
    /// Period between successive spends.
    pub const SpendPeriod: BlockNumber = 24 * BLOCKS_PER_DAY;
    /// Pallet identifier, mainly used for named balance reserves. DO NOT CHANGE.
    pub const TreasuryPalletId: PalletId = TREASURY_PALLET_ID;
    /// Treasury account.
    pub ZeitgeistTreasuryAccount: AccountId = TreasuryPalletId::get().into_account_truncating();

    // Bounties
    /// The amount held on deposit for placing a bounty proposal.
    pub const BountyDepositBase: Balance = 100 * BASE;
    /// The delay period that a bounty beneficiary needs to wait before being able to claim the payout.
    pub const BountyDepositPayoutDelay: BlockNumber = 3 * BLOCKS_PER_DAY;

    /// Bounty duration in blocks.
    pub const BountyUpdatePeriod: BlockNumber = 35 * BLOCKS_PER_DAY;

    /// The curator deposit is calculated as a percentage of the curator fee.
    ///
    /// This deposit has optional upper and lower bounds with `CuratorDepositMax` and
    /// `CuratorDepositMin`.
    pub const CuratorDepositMultiplier: Permill = Permill::from_percent(50);

    /// Maximum amount of funds that should be placed in a deposit for making a proposal.
    pub const CuratorDepositMax: Balance = 500 * BASE;
    /// Minimum amount of funds that should be placed in a deposit for making a proposal.
    pub const CuratorDepositMin: Balance = 10 * BASE;
    /// Minimum value for a bounty.
    pub const BountyValueMinimum: Balance = 50 * BASE;

    /// The amount held on deposit per byte within the tip report reason or bounty description.
    pub DataDepositPerByte: Balance = BASE;
    /// Maximum acceptable reason length.
    ///
    /// Benchmarks depend on this value, be sure to update weights file when changing this value
    pub MaximumReasonLength: u32 = 8192;

    // Vesting
    pub const MinVestedTransfer: Balance = ExistentialDeposit::get();
    pub UnvestedFundsAllowedWithdrawReasons: WithdrawReasons =
         WithdrawReasons::except(WithdrawReasons::TRANSFER | WithdrawReasons::RESERVE);
}

parameter_types! {
    // Global Disputes
    /// Vote lock identifier, mainly used for the LockableCurrency on the native token.
    pub const GlobalDisputeLockId: LockIdentifier = GLOBAL_DISPUTES_LOCK_ID;
    /// Pallet identifier
    pub const GlobalDisputesPalletId: PalletId = GLOBAL_DISPUTES_PALLET_ID;
    /// The period for a global dispute to end.
    pub const GlobalDisputePeriod: BlockNumber = 7 * BLOCKS_PER_DAY;
    /// The maximum number of owners for a voting outcome for private API calls of `push_voting_outcome`.
    pub const MaxOwners: u32 = 10;
    /// The maximum number of market ids (participate in multiple different global disputes at the same time) for one account to vote on outcomes.
    pub const MaxGlobalDisputeVotes: u32 = 50;
    /// The minimum required amount to vote on an outcome.
    pub const MinOutcomeVoteAmount: Balance = 10 * BASE;
    /// The fee required to add a voting outcome.
    pub const VotingOutcomeFee: Balance = 200 * BASE;
    /// The remove limit for the Outcomes storage double map.
    pub const RemoveKeysLimit: u32 = 250;
}

parameter_type_with_key! {
    // Existential deposits used by orml-tokens.
    // Only native ZTG and foreign assets should have an existential deposit.
    // Winning outcome tokens are redeemed completely by the user, losing outcome tokens
    // are cleaned up automatically. In case of scalar outcomes, the market account can have dust.
    // Unless LPs use `pool_exit_with_exact_asset_amount`, there can be some dust pool shares remaining.
    // Explicit match arms are used to ensure new asset types are respected.
    pub ExistentialDeposits: |currency_id: CurrencyId| -> Balance {
        match currency_id {
            Asset::CategoricalOutcome(_,_) => ExistentialDeposit::get(),
            Asset::CombinatorialOutcome => ExistentialDeposit::get(),
            Asset::PoolShare(_)  => ExistentialDeposit::get(),
            Asset::ScalarOutcome(_,_)  => ExistentialDeposit::get(),
            #[cfg(feature = "parachain")]
            Asset::ForeignAsset(id) => {
                let maybe_metadata = <
                    orml_asset_registry::Pallet<super::Runtime> as orml_traits::asset_registry::Inspect
                >::metadata(&Asset::ForeignAsset(*id));

                if let Some(metadata) = maybe_metadata {
                    return metadata.existential_deposit;
                }

                1
            }
            #[cfg(not(feature = "parachain"))]
            Asset::ForeignAsset(_) => ExistentialDeposit::get(),
            Asset::Ztg => ExistentialDeposit::get(),
        }
    };
}

// Parameterized slow adjusting fee updated based on
// https://research.web3.foundation/en/latest/polkadot/overview/2-token-economics.html#-2.-slow-adjusting-mechanism
pub type SlowAdjustingFeeUpdate<R> = TargetedFeeAdjustment<
    R,
    TargetBlockFullness,
    AdjustmentVariable,
    MinimumMultiplier,
    MaximumMultiplier,
>;<|MERGE_RESOLUTION|>--- conflicted
+++ resolved
@@ -26,11 +26,7 @@
 use frame_support::{
     dispatch::DispatchClass,
     parameter_types,
-<<<<<<< HEAD
-    traits::LockIdentifier,
-=======
-    traits::WithdrawReasons,
->>>>>>> 3aea0b9c
+    traits::{LockIdentifier, WithdrawReasons},
     weights::{
         constants::{BlockExecutionWeight, ExtrinsicBaseWeight, WEIGHT_PER_SECOND},
         Weight,
