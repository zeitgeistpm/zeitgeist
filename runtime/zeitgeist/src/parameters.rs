// Copyright 2022-2024 Forecasting Technologies LTD.
// Copyright 2021-2022 Zeitgeist PM LLC.
//
// This file is part of Zeitgeist.
//
// Zeitgeist is free software: you can redistribute it and/or modify it
// under the terms of the GNU General Public License as published by the
// Free Software Foundation, either version 3 of the License, or (at
// your option) any later version.
//
// Zeitgeist is distributed in the hope that it will be useful, but
// WITHOUT ANY WARRANTY; without even the implied warranty of
// MERCHANTABILITY or FITNESS FOR A PARTICULAR PURPOSE. See the GNU
// General Public License for more details.
//
// You should have received a copy of the GNU General Public License
// along with Zeitgeist. If not, see <https://www.gnu.org/licenses/>.

#![allow(
    // Constants parameters inside `parameter_types!` already check
    // arithmetic operations at compile time
    clippy::arithmetic_side_effects
)]

use super::{CampaignAssetsInstance, Runtime, VERSION};
use frame_support::{
    dispatch::DispatchClass,
    parameter_types,
    traits::{LockIdentifier, WithdrawReasons},
    weights::{
        constants::{BlockExecutionWeight, ExtrinsicBaseWeight, WEIGHT_REF_TIME_PER_SECOND},
        Weight,
    },
    PalletId,
};
use frame_system::limits::{BlockLength, BlockWeights};
use orml_traits::parameter_type_with_key;
use pallet_assets::WeightInfo;
use pallet_transaction_payment::{Multiplier, TargetedFeeAdjustment};
use sp_runtime::{
    traits::{AccountIdConversion, Bounded},
    FixedPointNumber, Perbill, Percent, Permill, Perquintill,
};
use sp_version::RuntimeVersion;
use zeitgeist_primitives::{constants::*, types::*};

pub(crate) const AVERAGE_ON_INITIALIZE_RATIO: Perbill = Perbill::from_percent(10);
pub(crate) const MAXIMUM_BLOCK_WEIGHT: Weight = Weight::from_parts(
    WEIGHT_REF_TIME_PER_SECOND.saturating_div(2),
    polkadot_primitives::v2::MAX_POV_SIZE as u64,
);
pub(crate) const NORMAL_DISPATCH_RATIO: Perbill = Perbill::from_percent(75);
pub(crate) const FEES_AND_TIPS_TREASURY_PERCENTAGE: u32 = 100;
pub(crate) const FEES_AND_TIPS_BURN_PERCENTAGE: u32 = 0;

#[cfg(not(feature = "parachain"))]
parameter_types! {
    // Aura
    pub const MaxAuthorities: u32 = 32;

    // Grandpa
    // Can be 0, as equivocation handling is not enabled (HandleEquivocation = ())
    pub const MaxSetIdSessionEntries: u32 = 0;
}

parameter_types! {
    // Asset-Router
    pub DestroyAccountWeight: Weight =
        <Runtime as pallet_assets::Config<CampaignAssetsInstance>>::WeightInfo::destroy_accounts(1);
    pub DestroyApprovalWeight: Weight =
        <Runtime as pallet_assets::Config<CampaignAssetsInstance>>::WeightInfo::destroy_approvals(1);
    pub DestroyFinishWeight: Weight =
        <Runtime as pallet_assets::Config<CampaignAssetsInstance>>::WeightInfo::finish_destroy();

    // Assets (Campaign)
    pub const CampaignAssetsAccountDeposit: Balance = deposit(1, 16);
    pub const CampaignAssetsApprovalDeposit: Balance = ExistentialDeposit::get();
    /// The amount of native currency that is frozen during the whole lifetime
    /// of an asset class. Freezing happens at asset class creation.
    /// Irrelevant - No origin can successfully call the associated dispatchable call.
    pub const CampaignAssetsDeposit: Balance = 400 * BASE;
    pub const CampaignAssetsStringLimit: u32 = 256;
    pub const CampaignAssetsMetadataDepositBase: Balance = deposit(1, 68);
    pub const CampaignAssetsMetadataDepositPerByte: Balance = deposit(0, 1);

    // Assets (Custom)
    pub const CustomAssetsAccountDeposit: Balance = deposit(1, 16);
    pub const CustomAssetsApprovalDeposit: Balance = ExistentialDeposit::get();
    pub const CustomAssetsDeposit: Balance = 400 * BASE;
    pub const CustomAssetsStringLimit: u32 = 50;
    pub const CustomAssetsMetadataDepositBase: Balance = deposit(1, 68);
    pub const CustomAssetsMetadataDepositPerByte: Balance = deposit(0, 1);

    // Assets (Market)
    pub const MarketAssetsAccountDeposit: Balance = deposit(1, 16);
    pub const MarketAssetsApprovalDeposit: Balance = ExistentialDeposit::get();
    /// The amount of native currency that is frozen during the whole lifetime
    /// if an asset class. Freezing happens at asset class creation.
    /// Irrelevant - No origin can successfully call the associated dispatchable call.
    pub const MarketAssetsDeposit: Balance = 400 * BASE;
    pub const MarketAssetsStringLimit: u32 = 50;
    pub const MarketAssetsMetadataDepositBase: Balance = deposit(1, 68);
    pub const MarketAssetsMetadataDepositPerByte: Balance = deposit(0, 1);

    // Authorized
    pub const AuthorizedPalletId: PalletId = AUTHORIZED_PALLET_ID;
    pub const CorrectionPeriod: BlockNumber = BLOCKS_PER_DAY;

    // Balance
    pub const ExistentialDeposit: u128 = 5 * MILLI;
    pub const MaxLocks: u32 = 50;
    pub const MaxReserves: u32 = 50;

    // Collective
    // Note: MaxMembers does not influence the pallet logic, but the worst-case weight estimation.
    pub const AdvisoryCommitteeMaxMembers: u32 = 100;
    // The maximum of proposals is currently u8::MAX otherwise the pallet_collective benchmark fails
    pub const AdvisoryCommitteeMaxProposals: u32 = 255;
    pub const AdvisoryCommitteeMotionDuration: BlockNumber = 3 * BLOCKS_PER_DAY;
    pub const CouncilMaxMembers: u32 = 100;
    pub const CouncilMaxProposals: u32 = 100;
    pub const CouncilMotionDuration: BlockNumber = 7 * BLOCKS_PER_DAY;
    pub const TechnicalCommitteeMaxMembers: u32 = 100;
    pub const TechnicalCommitteeMaxProposals: u32 = 64;
    pub const TechnicalCommitteeMotionDuration: BlockNumber = 7 * BLOCKS_PER_DAY;

    // Contracts
    pub const ContractsDeletionQueueDepth: u32 = 128;
    pub ContractsDeletionWeightLimit: Weight = Perbill::from_percent(10)
        * RuntimeBlockWeights::get()
            .per_class
            .get(DispatchClass::Normal)
            .max_total
            .unwrap_or(RuntimeBlockWeights::get().max_block);
    pub const ContractsDepositPerByte: Balance = deposit(0,1);
    pub const ContractsDepositPerItem: Balance = deposit(1,0);
    pub const ContractsMaxCodeLen: u32 = 123 * 1024;
    pub const ContractsMaxStorageKeyLen: u32 = 128;
    pub const ContractsMaxDebugBufferLen: u32 = 2 * 1024 * 1024;
    pub const ContractsUnsafeUnstableInterface: bool = false;
    pub ContractsSchedule: pallet_contracts::Schedule<Runtime> = Default::default();

    // Court
    /// (Slashable) Bond that is provided for overriding the last appeal.
    /// This bond increases exponentially with the number of appeals.
    /// Slashed in case the final outcome does match the appealed outcome for which the `AppealBond`
    /// was deposited.
    pub const AppealBond: Balance = 2000 * BASE;
    /// The blocks per year required to calculate the yearly inflation for court incentivisation.
    pub const BlocksPerYear: BlockNumber = BLOCKS_PER_YEAR;
    /// Pallet identifier, mainly used for named balance reserves. DO NOT CHANGE.
    pub const CourtPalletId: PalletId = COURT_PALLET_ID;
    /// The time in which the jurors can cast their secret vote.
    pub const CourtVotePeriod: BlockNumber = 3 * BLOCKS_PER_DAY;
    /// The time in which the jurors should reveal their secret vote.
    pub const CourtAggregationPeriod: BlockNumber = 3 * BLOCKS_PER_DAY;
    /// The time in which a court case can get appealed.
    pub const CourtAppealPeriod: BlockNumber = BLOCKS_PER_DAY;
    /// The lock identifier for the court votes.
    pub const CourtLockId: LockIdentifier = COURT_LOCK_ID;
    /// The time in which the inflation is periodically issued.
    pub const InflationPeriod: BlockNumber = 30 * BLOCKS_PER_DAY;
    /// The maximum number of appeals until the court fails.
    pub const MaxAppeals: u32 = 4;
    /// The maximum number of delegations per juror account.
    pub const MaxDelegations: u32 = 5;
    /// The maximum number of randomly selected `MinJurorStake` draws / atoms of jurors for a dispute.
    pub const MaxSelectedDraws: u32 = 510;
    /// The maximum number of jurors / delegators that can be registered.
    pub const MaxCourtParticipants: u32 = 1_000;
    /// The maximum yearly inflation for court incentivisation.
    pub const MaxYearlyInflation: Perbill = Perbill::from_percent(10);
    /// The minimum stake a user needs to reserve to become a juror.
    pub const MinJurorStake: Balance = 500 * BASE;
    /// The interval for requesting multiple court votes at once.
    pub const RequestInterval: BlockNumber = 7 * BLOCKS_PER_DAY;

    // Democracy
    /// How often (in blocks) new public referenda are launched.
    pub const LaunchPeriod: BlockNumber = 5 * BLOCKS_PER_DAY;
    /// How often (in blocks) to check for new votes.
    pub const VotingPeriod: BlockNumber = 5 * BLOCKS_PER_DAY;
    /// Minimum voting period allowed for a fast-track referendum.
    pub const FastTrackVotingPeriod: BlockNumber = BLOCKS_PER_DAY;
    /// The minimum amount to be used as a deposit for a public referendum proposal.
    pub const MinimumDeposit: Balance = 100 * BASE;
    /// The period between a proposal being approved and enacted.
    /// It should generally be a little more than the unstake period to ensure that voting stakers
    /// have an opportunity to remove themselves from the system in the case where they are on the
    /// losing side of a vote.
    pub const EnactmentPeriod: BlockNumber = 2 * BLOCKS_PER_DAY;
    /// The minimum period of vote locking.
    /// It should be no shorter than enactment period to ensure that in the case of an approval,
    /// those successful voters are locked into the consequences that their votes entail.
    pub const VoteLockingPeriod: BlockNumber = EnactmentPeriod::get();
    /// Period in blocks where an external proposal may not be re-submitted after being vetoed.
    pub const CooloffPeriod: BlockNumber = 7 * BLOCKS_PER_DAY;
    /// Indicator for whether an emergency origin is even allowed to happen.
    pub const InstantAllowed: bool = true;
    /// The maximum number of votes for an account. Also used to compute weight, an overly big value
    /// can lead to extrinsic with very big weight: see delegate for instance.
    pub const MaxVotes: u32 = 100;
    /// The maximum number of public proposals that can exist at any time.
    pub const MaxProposals: u32 = 100;

    // Identity
    /// The amount held on deposit for a registered identity
    pub const BasicDeposit: Balance = deposit(1, 258);
    /// The amount held on deposit per additional field for a registered identity.
    pub const FieldDeposit: Balance = deposit(0, 66);
    /// Maximum number of additional fields that may be stored in an ID. Needed to bound the I/O
    /// required to access an identity, but can be pretty high.
    pub const MaxAdditionalFields: u32 = 16;
    /// Maxmimum number of registrars allowed in the system. Needed to bound the complexity
    /// of, e.g., updating judgements.
    pub const MaxRegistrars: u32 = 4;
    /// The maximum number of sub-accounts allowed per identified account.
    pub const MaxSubAccounts: u32 = 128;
    /// The amount held on deposit for a registered subaccount. This should account for the fact
    /// that one storage item's value will increase by the size of an account ID, and there will
    /// be another trie item whose value is the size of an account ID plus 32 bytes.
    pub const SubAccountDeposit: Balance = deposit(1, 53);

    // Liquidity Mining parameters
    /// Pallet identifier, mainly used for named balance reserves. DO NOT CHANGE.
    pub const LiquidityMiningPalletId: PalletId = LM_PALLET_ID;

    // Multisig
    // One storage item; key size is 32; value is size 4+4+16+32 bytes = 56 bytes.
    pub const DepositBase: Balance = deposit(1, 88);
    // Additional storage item size of 32 bytes.
    pub const DepositFactor: Balance = deposit(0, 32);

    // NeoSwaps
    pub const NeoSwapsMaxSwapFee: Balance = 10 * CENT;
    pub const NeoSwapsPalletId: PalletId = NS_PALLET_ID;
    pub const MaxLiquidityTreeDepth: u32 = 9u32;

    // ORML
    pub const GetNativeCurrencyId: Assets = Asset::Ztg;

    // Prediction Market parameters
    /// (Slashable) Bond that is provided for creating an advised market that needs approval.
    /// Slashed in case the market is rejected.
    pub const AdvisoryBond: Balance = 200 * BASE;
    /// The percentage of the advisory bond that gets slashed when a market is rejected.
    pub const AdvisoryBondSlashPercentage: Percent = Percent::from_percent(0);
    /// (Slashable) Bond that is provided for disputing an early market close by the market creator.
    pub const CloseEarlyDisputeBond: Balance = 2_000 * BASE;
    // Fat-finger protection for the advisory committe to reject
    // the early market schedule.
    pub const CloseEarlyProtectionTimeFramePeriod: Moment = CloseEarlyProtectionBlockPeriod::get() * MILLISECS_PER_BLOCK as u64;
    // Fat-finger protection for the advisory committe to reject
    // the early market schedule.
    pub const CloseEarlyProtectionBlockPeriod: BlockNumber = 12 * BLOCKS_PER_HOUR;
    /// (Slashable) Bond that is provided for scheduling an early market close.
    pub const CloseEarlyRequestBond: Balance = 2_000 * BASE;
    /// (Slashable) Bond that is provided for disputing the outcome.
    /// Unreserved in case the dispute was justified otherwise slashed.
    /// This is when the resolved outcome is different to the default (reported) outcome.
    pub const DisputeBond: Balance = 2_000 * BASE;
    /// Maximum Categories a prediciton market can have (excluding base asset).
    pub const MaxCategories: u16 = MAX_CATEGORIES;
    /// Max creator fee, bounds the fraction per trade volume that is moved to the market creator.
    pub const MaxCreatorFee: Perbill = Perbill::from_percent(1);
    /// Maximum block period for a dispute.
    pub const MaxDisputeDuration: BlockNumber = MAX_DISPUTE_DURATION;
    /// Maximum number of disputes.
    pub const MaxDisputes: u16 = 1;
    /// Maximum string length for edit reason.
    pub const MaxEditReasonLen: u32 = 1024;
    /// Maximum block period for a grace_period.
    /// The grace_period is a delay between the point where the market closes and the point where the oracle may report.
    pub const MaxGracePeriod: BlockNumber = MAX_GRACE_PERIOD;
    /// The maximum allowed duration of a market from creation to market close in blocks.
    pub const MaxMarketLifetime: BlockNumber = MAX_MARKET_LIFETIME;
    /// Maximum block period for an oracle_duration.
    /// The oracle_duration is a duration where the oracle has to submit its report.
    pub const MaxOracleDuration: BlockNumber = MAX_ORACLE_DURATION;
    /// Maximum string length allowed for reject reason.
    pub const MaxRejectReasonLen: u32 = 1024;
    // 2_678_400_000 = 31 days.
    /// Maximum number of milliseconds a Rikiddo market can be in subsidy gathering phase.
    pub const MaxSubsidyPeriod: Moment = 2_678_400_000;
    /// Minimum number of categories. The trivial minimum is 2, which represents a binary market.
    pub const MinCategories: u16 = 2;
    /// The dispute_duration is time where users can dispute the outcome.
    /// Minimum block period for a dispute.
    pub const MinDisputeDuration: BlockNumber = MIN_DISPUTE_DURATION;
    /// Minimum block period for an oracle_duration.
    pub const MinOracleDuration: BlockNumber = MIN_ORACLE_DURATION;
    // 60_000 = 1 minute. Should be raised to something more reasonable in the future.
    /// Minimum number of milliseconds a Rikiddo market must be in subsidy gathering phase.
    pub const MinSubsidyPeriod: Moment = 60_000;
    /// (Slashable) The orcale bond. Slashed in case the final outcome does not match the
    /// outcome the oracle reported.
    pub const OracleBond: Balance = 200 * BASE;
    /// (Slashable) A bond for an outcome reporter, who is not the oracle.
    /// Slashed in case the final outcome does not match the outcome by the outsider.
    pub const OutsiderBond: Balance = 2 * OracleBond::get();
    /// Pallet identifier, mainly used for named balance reserves. DO NOT CHANGE.
    pub const PmPalletId: PalletId = PM_PALLET_ID;
    // Waiting time for market creator to close
    // the market after an early close schedule.
    pub const CloseEarlyBlockPeriod: BlockNumber = 5 * BLOCKS_PER_DAY;
    // Waiting time for market creator to close
    // the market after an early close schedule.
    pub const CloseEarlyTimeFramePeriod: Moment = CloseEarlyBlockPeriod::get() * MILLISECS_PER_BLOCK as u64;
    /// (Slashable) A bond for creation markets that do not require approval. Slashed in case
    /// the market is forcefully destroyed.
    pub const ValidityBond: Balance = 1_000 * BASE;

    // Preimage
    pub const PreimageMaxSize: u32 = 4096 * 1024;
    pub PreimageBaseDeposit: Balance = deposit(2, 64);
    pub PreimageByteDeposit: Balance = deposit(0, 1);

    // Proxy
    // One storage item; key size 32, value size 8; .
    pub const ProxyDepositBase: Balance = deposit(1, 8);
    // Additional storage item size of 33 bytes.
    pub const ProxyDepositFactor: Balance = deposit(0, 33);
    pub const AnnouncementDepositBase: Balance = deposit(1, 8);
    pub const AnnouncementDepositFactor: Balance = deposit(0, 66);

    // Scheduler
    pub MaximumSchedulerWeight: Weight =
        Perbill::from_percent(10) * RuntimeBlockWeights::get().max_block;
    // No hard limit, used for worst-case weight estimation
    pub const MaxScheduledPerBlock: u32 = 50;
    pub const NoPreimagePostponement: Option<u64> = Some(5 * BLOCKS_PER_MINUTE);

    // Simple disputes parameters
    /// Pallet identifier, mainly used for named balance reserves. DO NOT CHANGE.
    pub const SimpleDisputesPalletId: PalletId = SD_PALLET_ID;
    /// (Slashable) Bond that is provided for overriding the last outcome addition.
    /// Slashed in case the final outcome does not match the dispute for which the `OutcomeBond`
    /// was deposited.
    pub const OutcomeBond: Balance = 2_000 * BASE;
    /// `OutcomeBond` is increased by this factor after every new outcome addition.
    pub const OutcomeFactor: Balance = 2 * BASE;

    // Swaps parameters
    /// A precentage from the withdrawal amount a liquidity provider wants to withdraw
    /// from a pool before the pool is closed.
    pub const ExitFee: Balance = BASE / 10_000; // 0.01%
    /// Minimum number of assets.
    pub const MinAssets: u16 = 2;
    /// Maximum number of assets. `MaxCategories` plus one base asset.
    pub const MaxAssets: u16 = MAX_ASSETS;
    /// Mathematical constraint set by the Balancer algorithm. DO NOT CHANGE.
    pub const MaxInRatio: Balance = (BASE / 3) + 1;
    /// Mathematical constraint set by the Balancer algorithm. DO NOT CHANGE.
    pub const MaxOutRatio: Balance = (BASE / 3) + 1;
    /// The maximum fee that is charged for swaps and single asset LP operations.
    pub const MaxSwapFee: Balance = BASE / 10; // 10%
    /// The sum of all weights of the assets within the pool is limited by `MaxTotalWeight`.
    pub const MaxTotalWeight: Balance = MaxWeight::get() * 2;
    /// The maximum weight a single asset can have.
    pub const MaxWeight: Balance = 64 * BASE;
    /// Minimum subsidy required to launch a Rikiddo pool.
    pub const MinSubsidy: Balance = 100 * BASE;
    /// Minimum subsidy a single account can provide.
    pub const MinSubsidyPerAccount: Balance = MinSubsidy::get();
    /// Minimum weight a single asset can have.
    pub const MinWeight: Balance = BASE;
    /// Pallet identifier, mainly used for named balance reserves. DO NOT CHANGE.
    pub const SwapsPalletId: PalletId = SWAPS_PALLET_ID;

    // Orderbook parameters
    pub const OrderbookPalletId: PalletId = ORDERBOOK_PALLET_ID;

    // Parimutuel parameters
    pub const MinBetSize: Balance = 100 * ExistentialDeposit::get();
    pub const ParimutuelPalletId: PalletId = PARIMUTUEL_PALLET_ID;

    // System
    pub const BlockHashCount: u64 = 250;
    pub const SS58Prefix: u8 = 73;
    pub const Version: RuntimeVersion = VERSION;
    pub RuntimeBlockLength: BlockLength = BlockLength::max_with_normal_ratio(
        5 * 1024 * 1024,
        NORMAL_DISPATCH_RATIO,
    );
    pub RuntimeBlockWeights: BlockWeights = BlockWeights::builder()
    .base_block(BlockExecutionWeight::get())
    .for_class(DispatchClass::all(), |weights| {
        weights.base_extrinsic = ExtrinsicBaseWeight::get();
    })
    .for_class(DispatchClass::Normal, |weights| {
        weights.max_total = Some(NORMAL_DISPATCH_RATIO * MAXIMUM_BLOCK_WEIGHT);
    })
    .for_class(DispatchClass::Operational, |weights| {
        weights.max_total = Some(MAXIMUM_BLOCK_WEIGHT);
        weights.reserved = Some(
            MAXIMUM_BLOCK_WEIGHT - NORMAL_DISPATCH_RATIO * MAXIMUM_BLOCK_WEIGHT
        );
    })
    .avg_block_initialization(AVERAGE_ON_INITIALIZE_RATIO)
    .build_or_panic();

    // Transaction payment
    /// A fee mulitplier for Operational extrinsics to compute “virtual tip”
    /// to boost their priority.
    pub const OperationalFeeMultiplier: u8 = 5;
    /// The fee that's paid for every byte in the transaction.
    pub const TransactionByteFee: Balance = 100 * MICRO;
    /// Once the dispatchables in a block consume that percentage of the total weight
    /// that's available for dispatchables in a block, the fee adjustment will start.
    pub const TargetBlockFullness: Perquintill = Perquintill::from_percent(10);
    // With a target block time of 12 seconds (7200 blocks per day)
    // the weight fees can increase by at most ~21.46% per day, given extreme congestion.
    /// See https://paritytech.github.io/substrate/master/pallet_transaction_payment/struct.TargetedFeeAdjustment.html for details.
    pub AdjustmentVariable: Multiplier = Multiplier::saturating_from_rational(3, 100_000);
    /// Minimum amount of the multiplier. The test `multiplier_can_grow_from_zero` ensures
    /// that this value is not too low.
    pub MinimumMultiplier: Multiplier = Multiplier::saturating_from_rational(1, 1_000_000u128);
    /// Maximum amount of the multiplier.
    pub MaximumMultiplier: Multiplier = Bounded::max_value();

    // Timestamp
    /// MinimumPeriod for Timestamp
    pub const MinimumPeriodValue: u64 = MILLISECS_PER_BLOCK as u64 / 2;

    // Treasury
    /// Percentage of spare funds (if any) that are burnt per spend period.
    pub const Burn: Permill = Permill::from_percent(10);
    /// The maximum number of approvals that can wait in the spending queue.
    pub const MaxApprovals: u32 = 100;
    /// Maximum amount a verified origin can spend
    pub const MaxTreasurySpend: Balance = Balance::max_value();
    /// Fraction of a proposal's value that should be bonded in order to place the proposal.
    /// An accepted proposal gets these back. A rejected proposal does not.
    pub const ProposalBond: Permill = Permill::from_percent(5);
    /// Minimum amount of funds that should be placed in a deposit for making a proposal.
    pub const ProposalBondMinimum: Balance = 10 * BASE;
    /// Maximum amount of funds that should be placed in a deposit for making a proposal.
    pub const ProposalBondMaximum: Balance = 500 * BASE;
    /// Period between successive spends.
    pub const SpendPeriod: BlockNumber = 24 * BLOCKS_PER_DAY;
    /// Pallet identifier, mainly used for named balance reserves. DO NOT CHANGE.
    pub const TreasuryPalletId: PalletId = TREASURY_PALLET_ID;
    /// Treasury account.
    pub ZeitgeistTreasuryAccount: AccountId = TreasuryPalletId::get().into_account_truncating();

    // Bounties
    /// The amount held on deposit for placing a bounty proposal.
    pub const BountyDepositBase: Balance = 100 * BASE;
    /// The delay period that a bounty beneficiary needs to wait before being able to claim the payout.
    pub const BountyDepositPayoutDelay: BlockNumber = 3 * BLOCKS_PER_DAY;

    /// Bounty duration in blocks.
    pub const BountyUpdatePeriod: BlockNumber = 35 * BLOCKS_PER_DAY;

    /// The curator deposit is calculated as a percentage of the curator fee.
    ///
    /// This deposit has optional upper and lower bounds with `CuratorDepositMax` and
    /// `CuratorDepositMin`.
    pub const CuratorDepositMultiplier: Permill = Permill::from_percent(50);

    /// Maximum amount of funds that should be placed in a deposit for making a proposal.
    pub const CuratorDepositMax: Balance = 500 * BASE;
    /// Minimum amount of funds that should be placed in a deposit for making a proposal.
    pub const CuratorDepositMin: Balance = 10 * BASE;
    /// Minimum value for a bounty.
    pub const BountyValueMinimum: Balance = 50 * BASE;

    /// The amount held on deposit per byte within the tip report reason or bounty description.
    pub DataDepositPerByte: Balance = BASE;
    /// Maximum acceptable reason length.
    ///
    /// Benchmarks depend on this value, be sure to update weights file when changing this value
    pub MaximumReasonLength: u32 = 8192;

    // Vesting
    pub const MinVestedTransfer: Balance = ExistentialDeposit::get();
    pub UnvestedFundsAllowedWithdrawReasons: WithdrawReasons =
         WithdrawReasons::except(WithdrawReasons::TRANSFER | WithdrawReasons::RESERVE);
}

parameter_types! {
    // Global Disputes
    /// The time period in which the addition of new outcomes are allowed.
    pub const AddOutcomePeriod: BlockNumber = BLOCKS_PER_DAY;
    /// Vote lock identifier, mainly used for the LockableCurrency on the native token.
    pub const GlobalDisputeLockId: LockIdentifier = GLOBAL_DISPUTES_LOCK_ID;
    /// Pallet identifier
    pub const GlobalDisputesPalletId: PalletId = GLOBAL_DISPUTES_PALLET_ID;
    /// The maximum number of owners for a voting outcome for private API calls of `push_vote_outcome`.
    pub const MaxOwners: u32 = 10;
    /// The maximum number of market ids (participate in multiple different global disputes at the same time) for one account to vote on outcomes.
    pub const MaxGlobalDisputeVotes: u32 = 50;
    /// The minimum required amount to vote on an outcome.
    pub const MinOutcomeVoteAmount: Balance = 10 * BASE;
    /// The time period in which votes are allowed.
    pub const GdVotingPeriod: BlockNumber = 7 * BLOCKS_PER_DAY;
    /// The fee required to add a voting outcome.
    pub const VotingOutcomeFee: Balance = 200 * BASE;
    /// The remove limit for the Outcomes storage double map.
    pub const RemoveKeysLimit: u32 = 250;
}

parameter_type_with_key! {
    // Existential deposits used by orml-tokens.
    // Only native ZTG and foreign assets should have an existential deposit.
    // Winning outcome tokens are redeemed completely by the user, losing outcome tokens
    // are cleaned up automatically. In case of scalar outcomes, the market account can have dust.
    // Unless LPs use `pool_exit_with_exact_asset_amount`, there can be some dust pool shares remaining.
    // Explicit match arms are used to ensure new asset types are respected.
    pub ExistentialDeposits: |currency_id: Currencies| -> Balance {
        match currency_id {
<<<<<<< HEAD
            Currencies::CategoricalOutcome(_,_) => ExistentialDeposit::get(),
            Currencies::ParimutuelShare(_,_)  => ExistentialDeposit::get(),
            Currencies::PoolShare(_)  => ExistentialDeposit::get(),
            Currencies::ScalarOutcome(_,_)  => ExistentialDeposit::get(),
=======
            Currencies::CategoricalOutcome(_, _) => ExistentialDeposit::get(),
            Currencies::ParimutuelShare(_, _) => ExistentialDeposit::get(),
            Currencies::PoolShare(_) => ExistentialDeposit::get(),
            Currencies::ScalarOutcome(_, _) => ExistentialDeposit::get(),
>>>>>>> c6c1f496
            #[cfg(feature = "parachain")]
            Currencies::ForeignAsset(id) => {
                let maybe_metadata = <
                    orml_asset_registry::Pallet<Runtime> as orml_traits::asset_registry::Inspect
                >::metadata(&Currencies::ForeignAsset(*id));

                if let Some(metadata) = maybe_metadata {
                    return metadata.existential_deposit;
                }

                1
            }
            #[cfg(not(feature = "parachain"))]
            Currencies::ForeignAsset(_) => ExistentialDeposit::get(),
        }
    };
}

// Parameterized slow adjusting fee updated based on
// https://research.web3.foundation/en/latest/polkadot/overview/2-token-economics.html#-2.-slow-adjusting-mechanism
pub type SlowAdjustingFeeUpdate<R> = TargetedFeeAdjustment<
    R,
    TargetBlockFullness,
    AdjustmentVariable,
    MinimumMultiplier,
    MaximumMultiplier,
>;<|MERGE_RESOLUTION|>--- conflicted
+++ resolved
@@ -509,17 +509,10 @@
     // Explicit match arms are used to ensure new asset types are respected.
     pub ExistentialDeposits: |currency_id: Currencies| -> Balance {
         match currency_id {
-<<<<<<< HEAD
-            Currencies::CategoricalOutcome(_,_) => ExistentialDeposit::get(),
-            Currencies::ParimutuelShare(_,_)  => ExistentialDeposit::get(),
-            Currencies::PoolShare(_)  => ExistentialDeposit::get(),
-            Currencies::ScalarOutcome(_,_)  => ExistentialDeposit::get(),
-=======
             Currencies::CategoricalOutcome(_, _) => ExistentialDeposit::get(),
             Currencies::ParimutuelShare(_, _) => ExistentialDeposit::get(),
             Currencies::PoolShare(_) => ExistentialDeposit::get(),
             Currencies::ScalarOutcome(_, _) => ExistentialDeposit::get(),
->>>>>>> c6c1f496
             #[cfg(feature = "parachain")]
             Currencies::ForeignAsset(id) => {
                 let maybe_metadata = <
