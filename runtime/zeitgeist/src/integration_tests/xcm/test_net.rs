--- conflicted
+++ resolved
@@ -100,13 +100,8 @@
     ExtBuilder::default()
         .set_balances(vec![
             (ALICE, Assets::Ztg, ztg(10)),
-<<<<<<< HEAD
-            (ALICE, FOREIGN_PARENT_ID, dot(10)),
-            (ZeitgeistTreasuryAccount::get(), FOREIGN_PARENT_ID, dot(10)),
-=======
             (ALICE, FOREIGN_PARENT_ID.into(), dot(10)),
             (ZeitgeistTreasuryAccount::get(), FOREIGN_PARENT_ID.into(), dot(10)),
->>>>>>> ddaa364f
         ])
         .set_parachain_id(parachain_id)
         .build()
