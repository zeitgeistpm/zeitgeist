<<<<<<< HEAD
// Copyright 2022-2023 Forecasting Technologies LTD.
=======
// Copyright 2023 Forecasting Technologies LTD.
>>>>>>> 46610029
// Copyright 2021-2022 Zeitgeist PM LLC.
//
// This file is part of Zeitgeist.
//
// Zeitgeist is free software: you can redistribute it and/or modify it
// under the terms of the GNU General Public License as published by the
// Free Software Foundation, either version 3 of the License, or (at
// your option) any later version.
//
// Zeitgeist is distributed in the hope that it will be useful, but
// WITHOUT ANY WARRANTY; without even the implied warranty of
// MERCHANTABILITY or FITNESS FOR A PARTICULAR PURPOSE. See the GNU
// General Public License for more details.
//
// You should have received a copy of the GNU General Public License
// along with Zeitgeist. If not, see <https://www.gnu.org/licenses/>.

fn main() {
    #[cfg(feature = "std")]
    substrate_wasm_builder::WasmBuilder::new()
        .with_current_project()
        .export_heap_base()
        .import_memory()
        .build();
}<|MERGE_RESOLUTION|>--- conflicted
+++ resolved
@@ -1,8 +1,4 @@
-<<<<<<< HEAD
-// Copyright 2022-2023 Forecasting Technologies LTD.
-=======
 // Copyright 2023 Forecasting Technologies LTD.
->>>>>>> 46610029
 // Copyright 2021-2022 Zeitgeist PM LLC.
 //
 // This file is part of Zeitgeist.
