--- conflicted
+++ resolved
@@ -186,13 +186,8 @@
         let initial_balance = rococo_runtime::Balances::free_balance(&ALICE.into());
         assert!(initial_balance >= transfer_amount);
 
-<<<<<<< HEAD
-        assert_ok!(kusama_runtime::XcmPallet::reserve_transfer_assets(
-            kusama_runtime::RuntimeOrigin::signed(ALICE.into()),
-=======
         assert_ok!(rococo_runtime::XcmPallet::reserve_transfer_assets(
             rococo_runtime::Origin::signed(ALICE.into()),
->>>>>>> 6a5dae27
             Box::new(Parachain(battery_station::ID).into().into()),
             Box::new(Junction::AccountId32 { network: NetworkId::Any, id: BOB }.into().into()),
             Box::new((Here, transfer_amount).into()),
