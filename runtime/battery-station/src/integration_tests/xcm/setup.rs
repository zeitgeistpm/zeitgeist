// Copyright 2022-2024 Forecasting Technologies LTD.
// Copyright 2021 Centrifuge Foundation (centrifuge.io).
//
// This file is part of Zeitgeist.
//
// Zeitgeist is free software: you can redistribute it and/or modify it
// under the terms of the GNU General Public License as published by the
// Free Software Foundation, either version 3 of the License, or (at
// your option) any later version.
//
// Zeitgeist is distributed in the hope that it will be useful, but
// WITHOUT ANY WARRANTY; without even the implied warranty of
// MERCHANTABILITY or FITNESS FOR A PARTICULAR PURPOSE. See the GNU
// General Public License for more details.
//
// You should have received a copy of the GNU General Public License
// along with Zeitgeist. If not, see <https://www.gnu.org/licenses/>.

use crate::{
    xcm_config::config::{battery_station, general_key},
    AccountId, AssetRegistry, Assets, Balance, ExistentialDeposit, Runtime, RuntimeOrigin, System,
};
use frame_support::{assert_ok, traits::GenesisBuild};
use orml_traits::asset_registry::AssetMetadata;
use sp_runtime::AccountId32;
use xcm::{
    latest::{Junction::Parachain, Junctions::X2, MultiLocation},
    VersionedMultiLocation,
};
use zeitgeist_primitives::types::{Currencies, CustomMetadata};

pub(super) struct ExtBuilder {
    balances: Vec<(AccountId, Assets, Balance)>,
    parachain_id: u32,
}

impl Default for ExtBuilder {
    fn default() -> Self {
        Self { balances: vec![], parachain_id: battery_station::ID }
    }
}

impl ExtBuilder {
    pub fn set_balances(mut self, balances: Vec<(AccountId, Assets, Balance)>) -> Self {
        self.balances = balances;
        self
    }

    pub fn set_parachain_id(mut self, parachain_id: u32) -> Self {
        self.parachain_id = parachain_id;
        self
    }

    pub fn build(self) -> sp_io::TestExternalities {
        let mut t = frame_system::GenesisConfig::default().build_storage::<Runtime>().unwrap();
        let native_currency_id = Assets::Ztg;
        pallet_balances::GenesisConfig::<Runtime> {
            balances: self
                .balances
                .clone()
                .into_iter()
                .filter(|(_, currency_id, _)| *currency_id == native_currency_id)
                .map(|(account_id, _, initial_balance)| (account_id, initial_balance))
                .collect::<Vec<_>>(),
        }
        .assimilate_storage(&mut t)
        .unwrap();

        orml_tokens::GenesisConfig::<Runtime> {
            balances: self
                .balances
                .into_iter()
                .filter(|(_, currency_id, _)| *currency_id != native_currency_id)
                .map(|(account_id, currency_id, initial_balance)| {
                    (account_id, currency_id.try_into().unwrap(), initial_balance)
                })
                .collect::<Vec<_>>(),
        }
        .assimilate_storage(&mut t)
        .unwrap();

        <parachain_info::GenesisConfig as GenesisBuild<Runtime>>::assimilate_storage(
            &parachain_info::GenesisConfig { parachain_id: self.parachain_id.into() },
            &mut t,
        )
        .unwrap();

        <pallet_xcm::GenesisConfig as GenesisBuild<Runtime>>::assimilate_storage(
            &pallet_xcm::GenesisConfig { safe_xcm_version: Some(2) },
            &mut t,
        )
        .unwrap();

        let mut ext = sp_io::TestExternalities::new(t);
        ext.execute_with(|| System::set_block_number(1));
        ext
    }
}

/// Accounts
pub const ALICE: AccountId32 = AccountId32::new([0u8; 32]);
pub const BOB: AccountId32 = AccountId32::new([1u8; 32]);

/// A PARA ID used for a sibling parachain.
/// It must be one that doesn't collide with any other in use.
pub const PARA_ID_SIBLING: u32 = 3000;

/// IDs that are used to represent tokens from other chains
<<<<<<< HEAD
pub const FOREIGN_ZTG_ID: Asset<u128> = Assets::ForeignAsset(0);
pub const FOREIGN_PARENT_ID: Asset<u128> = Assets::ForeignAsset(1);
pub const FOREIGN_SIBLING_ID: Asset<u128> = Assets::ForeignAsset(2);
pub const BTC_ID: Asset<u128> = Assets::ForeignAsset(3);
=======
pub const FOREIGN_ZTG_ID: Currencies = Currencies::ForeignAsset(0);
pub const FOREIGN_PARENT_ID: Currencies = Currencies::ForeignAsset(1);
pub const FOREIGN_SIBLING_ID: Currencies = Currencies::ForeignAsset(2);
pub const BTC_ID: Currencies = Currencies::ForeignAsset(3);
>>>>>>> ddaa364f

#[inline]
pub(super) const fn ztg(amount: Balance) -> Balance {
    amount * dollar(10)
}

#[inline]
pub(super) const fn roc(amount: Balance) -> Balance {
    foreign(amount, 12)
}

#[inline]
pub(super) const fn btc(amount: Balance) -> Balance {
    foreign(amount, 8)
}

#[inline]
pub(super) const fn foreign(amount: Balance, decimals: u32) -> Balance {
    amount * dollar(decimals)
}

#[inline]
pub(super) const fn dollar(decimals: u32) -> Balance {
    10u128.saturating_pow(decimals)
}

#[inline]
pub(super) const fn adjusted_balance(foreign_base: Balance, amount: Balance) -> Balance {
    if foreign_base > ztg(1) {
        amount.saturating_div(foreign_base / ztg(1))
    } else {
        amount.saturating_mul(ztg(1) / foreign_base)
    }
}

// Multilocations that are used to represent tokens from other chains
#[inline]
pub(super) fn foreign_ztg_multilocation() -> MultiLocation {
    MultiLocation::new(1, X2(Parachain(battery_station::ID), general_key(battery_station::KEY)))
}

#[inline]
pub(super) fn foreign_sibling_multilocation() -> MultiLocation {
    MultiLocation::new(1, X2(Parachain(PARA_ID_SIBLING), general_key(battery_station::KEY)))
}

#[inline]
pub(super) fn foreign_parent_multilocation() -> MultiLocation {
    MultiLocation::parent()
}

pub(super) fn register_foreign_ztg(additional_meta: Option<CustomMetadata>) {
    // Register ZTG as foreign asset.
    let meta: AssetMetadata<Balance, CustomMetadata> = AssetMetadata {
        decimals: 10,
        name: "Zeitgeist".into(),
        symbol: "ZTG".into(),
        existential_deposit: ExistentialDeposit::get(),
        location: Some(VersionedMultiLocation::V3(foreign_ztg_multilocation())),
        additional: additional_meta.unwrap_or_default(),
    };

    assert_ok!(AssetRegistry::register_asset(RuntimeOrigin::root(), meta, Some(FOREIGN_ZTG_ID)));
}

pub(super) fn register_btc(additional_meta: Option<CustomMetadata>) {
    let meta: AssetMetadata<Balance, CustomMetadata> = AssetMetadata {
        decimals: 8,
        name: "Bitcoin".into(),
        symbol: "BTC".into(),
        existential_deposit: ExistentialDeposit::get(),
        location: Some(VersionedMultiLocation::V3(foreign_sibling_multilocation())),
        additional: additional_meta.unwrap_or_default(),
    };

    assert_ok!(AssetRegistry::register_asset(RuntimeOrigin::root(), meta, Some(BTC_ID)));
}

pub(super) fn register_foreign_sibling(additional_meta: Option<CustomMetadata>) {
    // Register native Sibling token as foreign asset.
    let meta: AssetMetadata<Balance, CustomMetadata> = AssetMetadata {
        decimals: 10,
        name: "Sibling".into(),
        symbol: "SBL".into(),
        existential_deposit: ExistentialDeposit::get(),
        location: Some(VersionedMultiLocation::V3(foreign_sibling_multilocation())),
        additional: additional_meta.unwrap_or_default(),
    };

    assert_ok!(AssetRegistry::register_asset(
        RuntimeOrigin::root(),
        meta,
        Some(FOREIGN_SIBLING_ID)
    ));
}

pub(super) fn register_foreign_parent(additional_meta: Option<CustomMetadata>) {
    // Register roc as foreign asset in the sibling parachain
    let meta: AssetMetadata<Balance, CustomMetadata> = AssetMetadata {
        decimals: 12,
        name: "Rococo".into(),
        symbol: "ROC".into(),
        existential_deposit: 33_333_333, // 0.0033333333
        location: Some(VersionedMultiLocation::V3(foreign_parent_multilocation())),
        additional: additional_meta.unwrap_or_default(),
    };

    assert_ok!(AssetRegistry::register_asset(RuntimeOrigin::root(), meta, Some(FOREIGN_PARENT_ID)));
}

#[inline]
pub(super) fn sibling_parachain_account() -> AccountId {
    parachain_account(PARA_ID_SIBLING)
}

#[inline]
pub(super) fn zeitgeist_parachain_account() -> AccountId {
    parachain_account(battery_station::ID)
}

#[inline]
fn parachain_account(id: u32) -> AccountId {
    use sp_runtime::traits::AccountIdConversion;

    polkadot_parachain::primitives::Sibling::from(id).into_account_truncating()
}<|MERGE_RESOLUTION|>--- conflicted
+++ resolved
@@ -106,17 +106,10 @@
 pub const PARA_ID_SIBLING: u32 = 3000;
 
 /// IDs that are used to represent tokens from other chains
-<<<<<<< HEAD
-pub const FOREIGN_ZTG_ID: Asset<u128> = Assets::ForeignAsset(0);
-pub const FOREIGN_PARENT_ID: Asset<u128> = Assets::ForeignAsset(1);
-pub const FOREIGN_SIBLING_ID: Asset<u128> = Assets::ForeignAsset(2);
-pub const BTC_ID: Asset<u128> = Assets::ForeignAsset(3);
-=======
 pub const FOREIGN_ZTG_ID: Currencies = Currencies::ForeignAsset(0);
 pub const FOREIGN_PARENT_ID: Currencies = Currencies::ForeignAsset(1);
 pub const FOREIGN_SIBLING_ID: Currencies = Currencies::ForeignAsset(2);
 pub const BTC_ID: Currencies = Currencies::ForeignAsset(3);
->>>>>>> ddaa364f
 
 #[inline]
 pub(super) const fn ztg(amount: Balance) -> Balance {
