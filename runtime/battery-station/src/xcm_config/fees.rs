--- conflicted
+++ resolved
@@ -16,11 +16,7 @@
 // You should have received a copy of the GNU General Public License
 // along with Zeitgeist. If not, see <https://www.gnu.org/licenses/>.
 
-<<<<<<< HEAD
-use crate::{Assets, Balance};
-=======
 use crate::{Balance, Currencies};
->>>>>>> ddaa364f
 use core::marker::PhantomData;
 use frame_support::weights::constants::{ExtrinsicBaseWeight, WEIGHT_REF_TIME_PER_SECOND};
 use xcm::latest::MultiLocation;
@@ -59,11 +55,7 @@
 
 impl<
     AssetRegistry: orml_traits::asset_registry::Inspect<
-<<<<<<< HEAD
-            AssetId = Assets,
-=======
             AssetId = Currencies,
->>>>>>> ddaa364f
             Balance = Balance,
             CustomMetadata = CustomMetadata,
         >,
