--- conflicted
+++ resolved
@@ -64,7 +64,6 @@
 }
 
 parameter_types! {
-<<<<<<< HEAD
     // Asset-Router
     pub DestroyAccountWeight: Weight =
         <Runtime as pallet_assets::Config<CampaignAssetsInstance>>::WeightInfo::destroy_accounts(1);
@@ -73,18 +72,12 @@
     pub DestroyFinishWeight: Weight =
         <Runtime as pallet_assets::Config<CampaignAssetsInstance>>::WeightInfo::finish_destroy();
 
-=======
->>>>>>> ddaa364f
     // Assets (Campaign)
     pub const CampaignAssetsAccountDeposit: Balance = deposit(1, 16);
     pub const CampaignAssetsApprovalDeposit: Balance = ExistentialDeposit::get();
     /// The amount of native currency that is frozen during the whole lifetime
     /// if an asset class. Freezing happens at asset class creation.
-<<<<<<< HEAD
-    /// Irrelevant - No origin can successfully call the associated dispatchable call..
-=======
     /// Irrelevant - No origin can successfully call the associated dispatchable call.
->>>>>>> ddaa364f
     pub const CampaignAssetsDeposit: Balance = BASE;
     pub const CampaignAssetsStringLimit: u32 = 256;
     pub const CampaignAssetsMetadataDepositBase: Balance = deposit(1, 68);
@@ -94,11 +87,7 @@
     pub const CustomAssetsAccountDeposit: Balance = deposit(1, 16);
     pub const CustomAssetsApprovalDeposit: Balance = ExistentialDeposit::get();
     /// The amount of native currency that is frozen during the whole lifetime
-<<<<<<< HEAD
-    /// if an asset class. Freezing happens at asset class creation.
-=======
     /// of an asset class. Freezing happens at asset class creation.
->>>>>>> ddaa364f
     pub const CustomAssetsDeposit: Balance = BASE;
     pub const CustomAssetsStringLimit: u32 = 50;
     pub const CustomAssetsMetadataDepositBase: Balance = deposit(1, 68);
@@ -108,11 +97,7 @@
     pub const MarketAssetsAccountDeposit: Balance = deposit(1, 16);
     pub const MarketAssetsApprovalDeposit: Balance = ExistentialDeposit::get();
     /// The amount of native currency that is frozen during the whole lifetime
-<<<<<<< HEAD
-    /// if an asset class. Freezing happens at asset class creation.
-=======
     /// of an asset class. Freezing happens at asset class creation.
->>>>>>> ddaa364f
     /// Irrelevant - No origin can successfully call the associated dispatchable call.
     pub const MarketAssetsDeposit: Balance = BASE;
     pub const MarketAssetsStringLimit: u32 = 50;
@@ -524,10 +509,6 @@
     pub ExistentialDeposits: |currency_id: Currencies| -> Balance {
         match currency_id {
             Currencies::OldCategoricalOutcome(_,_) => ExistentialDeposit::get(),
-<<<<<<< HEAD
-            Currencies::OldCombinatorialOutcome => ExistentialDeposit::get(),
-=======
->>>>>>> ddaa364f
             Currencies::OldParimutuelShare(_,_)  => ExistentialDeposit::get(),
             Currencies::OldPoolShare(_)  => ExistentialDeposit::get(),
             Currencies::OldScalarOutcome(_,_)  => ExistentialDeposit::get(),
