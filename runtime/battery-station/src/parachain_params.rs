// Copyright 2022-2025 Forecasting Technologies LTD.
// Copyright 2021-2022 Zeitgeist PM LLC.
//
// This file is part of Zeitgeist.
//
// Zeitgeist is free software: you can redistribute it and/or modify it
// under the terms of the GNU General Public License as published by the
// Free Software Foundation, either version 3 of the License, or (at
// your option) any later version.
//
// Zeitgeist is distributed in the hope that it will be useful, but
// WITHOUT ANY WARRANTY; without even the implied warranty of
// MERCHANTABILITY or FITNESS FOR A PARTICULAR PURPOSE. See the GNU
// General Public License for more details.
//
// You should have received a copy of the GNU General Public License
// along with Zeitgeist. If not, see <https://www.gnu.org/licenses/>.

#![allow(
    // Constants parameters inside `parameter_types!` already check
    // arithmetic operations at compile time
    clippy::arithmetic_side_effects
)]

use super::{parameters::MAXIMUM_BLOCK_WEIGHT, ParachainInfo, RuntimeBlockWeights, RuntimeOrigin};
use cumulus_primitives_core::AggregateMessageOrigin;
use frame_support::{parameter_types, weights::Weight};
use orml_traits::parameter_type_with_key;
use sp_runtime::{Perbill, Percent};
use xcm::latest::{
    prelude::{AllOf, AssetFilter, GlobalConsensus, InteriorLocation, Wild, WildFungible},
    Junction::Parachain,
    Location, NetworkId,
};
use zeitgeist_primitives::{
    constants::{BASE, BLOCKS_PER_MINUTE},
    types::Balance,
};

parameter_types! {
    // Asset registry
    pub const AssetRegistryStringLimit: u32 = 1024;

    // Async backing
    pub const AllowMultipleBlocksPerSlot: bool = true;
    pub const ExpectedBlockTime: u64 = 6_000;

    // Author-Mapping
    /// The amount that should be taken as a security deposit when registering a NimbusId.
    pub const CollatorDeposit: Balance = 2 * BASE;

    // Cumulus and Polkadot
    pub const RelayNetwork: NetworkId = NetworkId::Rococo;
    pub const ReservedDmpWeight: Weight = MAXIMUM_BLOCK_WEIGHT.saturating_div(4);
    pub const ReservedXcmpWeight: Weight = MAXIMUM_BLOCK_WEIGHT.saturating_div(4);
    pub RelayChainOrigin: RuntimeOrigin = cumulus_pallet_xcm::Origin::Relay.into();
    pub UnitWeightCost: Weight = Weight::from_parts(200_000_000u64, 0);
    pub const RelayOrigin: AggregateMessageOrigin = AggregateMessageOrigin::Parent;

    // Staking
    /// Average time beetween 2 blocks in milliseconds
<<<<<<< HEAD
    pub const BlockTime: u64 = 12_000;
=======
    pub const BlockTime: u64 = 6_000;
>>>>>>> 8c67ad2d
    /// Rounds before the candidate bond increase/decrease can be executed
    pub const CandidateBondLessDelay: u32 = 2;
    /// Default fixed percent a collator takes off the top of due rewards
    pub const DefaultCollatorCommission: Perbill = Perbill::from_percent(20);
    /// Blocks per round
    pub const DefaultBlocksPerRound: u32 = 2 * BLOCKS_PER_MINUTE as u32;
    /// Default percent of inflation set aside for parachain bond every round
    pub const DefaultParachainBondReservePercent: Percent = Percent::from_percent(30);
    /// Rounds before the delegator bond increase/decrease can be executed
    pub const DelegationBondLessDelay: u32 = 2;
    /// Rounds before the collator leaving the candidates request can be executed
    pub const LeaveCandidatesDelay: u32 = 2;
    /// Rounds before the delegator exit can be executed
    pub const LeaveDelegatorsDelay: u32 = 2;
    /// Maximum bottom delegations per candidate
    pub const MaxBottomDelegationsPerCandidate: u32 = 50;
    /// Maximum number of collator candidates
    pub const MaxCandidates: u32 = 200;
    /// Maximum delegations per delegator
    pub const MaxDelegationsPerDelegator: u32 = 100;
    /// Maximum top delegations per candidate
    pub const MaxTopDelegationsPerCandidate: u32 = 300;
    /// Number of rounds until a collator not producing blocks is marked as inactive.
    pub const MaxOfflineRounds: u32 = 1;
    /// Minimum round length is 2 minutes
    pub const MinBlocksPerRound: u32 = 2 * BLOCKS_PER_MINUTE as u32;
    /// Minimum stake required to become a collator
    pub const MinCandidateStk: u128 = 64 * BASE;
    /// Minimum stake required to be reserved to be a delegator
    pub const MinDelegation: u128 = BASE / 2;
    /// Minimum collators selected per round, default at genesis and minimum forever after
    pub const MinSelectedCandidates: u32 = 8;
    /// Slot duration in milliseconds
<<<<<<< HEAD
    pub const SlotDuration: u64 = 12_000;
=======
    pub const SlotDuration: u64 = 6_000;
>>>>>>> 8c67ad2d
    /// Rounds before the delegator revocation can be executed
    pub const RevokeDelegationDelay: u32 = 2;
    /// Rounds before the reward is paid
    pub const RewardPaymentDelay: u32 = 2;

    // XCM
    /// Base weight for XCM execution
    pub const BaseXcmWeight: Weight = Weight::from_parts(200_000_000u64, 0);
    /// The maximum number of distinct assets allowed to be transferred in a
    /// single helper extrinsic
    pub const MaxAssetsForTransfer: usize = 2;
    /// Maximum amount of tokens the holding register can store
    pub const MaxAssetsIntoHolding: u32 = 64;
    /// Max instructions per XCM
    pub const MaxInstructions: u32 = 100;
    /// The maximum number of local XCM locks that a single account may have.
    pub const MaxLockers: u32 = 8;
    /// The maximum number of consumers a single remote lock may have.
    pub const MaxRemoteLockConsumers: u32 = 0;
    /// Maximal number of outbound XCMP channels that can have messages queued at the same time.
    pub const MaxActiveOutboundChannels: u32 = 128;
    /// The maximum number of inbound XCMP channels that can be suspended simultaneously.
    pub const MaxInboundSuspended: u32 = 1_000;
    /// Maximum number of relay block to skip before trigering the Paused mode.
    pub const PausedThreshold: u32 = 300;
    /// The amount of weight (if any) which should be provided to the message queue for
    /// servicing enqueued items.
    ///
    /// This may be legitimately `None` in the case that you will call
    /// `ServiceQueues::service_queues` manually.
    pub MessageQueueServiceWeight: Weight =
        Perbill::from_percent(25) * RuntimeBlockWeights::get().max_block;
    /// The maximum number of stale pages (i.e. of overweight messages) allowed before culling
    /// can happen. Once there are more stale pages than this, then historical pages may be
    /// dropped, even if they contain unprocessed overweight messages.
    pub const MessageQueueMaxStale: u32 = 8;
    /// The size of the page; this implies the maximum message size which can be sent.
    ///
    /// A good value depends on the expected message sizes, their weights, the weight that is
    /// available for processing them and the maximal needed message size. The maximal message
    /// size is slightly lower than this as defined by [`MaxMessageLenOf`].
    pub const MessageQueueHeapSize: u32 = 103 * 1024;

    /// Relative self location
    pub SelfLocation: Location = Location::new(1, [Parachain(ParachainInfo::parachain_id().into())]);
    /// This chain's Universal Location
    pub UniversalLocation: InteriorLocation = [GlobalConsensus(RelayNetwork::get()), Parachain(ParachainInfo::parachain_id().into())].into();
    pub const RelayLocation: Location = Location::parent();
    pub RelayLocationFilter: AssetFilter = Wild(AllOf {
        fun: WildFungible,
        id: xcm::prelude::AssetId(RelayLocation::get()),
    });
    pub AssetHubLocation: Location = Location::new(1, [Parachain(1000)]);
    pub RelayChainNativeAssetFromAssetHub: (AssetFilter, Location) = (
        RelayLocationFilter::get(),
        AssetHubLocation::get()
    );
}

#[cfg(feature = "runtime-benchmarks")]
parameter_types! {
    // XCM
    /// A `Location` that can be reached via `XcmRouter`. Used only in benchmarks.
    pub ReachableDest: Option<Location> = Some(xcm::latest::prelude::Parent.into());
}

parameter_type_with_key! {
    // XCM
    pub ParachainMinFee: |_location: Location| -> Option<u128> {
        None
    };
}<|MERGE_RESOLUTION|>--- conflicted
+++ resolved
@@ -59,11 +59,7 @@
 
     // Staking
     /// Average time beetween 2 blocks in milliseconds
-<<<<<<< HEAD
     pub const BlockTime: u64 = 12_000;
-=======
-    pub const BlockTime: u64 = 6_000;
->>>>>>> 8c67ad2d
     /// Rounds before the candidate bond increase/decrease can be executed
     pub const CandidateBondLessDelay: u32 = 2;
     /// Default fixed percent a collator takes off the top of due rewards
@@ -97,11 +93,7 @@
     /// Minimum collators selected per round, default at genesis and minimum forever after
     pub const MinSelectedCandidates: u32 = 8;
     /// Slot duration in milliseconds
-<<<<<<< HEAD
     pub const SlotDuration: u64 = 12_000;
-=======
-    pub const SlotDuration: u64 = 6_000;
->>>>>>> 8c67ad2d
     /// Rounds before the delegator revocation can be executed
     pub const RevokeDelegationDelay: u32 = 2;
     /// Rounds before the reward is paid
