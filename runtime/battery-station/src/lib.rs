--- conflicted
+++ resolved
@@ -105,17 +105,10 @@
     spec_name: create_runtime_str!("zeitgeist"),
     impl_name: create_runtime_str!("zeitgeist"),
     authoring_version: 1,
-<<<<<<< HEAD
-    spec_version: 53,
-    impl_version: 1,
-    apis: RUNTIME_API_VERSIONS,
-    transaction_version: 27,
-=======
     spec_version: 54,
     impl_version: 1,
     apis: RUNTIME_API_VERSIONS,
     transaction_version: 28,
->>>>>>> fd18a901
     state_version: 1,
 };
 
