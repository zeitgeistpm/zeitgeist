[build-dependencies]
substrate-wasm-builder = { branch = "polkadot-v0.9.32", git = "https://github.com/paritytech/substrate" }


[dependencies]
frame-executive = { branch = "polkadot-v0.9.32", default-features = false, git = "https://github.com/paritytech/substrate" }
frame-support = { branch = "polkadot-v0.9.32", default-features = false, git = "https://github.com/paritytech/substrate" }
frame-system = { branch = "polkadot-v0.9.32", default-features = false, git = "https://github.com/paritytech/substrate" }
frame-system-rpc-runtime-api = { branch = "polkadot-v0.9.32", default-features = false, git = "https://github.com/paritytech/substrate" }
orml-benchmarking = { branch = "polkadot-v0.9.32", default-features = false, optional = true, git = "https://github.com/open-web3-stack/open-runtime-module-library" }
orml-currencies = { branch = "polkadot-v0.9.32", default-features = false, git = "https://github.com/open-web3-stack/open-runtime-module-library" }
orml-tokens = { branch = "polkadot-v0.9.32", default-features = false, git = "https://github.com/open-web3-stack/open-runtime-module-library" }
orml-traits = { branch = "polkadot-v0.9.32", default-features = false, git = "https://github.com/open-web3-stack/open-runtime-module-library" }
pallet-balances = { branch = "polkadot-v0.9.32", default-features = false, git = "https://github.com/paritytech/substrate" }
pallet-bounties = { branch = "polkadot-v0.9.32", default-features = false, git = "https://github.com/paritytech/substrate" }
pallet-collective = { branch = "polkadot-v0.9.32", default-features = false, git = "https://github.com/paritytech/substrate" }
pallet-democracy = { branch = "polkadot-v0.9.32", default-features = false, git = "https://github.com/paritytech/substrate" }
pallet-identity = { branch = "polkadot-v0.9.32", default-features = false, git = "https://github.com/paritytech/substrate" }
pallet-membership = { branch = "polkadot-v0.9.32", default-features = false, git = "https://github.com/paritytech/substrate" }
pallet-multisig = { branch = "polkadot-v0.9.32", default-features = false, git = "https://github.com/paritytech/substrate" }
pallet-preimage = { branch = "polkadot-v0.9.32", default-features = false, git = "https://github.com/paritytech/substrate" }
pallet-proxy = { branch = "polkadot-v0.9.32", default-features = false, git = "https://github.com/paritytech/substrate" }
pallet-randomness-collective-flip = { branch = "polkadot-v0.9.32", default-features = false, git = "https://github.com/paritytech/substrate" }
pallet-scheduler = { branch = "polkadot-v0.9.32", default-features = false, git = "https://github.com/paritytech/substrate" }
pallet-sudo = { branch = "polkadot-v0.9.32", default-features = false, git = "https://github.com/paritytech/substrate" }
pallet-timestamp = { branch = "polkadot-v0.9.32", default-features = false, git = "https://github.com/paritytech/substrate" }
pallet-transaction-payment = { branch = "polkadot-v0.9.32", default-features = false, git = "https://github.com/paritytech/substrate" }
pallet-transaction-payment-rpc-runtime-api = { branch = "polkadot-v0.9.32", default-features = false, git = "https://github.com/paritytech/substrate" }
pallet-treasury = { branch = "polkadot-v0.9.32", default-features = false, git = "https://github.com/paritytech/substrate" }
pallet-utility = { branch = "polkadot-v0.9.32", default-features = false, git = "https://github.com/paritytech/substrate" }
pallet-vesting = { branch = "polkadot-v0.9.32", default-features = false, git = "https://github.com/paritytech/substrate" }
parity-scale-codec = { default-features = false, features = ["derive", "max-encoded-len"], version = "3.0.0" }
scale-info = { version = "2.1.1", default-features = false, features = ["derive"] }
sp-api = { branch = "polkadot-v0.9.32", default-features = false, git = "https://github.com/paritytech/substrate" }
sp-block-builder = { branch = "polkadot-v0.9.32", default-features = false, git = "https://github.com/paritytech/substrate" }
sp-core = { branch = "polkadot-v0.9.32", default-features = false, git = "https://github.com/paritytech/substrate" }
sp-inherents = { branch = "polkadot-v0.9.32", default-features = false, git = "https://github.com/paritytech/substrate" }
sp-offchain = { branch = "polkadot-v0.9.32", default-features = false, git = "https://github.com/paritytech/substrate" }
sp-runtime = { branch = "polkadot-v0.9.32", default-features = false, git = "https://github.com/paritytech/substrate" }
sp-session = { branch = "polkadot-v0.9.32", default-features = false, git = "https://github.com/paritytech/substrate" }
sp-std = { branch = "polkadot-v0.9.32", default-features = false, git = "https://github.com/paritytech/substrate" }
sp-transaction-pool = { branch = "polkadot-v0.9.32", default-features = false, git = "https://github.com/paritytech/substrate" }
sp-version = { branch = "polkadot-v0.9.32", default-features = false, git = "https://github.com/paritytech/substrate" }
substrate-fixed = { default-features = false, features = ["serde"], git = "https://github.com/encointer/substrate-fixed" }

# Try-Runtime

frame-try-runtime = { branch = "polkadot-v0.9.32", default-features = false, optional = true, git = "https://github.com/paritytech/substrate" }

# Benchmark

frame-benchmarking = { branch = "polkadot-v0.9.32", default-features = false, git = "https://github.com/paritytech/substrate", optional = true }
frame-system-benchmarking = { branch = "polkadot-v0.9.32", default-features = false, git = "https://github.com/paritytech/substrate", optional = true }

# Cumulus

cumulus-pallet-dmp-queue = { branch = "polkadot-v0.9.32", default-features = false, git = "https://github.com/paritytech/cumulus", optional = true }
cumulus-pallet-parachain-system = { branch = "polkadot-v0.9.32", default-features = false, git = "https://github.com/paritytech/cumulus", optional = true }
cumulus-pallet-xcm = { branch = "polkadot-v0.9.32", default-features = false, git = "https://github.com/paritytech/cumulus", optional = true }
cumulus-pallet-xcmp-queue = { branch = "polkadot-v0.9.32", default-features = false, git = "https://github.com/paritytech/cumulus", optional = true }
cumulus-primitives-core = { branch = "polkadot-v0.9.32", default-features = false, git = "https://github.com/paritytech/cumulus", optional = true }
cumulus-primitives-timestamp = { branch = "polkadot-v0.9.32", default-features = false, git = "https://github.com/paritytech/cumulus", optional = true }
cumulus-primitives-utility = { branch = "polkadot-v0.9.32", default-features = false, git = "https://github.com/paritytech/cumulus", optional = true }
parachain-info = { branch = "polkadot-v0.9.32", default-features = false, git = "https://github.com/paritytech/cumulus", optional = true }

# Parachain
nimbus-primitives = { default-features = false, git = "https://github.com/zeitgeistpm/external", optional = true }
pallet-author-inherent = { default-features = false, git = "https://github.com/zeitgeistpm/external", optional = true }
pallet-author-mapping = { default-features = false, git = "https://github.com/zeitgeistpm/external", optional = true }
pallet-author-slot-filter = { default-features = false, git = "https://github.com/zeitgeistpm/external", optional = true }
pallet-parachain-staking = { default-features = false, git = "https://github.com/zeitgeistpm/external", optional = true }
session-keys-primitives = { default-features = false, git = "https://github.com/zeitgeistpm/external", optional = true }


# Polkadot

polkadot-parachain = { branch = "release-v0.9.32", default-features = false, git = "https://github.com/paritytech/polkadot", optional = true }

# Standalone

pallet-aura = { branch = "polkadot-v0.9.32", default-features = false, git = "https://github.com/paritytech/substrate" }
pallet-grandpa = { branch = "polkadot-v0.9.32", default-features = false, git = "https://github.com/paritytech/substrate" }
sp-consensus-aura = { branch = "polkadot-v0.9.32", default-features = false, git = "https://github.com/paritytech/substrate" }
sp-finality-grandpa = { branch = "polkadot-v0.9.32", default-features = false, git = "https://github.com/paritytech/substrate" }

# Utility
cfg-if = { version = "1.0.0" }
hex-literal = { default-features = false, optional = true, version = "0.3.4" }
log = { version = "0.4.17", default-features = false, optional = true }

# XCM
<<<<<<< HEAD
kusama-runtime = { branch = "release-v0.9.32", default-features = false, git = "https://github.com/paritytech/polkadot", optional = true }
orml-asset-registry = { branch = "polkadot-v0.9.32", default-features = false, git = "https://github.com/open-web3-stack/open-runtime-module-library", optional = true }
orml-unknown-tokens = { branch = "polkadot-v0.9.32", default-features = false, git = "https://github.com/open-web3-stack/open-runtime-module-library", optional = true }
orml-xcm-support = { branch = "polkadot-v0.9.32", default-features = false, git = "https://github.com/open-web3-stack/open-runtime-module-library", optional = true }
orml-xtokens = { branch = "polkadot-v0.9.32", default-features = false, git = "https://github.com/open-web3-stack/open-runtime-module-library", optional = true }
pallet-xcm = { branch = "release-v0.9.32", default-features = false, git = "https://github.com/paritytech/polkadot", optional = true }
polkadot-primitives = { branch = "release-v0.9.32", default-features = false, git = "https://github.com/paritytech/polkadot" }
polkadot-runtime-parachains = { branch = "release-v0.9.32", default-features = false, git = "https://github.com/paritytech/polkadot", optional = true }
xcm = { branch = "release-v0.9.32", default-features = false, git = "https://github.com/paritytech/polkadot", optional = true }
xcm-builder = { branch = "release-v0.9.32", default-features = false, git = "https://github.com/paritytech/polkadot", optional = true }
xcm-executor = { branch = "release-v0.9.32", default-features = false, git = "https://github.com/paritytech/polkadot", optional = true }
=======
orml-asset-registry = { branch = "moonbeam-polkadot-v0.9.29", default-features = false, git = "https://github.com/zeitgeistpm/open-runtime-module-library", optional = true }
orml-unknown-tokens = { branch = "moonbeam-polkadot-v0.9.29", default-features = false, git = "https://github.com/zeitgeistpm/open-runtime-module-library", optional = true }
orml-xcm-support = { branch = "moonbeam-polkadot-v0.9.29", default-features = false, git = "https://github.com/zeitgeistpm/open-runtime-module-library", optional = true }
orml-xtokens = { branch = "moonbeam-polkadot-v0.9.29", default-features = false, git = "https://github.com/zeitgeistpm/open-runtime-module-library", optional = true }
pallet-xcm = { branch = "moonbeam-polkadot-v0.9.29", default-features = false, git = "https://github.com/zeitgeistpm/polkadot", optional = true }
polkadot-primitives = { branch = "moonbeam-polkadot-v0.9.29", default-features = false, git = "https://github.com/zeitgeistpm/polkadot", optional = true }
polkadot-runtime-parachains = { branch = "moonbeam-polkadot-v0.9.29", default-features = false, git = "https://github.com/zeitgeistpm/polkadot", optional = true }
rococo-runtime = { branch = "moonbeam-polkadot-v0.9.29", default-features = false, git = "https://github.com/zeitgeistpm/polkadot", optional = true }
xcm = { branch = "moonbeam-polkadot-v0.9.29", default-features = false, git = "https://github.com/zeitgeistpm/polkadot", optional = true }
xcm-builder = { branch = "moonbeam-polkadot-v0.9.29", default-features = false, git = "https://github.com/zeitgeistpm/polkadot", optional = true }
xcm-executor = { branch = "moonbeam-polkadot-v0.9.29", default-features = false, git = "https://github.com/zeitgeistpm/polkadot", optional = true }
>>>>>>> 6a5dae27

# Zeitgeist

common-runtime = { default-features = false, path = "../common" }
zeitgeist-primitives = { default-features = false, path = "../../primitives" }
zrml-authorized = { default-features = false, path = "../../zrml/authorized" }
zrml-court = { default-features = false, path = "../../zrml/court" }
zrml-global-disputes = { default-features = false, path = "../../zrml/global-disputes", optional = true }
zrml-liquidity-mining = { default-features = false, path = "../../zrml/liquidity-mining" }
zrml-market-commons = { default-features = false, path = "../../zrml/market-commons" }
zrml-prediction-markets = { default-features = false, path = "../../zrml/prediction-markets" }
zrml-rikiddo = { default-features = false, path = "../../zrml/rikiddo" }
zrml-simple-disputes = { default-features = false, path = "../../zrml/simple-disputes" }
zrml-styx = { default-features = false, path = "../../zrml/styx" }
zrml-swaps = { default-features = false, path = "../../zrml/swaps" }
zrml-swaps-runtime-api = { default-features = false, path = "../../zrml/swaps/runtime-api" }

[dev-dependencies]
sp-io = { branch = "polkadot-v0.9.32", git = "https://github.com/paritytech/substrate" }
test-case = "2.0.2"
xcm-emulator = { rev = "158a6bd2768c679563efa891aa17329635b2764b", git = "https://github.com/shaunxw/xcm-simulator" }

[features]
default = ["std"]
parachain = [
    "zrml-prediction-markets/parachain",
    # Cumulus

    "cumulus-pallet-dmp-queue",
    "cumulus-pallet-parachain-system",
    "cumulus-pallet-xcm",
    "cumulus-pallet-xcmp-queue",
    "cumulus-primitives-core",
    "cumulus-primitives-timestamp",
    "cumulus-primitives-utility",
    "parachain-info",

    # Parachain

    "nimbus-primitives",
    "pallet-author-inherent",
    "pallet-author-mapping",
    "pallet-author-slot-filter",
    "pallet-parachain-staking",
    "polkadot-parachain",
    "session-keys-primitives",

    # XCM

<<<<<<< HEAD
    "kusama-runtime",
    "polkadot-runtime-parachains",
=======
>>>>>>> 6a5dae27
    "orml-asset-registry",
    "orml-unknown-tokens",
    "orml-xcm-support",
    "orml-xtokens",
    "pallet-xcm",
    "polkadot-primitives",
    "polkadot-runtime-parachains",
    "rococo-runtime",
    "xcm-builder",
    "xcm-executor",
    "xcm",

    # Misc

    "common-runtime/parachain",
    "log",
]
runtime-benchmarks = [
    "cumulus-pallet-parachain-system?/runtime-benchmarks",
    "cumulus-pallet-xcmp-queue?/runtime-benchmarks",
    "frame-benchmarking/runtime-benchmarks",
    "frame-support/runtime-benchmarks",
    "frame-system-benchmarking/runtime-benchmarks",
    "frame-system/runtime-benchmarks",
    "hex-literal",
    "orml-asset-registry?/runtime-benchmarks",
    "orml-tokens/runtime-benchmarks",
    "orml-benchmarking",
    "orml-xtokens?/runtime-benchmarks",
    "pallet-author-inherent?/runtime-benchmarks",
    "pallet-author-mapping?/runtime-benchmarks",
    "pallet-author-slot-filter?/runtime-benchmarks",
    "pallet-balances/runtime-benchmarks",
    "pallet-bounties/runtime-benchmarks",
    "pallet-collective/runtime-benchmarks",
    "pallet-democracy/runtime-benchmarks",
    "pallet-grandpa/runtime-benchmarks",
    "pallet-identity/runtime-benchmarks",
    "pallet-membership/runtime-benchmarks",
    "pallet-multisig/runtime-benchmarks",
    "pallet-preimage/runtime-benchmarks",
    "pallet-proxy/runtime-benchmarks",
    "pallet-scheduler/runtime-benchmarks",
    "pallet-timestamp/runtime-benchmarks",
    "pallet-treasury/runtime-benchmarks",
    "pallet-utility/runtime-benchmarks",
    "pallet-vesting/runtime-benchmarks",
    "pallet-xcm?/runtime-benchmarks",
    "pallet-parachain-staking?/runtime-benchmarks",
    "rococo-runtime?/runtime-benchmarks",
    "nimbus-primitives?/runtime-benchmarks",
    "session-keys-primitives?/runtime-benchmarks",
    "sp-runtime/runtime-benchmarks",
    "xcm-builder?/runtime-benchmarks",
    "zrml-authorized/runtime-benchmarks",
    "zrml-court/runtime-benchmarks",
    "zrml-liquidity-mining/runtime-benchmarks",
    "zrml-prediction-markets/runtime-benchmarks",
    "zrml-simple-disputes/runtime-benchmarks",
    "zrml-global-disputes/runtime-benchmarks",
    "zrml-styx/runtime-benchmarks",
    "zrml-swaps/runtime-benchmarks",
]
std = [
    "frame-executive/std",
    "frame-support/std",
    "frame-system-rpc-runtime-api/std",
    "frame-system/std",
    "hex-literal",
    "log/std",
    "orml-benchmarking/std",
    "orml-currencies/std",
    "orml-tokens/std",
    "orml-traits/std",
    "pallet-balances/std",
    "pallet-bounties/std",
    "pallet-collective/std",
    "pallet-democracy/std",
    "pallet-identity/std",
    "pallet-membership/std",
    "pallet-multisig/std",
    "pallet-preimage/std",
    "pallet-proxy/std",
    "pallet-randomness-collective-flip/std",
    "pallet-scheduler/std",
    "pallet-sudo/std",
    "pallet-timestamp/std",
    "pallet-transaction-payment-rpc-runtime-api/std",
    "pallet-transaction-payment/std",
    "pallet-treasury/std",
    "pallet-utility/std",
    "pallet-vesting/std",
    "parity-scale-codec/std",
    "scale-info/std",
    "sp-api/std",
    "sp-block-builder/std",
    "sp-core/std",
    "sp-inherents/std",
    "sp-offchain/std",
    "sp-runtime/std",
    "sp-session/std",
    "sp-transaction-pool/std",
    "sp-version/std",
    "substrate-fixed/std",

    # Try-Runtime
    "frame-try-runtime/std",

    # Benchmark

    "frame-benchmarking?/std",
    "frame-system-benchmarking?/std",

    # Cumulus

    "cumulus-pallet-dmp-queue?/std",
    "cumulus-pallet-parachain-system?/std",
    "cumulus-pallet-xcm?/std",
    "cumulus-pallet-xcmp-queue?/std",
    "cumulus-primitives-core?/std",
    "cumulus-primitives-timestamp?/std",
    "cumulus-primitives-utility?/std",
    "parachain-info?/std",

    # Parachain

    "nimbus-primitives?/std",
    "pallet-author-inherent?/std",
    "pallet-author-mapping?/std",
    "pallet-author-slot-filter?/std",
    "pallet-parachain-staking?/std",
    "session-keys-primitives?/std",

    # Polkadot

    "pallet-xcm?/std",
    "polkadot-parachain?/std",

    # Standalone

    "pallet-aura/std",
    "pallet-grandpa/std",
    "sp-consensus-aura/std",
    "sp-finality-grandpa/std",

    # XCM

<<<<<<< HEAD
    "kusama-runtime?/std",
    "polkadot-primitives/std",
    "polkadot-runtime-parachains?/std",
=======
>>>>>>> 6a5dae27
    "orml-asset-registry?/std",
    "orml-unknown-tokens?/std",
    "orml-xcm-support?/std",
    "orml-xtokens?/std",
    "pallet-xcm?/std",
    "polkadot-primitives?/std",
    "polkadot-runtime-parachains?/std",
    "rococo-runtime?/std",
    "xcm-builder?/std",
    "xcm-executor?/std",
    "xcm?/std",

    # Zeitgeist

    "zeitgeist-primitives/std",
    "zrml-authorized/std",
    "zrml-court/std",
    "zrml-liquidity-mining/std",
    "zrml-market-commons/std",
    "zrml-prediction-markets/std",
    "zrml-rikiddo/std",
    "zrml-simple-disputes/std",
    "zrml-global-disputes?/std",
    "zrml-styx/std",
    "zrml-swaps-runtime-api/std",
    "zrml-swaps/std",
]
try-runtime = [
    "frame-executive/try-runtime",
    "frame-try-runtime",

    # For every pallet in the runtime include try-runtime

    # System runtime pallets
    "frame-system/try-runtime",
    "frame-support/try-runtime",
    "pallet-timestamp/try-runtime",
    "pallet-randomness-collective-flip/try-runtime",
    "pallet-scheduler/try-runtime",
    "pallet-preimage/try-runtime",

    # Money runtime pallets
    "pallet-balances/try-runtime",
    "pallet-bounties/try-runtime",
    "pallet-transaction-payment/try-runtime",
    "pallet-treasury/try-runtime",
    "pallet-vesting/try-runtime",
    "pallet-multisig/try-runtime",

    # Governance runtime pallets
    "pallet-democracy/try-runtime",
    "pallet-collective/try-runtime",
    "pallet-membership/try-runtime",

    # Other Parity runtime pallets
    "pallet-identity/try-runtime",
    "pallet-utility/try-runtime",

    # ORML runtime pallets
    "orml-asset-registry?/try-runtime",
    "orml-currencies/try-runtime",
    "orml-tokens/try-runtime",
    "orml-unknown-tokens?/try-runtime",
    "orml-xtokens?/try-runtime",

    # Zeitgeist runtime pallets
    "zrml-authorized/try-runtime",
    "zrml-court/try-runtime",
    "zrml-liquidity-mining/try-runtime",
    "zrml-market-commons/try-runtime",
    "zrml-prediction-markets/try-runtime",
    "zrml-rikiddo/try-runtime",
    "zrml-simple-disputes/try-runtime",
    "zrml-global-disputes?/try-runtime",
    "zrml-styx/try-runtime",
    "zrml-swaps/try-runtime",

    # Parachain
    "pallet-author-mapping?/try-runtime",
    "pallet-author-inherent?/try-runtime",
    "pallet-author-slot-filter?/try-runtime",
    "pallet-parachain-staking?/try-runtime",
    # Required by pallet-parachain-staking@v0.26.1
    "parity-scale-codec/full",
    "pallet-proxy/try-runtime",
    "pallet-grandpa/try-runtime",
    "pallet-aura/try-runtime",
    "pallet-sudo/try-runtime",
    "pallet-xcm?/try-runtime",

    # Cumulus
    "cumulus-pallet-parachain-system?/try-runtime",
    "cumulus-pallet-xcm?/try-runtime",
    "cumulus-pallet-dmp-queue?/try-runtime",
    "cumulus-pallet-xcmp-queue?/try-runtime",
    "parachain-info?/try-runtime",
]
with-global-disputes = [
    "zrml-global-disputes",
    "common-runtime/with-global-disputes",
    "zrml-prediction-markets/with-global-disputes",
]

[package]
authors = ["Zeitgeist PM <contact@zeitgeist.pm>"]
edition = "2021"
name = "battery-station-runtime"
version = "0.3.8"

[package.metadata.docs.rs]
targets = ["x86_64-unknown-linux-gnu"]<|MERGE_RESOLUTION|>--- conflicted
+++ resolved
@@ -89,8 +89,6 @@
 log = { version = "0.4.17", default-features = false, optional = true }
 
 # XCM
-<<<<<<< HEAD
-kusama-runtime = { branch = "release-v0.9.32", default-features = false, git = "https://github.com/paritytech/polkadot", optional = true }
 orml-asset-registry = { branch = "polkadot-v0.9.32", default-features = false, git = "https://github.com/open-web3-stack/open-runtime-module-library", optional = true }
 orml-unknown-tokens = { branch = "polkadot-v0.9.32", default-features = false, git = "https://github.com/open-web3-stack/open-runtime-module-library", optional = true }
 orml-xcm-support = { branch = "polkadot-v0.9.32", default-features = false, git = "https://github.com/open-web3-stack/open-runtime-module-library", optional = true }
@@ -98,22 +96,10 @@
 pallet-xcm = { branch = "release-v0.9.32", default-features = false, git = "https://github.com/paritytech/polkadot", optional = true }
 polkadot-primitives = { branch = "release-v0.9.32", default-features = false, git = "https://github.com/paritytech/polkadot" }
 polkadot-runtime-parachains = { branch = "release-v0.9.32", default-features = false, git = "https://github.com/paritytech/polkadot", optional = true }
+rococo-runtime = { branch = "release-v0.9.32", default-features = false, git = "https://github.com/paritytech/polkadot", optional = true }
 xcm = { branch = "release-v0.9.32", default-features = false, git = "https://github.com/paritytech/polkadot", optional = true }
 xcm-builder = { branch = "release-v0.9.32", default-features = false, git = "https://github.com/paritytech/polkadot", optional = true }
 xcm-executor = { branch = "release-v0.9.32", default-features = false, git = "https://github.com/paritytech/polkadot", optional = true }
-=======
-orml-asset-registry = { branch = "moonbeam-polkadot-v0.9.29", default-features = false, git = "https://github.com/zeitgeistpm/open-runtime-module-library", optional = true }
-orml-unknown-tokens = { branch = "moonbeam-polkadot-v0.9.29", default-features = false, git = "https://github.com/zeitgeistpm/open-runtime-module-library", optional = true }
-orml-xcm-support = { branch = "moonbeam-polkadot-v0.9.29", default-features = false, git = "https://github.com/zeitgeistpm/open-runtime-module-library", optional = true }
-orml-xtokens = { branch = "moonbeam-polkadot-v0.9.29", default-features = false, git = "https://github.com/zeitgeistpm/open-runtime-module-library", optional = true }
-pallet-xcm = { branch = "moonbeam-polkadot-v0.9.29", default-features = false, git = "https://github.com/zeitgeistpm/polkadot", optional = true }
-polkadot-primitives = { branch = "moonbeam-polkadot-v0.9.29", default-features = false, git = "https://github.com/zeitgeistpm/polkadot", optional = true }
-polkadot-runtime-parachains = { branch = "moonbeam-polkadot-v0.9.29", default-features = false, git = "https://github.com/zeitgeistpm/polkadot", optional = true }
-rococo-runtime = { branch = "moonbeam-polkadot-v0.9.29", default-features = false, git = "https://github.com/zeitgeistpm/polkadot", optional = true }
-xcm = { branch = "moonbeam-polkadot-v0.9.29", default-features = false, git = "https://github.com/zeitgeistpm/polkadot", optional = true }
-xcm-builder = { branch = "moonbeam-polkadot-v0.9.29", default-features = false, git = "https://github.com/zeitgeistpm/polkadot", optional = true }
-xcm-executor = { branch = "moonbeam-polkadot-v0.9.29", default-features = false, git = "https://github.com/zeitgeistpm/polkadot", optional = true }
->>>>>>> 6a5dae27
 
 # Zeitgeist
 
@@ -163,11 +149,6 @@
 
     # XCM
 
-<<<<<<< HEAD
-    "kusama-runtime",
-    "polkadot-runtime-parachains",
-=======
->>>>>>> 6a5dae27
     "orml-asset-registry",
     "orml-unknown-tokens",
     "orml-xcm-support",
@@ -315,12 +296,6 @@
 
     # XCM
 
-<<<<<<< HEAD
-    "kusama-runtime?/std",
-    "polkadot-primitives/std",
-    "polkadot-runtime-parachains?/std",
-=======
->>>>>>> 6a5dae27
     "orml-asset-registry?/std",
     "orml-unknown-tokens?/std",
     "orml-xcm-support?/std",
