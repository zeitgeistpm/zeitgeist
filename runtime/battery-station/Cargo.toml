--- conflicted
+++ resolved
@@ -112,11 +112,8 @@
 zrml-global-disputes = { workspace = true, optional = true }
 zrml-liquidity-mining = { workspace = true }
 zrml-market-commons = { workspace = true }
-<<<<<<< HEAD
 zrml-neo-swaps = { workspace = true }
-=======
 zrml-orderbook-v1 = { workspace = true }
->>>>>>> 575ebecf
 zrml-prediction-markets = { workspace = true }
 zrml-rikiddo = { workspace = true }
 zrml-simple-disputes = { workspace = true }
