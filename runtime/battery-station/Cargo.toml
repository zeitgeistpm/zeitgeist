--- conflicted
+++ resolved
@@ -71,17 +71,7 @@
 pallet-author-slot-filter = { default-features = false, git = "https://github.com/zeitgeistpm/external", optional = true }
 pallet-parachain-staking = { default-features = false, git = "https://github.com/zeitgeistpm/external", optional = true }
 session-keys-primitives = { default-features = false, git = "https://github.com/zeitgeistpm/external", optional = true }
-
-<<<<<<< HEAD
-nimbus-primitives = { branch = "moonbeam-polkadot-v0.9.29", default-features = false, git = "https://github.com/zeitgeistpm/nimbus", optional = true }
-pallet-author-inherent = { branch = "moonbeam-polkadot-v0.9.29", default-features = false, git = "https://github.com/zeitgeistpm/nimbus", optional = true }
-pallet-author-mapping = { branch = "rand-v0.27.2-a", default-features = false, git = "https://github.com/zeitgeistpm/moonbeam", optional = true }
-pallet-author-slot-filter = { branch = "moonbeam-polkadot-v0.9.29", default-features = false, git = "https://github.com/zeitgeistpm/nimbus", optional = true }
-pallet-parachain-staking = { branch = "rand-v0.27.2-a", default-features = false, git = "https://github.com/zeitgeistpm/moonbeam", optional = true }
-pallet-randomness = { branch = "rand-v0.27.2-a", default-features = false, git = "https://github.com/zeitgeistpm/moonbeam", optional = true }
-session-keys-primitives = { branch = "rand-v0.27.2-a", default-features = false, git = "https://github.com/zeitgeistpm/moonbeam", optional = true }
-=======
->>>>>>> 5f8602c1
+pallet-randomness = { default-features = false, git = "https://github.com/zeitgeistpm/external", optional = true }
 
 # Polkadot
 
