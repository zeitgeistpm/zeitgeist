#![cfg_attr(not(feature = "std"), no_std)]
#![recursion_limit = "256"]

extern crate alloc;

#[cfg(feature = "std")]
include!(concat!(env!("OUT_DIR"), "/wasm_binary.rs"));

#[cfg(feature = "runtime-benchmarks")]
mod benchmarking;
pub mod opaque;
#[cfg(feature = "parachain")]
mod parachain_params;
mod parameters;
mod weights;
#[cfg(feature = "parachain")]
mod xcm_config;

pub use frame_system::{
    Call as SystemCall, CheckEra, CheckGenesis, CheckNonZeroSender, CheckNonce, CheckSpecVersion,
    CheckTxVersion, CheckWeight,
};
pub use pallet_transaction_payment::ChargeTransactionPayment;
pub use parameters::*;
#[cfg(feature = "parachain")]
pub use {pallet_author_slot_filter::EligibilityValue, parachain_params::*};

use alloc::{boxed::Box, vec, vec::Vec};
use frame_support::{
    construct_runtime,
    traits::{ConstU16, ConstU32, Contains, EnsureOneOf, EqualPrivilegeOnly, InstanceFilter},
    weights::{constants::RocksDbWeight, ConstantMultiplier, IdentityFee},
};
use frame_system::EnsureRoot;
use pallet_collective::{EnsureProportionAtLeast, PrimeDefaultVote};
use sp_api::impl_runtime_apis;
use sp_core::{crypto::KeyTypeId, OpaqueMetadata};
use sp_runtime::{
    create_runtime_str, generic,
    traits::{AccountIdConversion, AccountIdLookup, BlakeTwo256, Block as BlockT},
    transaction_validity::{TransactionSource, TransactionValidity},
    ApplyExtrinsicResult,
};
#[cfg(feature = "std")]
use sp_version::NativeVersion;
use sp_version::RuntimeVersion;
use substrate_fixed::{types::extra::U33, FixedI128, FixedU128};
use zeitgeist_primitives::{constants::*, types::*};
use zrml_rikiddo::types::{EmaMarketVolume, FeeSigmoid, RikiddoSigmoidMV};
#[cfg(feature = "parachain")]
use {
    frame_support::traits::{Everything, Nothing},
    frame_system::EnsureSigned,
    nimbus_primitives::{CanAuthor, NimbusId},
    xcm_builder::{EnsureXcmOrigin, FixedWeightBounds, LocationInverter},
    xcm_config::XcmConfig,
};

pub const VERSION: RuntimeVersion = RuntimeVersion {
    spec_name: create_runtime_str!("zeitgeist"),
    impl_name: create_runtime_str!("zeitgeist"),
    authoring_version: 1,
    spec_version: 36,
    impl_version: 1,
    apis: RUNTIME_API_VERSIONS,
    transaction_version: 13,
    state_version: 1,
};

pub type Block = generic::Block<Header, UncheckedExtrinsic>;

type Address = sp_runtime::MultiAddress<AccountId, ()>;

type Executive = frame_executive::Executive<
    Runtime,
    Block,
    frame_system::ChainContext<Runtime>,
    Runtime,
    AllPalletsWithSystem,
<<<<<<< HEAD
    zrml_prediction_markets::migrations::MigrateMarketIdsPerClose<Runtime>,
=======
    zrml_market_commons::migrations::MigrateMarketCounter<Runtime>,
>>>>>>> 7aa56138
>;

type Header = generic::Header<BlockNumber, BlakeTwo256>;
type RikiddoSigmoidFeeMarketVolumeEma = zrml_rikiddo::Instance1;
pub type SignedExtra = (
    CheckNonZeroSender<Runtime>,
    CheckSpecVersion<Runtime>,
    CheckTxVersion<Runtime>,
    CheckGenesis<Runtime>,
    CheckEra<Runtime>,
    CheckNonce<Runtime>,
    CheckWeight<Runtime>,
    ChargeTransactionPayment<Runtime>,
);
pub type SignedPayload = generic::SignedPayload<Call, SignedExtra>;
pub type UncheckedExtrinsic = generic::UncheckedExtrinsic<Address, Call, Signature, SignedExtra>;

// Governance
type AdvisoryCommitteeInstance = pallet_collective::Instance1;
type AdvisoryCommitteeMembershipInstance = pallet_membership::Instance1;
type CouncilInstance = pallet_collective::Instance2;
type CouncilMembershipInstance = pallet_membership::Instance2;
type TechnicalCommitteeInstance = pallet_collective::Instance3;
type TechnicalCommitteeMembershipInstance = pallet_membership::Instance3;

// Council vote proportions
// At least 50%
type EnsureRootOrHalfCouncil =
    EnsureOneOf<EnsureRoot<AccountId>, EnsureProportionAtLeast<AccountId, CouncilInstance, 1, 2>>;

// At least 66%
type EnsureRootOrTwoThirdsCouncil =
    EnsureOneOf<EnsureRoot<AccountId>, EnsureProportionAtLeast<AccountId, CouncilInstance, 2, 3>>;

// At least 75%
type EnsureRootOrThreeFourthsCouncil =
    EnsureOneOf<EnsureRoot<AccountId>, EnsureProportionAtLeast<AccountId, CouncilInstance, 3, 4>>;

// At least 100%
type EnsureRootOrAllCouncil =
    EnsureOneOf<EnsureRoot<AccountId>, EnsureProportionAtLeast<AccountId, CouncilInstance, 1, 1>>;

// Technical committee vote proportions
// At least 50%
#[cfg(feature = "parachain")]
type EnsureRootOrHalfTechnicalCommittee = EnsureOneOf<
    EnsureRoot<AccountId>,
    EnsureProportionAtLeast<AccountId, TechnicalCommitteeInstance, 1, 2>,
>;

// At least 66%
type EnsureRootOrTwoThirdsTechnicalCommittee = EnsureOneOf<
    EnsureRoot<AccountId>,
    EnsureProportionAtLeast<AccountId, TechnicalCommitteeInstance, 2, 3>,
>;

// At least 100%
type EnsureRootOrAllTechnicalCommittee = EnsureOneOf<
    EnsureRoot<AccountId>,
    EnsureProportionAtLeast<AccountId, TechnicalCommitteeInstance, 1, 1>,
>;

// Advisory committee vote proportions
// At least 50%
type EnsureRootOrHalfAdvisoryCommittee = EnsureOneOf<
    EnsureRoot<AccountId>,
    EnsureProportionAtLeast<AccountId, AdvisoryCommitteeInstance, 1, 2>,
>;

// Technical committee vote proportions
// At least 66%
type EnsureRootOrTwoThirdsAdvisoryCommittee = EnsureOneOf<
    EnsureRoot<AccountId>,
    EnsureProportionAtLeast<AccountId, AdvisoryCommitteeInstance, 2, 3>,
>;

// At least 100%
type EnsureRootOrAllAdvisoryCommittee = EnsureOneOf<
    EnsureRoot<AccountId>,
    EnsureProportionAtLeast<AccountId, AdvisoryCommitteeInstance, 1, 1>,
>;

// Construct runtime
macro_rules! create_zeitgeist_runtime {
    ($($additional_pallets:tt)*) => {
        // Pallets are enumerated based on the dependency graph.
        //
        // For example, `PredictionMarkets` is pĺaced after `SimpleDisputes` because
        // `PredictionMarkets` depends on `SimpleDisputes`.
        construct_runtime!(
            pub enum Runtime where
                Block = Block,
                NodeBlock = generic::Block<Header, sp_runtime::OpaqueExtrinsic>,
                UncheckedExtrinsic = UncheckedExtrinsic,
            {
                // System
                System: frame_system::{Call, Config, Event<T>, Pallet, Storage} = 0,
                Timestamp: pallet_timestamp::{Call, Pallet, Storage, Inherent} = 1,
                RandomnessCollectiveFlip: pallet_randomness_collective_flip::{Pallet, Storage} = 2,
                Scheduler: pallet_scheduler::{Pallet, Call, Storage, Event<T>} = 3,
                Preimage: pallet_preimage::{Pallet, Call, Storage, Event<T>} = 4,

                // Money
                Balances: pallet_balances::{Call, Config<T>, Event<T>, Pallet, Storage} = 10,
                TransactionPayment: pallet_transaction_payment::{Config, Pallet, Storage} = 11,
                Treasury: pallet_treasury::{Call, Config, Event<T>, Pallet, Storage} = 12,
                Vesting: pallet_vesting::{Call, Config<T>, Event<T>, Pallet, Storage} = 13,
                MultiSig: pallet_multisig::{Call, Event<T>, Pallet, Storage} = 14,

                // Governance
                Democracy: pallet_democracy::{Pallet, Call, Storage, Config<T>, Event<T>} = 20,
                AdvisoryCommittee: pallet_collective::<Instance1>::{Call, Config<T>, Event<T>, Origin<T>, Pallet, Storage} = 21,
                AdvisoryCommitteeMembership: pallet_membership::<Instance1>::{Call, Config<T>, Event<T>, Pallet, Storage} = 22,
                Council: pallet_collective::<Instance2>::{Call, Config<T>, Event<T>, Origin<T>, Pallet, Storage} = 23,
                CouncilMembership: pallet_membership::<Instance2>::{Call, Config<T>, Event<T>, Pallet, Storage} = 24,
                TechnicalCommittee: pallet_collective::<Instance3>::{Call, Config<T>, Event<T>, Origin<T>, Pallet, Storage} = 25,
                TechnicalCommitteeMembership: pallet_membership::<Instance3>::{Call, Config<T>, Event<T>, Pallet, Storage} = 26,

                // Other Parity pallets
                Identity: pallet_identity::{Call, Event<T>, Pallet, Storage} = 30,
                Sudo: pallet_sudo::{Call, Config<T>, Event<T>, Pallet, Storage} = 31,
                Utility: pallet_utility::{Call, Event, Pallet, Storage} = 32,
                Proxy: pallet_proxy::{Call, Event<T>, Pallet, Storage} = 33,

                // Third-party
                Currency: orml_currencies::{Call, Pallet, Storage} = 40,
                Tokens: orml_tokens::{Config<T>, Event<T>, Pallet, Storage} = 41,

                // Zeitgeist
                MarketCommons: zrml_market_commons::{Pallet, Storage} = 50,
                Authorized: zrml_authorized::{Call, Event<T>, Pallet, Storage} = 51,
                Court: zrml_court::{Call, Event<T>, Pallet, Storage} = 52,
                LiquidityMining: zrml_liquidity_mining::{Call, Config<T>, Event<T>, Pallet, Storage} = 53,
                RikiddoSigmoidFeeMarketEma: zrml_rikiddo::<Instance1>::{Pallet, Storage} = 54,
                SimpleDisputes: zrml_simple_disputes::{Event<T>, Pallet, Storage} = 55,
                Swaps: zrml_swaps::{Call, Event<T>, Pallet, Storage} = 56,
                PredictionMarkets: zrml_prediction_markets::{Call, Event<T>, Pallet, Storage} = 57,

                $($additional_pallets)*
            }
        );
    }
}

#[cfg(feature = "parachain")]
create_zeitgeist_runtime!(
    // System
    ParachainSystem: cumulus_pallet_parachain_system::{Call, Config, Event<T>, Inherent, Pallet, Storage, ValidateUnsigned} = 100,
    ParachainInfo: parachain_info::{Config, Pallet, Storage} = 101,

    // Consensus
    ParachainStaking: parachain_staking::{Call, Config<T>, Event<T>, Pallet, Storage} = 110,
    AuthorInherent: pallet_author_inherent::{Call, Inherent, Pallet, Storage} = 111,
    AuthorFilter: pallet_author_slot_filter::{Config, Event, Pallet, Storage} = 112,
    AuthorMapping: pallet_author_mapping::{Call, Config<T>, Event<T>, Pallet, Storage} = 113,

    // XCM
    CumulusXcm: cumulus_pallet_xcm::{Event<T>, Origin, Pallet} = 120,
    DmpQueue: cumulus_pallet_dmp_queue::{Call, Event<T>, Pallet, Storage} = 121,
    PolkadotXcm: pallet_xcm::{Call, Config, Event<T>, Origin, Pallet, Storage} = 122,
    XcmpQueue: cumulus_pallet_xcmp_queue::{Call, Event<T>, Pallet, Storage} = 123,

    // Third-party
    Crowdloan: pallet_crowdloan_rewards::{Call, Config<T>, Event<T>, Pallet, Storage} = 130,
);

#[cfg(not(feature = "parachain"))]
create_zeitgeist_runtime!(
    // Consensus
    Aura: pallet_aura::{Config<T>, Pallet, Storage} = 100,
    Grandpa: pallet_grandpa::{Call, Config, Event, Pallet, Storage} = 101,
);

// Configure Pallets
#[cfg(feature = "parachain")]
impl cumulus_pallet_dmp_queue::Config for Runtime {
    type Event = Event;
    type ExecuteOverweightOrigin = EnsureRootOrHalfTechnicalCommittee;
    type XcmExecutor = xcm_executor::XcmExecutor<XcmConfig>;
}

#[cfg(feature = "parachain")]
impl cumulus_pallet_parachain_system::Config for Runtime {
    type DmpMessageHandler = DmpQueue;
    type Event = Event;
    type OnSystemEvent = ();
    type OutboundXcmpMessageSource = XcmpQueue;
    type ReservedDmpWeight = crate::parachain_params::ReservedDmpWeight;
    type ReservedXcmpWeight = crate::parachain_params::ReservedXcmpWeight;
    type SelfParaId = parachain_info::Pallet<Runtime>;
    type XcmpMessageHandler = XcmpQueue;
}

#[cfg(feature = "parachain")]
impl cumulus_pallet_xcm::Config for Runtime {
    type Event = Event;
    type XcmExecutor = xcm_executor::XcmExecutor<XcmConfig>;
}

#[cfg(feature = "parachain")]
impl cumulus_pallet_xcmp_queue::Config for Runtime {
    type ChannelInfo = ParachainSystem;
    type ControllerOrigin = EnsureRootOrTwoThirdsTechnicalCommittee;
    type ControllerOriginConverter = XcmOriginToTransactDispatchOrigin;
    type Event = Event;
    type ExecuteOverweightOrigin = EnsureRootOrHalfTechnicalCommittee;
    type VersionWrapper = ();
    type WeightInfo = weights::cumulus_pallet_xcmp_queue::WeightInfo<Runtime>;
    type XcmExecutor = xcm_executor::XcmExecutor<XcmConfig>;
}

#[derive(scale_info::TypeInfo)]
pub struct IsCallable;

cfg_if::cfg_if! {
    if #[cfg(all(feature = "parachain", feature = "txfilter"))] {
        // Restricted parachain.
        impl Contains<Call> for IsCallable {
            fn contains(call: &Call) -> bool {
                match call {
                    // Allowed calls:
                    Call::AdvisoryCommittee(_)
                    | Call::AdvisoryCommitteeMembership(_)
                    | Call::AuthorInherent(_)
                    | Call::AuthorMapping(_)
                    | Call::Balances(_)
                    | Call::Council(_)
                    | Call::CouncilMembership(_)
                    | Call::Crowdloan(_)
                    | Call::Currency(_)
                    | Call::Democracy(_)
                    | Call::DmpQueue(_)
                    | Call::Identity(_)
                    | Call::MultiSig(_)
                    | Call::ParachainStaking(_)
                    | Call::ParachainSystem(_)
                    | Call::PolkadotXcm(_)
                    | Call::Preimage(_)
                    | Call::Proxy(_)
                    | Call::Scheduler(_)
                    | Call::Sudo(_)
                    | Call::System(_)
                    | Call::TechnicalCommittee(_)
                    | Call::TechnicalCommitteeMembership(_)
                    | Call::Timestamp(_)
                    | Call::Treasury(_)
                    | Call::Utility(_)
                    | Call::Vesting(_)
                    | Call::XcmpQueue(_) => true,

                    // Prohibited calls:
                    Call::Authorized(_)
                    | Call::Court(_)
                    | Call::LiquidityMining(_)
                    | Call::Swaps(_)
                    | Call::PredictionMarkets(_) => false,
                }
            }
        }
    // Restricted standalone chain.
    } else if #[cfg(all(feature = "txfilter", not(feature = "parachain")))] {
        impl Contains<Call> for IsCallable {
            fn contains(call: &Call) -> bool {
                match call {
                    // Allowed calls:
                    Call::AdvisoryCommittee(_)
                    | Call::AdvisoryCommitteeMembership(_)
                    | Call::Balances(_)
                    | Call::Council(_)
                    | Call::CouncilMembership(_)
                    | Call::Currency(_)
                    | Call::Democracy(_)
                    | Call::Grandpa(_)
                    | Call::Identity(_)
                    | Call::MultiSig(_)
                    | Call::Preimage(_)
                    | Call::Proxy(_)
                    | Call::Scheduler(_)
                    | Call::Sudo(_)
                    | Call::System(_)
                    | Call::TechnicalCommittee(_)
                    | Call::TechnicalCommitteeMembership(_)
                    | Call::Timestamp(_)
                    | Call::Treasury(_)
                    | Call::Utility(_)
                    | Call::Vesting(_) => true,

                    // Prohibited calls:
                    Call::Authorized(_)
                    | Call::Court(_)
                    | Call::LiquidityMining(_)
                    | Call::Swaps(_)
                    | Call::PredictionMarkets(_) => false,
                }
            }
        }
    // Unrestricted (no "txfilter" feature) chains.
    // Currently disables Rikiddo and markets using Court or SimpleDisputes dispute mechanism.
    // Will be relaxed for testnet once runtimes are separated.
    } else {
        impl Contains<Call> for IsCallable {
            fn contains(call: &Call) -> bool {
                use zrml_prediction_markets::Call::{create_market, create_cpmm_market_and_deploy_assets};
                use zeitgeist_primitives::types::{ScoringRule::RikiddoSigmoidFeeMarketEma, MarketDisputeMechanism::{Court, SimpleDisputes}};

                match call {
                    Call::PredictionMarkets(inner_call) => {
                        match inner_call {
                            // Disable Rikiddo markets
                            create_market { scoring_rule: RikiddoSigmoidFeeMarketEma, .. } => false,
                            // Disable Court & SimpleDisputes dispute resolution mechanism
                            create_market { mdm: Court | SimpleDisputes, .. } => false,
                            create_cpmm_market_and_deploy_assets { mdm: Court | SimpleDisputes, .. } => false,
                            _ => true
                        }
                    }
                    Call::LiquidityMining(_) => false,
                    _ => true
                }
            }
        }
    }
}

impl frame_system::Config for Runtime {
    type AccountData = pallet_balances::AccountData<Balance>;
    type AccountId = AccountId;
    type BaseCallFilter = IsCallable;
    type BlockHashCount = BlockHashCount;
    type BlockLength = RuntimeBlockLength;
    type BlockNumber = BlockNumber;
    type BlockWeights = RuntimeBlockWeights;
    type Call = Call;
    type DbWeight = RocksDbWeight;
    type Event = Event;
    type Hash = Hash;
    type Hashing = BlakeTwo256;
    type Header = generic::Header<BlockNumber, BlakeTwo256>;
    type Index = Index;
    type Lookup = AccountIdLookup<AccountId, ()>;
    type MaxConsumers = ConstU32<16>;
    type OnKilledAccount = ();
    type OnNewAccount = ();
    #[cfg(feature = "parachain")]
    type OnSetCode = cumulus_pallet_parachain_system::ParachainSetCode<Self>;
    #[cfg(not(feature = "parachain"))]
    type OnSetCode = ();
    type Origin = Origin;
    type PalletInfo = PalletInfo;
    type SS58Prefix = SS58Prefix;
    type SystemWeightInfo = weights::frame_system::WeightInfo<Runtime>;
    type Version = Version;
}

#[cfg(not(feature = "parachain"))]
impl pallet_aura::Config for Runtime {
    type AuthorityId = sp_consensus_aura::sr25519::AuthorityId;
    type DisabledValidators = ();
    type MaxAuthorities = MaxAuthorities;
}

#[cfg(feature = "parachain")]
impl pallet_author_inherent::Config for Runtime {
    type AccountLookup = AuthorMapping;
    type CanAuthor = AuthorFilter;
    type EventHandler = ParachainStaking;
    type SlotBeacon = cumulus_pallet_parachain_system::RelaychainBlockNumberProvider<Self>;
}

#[cfg(feature = "parachain")]
impl pallet_author_mapping::Config for Runtime {
    type DepositAmount = CollatorDeposit;
    type DepositCurrency = Balances;
    type Event = Event;
    type WeightInfo = weights::pallet_author_mapping::WeightInfo<Runtime>;
}

#[cfg(feature = "parachain")]
impl pallet_author_slot_filter::Config for Runtime {
    type Event = Event;
    type RandomnessSource = RandomnessCollectiveFlip;
    type PotentialAuthors = ParachainStaking;
    type WeightInfo = weights::pallet_author_slot_filter::WeightInfo<Runtime>;
}

#[cfg(not(feature = "parachain"))]
impl pallet_grandpa::Config for Runtime {
    type Event = Event;
    type Call = Call;
    type KeyOwnerProofSystem = ();
    type KeyOwnerProof =
        <Self::KeyOwnerProofSystem as frame_support::traits::KeyOwnerProofSystem<(
            KeyTypeId,
            pallet_grandpa::AuthorityId,
        )>>::Proof;
    type KeyOwnerIdentification =
        <Self::KeyOwnerProofSystem as frame_support::traits::KeyOwnerProofSystem<(
            KeyTypeId,
            pallet_grandpa::AuthorityId,
        )>>::IdentificationTuple;
    type HandleEquivocation = ();
    type MaxAuthorities = MaxAuthorities;
    // Currently the benchmark does yield an invalid weight implementation
    // type WeightInfo = weights::pallet_grandpa::WeightInfo<Runtime>;
    type WeightInfo = ();
}

#[cfg(feature = "parachain")]
impl pallet_xcm::Config for Runtime {
    type Event = Event;
    type SendXcmOrigin = EnsureXcmOrigin<Origin, LocalOriginToLocation>;
    type XcmRouter = XcmRouter;
    type ExecuteXcmOrigin = EnsureXcmOrigin<Origin, LocalOriginToLocation>;
    type XcmExecuteFilter = Nothing;
    // ^ Disable dispatchable execute on the XCM pallet.
    // Needs to be `Everything` for local testing.
    type XcmExecutor = xcm_executor::XcmExecutor<XcmConfig>;
    type XcmTeleportFilter = Everything;
    type XcmReserveTransferFilter = Nothing;
    type Weigher = FixedWeightBounds<UnitWeightCost, Call, MaxInstructions>;
    type LocationInverter = LocationInverter<Ancestry>;
    type Origin = Origin;
    type Call = Call;

    const VERSION_DISCOVERY_QUEUE_SIZE: u32 = 100;
    // ^ Override for AdvertisedXcmVersion default
    type AdvertisedXcmVersion = pallet_xcm::CurrentXcmVersion;
}

#[cfg(feature = "parachain")]
impl parachain_staking::Config for Runtime {
    type CandidateBondLessDelay = CandidateBondLessDelay;
    type Currency = Balances;
    type DefaultBlocksPerRound = DefaultBlocksPerRound;
    type DefaultCollatorCommission = DefaultCollatorCommission;
    type DefaultParachainBondReservePercent = DefaultParachainBondReservePercent;
    type DelegationBondLessDelay = DelegationBondLessDelay;
    type Event = Event;
    type LeaveCandidatesDelay = LeaveCandidatesDelay;
    type LeaveDelegatorsDelay = LeaveDelegatorsDelay;
    type MaxBottomDelegationsPerCandidate = MaxBottomDelegationsPerCandidate;
    type MaxTopDelegationsPerCandidate = MaxTopDelegationsPerCandidate;
    type MaxDelegationsPerDelegator = MaxDelegationsPerDelegator;
    type MinBlocksPerRound = MinBlocksPerRound;
    type MinCandidateStk = MinCollatorStk;
    type MinCollatorStk = MinCollatorStk;
    type MinDelegation = MinDelegatorStk;
    type MinDelegatorStk = MinDelegatorStk;
    type MinSelectedCandidates = MinSelectedCandidates;
    type MonetaryGovernanceOrigin = EnsureRoot<AccountId>;
    type RevokeDelegationDelay = RevokeDelegationDelay;
    type RewardPaymentDelay = RewardPaymentDelay;
    type WeightInfo = parachain_staking::weights::SubstrateWeight<Runtime>;
}

impl orml_currencies::Config for Runtime {
    type GetNativeCurrencyId = GetNativeCurrencyId;
    type MultiCurrency = Tokens;
    type NativeCurrency = BasicCurrencyAdapter<Runtime, Balances>;
    type WeightInfo = weights::orml_currencies::WeightInfo<Runtime>;
}

impl orml_tokens::Config for Runtime {
    type Amount = Amount;
    type Balance = Balance;
    type CurrencyId = CurrencyId;
    type DustRemovalWhitelist = DustRemovalWhitelist;
    type Event = Event;
    type ExistentialDeposits = ExistentialDeposits;
    type MaxLocks = MaxLocks;
    type MaxReserves = MaxReserves;
    type OnDust = orml_tokens::TransferDust<Runtime, DustAccount>;
    type ReserveIdentifier = [u8; 8];
    type WeightInfo = weights::orml_tokens::WeightInfo<Runtime>;
}

#[cfg(feature = "parachain")]
impl pallet_crowdloan_rewards::Config for Runtime {
    type Event = Event;
    type InitializationPayment = InitializationPayment;
    type Initialized = Initialized;
    type MaxInitContributors = MaxInitContributorsBatchSizes;
    type MinimumReward = MinimumReward;
    type RelayChainAccountId = AccountId;
    type RewardCurrency = Balances;
    type RewardAddressAssociateOrigin = EnsureSigned<Self::AccountId>;
    type RewardAddressChangeOrigin = frame_system::EnsureSigned<Self::AccountId>;
    type RewardAddressRelayVoteThreshold = RelaySignaturesThreshold;
    type SignatureNetworkIdentifier = SignatureNetworkIdentifier;
    type VestingBlockNumber = cumulus_primitives_core::relay_chain::BlockNumber;
    type VestingBlockProvider =
        cumulus_pallet_parachain_system::RelaychainBlockNumberProvider<Self>;
    type WeightInfo = pallet_crowdloan_rewards::weights::SubstrateWeight<Runtime>;
}

impl pallet_balances::Config for Runtime {
    type AccountStore = System;
    type Balance = Balance;
    type DustRemoval = ();
    type Event = Event;
    type ExistentialDeposit = ExistentialDeposit;
    type MaxLocks = MaxLocks;
    type MaxReserves = MaxReserves;
    type ReserveIdentifier = [u8; 8];
    type WeightInfo = pallet_balances::weights::SubstrateWeight<Runtime>; // weights::pallet_balances::WeightInfo<Runtime>;
}

impl pallet_collective::Config<AdvisoryCommitteeInstance> for Runtime {
    type DefaultVote = PrimeDefaultVote;
    type Event = Event;
    type MaxMembers = AdvisoryCommitteeMaxMembers;
    type MaxProposals = AdvisoryCommitteeMaxProposals;
    type MotionDuration = AdvisoryCommitteeMotionDuration;
    type Origin = Origin;
    type Proposal = Call;
    type WeightInfo = weights::pallet_collective::WeightInfo<Runtime>;
}

impl pallet_collective::Config<CouncilInstance> for Runtime {
    type DefaultVote = PrimeDefaultVote;
    type Event = Event;
    type MaxMembers = CouncilMaxMembers;
    type MaxProposals = CouncilMaxProposals;
    type MotionDuration = CouncilMotionDuration;
    type Origin = Origin;
    type Proposal = Call;
    type WeightInfo = weights::pallet_collective::WeightInfo<Runtime>;
}

impl pallet_collective::Config<TechnicalCommitteeInstance> for Runtime {
    type DefaultVote = PrimeDefaultVote;
    type Event = Event;
    type MaxMembers = TechnicalCommitteeMaxMembers;
    type MaxProposals = TechnicalCommitteeMaxProposals;
    type MotionDuration = TechnicalCommitteeMotionDuration;
    type Origin = Origin;
    type Proposal = Call;
    type WeightInfo = weights::pallet_collective::WeightInfo<Runtime>;
}

impl pallet_democracy::Config for Runtime {
    type Proposal = Call;
    type Event = Event;
    type Currency = Balances;
    type EnactmentPeriod = EnactmentPeriod;
    type LaunchPeriod = LaunchPeriod;
    type VotingPeriod = VotingPeriod;
    type VoteLockingPeriod = VoteLockingPeriod;
    type MinimumDeposit = MinimumDeposit;
    /// Origin that can decide what their next motion is.
    type ExternalOrigin = EnsureRootOrHalfCouncil;
    /// Origin that can have the next scheduled referendum be a straight majority-carries vote.
    type ExternalMajorityOrigin = EnsureRootOrHalfCouncil;
    /// Origina that can have the next scheduled referendum be a straight default-carries
    /// (NTB) vote.
    type ExternalDefaultOrigin = EnsureRootOrAllCouncil;
    /// Origin that can have an ExternalMajority/ExternalDefault vote
    /// be tabled immediately and with a shorter voting/enactment period.
    type FastTrackOrigin = EnsureRootOrTwoThirdsTechnicalCommittee;
    /// Origin from which the next majority-carries (or more permissive) referendum may be tabled
    /// to vote immediately and asynchronously in a similar manner to the emergency origin.
    type InstantOrigin = EnsureRootOrAllTechnicalCommittee;
    type InstantAllowed = InstantAllowed;
    type FastTrackVotingPeriod = FastTrackVotingPeriod;
    /// Origin from which any referendum may be cancelled in an emergency.
    type CancellationOrigin = EnsureRootOrThreeFourthsCouncil;
    /// Origin from which proposals may be blacklisted.
    type BlacklistOrigin = EnsureRootOrAllCouncil;
    /// Origin from which a proposal may be cancelled and its backers slashed.
    type CancelProposalOrigin = EnsureRootOrAllTechnicalCommittee;
    /// Origin for anyone able to veto proposals.
    type VetoOrigin = pallet_collective::EnsureMember<AccountId, TechnicalCommitteeInstance>;
    type CooloffPeriod = CooloffPeriod;
    type PreimageByteDeposit = PreimageByteDeposit;
    type OperationalPreimageOrigin = pallet_collective::EnsureMember<AccountId, CouncilInstance>;
    type Slash = Treasury;
    type Scheduler = Scheduler;
    type PalletsOrigin = OriginCaller;
    type MaxVotes = MaxVotes;
    type WeightInfo = weights::pallet_democracy::WeightInfo<Runtime>;
    type MaxProposals = MaxProposals;
}

impl pallet_identity::Config for Runtime {
    type BasicDeposit = BasicDeposit;
    type Currency = Balances;
    type Event = Event;
    type FieldDeposit = FieldDeposit;
    type ForceOrigin = EnsureRootOrTwoThirdsAdvisoryCommittee;
    type MaxAdditionalFields = MaxAdditionalFields;
    type MaxRegistrars = MaxRegistrars;
    type MaxSubAccounts = MaxSubAccounts;
    type RegistrarOrigin = EnsureRootOrHalfCouncil;
    type Slashed = Treasury;
    type SubAccountDeposit = SubAccountDeposit;
    type WeightInfo = weights::pallet_identity::WeightInfo<Runtime>;
}

impl pallet_membership::Config<AdvisoryCommitteeMembershipInstance> for Runtime {
    type AddOrigin = EnsureRootOrTwoThirdsCouncil;
    type Event = Event;
    type MaxMembers = AdvisoryCommitteeMaxMembers;
    type MembershipChanged = AdvisoryCommittee;
    type MembershipInitialized = AdvisoryCommittee;
    type PrimeOrigin = EnsureRootOrTwoThirdsCouncil;
    type RemoveOrigin = EnsureRootOrTwoThirdsCouncil;
    type ResetOrigin = EnsureRootOrTwoThirdsCouncil;
    type SwapOrigin = EnsureRootOrTwoThirdsCouncil;
    type WeightInfo = weights::pallet_membership::WeightInfo<Runtime>;
}

impl pallet_membership::Config<CouncilMembershipInstance> for Runtime {
    type AddOrigin = EnsureRootOrThreeFourthsCouncil;
    type Event = Event;
    type MaxMembers = CouncilMaxMembers;
    type MembershipChanged = AdvisoryCommittee;
    type MembershipInitialized = AdvisoryCommittee;
    type PrimeOrigin = EnsureRootOrThreeFourthsCouncil;
    type RemoveOrigin = EnsureRootOrThreeFourthsCouncil;
    type ResetOrigin = EnsureRootOrThreeFourthsCouncil;
    type SwapOrigin = EnsureRootOrThreeFourthsCouncil;
    type WeightInfo = weights::pallet_membership::WeightInfo<Runtime>;
}

impl pallet_membership::Config<TechnicalCommitteeMembershipInstance> for Runtime {
    type AddOrigin = EnsureRootOrTwoThirdsCouncil;
    type Event = Event;
    type MaxMembers = TechnicalCommitteeMaxMembers;
    type MembershipChanged = TechnicalCommittee;
    type MembershipInitialized = TechnicalCommittee;
    type PrimeOrigin = EnsureRootOrTwoThirdsCouncil;
    type RemoveOrigin = EnsureRootOrTwoThirdsCouncil;
    type ResetOrigin = EnsureRootOrTwoThirdsCouncil;
    type SwapOrigin = EnsureRootOrTwoThirdsCouncil;
    type WeightInfo = weights::pallet_membership::WeightInfo<Runtime>;
}

impl pallet_multisig::Config for Runtime {
    type Event = Event;
    type Call = Call;
    type Currency = Balances;
    type DepositBase = DepositBase;
    type DepositFactor = DepositFactor;
    type MaxSignatories = ConstU16<100>;
    type WeightInfo = weights::pallet_multisig::WeightInfo<Runtime>;
}

impl pallet_preimage::Config for Runtime {
    type WeightInfo = weights::pallet_preimage::WeightInfo<Runtime>;
    type Event = Event;
    type Currency = Balances;
    type ManagerOrigin = EnsureRoot<AccountId>;
    type MaxSize = PreimageMaxSize;
    type BaseDeposit = PreimageBaseDeposit;
    type ByteDeposit = PreimageByteDeposit;
}

impl InstanceFilter<Call> for ProxyType {
    fn filter(&self, c: &Call) -> bool {
        match self {
            ProxyType::Any => true,
            ProxyType::CancelProxy => {
                matches!(c, Call::Proxy(pallet_proxy::Call::reject_announcement { .. }))
            }
            ProxyType::Governance => matches!(
                c,
                Call::Democracy(..)
                    | Call::Council(..)
                    | Call::TechnicalCommittee(..)
                    | Call::AdvisoryCommittee(..)
                    | Call::Treasury(..)
            ),
            #[cfg(feature = "parachain")]
            ProxyType::Staking => matches!(c, Call::ParachainStaking(..)),
            #[cfg(not(feature = "parachain"))]
            ProxyType::Staking => false,
        }
    }

    fn is_superset(&self, o: &Self) -> bool {
        match (self, o) {
            (x, y) if x == y => true,
            (ProxyType::Any, _) => true,
            (_, ProxyType::Any) => false,
            _ => false,
        }
    }
}

impl pallet_proxy::Config for Runtime {
    type Event = Event;
    type Call = Call;
    type Currency = Balances;
    type ProxyType = ProxyType;
    type ProxyDepositBase = ProxyDepositBase;
    type ProxyDepositFactor = ProxyDepositFactor;
    type MaxProxies = ConstU32<32>;
    type WeightInfo = weights::pallet_proxy::WeightInfo<Runtime>;
    type MaxPending = ConstU32<32>;
    type CallHasher = BlakeTwo256;
    type AnnouncementDepositBase = AnnouncementDepositBase;
    type AnnouncementDepositFactor = AnnouncementDepositFactor;
}

impl pallet_randomness_collective_flip::Config for Runtime {}

impl pallet_scheduler::Config for Runtime {
    type Event = Event;
    type Origin = Origin;
    type PalletsOrigin = OriginCaller;
    type Call = Call;
    type MaximumWeight = MaximumSchedulerWeight;
    type ScheduleOrigin = EnsureRoot<AccountId>;
    type MaxScheduledPerBlock = MaxScheduledPerBlock;
    type WeightInfo = weights::pallet_scheduler::WeightInfo<Runtime>;
    type OriginPrivilegeCmp = EqualPrivilegeOnly;
    type PreimageProvider = Preimage;
    type NoPreimagePostponement = NoPreimagePostponement;
}

impl pallet_sudo::Config for Runtime {
    type Call = Call;
    type Event = Event;
}

impl pallet_timestamp::Config for Runtime {
    type MinimumPeriod = MinimumPeriod;
    type Moment = u64;
    #[cfg(feature = "parachain")]
    type OnTimestampSet = ();
    #[cfg(not(feature = "parachain"))]
    type OnTimestampSet = Aura;
    type WeightInfo = weights::pallet_timestamp::WeightInfo<Runtime>;
}

impl pallet_transaction_payment::Config for Runtime {
    type FeeMultiplierUpdate = ();
    type LengthToFee = ConstantMultiplier<Balance, TransactionByteFee>;
    type OnChargeTransaction = pallet_transaction_payment::CurrencyAdapter<Balances, ()>;
    type OperationalFeeMultiplier = OperationalFeeMultiplier;
    type WeightToFee = IdentityFee<Balance>;
}

impl pallet_treasury::Config for Runtime {
    type ApproveOrigin = EnsureRootOrTwoThirdsCouncil;
    type Burn = Burn;
    type BurnDestination = ();
    type Currency = Balances;
    type Event = Event;
    type MaxApprovals = MaxApprovals;
    type OnSlash = ();
    type PalletId = TreasuryPalletId;
    type ProposalBond = ProposalBond;
    type ProposalBondMinimum = ProposalBondMinimum;
    type ProposalBondMaximum = ProposalBondMaximum;
    type RejectOrigin = EnsureRootOrTwoThirdsCouncil;
    type SpendFunds = ();
    type SpendPeriod = SpendPeriod;
    type WeightInfo = weights::pallet_treasury::WeightInfo<Runtime>;
}

impl pallet_utility::Config for Runtime {
    type Event = Event;
    type Call = Call;
    type PalletsOrigin = OriginCaller;
    type WeightInfo = weights::pallet_utility::WeightInfo<Runtime>;
}

impl pallet_vesting::Config for Runtime {
    type Event = Event;
    type Currency = Balances;
    type BlockNumberToBalance = sp_runtime::traits::ConvertInto;
    type MinVestedTransfer = MinVestedTransfer;
    type WeightInfo = pallet_vesting::weights::SubstrateWeight<Runtime>; // weights::pallet_vesting::WeightInfo<Runtime>;

    // `VestingInfo` encode length is 36bytes. 28 schedules gets encoded as 1009 bytes, which is the
    // highest number of schedules that encodes less than 2^10.
    const MAX_VESTING_SCHEDULES: u32 = 28;
}

#[cfg(feature = "parachain")]
impl parachain_info::Config for Runtime {}

impl zrml_authorized::Config for Runtime {
    type Event = Event;
    type MarketCommons = MarketCommons;
    type PalletId = AuthorizedPalletId;
    type WeightInfo = zrml_authorized::weights::WeightInfo<Runtime>;
}

impl zrml_court::Config for Runtime {
    type CourtCaseDuration = CourtCaseDuration;
    type Event = Event;
    type MarketCommons = MarketCommons;
    type PalletId = CourtPalletId;
    type Random = RandomnessCollectiveFlip;
    type StakeWeight = StakeWeight;
    type TreasuryPalletId = TreasuryPalletId;
    type WeightInfo = zrml_court::weights::WeightInfo<Runtime>;
}

impl zrml_liquidity_mining::Config for Runtime {
    type Event = Event;
    type MarketCommons = MarketCommons;
    type MarketId = MarketId;
    type PalletId = LiquidityMiningPalletId;
    type WeightInfo = zrml_liquidity_mining::weights::WeightInfo<Runtime>;
}

impl zrml_market_commons::Config for Runtime {
    type Currency = Balances;
    type MarketId = MarketId;
    type Timestamp = Timestamp;
}

// NoopLiquidityMining implements LiquidityMiningPalletApi with no-ops.
// Has to be public because it will be exposed by Runtime.
pub struct NoopLiquidityMining;

impl zrml_liquidity_mining::LiquidityMiningPalletApi for NoopLiquidityMining {
    type AccountId = AccountId;
    type Balance = Balance;
    type BlockNumber = BlockNumber;
    type MarketId = MarketId;

    fn add_shares(_: Self::AccountId, _: Self::MarketId, _: Self::Balance) {}

    fn distribute_market_incentives(
        _: &Self::MarketId,
    ) -> frame_support::pallet_prelude::DispatchResult {
        Ok(())
    }

    fn remove_shares(_: &Self::AccountId, _: &Self::MarketId, _: Self::Balance) {}
}

impl zrml_prediction_markets::Config for Runtime {
    type AdvisoryBond = AdvisoryBond;
    type ApprovalOrigin = EnsureRootOrHalfAdvisoryCommittee;
    type Authorized = Authorized;
    type Court = Court;
    type CloseOrigin = EnsureRootOrTwoThirdsAdvisoryCommittee;
    type DestroyOrigin = EnsureRootOrAllAdvisoryCommittee;
    type DisputeBond = DisputeBond;
    type DisputeFactor = DisputeFactor;
    type DisputePeriod = DisputePeriod;
    type Event = Event;
    // LiquidityMining is currently unstable.
    // NoopLiquidityMining will be applied only to mainnet once runtimes are separated.
    type LiquidityMining = NoopLiquidityMining;
    // type LiquidityMining = LiquidityMining;
    type MarketCommons = MarketCommons;
    type MaxCategories = MaxCategories;
    type MaxDisputes = MaxDisputes;
    type MaxSubsidyPeriod = MaxSubsidyPeriod;
    type MaxMarketPeriod = MaxMarketPeriod;
    type MinMarketDuration = MinMarketDuration;
    type MinCategories = MinCategories;
    type MinSubsidyPeriod = MinSubsidyPeriod;
    type OracleBond = OracleBond;
    type PalletId = PmPalletId;
    type ReportingPeriod = ReportingPeriod;
    type ResolveOrigin = EnsureRoot<AccountId>;
    type Shares = Tokens;
    type SimpleDisputes = SimpleDisputes;
    type Slash = ();
    type Swaps = Swaps;
    type ValidityBond = ValidityBond;
    type WeightInfo = zrml_prediction_markets::weights::WeightInfo<Runtime>;
}

impl zrml_rikiddo::Config<RikiddoSigmoidFeeMarketVolumeEma> for Runtime {
    type Timestamp = Timestamp;
    type Balance = Balance;
    type FixedTypeU = FixedU128<U33>;
    type FixedTypeS = FixedI128<U33>;
    type BalanceFractionalDecimals = BalanceFractionalDecimals;
    type PoolId = PoolId;
    type Rikiddo = RikiddoSigmoidMV<
        Self::FixedTypeU,
        Self::FixedTypeS,
        FeeSigmoid<Self::FixedTypeS>,
        EmaMarketVolume<Self::FixedTypeU>,
    >;
}

impl zrml_simple_disputes::Config for Runtime {
    type Event = Event;
    type MarketCommons = MarketCommons;
    type PalletId = SimpleDisputesPalletId;
}

impl zrml_swaps::Config for Runtime {
    type Event = Event;
    type ExitFee = ExitFee;
    type FixedTypeU = FixedU128<U33>;
    type FixedTypeS = FixedI128<U33>;
    // LiquidityMining is currently unstable.
    // NoopLiquidityMining will be applied only to mainnet once runtimes are separated.
    type LiquidityMining = NoopLiquidityMining;
    // type LiquidityMining = LiquidityMining;
    type MarketCommons = MarketCommons;
    type MarketId = MarketId;
    type MinAssets = MinAssets;
    type MaxAssets = MaxAssets;
    type MaxInRatio = MaxInRatio;
    type MaxOutRatio = MaxOutRatio;
    type MaxTotalWeight = MaxTotalWeight;
    type MaxWeight = MaxWeight;
    type MinLiquidity = MinLiquidity;
    type MinSubsidy = MinSubsidy;
    type MinSubsidyPerAccount = MinSubsidyPerAccount;
    type MinWeight = MinWeight;
    type PalletId = SwapsPalletId;
    type RikiddoSigmoidFeeMarketEma = RikiddoSigmoidFeeMarketEma;
    type Shares = Currency;
    type WeightInfo = zrml_swaps::weights::WeightInfo<Runtime>;
}

// Implementation of runtime's apis
impl_runtime_apis! {
    #[cfg(feature = "parachain")]
    impl cumulus_primitives_core::CollectCollationInfo<Block> for Runtime {
        fn collect_collation_info(
            header: &<Block as BlockT>::Header
        ) -> cumulus_primitives_core::CollationInfo {
            ParachainSystem::collect_collation_info(header)
        }
    }

    #[cfg(feature = "parachain")]
    // Required to satisify trait bounds at the client implementation.
    impl nimbus_primitives::AuthorFilterAPI<Block, NimbusId> for Runtime {
        fn can_author(_: NimbusId, _: u32, _: &<Block as BlockT>::Header) -> bool {
            panic!("AuthorFilterAPI is no longer supported. Please update your client.")
        }
    }

    #[cfg(feature = "parachain")]
    impl nimbus_primitives::NimbusApi<Block> for Runtime {
        fn can_author(
            author: nimbus_primitives::NimbusId,
            slot: u32,
            parent_header: &<Block as BlockT>::Header
        ) -> bool {

            // Ensure that an update is enforced when we are close to maximum block number
            let block_number = if let Some(bn) = parent_header.number.checked_add(1) {
                bn
            } else {
                log::error!("ERROR: No block numbers left");
                return false;
            };

            use frame_support::traits::OnInitialize;
            System::initialize(
                &block_number,
                &parent_header.hash(),
                &parent_header.digest,
            );
            RandomnessCollectiveFlip::on_initialize(block_number);

            // Because the staking solution calculates the next staking set at the beginning
            // of the first block in the new round, the only way to accurately predict the
            // authors is to compute the selection during prediction.
            if parachain_staking::Pallet::<Self>::round().should_update(block_number) {
                // get author account id
                use nimbus_primitives::AccountLookup;
                let author_account_id = if let Some(account) =
                    pallet_author_mapping::Pallet::<Self>::lookup_account(&author) {
                    account
                } else {
                    // return false if author mapping not registered like in can_author impl
                    return false
                };
                // predict eligibility post-selection by computing selection results now
                let (eligible, _) =
                    pallet_author_slot_filter::compute_pseudo_random_subset::<Self>(
                        parachain_staking::Pallet::<Self>::compute_top_candidates(),
                        &slot
                    );
                eligible.contains(&author_account_id)
            } else {
                AuthorInherent::can_author(&author, &slot)
            }
        }
    }

    #[cfg(feature = "runtime-benchmarks")]
    impl frame_benchmarking::Benchmark<Block> for Runtime {
        fn benchmark_metadata(extra: bool) -> (
            Vec<frame_benchmarking::BenchmarkList>,
            Vec<frame_support::traits::StorageInfo>,
        ) {
            use frame_benchmarking::{list_benchmark, baseline::Pallet as BaselineBench, Benchmarking, BenchmarkList};
            use frame_support::traits::StorageInfoTrait;
            use frame_system_benchmarking::Pallet as SystemBench;
            use orml_benchmarking::list_benchmark as orml_list_benchmark;

            let mut list = Vec::<BenchmarkList>::new();

            list_benchmark!(list, extra, frame_benchmarking, BaselineBench::<Runtime>);
            list_benchmark!(list, extra, frame_system, SystemBench::<Runtime>);
            orml_list_benchmark!(list, extra, orml_currencies, benchmarking::currencies);
            orml_list_benchmark!(list, extra, orml_tokens, benchmarking::tokens);
            list_benchmark!(list, extra, pallet_balances, Balances);
            list_benchmark!(list, extra, pallet_collective, AdvisoryCommittee);
            list_benchmark!(list, extra, pallet_democracy, Democracy);
            list_benchmark!(list, extra, pallet_identity, Identity);
            list_benchmark!(list, extra, pallet_membership, AdvisoryCommitteeMembership);
            list_benchmark!(list, extra, pallet_multisig, MultiSig);
            list_benchmark!(list, extra, pallet_preimage, Preimage);
            list_benchmark!(list, extra, pallet_proxy, Proxy);
            list_benchmark!(list, extra, pallet_scheduler, Scheduler);
            list_benchmark!(list, extra, pallet_timestamp, Timestamp);
            list_benchmark!(list, extra, pallet_treasury, Treasury);
            list_benchmark!(list, extra, pallet_utility, Utility);
            list_benchmark!(list, extra, pallet_vesting, Vesting);
            list_benchmark!(list, extra, zrml_swaps, Swaps);
            list_benchmark!(list, extra, zrml_authorized, Authorized);
            list_benchmark!(list, extra, zrml_court, Court);
            list_benchmark!(list, extra, zrml_prediction_markets, PredictionMarkets);
            list_benchmark!(list, extra, zrml_liquidity_mining, LiquidityMining);

            cfg_if::cfg_if! {
                if #[cfg(feature = "parachain")] {
                    list_benchmark!(list, extra, cumulus_pallet_xcmp_queue, XcmpQueue);
                    list_benchmark!(list, extra, pallet_author_mapping, AuthorMapping);
                    list_benchmark!(list, extra, pallet_author_slot_filter, AuthorFilter);
                    list_benchmark!(list, extra, parachain_staking, ParachainStaking);
                    list_benchmark!(list, extra, pallet_crowdloan_rewards, Crowdloan);
                } else {
                    list_benchmark!(list, extra, pallet_grandpa, Grandpa);
                }
            }

            (list, AllPalletsWithSystem::storage_info())
        }

        fn dispatch_benchmark(
            config: frame_benchmarking::BenchmarkConfig,
        ) -> Result<Vec<frame_benchmarking::BenchmarkBatch>, sp_runtime::RuntimeString> {
            use frame_benchmarking::{
                add_benchmark, baseline::{Pallet as BaselineBench, Config as BaselineConfig}, vec, BenchmarkBatch, Benchmarking, TrackedStorageKey, Vec
            };
            use frame_system_benchmarking::Pallet as SystemBench;
            use orml_benchmarking::{add_benchmark as orml_add_benchmark};

            impl frame_system_benchmarking::Config for Runtime {}
            impl BaselineConfig for Runtime {}

            let whitelist: Vec<TrackedStorageKey> = vec![
                hex_literal::hex!("26aa394eea5630e07c48ae0c9558cef702a5c1b19ab7a04f536c519aca4983ac")
                    .to_vec()
                    .into(),
                hex_literal::hex!("c2261276cc9d1f8598ea4b6a74b15c2f57c875e4cff74148e4628f264b974c80")
                    .to_vec()
                    .into(),
                hex_literal::hex!("26aa394eea5630e07c48ae0c9558cef7ff553b5a9862a516939d82b3d3d8661a")
                    .to_vec()
                    .into(),
                hex_literal::hex!("26aa394eea5630e07c48ae0c9558cef70a98fdbe9ce6c55837576c60c7af3850")
                    .to_vec()
                    .into(),
                hex_literal::hex!("26aa394eea5630e07c48ae0c9558cef780d41e5e16056765bc8461851072c9d7")
                    .to_vec()
                    .into(),
                hex_literal::hex!("26aa394eea5630e07c48ae0c9558cef7b99d880ec681799c0cf30e8886371da946c154ffd9992e395af90b5b13cc6f295c77033fce8a9045824a6690bbf99c6db269502f0a8d1d2a008542d5690a0749").to_vec().into(),
                hex_literal::hex!("26aa394eea5630e07c48ae0c9558cef7b99d880ec681799c0cf30e8886371da95ecffd7b6c0f78751baa9d281e0bfa3a6d6f646c70792f74727372790000000000000000000000000000000000000000").to_vec().into(),
            ];

            let mut batches = Vec::<BenchmarkBatch>::new();
            let params = (&config, &whitelist);

            add_benchmark!(params, batches, frame_benchmarking, BaselineBench::<Runtime>);
            add_benchmark!(params, batches, frame_system, SystemBench::<Runtime>);
            orml_add_benchmark!(params, batches, orml_currencies, benchmarking::currencies);
            orml_add_benchmark!(params, batches, orml_tokens, benchmarking::tokens);
            add_benchmark!(params, batches, pallet_balances, Balances);
            add_benchmark!(params, batches, pallet_collective, AdvisoryCommittee);
            add_benchmark!(params, batches, pallet_democracy, Democracy);
            add_benchmark!(params, batches, pallet_identity, Identity);
            add_benchmark!(params, batches, pallet_membership, AdvisoryCommitteeMembership);
            add_benchmark!(params, batches, pallet_multisig, MultiSig);
            add_benchmark!(params, batches, pallet_preimage, Preimage);
            add_benchmark!(params, batches, pallet_proxy, Proxy);
            add_benchmark!(params, batches, pallet_scheduler, Scheduler);
            add_benchmark!(params, batches, pallet_timestamp, Timestamp);
            add_benchmark!(params, batches, pallet_treasury, Treasury);
            add_benchmark!(params, batches, pallet_utility, Utility);
            add_benchmark!(params, batches, pallet_vesting, Vesting);
            add_benchmark!(params, batches, zrml_swaps, Swaps);
            add_benchmark!(params, batches, zrml_authorized, Authorized);
            add_benchmark!(params, batches, zrml_court, Court);
            add_benchmark!(params, batches, zrml_prediction_markets, PredictionMarkets);
            add_benchmark!(params, batches, zrml_liquidity_mining, LiquidityMining);


            cfg_if::cfg_if! {
                if #[cfg(feature = "parachain")] {
                    add_benchmark!(params, batches, cumulus_pallet_xcmp_queue, XcmpQueue);
                    add_benchmark!(params, batches, pallet_author_mapping, AuthorMapping);
                    add_benchmark!(params, batches, pallet_author_slot_filter, AuthorFilter);
                    add_benchmark!(params, batches, parachain_staking, ParachainStaking);
                    add_benchmark!(params, batches, pallet_crowdloan_rewards, Crowdloan);
                } else {
                    add_benchmark!(params, batches, pallet_grandpa, Grandpa);
                }
            }

            if batches.is_empty() {
                return Err("Benchmark not found for this pallet.".into());
            }
            Ok(batches)
        }
    }

    impl frame_system_rpc_runtime_api::AccountNonceApi<Block, AccountId, Index> for Runtime {
        fn account_nonce(account: AccountId) -> Index {
            System::account_nonce(account)
        }
    }

    impl pallet_transaction_payment_rpc_runtime_api::TransactionPaymentApi<Block, Balance> for Runtime {
        fn query_fee_details(
            uxt: <Block as BlockT>::Extrinsic,
            len: u32,
        ) -> pallet_transaction_payment::FeeDetails<Balance> {
            TransactionPayment::query_fee_details(uxt, len)
        }

        fn query_info(
            uxt: <Block as BlockT>::Extrinsic,
            len: u32,
        ) -> pallet_transaction_payment_rpc_runtime_api::RuntimeDispatchInfo<Balance> {
            TransactionPayment::query_info(uxt, len)
        }
    }

    impl sp_api::Core<Block> for Runtime {
        fn execute_block(block: Block) {
            Executive::execute_block(block)
        }

        fn initialize_block(header: &<Block as BlockT>::Header) {
            Executive::initialize_block(header)
        }

        fn version() -> RuntimeVersion {
            VERSION
        }
    }

    impl sp_api::Metadata<Block> for Runtime {
        fn metadata() -> OpaqueMetadata {
            OpaqueMetadata::new(Runtime::metadata().into())
        }
    }

    impl sp_block_builder::BlockBuilder<Block> for Runtime {
        fn apply_extrinsic(extrinsic: <Block as BlockT>::Extrinsic) -> ApplyExtrinsicResult {
            Executive::apply_extrinsic(extrinsic)
        }

        fn check_inherents(
            block: Block,
            data: sp_inherents::InherentData,
        ) -> sp_inherents::CheckInherentsResult {
            data.check_extrinsics(&block)
        }

        fn finalize_block() -> <Block as BlockT>::Header {
            Executive::finalize_block()
        }

        fn inherent_extrinsics(data: sp_inherents::InherentData) -> Vec<<Block as BlockT>::Extrinsic> {
            data.create_extrinsics()
        }
    }

    #[cfg(not(feature = "parachain"))]
    impl sp_consensus_aura::AuraApi<Block, sp_consensus_aura::sr25519::AuthorityId> for Runtime {
        fn authorities() -> Vec<sp_consensus_aura::sr25519::AuthorityId> {
            Aura::authorities().into_inner()
        }

        fn slot_duration() -> sp_consensus_aura::SlotDuration {
            sp_consensus_aura::SlotDuration::from_millis(Aura::slot_duration())
        }
    }

    #[cfg(not(feature = "parachain"))]
    impl sp_finality_grandpa::GrandpaApi<Block> for Runtime {
        fn current_set_id() -> pallet_grandpa::fg_primitives::SetId {
            Grandpa::current_set_id()
        }

        fn generate_key_ownership_proof(
            _set_id: pallet_grandpa::fg_primitives::SetId,
            _authority_id: pallet_grandpa::AuthorityId,
        ) -> Option<pallet_grandpa::fg_primitives::OpaqueKeyOwnershipProof> {
            None
        }

        fn grandpa_authorities() -> pallet_grandpa::AuthorityList {
            Grandpa::grandpa_authorities()
        }

        fn submit_report_equivocation_unsigned_extrinsic(
            _equivocation_proof: pallet_grandpa::fg_primitives::EquivocationProof<
                <Block as BlockT>::Hash,
                sp_runtime::traits::NumberFor<Block>,
            >,
            _key_owner_proof: pallet_grandpa::fg_primitives::OpaqueKeyOwnershipProof,
        ) -> Option<()> {
            None
        }
    }

    impl sp_offchain::OffchainWorkerApi<Block> for Runtime {
        fn offchain_worker(header: &<Block as BlockT>::Header) {
            Executive::offchain_worker(header)
        }
    }

    impl sp_session::SessionKeys<Block> for Runtime {
        fn decode_session_keys(encoded: Vec<u8>) -> Option<Vec<(Vec<u8>, KeyTypeId)>> {
            opaque::SessionKeys::decode_into_raw_public_keys(&encoded)
        }

        fn generate_session_keys(seed: Option<Vec<u8>>) -> Vec<u8> {
            opaque::SessionKeys::generate(seed)
        }
    }

    impl sp_transaction_pool::runtime_api::TaggedTransactionQueue<Block> for Runtime {
        fn validate_transaction(
            source: TransactionSource,
            tx: <Block as BlockT>::Extrinsic,
            block_hash: <Block as BlockT>::Hash,
        ) -> TransactionValidity {
            Executive::validate_transaction(source, tx, block_hash)
        }
    }

    impl zrml_swaps_runtime_api::SwapsApi<Block, PoolId, AccountId, Balance, MarketId>
      for Runtime
    {
        fn get_spot_price(
            pool_id: PoolId,
            asset_in: Asset<MarketId>,
            asset_out: Asset<MarketId>,
        ) -> SerdeWrapper<Balance> {
            SerdeWrapper(Swaps::get_spot_price(pool_id, asset_in, asset_out).ok().unwrap_or(0))
        }

        fn pool_account_id(pool_id: PoolId) -> AccountId {
            Swaps::pool_account_id(pool_id)
        }

        fn pool_shares_id(pool_id: PoolId) -> Asset<SerdeWrapper<MarketId>> {
            Asset::PoolShare(SerdeWrapper(pool_id))
        }
    }

    #[cfg(feature = "try-runtime")]
    impl frame_try_runtime::TryRuntime<Block> for Runtime {
        fn on_runtime_upgrade() -> (frame_support::weights::Weight, frame_support::weights::Weight) {
            log::info!("try-runtime::on_runtime_upgrade.");
            let weight = Executive::try_runtime_upgrade().unwrap();
            (weight, RuntimeBlockWeights::get().max_block)
        }

        fn execute_block_no_check(block: Block) -> frame_support::weights::Weight {
            Executive::execute_block_no_check(block)
        }
    }
}

// Check the timestamp and parachain inherents
#[cfg(feature = "parachain")]
struct CheckInherents;

#[cfg(feature = "parachain")]
impl cumulus_pallet_parachain_system::CheckInherents<Block> for CheckInherents {
    fn check_inherents(
        block: &Block,
        relay_state_proof: &cumulus_pallet_parachain_system::RelayChainStateProof,
    ) -> sp_inherents::CheckInherentsResult {
        let relay_chain_slot = relay_state_proof
            .read_slot()
            .expect("Could not read the relay chain slot from the proof");

        let inherent_data =
            cumulus_primitives_timestamp::InherentDataProvider::from_relay_chain_slot_and_duration(
                relay_chain_slot,
                core::time::Duration::from_secs(6),
            )
            .create_inherent_data()
            .expect("Could not create the timestamp inherent data");

        inherent_data.check_extrinsics(block)
    }
}

// Nimbus's Executive wrapper allows relay validators to verify the seal digest
#[cfg(feature = "parachain")]
cumulus_pallet_parachain_system::register_validate_block! {
    Runtime = Runtime,
    BlockExecutor = pallet_author_inherent::BlockExecutor::<Runtime, Executive>,
    CheckInherents = CheckInherents,
}

#[cfg(feature = "std")]
pub fn native_version() -> NativeVersion {
    NativeVersion { runtime_version: VERSION, can_author_with: Default::default() }
}

// Accounts protected from being deleted due to a too low amount of funds.
pub struct DustRemovalWhitelist;

impl Contains<AccountId> for DustRemovalWhitelist
where
    frame_support::PalletId: AccountIdConversion<AccountId>,
{
    fn contains(ai: &AccountId) -> bool {
        let pallets = vec![
            AuthorizedPalletId::get(),
            CourtPalletId::get(),
            LiquidityMiningPalletId::get(),
            PmPalletId::get(),
            SimpleDisputesPalletId::get(),
            SwapsPalletId::get(),
        ];

        if let Some(pallet_id) = frame_support::PalletId::try_from_sub_account::<u128>(ai) {
            return pallets.contains(&pallet_id.0);
        }

        for pallet_id in pallets {
            let pallet_acc: AccountId = pallet_id.into_account();

            if pallet_acc == *ai {
                return true;
            }
        }

        false
    }
}<|MERGE_RESOLUTION|>--- conflicted
+++ resolved
@@ -77,11 +77,10 @@
     frame_system::ChainContext<Runtime>,
     Runtime,
     AllPalletsWithSystem,
-<<<<<<< HEAD
-    zrml_prediction_markets::migrations::MigrateMarketIdsPerClose<Runtime>,
-=======
-    zrml_market_commons::migrations::MigrateMarketCounter<Runtime>,
->>>>>>> 7aa56138
+    (
+        zrml_prediction_markets::migrations::MigrateMarketIdsPerClose<Runtime>,
+        zrml_market_commons::migrations::MigrateMarketCounter<Runtime>,
+    ),
 >;
 
 type Header = generic::Header<BlockNumber, BlakeTwo256>;
