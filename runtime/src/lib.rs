--- conflicted
+++ resolved
@@ -812,12 +812,8 @@
 }
 
 impl pallet_transaction_payment::Config for Runtime {
-<<<<<<< HEAD
     type FeeMultiplierUpdate = SlowAdjustingFeeUpdate<Runtime>;
-=======
-    type FeeMultiplierUpdate = ();
     type LengthToFee = ConstantMultiplier<Balance, TransactionByteFee>;
->>>>>>> 0536ab9d
     type OnChargeTransaction = pallet_transaction_payment::CurrencyAdapter<Balances, ()>;
     type OperationalFeeMultiplier = OperationalFeeMultiplier;
     type WeightToFee = IdentityFee<Balance>;
