#![cfg_attr(not(feature = "std"), no_std)]
#![recursion_limit = "256"]

extern crate alloc;

#[cfg(feature = "std")]
include!(concat!(env!("OUT_DIR"), "/wasm_binary.rs"));

#[cfg(feature = "runtime-benchmarks")]
mod benchmarking;
pub mod opaque;
#[cfg(feature = "parachain")]
mod parachain_params;
mod parameters;
mod weights;
#[cfg(feature = "parachain")]
mod xcm_config;

pub use frame_system::{
    Call as SystemCall, CheckEra, CheckGenesis, CheckNonZeroSender, CheckNonce, CheckSpecVersion,
    CheckTxVersion, CheckWeight,
};
pub use pallet_transaction_payment::ChargeTransactionPayment;
pub use parameters::*;
#[cfg(feature = "parachain")]
pub use {pallet_author_slot_filter::EligibilityValue, parachain_params::*};

use alloc::{boxed::Box, vec, vec::Vec};
use frame_support::{
    construct_runtime,
    traits::{ConstU16, ConstU32, Contains, EnsureOneOf, EqualPrivilegeOnly, InstanceFilter},
    weights::{constants::RocksDbWeight, ConstantMultiplier, IdentityFee},
};
use frame_system::EnsureRoot;
use pallet_collective::{EnsureProportionAtLeast, PrimeDefaultVote};
use sp_api::impl_runtime_apis;
use sp_core::{crypto::KeyTypeId, OpaqueMetadata};
use sp_runtime::{
    create_runtime_str, generic,
    traits::{AccountIdConversion, AccountIdLookup, BlakeTwo256, Block as BlockT},
    transaction_validity::{TransactionSource, TransactionValidity},
    ApplyExtrinsicResult,
};
#[cfg(feature = "std")]
use sp_version::NativeVersion;
use sp_version::RuntimeVersion;
use substrate_fixed::{types::extra::U33, FixedI128, FixedU128};
use zeitgeist_primitives::{constants::*, types::*};
use zrml_rikiddo::types::{EmaMarketVolume, FeeSigmoid, RikiddoSigmoidMV};
#[cfg(feature = "parachain")]
use {
    frame_support::traits::{Everything, Nothing},
    frame_system::EnsureSigned,
    nimbus_primitives::{CanAuthor, NimbusId},
    xcm_builder::{EnsureXcmOrigin, FixedWeightBounds, LocationInverter},
    xcm_config::XcmConfig,
};

pub const VERSION: RuntimeVersion = RuntimeVersion {
    spec_name: create_runtime_str!("zeitgeist"),
    impl_name: create_runtime_str!("zeitgeist"),
    authoring_version: 1,
    spec_version: 36,
    impl_version: 1,
    apis: RUNTIME_API_VERSIONS,
    transaction_version: 13,
    state_version: 1,
};

pub type Block = generic::Block<Header, UncheckedExtrinsic>;

type Address = sp_runtime::MultiAddress<AccountId, ()>;

type Executive = frame_executive::Executive<
    Runtime,
    Block,
    frame_system::ChainContext<Runtime>,
    Runtime,
    AllPalletsWithSystem,
>;

type Header = generic::Header<BlockNumber, BlakeTwo256>;
type RikiddoSigmoidFeeMarketVolumeEma = zrml_rikiddo::Instance1;
pub type SignedExtra = (
    CheckNonZeroSender<Runtime>,
    CheckSpecVersion<Runtime>,
    CheckTxVersion<Runtime>,
    CheckGenesis<Runtime>,
    CheckEra<Runtime>,
    CheckNonce<Runtime>,
    CheckWeight<Runtime>,
    ChargeTransactionPayment<Runtime>,
);
pub type SignedPayload = generic::SignedPayload<Call, SignedExtra>;
pub type UncheckedExtrinsic = generic::UncheckedExtrinsic<Address, Call, Signature, SignedExtra>;

// Governance
type AdvisoryCommitteeInstance = pallet_collective::Instance1;
type AdvisoryCommitteeMembershipInstance = pallet_membership::Instance1;
type CouncilInstance = pallet_collective::Instance2;
type CouncilMembershipInstance = pallet_membership::Instance2;
type TechnicalCommitteeInstance = pallet_collective::Instance3;
type TechnicalCommitteeMembershipInstance = pallet_membership::Instance3;

// Council vote proportions
// At least 50%
type EnsureRootOrHalfCouncil =
    EnsureOneOf<EnsureRoot<AccountId>, EnsureProportionAtLeast<AccountId, CouncilInstance, 1, 2>>;

// At least 66%
type EnsureRootOrTwoThirdsCouncil =
    EnsureOneOf<EnsureRoot<AccountId>, EnsureProportionAtLeast<AccountId, CouncilInstance, 2, 3>>;

// At least 75%
type EnsureRootOrThreeFourthsCouncil =
    EnsureOneOf<EnsureRoot<AccountId>, EnsureProportionAtLeast<AccountId, CouncilInstance, 3, 4>>;

// At least 100%
type EnsureRootOrAllCouncil =
    EnsureOneOf<EnsureRoot<AccountId>, EnsureProportionAtLeast<AccountId, CouncilInstance, 1, 1>>;

// Technical committee vote proportions
// At least 50%
#[cfg(feature = "parachain")]
type EnsureRootOrHalfTechnicalCommittee = EnsureOneOf<
    EnsureRoot<AccountId>,
    EnsureProportionAtLeast<AccountId, TechnicalCommitteeInstance, 1, 2>,
>;

// At least 66%
type EnsureRootOrTwoThirdsTechnicalCommittee = EnsureOneOf<
    EnsureRoot<AccountId>,
    EnsureProportionAtLeast<AccountId, TechnicalCommitteeInstance, 2, 3>,
>;

// At least 100%
type EnsureRootOrAllTechnicalCommittee = EnsureOneOf<
    EnsureRoot<AccountId>,
    EnsureProportionAtLeast<AccountId, TechnicalCommitteeInstance, 1, 1>,
>;

// Advisory committee vote proportions
// At least 50%
type EnsureRootOrHalfAdvisoryCommittee = EnsureOneOf<
    EnsureRoot<AccountId>,
    EnsureProportionAtLeast<AccountId, AdvisoryCommitteeInstance, 1, 2>,
>;

// Technical committee vote proportions
// At least 66%
type EnsureRootOrTwoThirdsAdvisoryCommittee = EnsureOneOf<
    EnsureRoot<AccountId>,
    EnsureProportionAtLeast<AccountId, AdvisoryCommitteeInstance, 2, 3>,
>;

// At least 100%
type EnsureRootOrAllAdvisoryCommittee = EnsureOneOf<
    EnsureRoot<AccountId>,
    EnsureProportionAtLeast<AccountId, AdvisoryCommitteeInstance, 1, 1>,
>;

// Construct runtime
macro_rules! create_zeitgeist_runtime {
    ($($additional_pallets:tt)*) => {
        // Pallets are enumerated based on the dependency graph.
        //
        // For example, `PredictionMarkets` is pĺaced after `SimpleDisputes` because
        // `PredictionMarkets` depends on `SimpleDisputes`.
        construct_runtime!(
            pub enum Runtime where
                Block = Block,
                NodeBlock = generic::Block<Header, sp_runtime::OpaqueExtrinsic>,
                UncheckedExtrinsic = UncheckedExtrinsic,
            {
                // System
                System: frame_system::{Call, Config, Event<T>, Pallet, Storage} = 0,
                Timestamp: pallet_timestamp::{Call, Pallet, Storage, Inherent} = 1,
                RandomnessCollectiveFlip: pallet_randomness_collective_flip::{Pallet, Storage} = 2,
                Scheduler: pallet_scheduler::{Pallet, Call, Storage, Event<T>} = 3,
                Preimage: pallet_preimage::{Pallet, Call, Storage, Event<T>} = 4,

                // Money
                Balances: pallet_balances::{Call, Config<T>, Event<T>, Pallet, Storage} = 10,
                TransactionPayment: pallet_transaction_payment::{Config, Pallet, Storage} = 11,
                Treasury: pallet_treasury::{Call, Config, Event<T>, Pallet, Storage} = 12,
                Vesting: pallet_vesting::{Call, Config<T>, Event<T>, Pallet, Storage} = 13,
                MultiSig: pallet_multisig::{Call, Event<T>, Pallet, Storage} = 14,

                // Governance
                Democracy: pallet_democracy::{Pallet, Call, Storage, Config<T>, Event<T>} = 20,
                AdvisoryCommittee: pallet_collective::<Instance1>::{Call, Config<T>, Event<T>, Origin<T>, Pallet, Storage} = 21,
                AdvisoryCommitteeMembership: pallet_membership::<Instance1>::{Call, Config<T>, Event<T>, Pallet, Storage} = 22,
                Council: pallet_collective::<Instance2>::{Call, Config<T>, Event<T>, Origin<T>, Pallet, Storage} = 23,
                CouncilMembership: pallet_membership::<Instance2>::{Call, Config<T>, Event<T>, Pallet, Storage} = 24,
                TechnicalCommittee: pallet_collective::<Instance3>::{Call, Config<T>, Event<T>, Origin<T>, Pallet, Storage} = 25,
                TechnicalCommitteeMembership: pallet_membership::<Instance3>::{Call, Config<T>, Event<T>, Pallet, Storage} = 26,

                // Other Parity pallets
                Identity: pallet_identity::{Call, Event<T>, Pallet, Storage} = 30,
                Sudo: pallet_sudo::{Call, Config<T>, Event<T>, Pallet, Storage} = 31,
                Utility: pallet_utility::{Call, Event, Pallet, Storage} = 32,
                Proxy: pallet_proxy::{Call, Event<T>, Pallet, Storage} = 33,

                // Third-party
                AssetManager: orml_currencies::{Call, Pallet, Storage} = 40,
                Tokens: orml_tokens::{Config<T>, Event<T>, Pallet, Storage} = 41,

                // Zeitgeist
                MarketCommons: zrml_market_commons::{Pallet, Storage} = 50,
                Authorized: zrml_authorized::{Call, Event<T>, Pallet, Storage} = 51,
                Court: zrml_court::{Call, Event<T>, Pallet, Storage} = 52,
                LiquidityMining: zrml_liquidity_mining::{Call, Config<T>, Event<T>, Pallet, Storage} = 53,
                RikiddoSigmoidFeeMarketEma: zrml_rikiddo::<Instance1>::{Pallet, Storage} = 54,
                SimpleDisputes: zrml_simple_disputes::{Event<T>, Pallet, Storage} = 55,
                Swaps: zrml_swaps::{Call, Event<T>, Pallet, Storage} = 56,
                PredictionMarkets: zrml_prediction_markets::{Call, Event<T>, Pallet, Storage} = 57,

                $($additional_pallets)*
            }
        );
    }
}

#[cfg(feature = "parachain")]
create_zeitgeist_runtime!(
    // System
    ParachainSystem: cumulus_pallet_parachain_system::{Call, Config, Event<T>, Inherent, Pallet, Storage, ValidateUnsigned} = 100,
    ParachainInfo: parachain_info::{Config, Pallet, Storage} = 101,

    // Consensus
    ParachainStaking: parachain_staking::{Call, Config<T>, Event<T>, Pallet, Storage} = 110,
    AuthorInherent: pallet_author_inherent::{Call, Inherent, Pallet, Storage} = 111,
    AuthorFilter: pallet_author_slot_filter::{Config, Event, Pallet, Storage} = 112,
    AuthorMapping: pallet_author_mapping::{Call, Config<T>, Event<T>, Pallet, Storage} = 113,

    // XCM
    CumulusXcm: cumulus_pallet_xcm::{Event<T>, Origin, Pallet} = 120,
    DmpQueue: cumulus_pallet_dmp_queue::{Call, Event<T>, Pallet, Storage} = 121,
    PolkadotXcm: pallet_xcm::{Call, Config, Event<T>, Origin, Pallet, Storage} = 122,
    XcmpQueue: cumulus_pallet_xcmp_queue::{Call, Event<T>, Pallet, Storage} = 123,

    // Third-party
    Crowdloan: pallet_crowdloan_rewards::{Call, Config<T>, Event<T>, Pallet, Storage} = 130,
);

#[cfg(not(feature = "parachain"))]
create_zeitgeist_runtime!(
    // Consensus
    Aura: pallet_aura::{Config<T>, Pallet, Storage} = 100,
    Grandpa: pallet_grandpa::{Call, Config, Event, Pallet, Storage} = 101,
);

// Configure Pallets
#[cfg(feature = "parachain")]
impl cumulus_pallet_dmp_queue::Config for Runtime {
    type Event = Event;
    type ExecuteOverweightOrigin = EnsureRootOrHalfTechnicalCommittee;
    type XcmExecutor = xcm_executor::XcmExecutor<XcmConfig>;
}

#[cfg(feature = "parachain")]
impl cumulus_pallet_parachain_system::Config for Runtime {
    type DmpMessageHandler = DmpQueue;
    type Event = Event;
    type OnSystemEvent = ();
    type OutboundXcmpMessageSource = XcmpQueue;
    type ReservedDmpWeight = crate::parachain_params::ReservedDmpWeight;
    type ReservedXcmpWeight = crate::parachain_params::ReservedXcmpWeight;
    type SelfParaId = parachain_info::Pallet<Runtime>;
    type XcmpMessageHandler = XcmpQueue;
}

#[cfg(feature = "parachain")]
impl cumulus_pallet_xcm::Config for Runtime {
    type Event = Event;
    type XcmExecutor = xcm_executor::XcmExecutor<XcmConfig>;
}

#[cfg(feature = "parachain")]
impl cumulus_pallet_xcmp_queue::Config for Runtime {
    type ChannelInfo = ParachainSystem;
    type ControllerOrigin = EnsureRootOrTwoThirdsTechnicalCommittee;
    type ControllerOriginConverter = XcmOriginToTransactDispatchOrigin;
    type Event = Event;
    type ExecuteOverweightOrigin = EnsureRootOrHalfTechnicalCommittee;
    type VersionWrapper = ();
    type WeightInfo = weights::cumulus_pallet_xcmp_queue::WeightInfo<Runtime>;
    type XcmExecutor = xcm_executor::XcmExecutor<XcmConfig>;
}

#[derive(scale_info::TypeInfo)]
pub struct IsCallable;

cfg_if::cfg_if! {
    if #[cfg(all(feature = "parachain", feature = "txfilter"))] {
        // Restricted parachain.
        impl Contains<Call> for IsCallable {
            fn contains(call: &Call) -> bool {
                match call {
                    // Allowed calls:
                    Call::AdvisoryCommittee(_)
                    | Call::AdvisoryCommitteeMembership(_)
                    | Call::AuthorInherent(_)
                    | Call::AuthorMapping(_)
                    | Call::Balances(_)
                    | Call::Council(_)
                    | Call::CouncilMembership(_)
                    | Call::Crowdloan(_)
                    | Call::Currency(_)
                    | Call::Democracy(_)
                    | Call::DmpQueue(_)
                    | Call::Identity(_)
                    | Call::MultiSig(_)
                    | Call::ParachainStaking(_)
                    | Call::ParachainSystem(_)
                    | Call::PolkadotXcm(_)
                    | Call::Preimage(_)
                    | Call::Proxy(_)
<<<<<<< HEAD
                    | Call::AssetManager(_)
                    | Call::Authorized(_)
=======
                    | Call::Scheduler(_)
                    | Call::Sudo(_)
                    | Call::System(_)
                    | Call::TechnicalCommittee(_)
                    | Call::TechnicalCommitteeMembership(_)
                    | Call::Timestamp(_)
                    | Call::Treasury(_)
                    | Call::Utility(_)
                    | Call::Vesting(_)
                    | Call::XcmpQueue(_) => true,

                    // Prohibited calls:
                    Call::Authorized(_)
>>>>>>> 9d40a09a
                    | Call::Court(_)
                    | Call::LiquidityMining(_)
                    | Call::Swaps(_)
                    | Call::PredictionMarkets(_) => false,
                }
            }
        }
    // Restricted standalone chain.
    } else if #[cfg(all(feature = "txfilter", not(feature = "parachain")))] {
        impl Contains<Call> for IsCallable {
            fn contains(call: &Call) -> bool {
                match call {
                    // Allowed calls:
                    Call::AdvisoryCommittee(_)
                    | Call::AdvisoryCommitteeMembership(_)
                    | Call::Balances(_)
                    | Call::Council(_)
                    | Call::CouncilMembership(_)
                    | Call::Currency(_)
                    | Call::Democracy(_)
                    | Call::Grandpa(_)
                    | Call::Identity(_)
                    | Call::MultiSig(_)
                    | Call::Preimage(_)
                    | Call::Proxy(_)
<<<<<<< HEAD
                    | Call::AssetManager(_)
                    | Call::Authorized(_)
=======
                    | Call::Scheduler(_)
                    | Call::Sudo(_)
                    | Call::System(_)
                    | Call::TechnicalCommittee(_)
                    | Call::TechnicalCommitteeMembership(_)
                    | Call::Timestamp(_)
                    | Call::Treasury(_)
                    | Call::Utility(_)
                    | Call::Vesting(_) => true,

                    // Prohibited calls:
                    Call::Authorized(_)
>>>>>>> 9d40a09a
                    | Call::Court(_)
                    | Call::LiquidityMining(_)
                    | Call::Swaps(_)
                    | Call::PredictionMarkets(_) => false,
                }
            }
        }
    // Unrestricted (no "txfilter" feature) chains.
    // Currently disables Rikiddo and markets using Court or SimpleDisputes dispute mechanism.
    // Will be relaxed for testnet once runtimes are separated.
    } else {
        impl Contains<Call> for IsCallable {
            fn contains(call: &Call) -> bool {
                use zrml_prediction_markets::Call::{create_market, create_cpmm_market_and_deploy_assets};
                use zeitgeist_primitives::types::{ScoringRule::RikiddoSigmoidFeeMarketEma, MarketDisputeMechanism::{Court, SimpleDisputes}};

                match call {
                    Call::PredictionMarkets(inner_call) => {
                        match inner_call {
                            // Disable Rikiddo markets
                            create_market { scoring_rule: RikiddoSigmoidFeeMarketEma, .. } => false,
                            // Disable Court & SimpleDisputes dispute resolution mechanism
                            create_market { mdm: Court | SimpleDisputes, .. } => false,
                            create_cpmm_market_and_deploy_assets { mdm: Court | SimpleDisputes, .. } => false,
                            _ => true
                        }
                    }
                    Call::LiquidityMining(_) => false,
                    _ => true
                }
            }
        }
    }
}

impl frame_system::Config for Runtime {
    type AccountData = pallet_balances::AccountData<Balance>;
    type AccountId = AccountId;
    type BaseCallFilter = IsCallable;
    type BlockHashCount = BlockHashCount;
    type BlockLength = RuntimeBlockLength;
    type BlockNumber = BlockNumber;
    type BlockWeights = RuntimeBlockWeights;
    type Call = Call;
    type DbWeight = RocksDbWeight;
    type Event = Event;
    type Hash = Hash;
    type Hashing = BlakeTwo256;
    type Header = generic::Header<BlockNumber, BlakeTwo256>;
    type Index = Index;
    type Lookup = AccountIdLookup<AccountId, ()>;
    type MaxConsumers = ConstU32<16>;
    type OnKilledAccount = ();
    type OnNewAccount = ();
    #[cfg(feature = "parachain")]
    type OnSetCode = cumulus_pallet_parachain_system::ParachainSetCode<Self>;
    #[cfg(not(feature = "parachain"))]
    type OnSetCode = ();
    type Origin = Origin;
    type PalletInfo = PalletInfo;
    type SS58Prefix = SS58Prefix;
    type SystemWeightInfo = weights::frame_system::WeightInfo<Runtime>;
    type Version = Version;
}

#[cfg(not(feature = "parachain"))]
impl pallet_aura::Config for Runtime {
    type AuthorityId = sp_consensus_aura::sr25519::AuthorityId;
    type DisabledValidators = ();
    type MaxAuthorities = MaxAuthorities;
}

#[cfg(feature = "parachain")]
impl pallet_author_inherent::Config for Runtime {
    type AccountLookup = AuthorMapping;
    type CanAuthor = AuthorFilter;
    type EventHandler = ParachainStaking;
    type SlotBeacon = cumulus_pallet_parachain_system::RelaychainBlockNumberProvider<Self>;
}

#[cfg(feature = "parachain")]
impl pallet_author_mapping::Config for Runtime {
    type DepositAmount = CollatorDeposit;
    type DepositCurrency = Balances;
    type Event = Event;
    type WeightInfo = weights::pallet_author_mapping::WeightInfo<Runtime>;
}

#[cfg(feature = "parachain")]
impl pallet_author_slot_filter::Config for Runtime {
    type Event = Event;
    type RandomnessSource = RandomnessCollectiveFlip;
    type PotentialAuthors = ParachainStaking;
    type WeightInfo = weights::pallet_author_slot_filter::WeightInfo<Runtime>;
}

#[cfg(not(feature = "parachain"))]
impl pallet_grandpa::Config for Runtime {
    type Event = Event;
    type Call = Call;
    type KeyOwnerProofSystem = ();
    type KeyOwnerProof =
        <Self::KeyOwnerProofSystem as frame_support::traits::KeyOwnerProofSystem<(
            KeyTypeId,
            pallet_grandpa::AuthorityId,
        )>>::Proof;
    type KeyOwnerIdentification =
        <Self::KeyOwnerProofSystem as frame_support::traits::KeyOwnerProofSystem<(
            KeyTypeId,
            pallet_grandpa::AuthorityId,
        )>>::IdentificationTuple;
    type HandleEquivocation = ();
    type MaxAuthorities = MaxAuthorities;
    // Currently the benchmark does yield an invalid weight implementation
    // type WeightInfo = weights::pallet_grandpa::WeightInfo<Runtime>;
    type WeightInfo = ();
}

#[cfg(feature = "parachain")]
impl pallet_xcm::Config for Runtime {
    type Event = Event;
    type SendXcmOrigin = EnsureXcmOrigin<Origin, LocalOriginToLocation>;
    type XcmRouter = XcmRouter;
    type ExecuteXcmOrigin = EnsureXcmOrigin<Origin, LocalOriginToLocation>;
    type XcmExecuteFilter = Nothing;
    // ^ Disable dispatchable execute on the XCM pallet.
    // Needs to be `Everything` for local testing.
    type XcmExecutor = xcm_executor::XcmExecutor<XcmConfig>;
    type XcmTeleportFilter = Everything;
    type XcmReserveTransferFilter = Nothing;
    type Weigher = FixedWeightBounds<UnitWeightCost, Call, MaxInstructions>;
    type LocationInverter = LocationInverter<Ancestry>;
    type Origin = Origin;
    type Call = Call;

    const VERSION_DISCOVERY_QUEUE_SIZE: u32 = 100;
    // ^ Override for AdvertisedXcmVersion default
    type AdvertisedXcmVersion = pallet_xcm::CurrentXcmVersion;
}

#[cfg(feature = "parachain")]
impl parachain_staking::Config for Runtime {
    type CandidateBondLessDelay = CandidateBondLessDelay;
    type Currency = Balances;
    type DefaultBlocksPerRound = DefaultBlocksPerRound;
    type DefaultCollatorCommission = DefaultCollatorCommission;
    type DefaultParachainBondReservePercent = DefaultParachainBondReservePercent;
    type DelegationBondLessDelay = DelegationBondLessDelay;
    type Event = Event;
    type LeaveCandidatesDelay = LeaveCandidatesDelay;
    type LeaveDelegatorsDelay = LeaveDelegatorsDelay;
    type MaxBottomDelegationsPerCandidate = MaxBottomDelegationsPerCandidate;
    type MaxTopDelegationsPerCandidate = MaxTopDelegationsPerCandidate;
    type MaxDelegationsPerDelegator = MaxDelegationsPerDelegator;
    type MinBlocksPerRound = MinBlocksPerRound;
    type MinCandidateStk = MinCollatorStk;
    type MinCollatorStk = MinCollatorStk;
    type MinDelegation = MinDelegatorStk;
    type MinDelegatorStk = MinDelegatorStk;
    type MinSelectedCandidates = MinSelectedCandidates;
    type MonetaryGovernanceOrigin = EnsureRoot<AccountId>;
    type RevokeDelegationDelay = RevokeDelegationDelay;
    type RewardPaymentDelay = RewardPaymentDelay;
    type WeightInfo = parachain_staking::weights::SubstrateWeight<Runtime>;
}

impl orml_currencies::Config for Runtime {
    type GetNativeCurrencyId = GetNativeCurrencyId;
    type MultiCurrency = Tokens;
    type NativeCurrency = BasicCurrencyAdapter<Runtime, Balances>;
    type WeightInfo = weights::orml_currencies::WeightInfo<Runtime>;
}

impl orml_tokens::Config for Runtime {
    type Amount = Amount;
    type Balance = Balance;
    type CurrencyId = CurrencyId;
    type DustRemovalWhitelist = DustRemovalWhitelist;
    type Event = Event;
    type ExistentialDeposits = ExistentialDeposits;
    type MaxLocks = MaxLocks;
    type MaxReserves = MaxReserves;
    type OnDust = orml_tokens::TransferDust<Runtime, DustAccount>;
    type ReserveIdentifier = [u8; 8];
    type WeightInfo = weights::orml_tokens::WeightInfo<Runtime>;
}

#[cfg(feature = "parachain")]
impl pallet_crowdloan_rewards::Config for Runtime {
    type Event = Event;
    type InitializationPayment = InitializationPayment;
    type Initialized = Initialized;
    type MaxInitContributors = MaxInitContributorsBatchSizes;
    type MinimumReward = MinimumReward;
    type RelayChainAccountId = AccountId;
    type RewardCurrency = Balances;
    type RewardAddressAssociateOrigin = EnsureSigned<Self::AccountId>;
    type RewardAddressChangeOrigin = frame_system::EnsureSigned<Self::AccountId>;
    type RewardAddressRelayVoteThreshold = RelaySignaturesThreshold;
    type SignatureNetworkIdentifier = SignatureNetworkIdentifier;
    type VestingBlockNumber = cumulus_primitives_core::relay_chain::BlockNumber;
    type VestingBlockProvider =
        cumulus_pallet_parachain_system::RelaychainBlockNumberProvider<Self>;
    type WeightInfo = pallet_crowdloan_rewards::weights::SubstrateWeight<Runtime>;
}

impl pallet_balances::Config for Runtime {
    type AccountStore = System;
    type Balance = Balance;
    type DustRemoval = ();
    type Event = Event;
    type ExistentialDeposit = ExistentialDeposit;
    type MaxLocks = MaxLocks;
    type MaxReserves = MaxReserves;
    type ReserveIdentifier = [u8; 8];
    type WeightInfo = pallet_balances::weights::SubstrateWeight<Runtime>; // weights::pallet_balances::WeightInfo<Runtime>;
}

impl pallet_collective::Config<AdvisoryCommitteeInstance> for Runtime {
    type DefaultVote = PrimeDefaultVote;
    type Event = Event;
    type MaxMembers = AdvisoryCommitteeMaxMembers;
    type MaxProposals = AdvisoryCommitteeMaxProposals;
    type MotionDuration = AdvisoryCommitteeMotionDuration;
    type Origin = Origin;
    type Proposal = Call;
    type WeightInfo = weights::pallet_collective::WeightInfo<Runtime>;
}

impl pallet_collective::Config<CouncilInstance> for Runtime {
    type DefaultVote = PrimeDefaultVote;
    type Event = Event;
    type MaxMembers = CouncilMaxMembers;
    type MaxProposals = CouncilMaxProposals;
    type MotionDuration = CouncilMotionDuration;
    type Origin = Origin;
    type Proposal = Call;
    type WeightInfo = weights::pallet_collective::WeightInfo<Runtime>;
}

impl pallet_collective::Config<TechnicalCommitteeInstance> for Runtime {
    type DefaultVote = PrimeDefaultVote;
    type Event = Event;
    type MaxMembers = TechnicalCommitteeMaxMembers;
    type MaxProposals = TechnicalCommitteeMaxProposals;
    type MotionDuration = TechnicalCommitteeMotionDuration;
    type Origin = Origin;
    type Proposal = Call;
    type WeightInfo = weights::pallet_collective::WeightInfo<Runtime>;
}

impl pallet_democracy::Config for Runtime {
    type Proposal = Call;
    type Event = Event;
    type Currency = Balances;
    type EnactmentPeriod = EnactmentPeriod;
    type LaunchPeriod = LaunchPeriod;
    type VotingPeriod = VotingPeriod;
    type VoteLockingPeriod = VoteLockingPeriod;
    type MinimumDeposit = MinimumDeposit;
    /// Origin that can decide what their next motion is.
    type ExternalOrigin = EnsureRootOrHalfCouncil;
    /// Origin that can have the next scheduled referendum be a straight majority-carries vote.
    type ExternalMajorityOrigin = EnsureRootOrHalfCouncil;
    /// Origina that can have the next scheduled referendum be a straight default-carries
    /// (NTB) vote.
    type ExternalDefaultOrigin = EnsureRootOrAllCouncil;
    /// Origin that can have an ExternalMajority/ExternalDefault vote
    /// be tabled immediately and with a shorter voting/enactment period.
    type FastTrackOrigin = EnsureRootOrTwoThirdsTechnicalCommittee;
    /// Origin from which the next majority-carries (or more permissive) referendum may be tabled
    /// to vote immediately and asynchronously in a similar manner to the emergency origin.
    type InstantOrigin = EnsureRootOrAllTechnicalCommittee;
    type InstantAllowed = InstantAllowed;
    type FastTrackVotingPeriod = FastTrackVotingPeriod;
    /// Origin from which any referendum may be cancelled in an emergency.
    type CancellationOrigin = EnsureRootOrThreeFourthsCouncil;
    /// Origin from which proposals may be blacklisted.
    type BlacklistOrigin = EnsureRootOrAllCouncil;
    /// Origin from which a proposal may be cancelled and its backers slashed.
    type CancelProposalOrigin = EnsureRootOrAllTechnicalCommittee;
    /// Origin for anyone able to veto proposals.
    type VetoOrigin = pallet_collective::EnsureMember<AccountId, TechnicalCommitteeInstance>;
    type CooloffPeriod = CooloffPeriod;
    type PreimageByteDeposit = PreimageByteDeposit;
    type OperationalPreimageOrigin = pallet_collective::EnsureMember<AccountId, CouncilInstance>;
    type Slash = Treasury;
    type Scheduler = Scheduler;
    type PalletsOrigin = OriginCaller;
    type MaxVotes = MaxVotes;
    type WeightInfo = weights::pallet_democracy::WeightInfo<Runtime>;
    type MaxProposals = MaxProposals;
}

impl pallet_identity::Config for Runtime {
    type BasicDeposit = BasicDeposit;
    type Currency = Balances;
    type Event = Event;
    type FieldDeposit = FieldDeposit;
    type ForceOrigin = EnsureRootOrTwoThirdsAdvisoryCommittee;
    type MaxAdditionalFields = MaxAdditionalFields;
    type MaxRegistrars = MaxRegistrars;
    type MaxSubAccounts = MaxSubAccounts;
    type RegistrarOrigin = EnsureRootOrHalfCouncil;
    type Slashed = Treasury;
    type SubAccountDeposit = SubAccountDeposit;
    type WeightInfo = weights::pallet_identity::WeightInfo<Runtime>;
}

impl pallet_membership::Config<AdvisoryCommitteeMembershipInstance> for Runtime {
    type AddOrigin = EnsureRootOrTwoThirdsCouncil;
    type Event = Event;
    type MaxMembers = AdvisoryCommitteeMaxMembers;
    type MembershipChanged = AdvisoryCommittee;
    type MembershipInitialized = AdvisoryCommittee;
    type PrimeOrigin = EnsureRootOrTwoThirdsCouncil;
    type RemoveOrigin = EnsureRootOrTwoThirdsCouncil;
    type ResetOrigin = EnsureRootOrTwoThirdsCouncil;
    type SwapOrigin = EnsureRootOrTwoThirdsCouncil;
    type WeightInfo = weights::pallet_membership::WeightInfo<Runtime>;
}

impl pallet_membership::Config<CouncilMembershipInstance> for Runtime {
    type AddOrigin = EnsureRootOrThreeFourthsCouncil;
    type Event = Event;
    type MaxMembers = CouncilMaxMembers;
    type MembershipChanged = AdvisoryCommittee;
    type MembershipInitialized = AdvisoryCommittee;
    type PrimeOrigin = EnsureRootOrThreeFourthsCouncil;
    type RemoveOrigin = EnsureRootOrThreeFourthsCouncil;
    type ResetOrigin = EnsureRootOrThreeFourthsCouncil;
    type SwapOrigin = EnsureRootOrThreeFourthsCouncil;
    type WeightInfo = weights::pallet_membership::WeightInfo<Runtime>;
}

impl pallet_membership::Config<TechnicalCommitteeMembershipInstance> for Runtime {
    type AddOrigin = EnsureRootOrTwoThirdsCouncil;
    type Event = Event;
    type MaxMembers = TechnicalCommitteeMaxMembers;
    type MembershipChanged = TechnicalCommittee;
    type MembershipInitialized = TechnicalCommittee;
    type PrimeOrigin = EnsureRootOrTwoThirdsCouncil;
    type RemoveOrigin = EnsureRootOrTwoThirdsCouncil;
    type ResetOrigin = EnsureRootOrTwoThirdsCouncil;
    type SwapOrigin = EnsureRootOrTwoThirdsCouncil;
    type WeightInfo = weights::pallet_membership::WeightInfo<Runtime>;
}

impl pallet_multisig::Config for Runtime {
    type Event = Event;
    type Call = Call;
    type Currency = Balances;
    type DepositBase = DepositBase;
    type DepositFactor = DepositFactor;
    type MaxSignatories = ConstU16<100>;
    type WeightInfo = weights::pallet_multisig::WeightInfo<Runtime>;
}

impl pallet_preimage::Config for Runtime {
    type WeightInfo = weights::pallet_preimage::WeightInfo<Runtime>;
    type Event = Event;
    type Currency = Balances;
    type ManagerOrigin = EnsureRoot<AccountId>;
    type MaxSize = PreimageMaxSize;
    type BaseDeposit = PreimageBaseDeposit;
    type ByteDeposit = PreimageByteDeposit;
}

impl InstanceFilter<Call> for ProxyType {
    fn filter(&self, c: &Call) -> bool {
        match self {
            ProxyType::Any => true,
            ProxyType::CancelProxy => {
                matches!(c, Call::Proxy(pallet_proxy::Call::reject_announcement { .. }))
            }
            ProxyType::Governance => matches!(
                c,
                Call::Democracy(..)
                    | Call::Council(..)
                    | Call::TechnicalCommittee(..)
                    | Call::AdvisoryCommittee(..)
                    | Call::Treasury(..)
            ),
            #[cfg(feature = "parachain")]
            ProxyType::Staking => matches!(c, Call::ParachainStaking(..)),
            #[cfg(not(feature = "parachain"))]
            ProxyType::Staking => false,
        }
    }

    fn is_superset(&self, o: &Self) -> bool {
        match (self, o) {
            (x, y) if x == y => true,
            (ProxyType::Any, _) => true,
            (_, ProxyType::Any) => false,
            _ => false,
        }
    }
}

impl pallet_proxy::Config for Runtime {
    type Event = Event;
    type Call = Call;
    type Currency = Balances;
    type ProxyType = ProxyType;
    type ProxyDepositBase = ProxyDepositBase;
    type ProxyDepositFactor = ProxyDepositFactor;
    type MaxProxies = ConstU32<32>;
    type WeightInfo = weights::pallet_proxy::WeightInfo<Runtime>;
    type MaxPending = ConstU32<32>;
    type CallHasher = BlakeTwo256;
    type AnnouncementDepositBase = AnnouncementDepositBase;
    type AnnouncementDepositFactor = AnnouncementDepositFactor;
}

impl pallet_randomness_collective_flip::Config for Runtime {}

impl pallet_scheduler::Config for Runtime {
    type Event = Event;
    type Origin = Origin;
    type PalletsOrigin = OriginCaller;
    type Call = Call;
    type MaximumWeight = MaximumSchedulerWeight;
    type ScheduleOrigin = EnsureRoot<AccountId>;
    type MaxScheduledPerBlock = MaxScheduledPerBlock;
    type WeightInfo = weights::pallet_scheduler::WeightInfo<Runtime>;
    type OriginPrivilegeCmp = EqualPrivilegeOnly;
    type PreimageProvider = Preimage;
    type NoPreimagePostponement = NoPreimagePostponement;
}

impl pallet_sudo::Config for Runtime {
    type Call = Call;
    type Event = Event;
}

impl pallet_timestamp::Config for Runtime {
    type MinimumPeriod = MinimumPeriod;
    type Moment = u64;
    #[cfg(feature = "parachain")]
    type OnTimestampSet = ();
    #[cfg(not(feature = "parachain"))]
    type OnTimestampSet = Aura;
    type WeightInfo = weights::pallet_timestamp::WeightInfo<Runtime>;
}

impl pallet_transaction_payment::Config for Runtime {
    type FeeMultiplierUpdate = ();
    type LengthToFee = ConstantMultiplier<Balance, TransactionByteFee>;
    type OnChargeTransaction = pallet_transaction_payment::CurrencyAdapter<Balances, ()>;
    type OperationalFeeMultiplier = OperationalFeeMultiplier;
    type WeightToFee = IdentityFee<Balance>;
}

impl pallet_treasury::Config for Runtime {
    type ApproveOrigin = EnsureRootOrTwoThirdsCouncil;
    type Burn = Burn;
    type BurnDestination = ();
    type Currency = Balances;
    type Event = Event;
    type MaxApprovals = MaxApprovals;
    type OnSlash = ();
    type PalletId = TreasuryPalletId;
    type ProposalBond = ProposalBond;
    type ProposalBondMinimum = ProposalBondMinimum;
    type ProposalBondMaximum = ProposalBondMaximum;
    type RejectOrigin = EnsureRootOrTwoThirdsCouncil;
    type SpendFunds = ();
    type SpendPeriod = SpendPeriod;
    type WeightInfo = weights::pallet_treasury::WeightInfo<Runtime>;
}

impl pallet_utility::Config for Runtime {
    type Event = Event;
    type Call = Call;
    type PalletsOrigin = OriginCaller;
    type WeightInfo = weights::pallet_utility::WeightInfo<Runtime>;
}

impl pallet_vesting::Config for Runtime {
    type Event = Event;
    type Currency = Balances;
    type BlockNumberToBalance = sp_runtime::traits::ConvertInto;
    type MinVestedTransfer = MinVestedTransfer;
    type WeightInfo = pallet_vesting::weights::SubstrateWeight<Runtime>; // weights::pallet_vesting::WeightInfo<Runtime>;

    // `VestingInfo` encode length is 36bytes. 28 schedules gets encoded as 1009 bytes, which is the
    // highest number of schedules that encodes less than 2^10.
    const MAX_VESTING_SCHEDULES: u32 = 28;
}

#[cfg(feature = "parachain")]
impl parachain_info::Config for Runtime {}

impl zrml_authorized::Config for Runtime {
    type Event = Event;
    type MarketCommons = MarketCommons;
    type PalletId = AuthorizedPalletId;
    type WeightInfo = zrml_authorized::weights::WeightInfo<Runtime>;
}

impl zrml_court::Config for Runtime {
    type CourtCaseDuration = CourtCaseDuration;
    type Event = Event;
    type MarketCommons = MarketCommons;
    type PalletId = CourtPalletId;
    type Random = RandomnessCollectiveFlip;
    type StakeWeight = StakeWeight;
    type TreasuryPalletId = TreasuryPalletId;
    type WeightInfo = zrml_court::weights::WeightInfo<Runtime>;
}

impl zrml_liquidity_mining::Config for Runtime {
    type Event = Event;
    type MarketCommons = MarketCommons;
    type MarketId = MarketId;
    type PalletId = LiquidityMiningPalletId;
    type WeightInfo = zrml_liquidity_mining::weights::WeightInfo<Runtime>;
}

impl zrml_market_commons::Config for Runtime {
    type Currency = Balances;
    type MarketId = MarketId;
    type Timestamp = Timestamp;
}

// NoopLiquidityMining implements LiquidityMiningPalletApi with no-ops.
// Has to be public because it will be exposed by Runtime.
pub struct NoopLiquidityMining;

impl zrml_liquidity_mining::LiquidityMiningPalletApi for NoopLiquidityMining {
    type AccountId = AccountId;
    type Balance = Balance;
    type BlockNumber = BlockNumber;
    type MarketId = MarketId;

    fn add_shares(_: Self::AccountId, _: Self::MarketId, _: Self::Balance) {}

    fn distribute_market_incentives(
        _: &Self::MarketId,
    ) -> frame_support::pallet_prelude::DispatchResult {
        Ok(())
    }

    fn remove_shares(_: &Self::AccountId, _: &Self::MarketId, _: Self::Balance) {}
}

impl zrml_prediction_markets::Config for Runtime {
    type AdvisoryBond = AdvisoryBond;
    type ApprovalOrigin = EnsureRootOrHalfAdvisoryCommittee;
    type Authorized = Authorized;
    type Court = Court;
    type CloseOrigin = EnsureRootOrTwoThirdsAdvisoryCommittee;
    type DestroyOrigin = EnsureRootOrAllAdvisoryCommittee;
    type DisputeBond = DisputeBond;
    type DisputeFactor = DisputeFactor;
    type DisputePeriod = DisputePeriod;
    type Event = Event;
    // LiquidityMining is currently unstable.
    // NoopLiquidityMining will be applied only to mainnet once runtimes are separated.
    type LiquidityMining = NoopLiquidityMining;
    // type LiquidityMining = LiquidityMining;
    type MarketCommons = MarketCommons;
    type MaxCategories = MaxCategories;
    type MaxDisputes = MaxDisputes;
    type MaxSubsidyPeriod = MaxSubsidyPeriod;
    type MaxMarketPeriod = MaxMarketPeriod;
    type MinCategories = MinCategories;
    type MinSubsidyPeriod = MinSubsidyPeriod;
    type OracleBond = OracleBond;
    type PalletId = PmPalletId;
    type ReportingPeriod = ReportingPeriod;
    type ResolveOrigin = EnsureRoot<AccountId>;
    type AssetManager = AssetManager;
    type BaseAsset = GetNativeCurrencyId;
    type SimpleDisputes = SimpleDisputes;
    type Swaps = Swaps;
    type ValidityBond = ValidityBond;
    type WeightInfo = zrml_prediction_markets::weights::WeightInfo<Runtime>;
}

impl zrml_rikiddo::Config<RikiddoSigmoidFeeMarketVolumeEma> for Runtime {
    type Timestamp = Timestamp;
    type Balance = Balance;
    type FixedTypeU = FixedU128<U33>;
    type FixedTypeS = FixedI128<U33>;
    type BalanceFractionalDecimals = BalanceFractionalDecimals;
    type PoolId = PoolId;
    type Rikiddo = RikiddoSigmoidMV<
        Self::FixedTypeU,
        Self::FixedTypeS,
        FeeSigmoid<Self::FixedTypeS>,
        EmaMarketVolume<Self::FixedTypeU>,
    >;
}

impl zrml_simple_disputes::Config for Runtime {
    type Event = Event;
    type MarketCommons = MarketCommons;
    type PalletId = SimpleDisputesPalletId;
}

impl zrml_swaps::Config for Runtime {
    type Event = Event;
    type ExitFee = ExitFee;
    type FixedTypeU = FixedU128<U33>;
    type FixedTypeS = FixedI128<U33>;
    // LiquidityMining is currently unstable.
    // NoopLiquidityMining will be applied only to mainnet once runtimes are separated.
    type LiquidityMining = NoopLiquidityMining;
    // type LiquidityMining = LiquidityMining;
    type MarketCommons = MarketCommons;
    type MarketId = MarketId;
    type MinAssets = MinAssets;
    type MaxAssets = MaxAssets;
    type MaxInRatio = MaxInRatio;
    type MaxOutRatio = MaxOutRatio;
    type MaxTotalWeight = MaxTotalWeight;
    type MaxWeight = MaxWeight;
    type MinLiquidity = MinLiquidity;
    type MinSubsidy = MinSubsidy;
    type MinSubsidyPerAccount = MinSubsidyPerAccount;
    type MinWeight = MinWeight;
    type PalletId = SwapsPalletId;
    type RikiddoSigmoidFeeMarketEma = RikiddoSigmoidFeeMarketEma;
    type AssetManager = AssetManager;
    type WeightInfo = zrml_swaps::weights::WeightInfo<Runtime>;
}

// Implementation of runtime's apis
impl_runtime_apis! {
    #[cfg(feature = "parachain")]
    impl cumulus_primitives_core::CollectCollationInfo<Block> for Runtime {
        fn collect_collation_info(
            header: &<Block as BlockT>::Header
        ) -> cumulus_primitives_core::CollationInfo {
            ParachainSystem::collect_collation_info(header)
        }
    }

    #[cfg(feature = "parachain")]
    // Required to satisify trait bounds at the client implementation.
    impl nimbus_primitives::AuthorFilterAPI<Block, NimbusId> for Runtime {
        fn can_author(_: NimbusId, _: u32, _: &<Block as BlockT>::Header) -> bool {
            panic!("AuthorFilterAPI is no longer supported. Please update your client.")
        }
    }

    #[cfg(feature = "parachain")]
    impl nimbus_primitives::NimbusApi<Block> for Runtime {
        fn can_author(
            author: nimbus_primitives::NimbusId,
            slot: u32,
            parent_header: &<Block as BlockT>::Header
        ) -> bool {

            // Ensure that an update is enforced when we are close to maximum block number
            let block_number = if let Some(bn) = parent_header.number.checked_add(1) {
                bn
            } else {
                log::error!("ERROR: No block numbers left");
                return false;
            };

            use frame_support::traits::OnInitialize;
            System::initialize(
                &block_number,
                &parent_header.hash(),
                &parent_header.digest,
            );
            RandomnessCollectiveFlip::on_initialize(block_number);

            // Because the staking solution calculates the next staking set at the beginning
            // of the first block in the new round, the only way to accurately predict the
            // authors is to compute the selection during prediction.
            if parachain_staking::Pallet::<Self>::round().should_update(block_number) {
                // get author account id
                use nimbus_primitives::AccountLookup;
                let author_account_id = if let Some(account) =
                    pallet_author_mapping::Pallet::<Self>::lookup_account(&author) {
                    account
                } else {
                    // return false if author mapping not registered like in can_author impl
                    return false
                };
                // predict eligibility post-selection by computing selection results now
                let (eligible, _) =
                    pallet_author_slot_filter::compute_pseudo_random_subset::<Self>(
                        parachain_staking::Pallet::<Self>::compute_top_candidates(),
                        &slot
                    );
                eligible.contains(&author_account_id)
            } else {
                AuthorInherent::can_author(&author, &slot)
            }
        }
    }

    #[cfg(feature = "runtime-benchmarks")]
    impl frame_benchmarking::Benchmark<Block> for Runtime {
        fn benchmark_metadata(extra: bool) -> (
            Vec<frame_benchmarking::BenchmarkList>,
            Vec<frame_support::traits::StorageInfo>,
        ) {
            use frame_benchmarking::{list_benchmark, baseline::Pallet as BaselineBench, Benchmarking, BenchmarkList};
            use frame_support::traits::StorageInfoTrait;
            use frame_system_benchmarking::Pallet as SystemBench;
            use orml_benchmarking::list_benchmark as orml_list_benchmark;

            let mut list = Vec::<BenchmarkList>::new();

            list_benchmark!(list, extra, frame_benchmarking, BaselineBench::<Runtime>);
            list_benchmark!(list, extra, frame_system, SystemBench::<Runtime>);
            orml_list_benchmark!(list, extra, orml_currencies, benchmarking::currencies);
            orml_list_benchmark!(list, extra, orml_tokens, benchmarking::tokens);
            list_benchmark!(list, extra, pallet_balances, Balances);
            list_benchmark!(list, extra, pallet_collective, AdvisoryCommittee);
            list_benchmark!(list, extra, pallet_democracy, Democracy);
            list_benchmark!(list, extra, pallet_identity, Identity);
            list_benchmark!(list, extra, pallet_membership, AdvisoryCommitteeMembership);
            list_benchmark!(list, extra, pallet_multisig, MultiSig);
            list_benchmark!(list, extra, pallet_preimage, Preimage);
            list_benchmark!(list, extra, pallet_proxy, Proxy);
            list_benchmark!(list, extra, pallet_scheduler, Scheduler);
            list_benchmark!(list, extra, pallet_timestamp, Timestamp);
            list_benchmark!(list, extra, pallet_treasury, Treasury);
            list_benchmark!(list, extra, pallet_utility, Utility);
            list_benchmark!(list, extra, pallet_vesting, Vesting);
            list_benchmark!(list, extra, zrml_swaps, Swaps);
            list_benchmark!(list, extra, zrml_authorized, Authorized);
            list_benchmark!(list, extra, zrml_court, Court);
            list_benchmark!(list, extra, zrml_prediction_markets, PredictionMarkets);
            list_benchmark!(list, extra, zrml_liquidity_mining, LiquidityMining);

            cfg_if::cfg_if! {
                if #[cfg(feature = "parachain")] {
                    list_benchmark!(list, extra, cumulus_pallet_xcmp_queue, XcmpQueue);
                    list_benchmark!(list, extra, pallet_author_mapping, AuthorMapping);
                    list_benchmark!(list, extra, pallet_author_slot_filter, AuthorFilter);
                    list_benchmark!(list, extra, parachain_staking, ParachainStaking);
                    list_benchmark!(list, extra, pallet_crowdloan_rewards, Crowdloan);
                } else {
                    list_benchmark!(list, extra, pallet_grandpa, Grandpa);
                }
            }

            (list, AllPalletsWithSystem::storage_info())
        }

        fn dispatch_benchmark(
            config: frame_benchmarking::BenchmarkConfig,
        ) -> Result<Vec<frame_benchmarking::BenchmarkBatch>, sp_runtime::RuntimeString> {
            use frame_benchmarking::{
                add_benchmark, baseline::{Pallet as BaselineBench, Config as BaselineConfig}, vec, BenchmarkBatch, Benchmarking, TrackedStorageKey, Vec
            };
            use frame_system_benchmarking::Pallet as SystemBench;
            use orml_benchmarking::{add_benchmark as orml_add_benchmark};

            impl frame_system_benchmarking::Config for Runtime {}
            impl BaselineConfig for Runtime {}

            let whitelist: Vec<TrackedStorageKey> = vec![
                hex_literal::hex!("26aa394eea5630e07c48ae0c9558cef702a5c1b19ab7a04f536c519aca4983ac")
                    .to_vec()
                    .into(),
                hex_literal::hex!("c2261276cc9d1f8598ea4b6a74b15c2f57c875e4cff74148e4628f264b974c80")
                    .to_vec()
                    .into(),
                hex_literal::hex!("26aa394eea5630e07c48ae0c9558cef7ff553b5a9862a516939d82b3d3d8661a")
                    .to_vec()
                    .into(),
                hex_literal::hex!("26aa394eea5630e07c48ae0c9558cef70a98fdbe9ce6c55837576c60c7af3850")
                    .to_vec()
                    .into(),
                hex_literal::hex!("26aa394eea5630e07c48ae0c9558cef780d41e5e16056765bc8461851072c9d7")
                    .to_vec()
                    .into(),
                hex_literal::hex!("26aa394eea5630e07c48ae0c9558cef7b99d880ec681799c0cf30e8886371da946c154ffd9992e395af90b5b13cc6f295c77033fce8a9045824a6690bbf99c6db269502f0a8d1d2a008542d5690a0749").to_vec().into(),
                hex_literal::hex!("26aa394eea5630e07c48ae0c9558cef7b99d880ec681799c0cf30e8886371da95ecffd7b6c0f78751baa9d281e0bfa3a6d6f646c70792f74727372790000000000000000000000000000000000000000").to_vec().into(),
            ];

            let mut batches = Vec::<BenchmarkBatch>::new();
            let params = (&config, &whitelist);

            add_benchmark!(params, batches, frame_benchmarking, BaselineBench::<Runtime>);
            add_benchmark!(params, batches, frame_system, SystemBench::<Runtime>);
            orml_add_benchmark!(params, batches, orml_currencies, benchmarking::currencies);
            orml_add_benchmark!(params, batches, orml_tokens, benchmarking::tokens);
            add_benchmark!(params, batches, pallet_balances, Balances);
            add_benchmark!(params, batches, pallet_collective, AdvisoryCommittee);
            add_benchmark!(params, batches, pallet_democracy, Democracy);
            add_benchmark!(params, batches, pallet_identity, Identity);
            add_benchmark!(params, batches, pallet_membership, AdvisoryCommitteeMembership);
            add_benchmark!(params, batches, pallet_multisig, MultiSig);
            add_benchmark!(params, batches, pallet_preimage, Preimage);
            add_benchmark!(params, batches, pallet_proxy, Proxy);
            add_benchmark!(params, batches, pallet_scheduler, Scheduler);
            add_benchmark!(params, batches, pallet_timestamp, Timestamp);
            add_benchmark!(params, batches, pallet_treasury, Treasury);
            add_benchmark!(params, batches, pallet_utility, Utility);
            add_benchmark!(params, batches, pallet_vesting, Vesting);
            add_benchmark!(params, batches, zrml_swaps, Swaps);
            add_benchmark!(params, batches, zrml_authorized, Authorized);
            add_benchmark!(params, batches, zrml_court, Court);
            add_benchmark!(params, batches, zrml_prediction_markets, PredictionMarkets);
            add_benchmark!(params, batches, zrml_liquidity_mining, LiquidityMining);


            cfg_if::cfg_if! {
                if #[cfg(feature = "parachain")] {
                    add_benchmark!(params, batches, cumulus_pallet_xcmp_queue, XcmpQueue);
                    add_benchmark!(params, batches, pallet_author_mapping, AuthorMapping);
                    add_benchmark!(params, batches, pallet_author_slot_filter, AuthorFilter);
                    add_benchmark!(params, batches, parachain_staking, ParachainStaking);
                    add_benchmark!(params, batches, pallet_crowdloan_rewards, Crowdloan);
                } else {
                    add_benchmark!(params, batches, pallet_grandpa, Grandpa);
                }
            }

            if batches.is_empty() {
                return Err("Benchmark not found for this pallet.".into());
            }
            Ok(batches)
        }
    }

    impl frame_system_rpc_runtime_api::AccountNonceApi<Block, AccountId, Index> for Runtime {
        fn account_nonce(account: AccountId) -> Index {
            System::account_nonce(account)
        }
    }

    impl pallet_transaction_payment_rpc_runtime_api::TransactionPaymentApi<Block, Balance> for Runtime {
        fn query_fee_details(
            uxt: <Block as BlockT>::Extrinsic,
            len: u32,
        ) -> pallet_transaction_payment::FeeDetails<Balance> {
            TransactionPayment::query_fee_details(uxt, len)
        }

        fn query_info(
            uxt: <Block as BlockT>::Extrinsic,
            len: u32,
        ) -> pallet_transaction_payment_rpc_runtime_api::RuntimeDispatchInfo<Balance> {
            TransactionPayment::query_info(uxt, len)
        }
    }

    impl sp_api::Core<Block> for Runtime {
        fn execute_block(block: Block) {
            Executive::execute_block(block)
        }

        fn initialize_block(header: &<Block as BlockT>::Header) {
            Executive::initialize_block(header)
        }

        fn version() -> RuntimeVersion {
            VERSION
        }
    }

    impl sp_api::Metadata<Block> for Runtime {
        fn metadata() -> OpaqueMetadata {
            OpaqueMetadata::new(Runtime::metadata().into())
        }
    }

    impl sp_block_builder::BlockBuilder<Block> for Runtime {
        fn apply_extrinsic(extrinsic: <Block as BlockT>::Extrinsic) -> ApplyExtrinsicResult {
            Executive::apply_extrinsic(extrinsic)
        }

        fn check_inherents(
            block: Block,
            data: sp_inherents::InherentData,
        ) -> sp_inherents::CheckInherentsResult {
            data.check_extrinsics(&block)
        }

        fn finalize_block() -> <Block as BlockT>::Header {
            Executive::finalize_block()
        }

        fn inherent_extrinsics(data: sp_inherents::InherentData) -> Vec<<Block as BlockT>::Extrinsic> {
            data.create_extrinsics()
        }
    }

    #[cfg(not(feature = "parachain"))]
    impl sp_consensus_aura::AuraApi<Block, sp_consensus_aura::sr25519::AuthorityId> for Runtime {
        fn authorities() -> Vec<sp_consensus_aura::sr25519::AuthorityId> {
            Aura::authorities().into_inner()
        }

        fn slot_duration() -> sp_consensus_aura::SlotDuration {
            sp_consensus_aura::SlotDuration::from_millis(Aura::slot_duration())
        }
    }

    #[cfg(not(feature = "parachain"))]
    impl sp_finality_grandpa::GrandpaApi<Block> for Runtime {
        fn current_set_id() -> pallet_grandpa::fg_primitives::SetId {
            Grandpa::current_set_id()
        }

        fn generate_key_ownership_proof(
            _set_id: pallet_grandpa::fg_primitives::SetId,
            _authority_id: pallet_grandpa::AuthorityId,
        ) -> Option<pallet_grandpa::fg_primitives::OpaqueKeyOwnershipProof> {
            None
        }

        fn grandpa_authorities() -> pallet_grandpa::AuthorityList {
            Grandpa::grandpa_authorities()
        }

        fn submit_report_equivocation_unsigned_extrinsic(
            _equivocation_proof: pallet_grandpa::fg_primitives::EquivocationProof<
                <Block as BlockT>::Hash,
                sp_runtime::traits::NumberFor<Block>,
            >,
            _key_owner_proof: pallet_grandpa::fg_primitives::OpaqueKeyOwnershipProof,
        ) -> Option<()> {
            None
        }
    }

    impl sp_offchain::OffchainWorkerApi<Block> for Runtime {
        fn offchain_worker(header: &<Block as BlockT>::Header) {
            Executive::offchain_worker(header)
        }
    }

    impl sp_session::SessionKeys<Block> for Runtime {
        fn decode_session_keys(encoded: Vec<u8>) -> Option<Vec<(Vec<u8>, KeyTypeId)>> {
            opaque::SessionKeys::decode_into_raw_public_keys(&encoded)
        }

        fn generate_session_keys(seed: Option<Vec<u8>>) -> Vec<u8> {
            opaque::SessionKeys::generate(seed)
        }
    }

    impl sp_transaction_pool::runtime_api::TaggedTransactionQueue<Block> for Runtime {
        fn validate_transaction(
            source: TransactionSource,
            tx: <Block as BlockT>::Extrinsic,
            block_hash: <Block as BlockT>::Hash,
        ) -> TransactionValidity {
            Executive::validate_transaction(source, tx, block_hash)
        }
    }

    impl zrml_swaps_runtime_api::SwapsApi<Block, PoolId, AccountId, Balance, MarketId>
      for Runtime
    {
        fn get_spot_price(
            pool_id: PoolId,
            asset_in: Asset<MarketId>,
            asset_out: Asset<MarketId>,
        ) -> SerdeWrapper<Balance> {
            SerdeWrapper(Swaps::get_spot_price(pool_id, asset_in, asset_out).ok().unwrap_or(0))
        }

        fn pool_account_id(pool_id: PoolId) -> AccountId {
            Swaps::pool_account_id(pool_id)
        }

        fn pool_shares_id(pool_id: PoolId) -> Asset<SerdeWrapper<MarketId>> {
            Asset::PoolShare(SerdeWrapper(pool_id))
        }
    }

    #[cfg(feature = "try-runtime")]
    impl frame_try_runtime::TryRuntime<Block> for Runtime {
        fn on_runtime_upgrade() -> (frame_support::weights::Weight, frame_support::weights::Weight) {
            log::info!("try-runtime::on_runtime_upgrade.");
            let weight = Executive::try_runtime_upgrade().unwrap();
            (weight, RuntimeBlockWeights::get().max_block)
        }

        fn execute_block_no_check(block: Block) -> frame_support::weights::Weight {
            Executive::execute_block_no_check(block)
        }
    }
}

// Check the timestamp and parachain inherents
#[cfg(feature = "parachain")]
struct CheckInherents;

#[cfg(feature = "parachain")]
impl cumulus_pallet_parachain_system::CheckInherents<Block> for CheckInherents {
    fn check_inherents(
        block: &Block,
        relay_state_proof: &cumulus_pallet_parachain_system::RelayChainStateProof,
    ) -> sp_inherents::CheckInherentsResult {
        let relay_chain_slot = relay_state_proof
            .read_slot()
            .expect("Could not read the relay chain slot from the proof");

        let inherent_data =
            cumulus_primitives_timestamp::InherentDataProvider::from_relay_chain_slot_and_duration(
                relay_chain_slot,
                core::time::Duration::from_secs(6),
            )
            .create_inherent_data()
            .expect("Could not create the timestamp inherent data");

        inherent_data.check_extrinsics(block)
    }
}

// Nimbus's Executive wrapper allows relay validators to verify the seal digest
#[cfg(feature = "parachain")]
cumulus_pallet_parachain_system::register_validate_block! {
    Runtime = Runtime,
    BlockExecutor = pallet_author_inherent::BlockExecutor::<Runtime, Executive>,
    CheckInherents = CheckInherents,
}

#[cfg(feature = "std")]
pub fn native_version() -> NativeVersion {
    NativeVersion { runtime_version: VERSION, can_author_with: Default::default() }
}

// Accounts protected from being deleted due to a too low amount of funds.
pub struct DustRemovalWhitelist;

impl Contains<AccountId> for DustRemovalWhitelist
where
    frame_support::PalletId: AccountIdConversion<AccountId>,
{
    fn contains(ai: &AccountId) -> bool {
        let pallets = vec![
            AuthorizedPalletId::get(),
            CourtPalletId::get(),
            LiquidityMiningPalletId::get(),
            PmPalletId::get(),
            SimpleDisputesPalletId::get(),
            SwapsPalletId::get(),
        ];

        if let Some(pallet_id) = frame_support::PalletId::try_from_sub_account::<u128>(ai) {
            return pallets.contains(&pallet_id.0);
        }

        for pallet_id in pallets {
            let pallet_acc: AccountId = pallet_id.into_account();

            if pallet_acc == *ai {
                return true;
            }
        }

        false
    }
}<|MERGE_RESOLUTION|>--- conflicted
+++ resolved
@@ -316,10 +316,6 @@
                     | Call::PolkadotXcm(_)
                     | Call::Preimage(_)
                     | Call::Proxy(_)
-<<<<<<< HEAD
-                    | Call::AssetManager(_)
-                    | Call::Authorized(_)
-=======
                     | Call::Scheduler(_)
                     | Call::Sudo(_)
                     | Call::System(_)
@@ -333,7 +329,6 @@
 
                     // Prohibited calls:
                     Call::Authorized(_)
->>>>>>> 9d40a09a
                     | Call::Court(_)
                     | Call::LiquidityMining(_)
                     | Call::Swaps(_)
@@ -359,10 +354,6 @@
                     | Call::MultiSig(_)
                     | Call::Preimage(_)
                     | Call::Proxy(_)
-<<<<<<< HEAD
-                    | Call::AssetManager(_)
-                    | Call::Authorized(_)
-=======
                     | Call::Scheduler(_)
                     | Call::Sudo(_)
                     | Call::System(_)
@@ -375,7 +366,6 @@
 
                     // Prohibited calls:
                     Call::Authorized(_)
->>>>>>> 9d40a09a
                     | Call::Court(_)
                     | Call::LiquidityMining(_)
                     | Call::Swaps(_)
